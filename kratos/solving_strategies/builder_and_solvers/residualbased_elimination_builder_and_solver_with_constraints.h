--- conflicted
+++ resolved
@@ -159,11 +159,7 @@
         // Validate default parameters
         Parameters default_parameters = Parameters(R"(
         {
-<<<<<<< HEAD
-            "name"               : "ResidualBasedEliminationBuilderAndSolverWithConstraints",
-=======
             "name"                                 : "ResidualBasedEliminationBuilderAndSolverWithConstraints",
->>>>>>> 07387774
             "check_constraint_relation"            : true,
             "reset_relation_matrix_each_iteration" : true
         })" );
