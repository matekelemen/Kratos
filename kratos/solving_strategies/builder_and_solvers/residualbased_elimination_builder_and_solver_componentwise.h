//    |  /           |
//    ' /   __| _` | __|  _ \   __|
//    . \  |   (   | |   (   |\__ `
//   _|\_\_|  \__,_|\__|\___/ ____/
//                   Multi-Physics
//
//  License:		 BSD License
//					 Kratos default license: kratos/license.txt
//
//  Main authors:    Riccardo Rossi
//
//
#if !defined(KRATOS_RESIDUAL_BASED_ELIMINATION_BUILDER_AND_SOLVERCOMPONENTWISE )
#define  KRATOS_RESIDUAL_BASED_ELIMINATION_BUILDER_AND_SOLVERCOMPONENTWISE


/* System includes */
#include <set>

#ifdef _OPENMP
#include <omp.h>
#endif


/* External includes */


/* Project includes */
#include "includes/define.h"
#include "solving_strategies/builder_and_solvers/residualbased_elimination_builder_and_solver.h"

namespace Kratos
{

/**@name Kratos Globals */
/*@{ */


/*@} */
/**@name Type Definitions */
/*@{ */

/*@} */


/**@name  Enum's */
/*@{ */


/*@} */
/**@name  Functions */
/*@{ */



/*@} */
/**@name Kratos Classes */
/*@{ */

/** Short class definition.

Detail class definition.

This is a specialization of the standard buliding strategy to the case in which a single variable is to be used in the
building.

the creation of the DofList and the construction of the system matrix is in this case much faster
as the neighborhood relationships are considered to be known


\URL[Example of use html]{ extended_documentation/no_ex_of_use.html}

\URL[Example of use pdf]{ extended_documentation/no_ex_of_use.pdf}

\URL[Example of use doc]{ extended_documentation/no_ex_of_use.doc}

\URL[Example of use ps]{ extended_documentation/no_ex_of_use.ps}


\URL[Extended documentation html]{ extended_documentation/no_ext_doc.html}

\URL[Extended documentation pdf]{ extended_documentation/no_ext_doc.pdf}

\URL[Extended documentation doc]{ extended_documentation/no_ext_doc.doc}

\URL[Extended documentation ps]{ extended_documentation/no_ext_doc.ps}


*/
template<class TSparseSpace,
         class TDenseSpace ,
         class TLinearSolver,
         class TVariableType
         >
class ResidualBasedEliminationBuilderAndSolverComponentwise
    : public ResidualBasedEliminationBuilderAndSolver< TSparseSpace,TDenseSpace,TLinearSolver >
{
public:
    /**@name Type Definitions */
    /*@{ */
    KRATOS_CLASS_POINTER_DEFINITION( ResidualBasedEliminationBuilderAndSolverComponentwise );


    typedef BuilderAndSolver<TSparseSpace,TDenseSpace, TLinearSolver> BaseType;
    typedef ResidualBasedEliminationBuilderAndSolver<TSparseSpace,TDenseSpace, TLinearSolver> ResidualBasedEliminationBuilderAndSolverType;

    typedef typename BaseType::TSchemeType TSchemeType;

    typedef typename BaseType::TDataType TDataType;

    typedef typename BaseType::DofsArrayType DofsArrayType;

    typedef typename BaseType::TSystemMatrixType TSystemMatrixType;

    typedef typename BaseType::TSystemVectorType TSystemVectorType;

    typedef typename BaseType::LocalSystemVectorType LocalSystemVectorType;

    typedef typename BaseType::LocalSystemMatrixType LocalSystemMatrixType;

    typedef typename BaseType::TSystemMatrixPointerType TSystemMatrixPointerType;
    typedef typename BaseType::TSystemVectorPointerType TSystemVectorPointerType;


    typedef typename BaseType::NodesArrayType NodesArrayType;
    typedef typename BaseType::ElementsArrayType ElementsArrayType;
    typedef typename BaseType::ConditionsArrayType ConditionsArrayType;

    typedef typename BaseType::ElementsContainerType ElementsContainerType;

    ///@}
    ///@name Life Cycle
    ///@{
<<<<<<< HEAD

    /**
     * @brief Default constructor. (with parameters)
     */
    explicit ResidualBasedEliminationBuilderAndSolverComponentwise(
        typename TLinearSolver::Pointer pNewLinearSystemSolver,
        Parameters ThisParameters
        ) : ResidualBasedEliminationBuilderAndSolverType(pNewLinearSystemSolver, ThisParameters)
        , rVar(KratosComponents<TVariableType>::Get(ThisParameters["components_wise_variable"].GetString()))
    {
        // There is not need for validation, because the only parameter used is a KratosComponents, which is not defined will throw an error
    }

    /** Constructor.
    */
=======

    /**
     * @brief Default constructor. (with parameters)
     */
    explicit ResidualBasedEliminationBuilderAndSolverComponentwise(
        typename TLinearSolver::Pointer pNewLinearSystemSolver,
        Parameters ThisParameters
        ) : ResidualBasedEliminationBuilderAndSolverType(pNewLinearSystemSolver)
    {
        // Validate default parameters
        Parameters default_parameters = Parameters(R"(
        {
            "components_wise_variable" : "SCALAR_VARIABLE_OR_COMPONENT"
        })" );

        ThisParameters.ValidateAndAssignDefaults(default_parameters);

        rVar = KratosComponents<TVariableType>::Get(ThisParameters["components_wise_variable"].GetString());
    }

    /**
     * @brief Default constructor. Constructor.
     */
>>>>>>> 2a8d26a6
    explicit ResidualBasedEliminationBuilderAndSolverComponentwise(
        typename TLinearSolver::Pointer pNewLinearSystemSolver,TVariableType const& Var)
        : ResidualBasedEliminationBuilderAndSolverType(pNewLinearSystemSolver)
        , rVar(Var)
    {

        /* 			std::cout << "using the standard builder and solver " << std::endl; */

    }


    /** Destructor.
    */
    ~ResidualBasedEliminationBuilderAndSolverComponentwise() override {}


    /*@} */
    /**@name Operators
    */
    /*@{ */



    //**************************************************************************
    //**************************************************************************
    void Build(
        typename TSchemeType::Pointer pScheme,
        ModelPart& r_model_part,
        TSystemMatrixType& A,
        TSystemVectorType& b) override
    {
        KRATOS_TRY
        if(!pScheme)
            KRATOS_THROW_ERROR(std::runtime_error, "No scheme provided!", "");

        //getting the elements from the model
        ElementsArrayType& pElements = r_model_part.Elements();

        //getting the array of the conditions
        ConditionsArrayType& ConditionsArray = r_model_part.Conditions();

        //resetting to zero the vector of reactions
        TSparseSpace::SetToZero( *(BaseType::mpReactionsVector) );

        //create a partition of the element array
        int number_of_threads = OpenMPUtils::GetNumThreads();

#ifdef _OPENMP
        int A_size = A.size1();

        //creating an array of lock variables of the size of the system matrix
        std::vector< omp_lock_t > lock_array(A.size1());

        for(int i = 0; i<A_size; i++)
            omp_init_lock(&lock_array[i]);
#endif

        DenseVector<unsigned int> element_partition;
        CreatePartition(number_of_threads, pElements.size(), element_partition);
        if (this->GetEchoLevel()>0)
        {
            KRATOS_WATCH( number_of_threads );
            KRATOS_WATCH( element_partition );
        }


        double start_prod = OpenMPUtils::GetCurrentTime();

        #pragma omp parallel for firstprivate(number_of_threads) schedule(static,1)
        for(int k=0; k<number_of_threads; k++)
        {
            //contributions to the system
            LocalSystemMatrixType LHS_Contribution = LocalSystemMatrixType(0,0);
            LocalSystemVectorType RHS_Contribution = LocalSystemVectorType(0);

            //vector containing the localization in the system of the different
            //terms
            Element::EquationIdVectorType EquationId;
            ProcessInfo& CurrentProcessInfo = r_model_part.GetProcessInfo();
            typename ElementsArrayType::ptr_iterator it_begin=pElements.ptr_begin()+element_partition[k];
            typename ElementsArrayType::ptr_iterator it_end=pElements.ptr_begin()+element_partition[k+1];

            unsigned int pos = (r_model_part.Nodes().begin())->GetDofPosition(rVar);


            // assemble all elements
            for (typename ElementsArrayType::ptr_iterator it=it_begin; it!=it_end; ++it)
            {

                //calculate elemental contribution
                (*it)->InitializeNonLinearIteration(CurrentProcessInfo);
                (*it)->CalculateLocalSystem(LHS_Contribution,RHS_Contribution,CurrentProcessInfo);

                Geometry< Node<3> >& geom = (*it)->GetGeometry();
                if(EquationId.size() != geom.size()) EquationId.resize(geom.size(),false);

                for(unsigned int i=0; i<geom.size(); i++)
                    EquationId[i] = geom[i].GetDof(rVar,pos).EquationId();

                //assemble the elemental contribution
#ifdef _OPENMP
                this->Assemble(A,b,LHS_Contribution,RHS_Contribution,EquationId,lock_array);
#else
                this->Assemble(A,b,LHS_Contribution,RHS_Contribution,EquationId);
#endif
            }
        }

        DenseVector<unsigned int> condition_partition;
        CreatePartition(number_of_threads, ConditionsArray.size(), condition_partition);

        #pragma omp parallel for firstprivate(number_of_threads) schedule(static,1)
        for(int k=0; k<number_of_threads; k++)
        {
            //contributions to the system
            LocalSystemMatrixType LHS_Contribution = LocalSystemMatrixType(0,0);
            LocalSystemVectorType RHS_Contribution = LocalSystemVectorType(0);

            Condition::EquationIdVectorType EquationId;

            ProcessInfo& CurrentProcessInfo = r_model_part.GetProcessInfo();

            typename ConditionsArrayType::ptr_iterator it_begin=ConditionsArray.ptr_begin()+condition_partition[k];
            typename ConditionsArrayType::ptr_iterator it_end=ConditionsArray.ptr_begin()+condition_partition[k+1];

            unsigned int pos = (r_model_part.Nodes().begin())->GetDofPosition(rVar);

            // A all elements
            for (typename ConditionsArrayType::ptr_iterator it=it_begin; it!=it_end; ++it)
            {

                //calculate elemental contribution
                (*it)->InitializeNonLinearIteration(CurrentProcessInfo);
                (*it)->CalculateLocalSystem(LHS_Contribution,RHS_Contribution,CurrentProcessInfo);

                Geometry< Node<3> >& geom = (*it)->GetGeometry();
                if(EquationId.size() != geom.size()) EquationId.resize(geom.size(),false);

                for(unsigned int i=0; i<geom.size(); i++)
                {
                    EquationId[i] = geom[i].GetDof(rVar,pos).EquationId();
                }

#ifdef _OPENMP
                this->Assemble(A,b,LHS_Contribution,RHS_Contribution,EquationId,lock_array);
#else
                this->Assemble(A,b,LHS_Contribution,RHS_Contribution,EquationId);
#endif
            }
        }
        if (this->GetEchoLevel()>0)
        {
            double stop_prod = OpenMPUtils::GetCurrentTime();
            std::cout << "parallel building time: " << stop_prod - start_prod << std::endl;
        }

#ifdef _OPENMP
        for(int i = 0; i<A_size; i++)
            omp_destroy_lock(&lock_array[i]);
#endif

        KRATOS_CATCH("")

    }




    //**************************************************************************
    //**************************************************************************
    void SetUpDofSet(
        typename TSchemeType::Pointer pScheme,
        ModelPart& r_model_part
    ) override
    {
        KRATOS_TRY


        //fills a list of "active" nodes defined as nodes which have neighbours
        // AND no fixed pressure
        mActiveNodes.clear();
        mActiveNodes.reserve(r_model_part.Nodes().size() );
        for (typename NodesArrayType::iterator it=r_model_part.NodesBegin(); it!=r_model_part.NodesEnd(); ++it)
        {
            if( (it->GetValue(NEIGHBOUR_NODES)).size() != 0 )
            {
                mActiveNodes.push_back(*(it.base() ));
            }
        }

        //fills the DofList and give a unique progressive tag to each node
        BaseType::mDofSet.clear();
        BaseType::mDofSet.reserve(mActiveNodes.size() );

        for(WeakPointerVector< Node<3> >::iterator iii = mActiveNodes.begin(); iii!=mActiveNodes.end(); iii++)
        {
            BaseType::mDofSet.push_back( iii->pGetDof(rVar).get() );
        }

        //throws an execption if there are no Degrees of freedom involved in the analysis
        if (BaseType::mDofSet.size()==0)
            KRATOS_THROW_ERROR(std::logic_error, "No degrees of freedom!", "");

        BaseType::mDofSetIsInitialized = true;


    // If reactions are to be calculated, we check if all the dofs have reactions defined
    // This is tobe done only in debug mode

    #ifdef KRATOS_DEBUG

    if(BaseType::GetCalculateReactionsFlag())
    {
        for(auto dof_iterator = BaseType::mDofSet.begin(); dof_iterator != BaseType::mDofSet.end(); ++dof_iterator)
        {
                KRATOS_ERROR_IF_NOT(dof_iterator->HasReaction()) << "Reaction variable not set for the following : " <<std::endl
                    << "Node : "<<dof_iterator->Id()<< std::endl
                    << "Dof : "<<(*dof_iterator)<<std::endl<<"Not possible to calculate reactions."<<std::endl;
        }
    }
    #endif


        KRATOS_CATCH("")
    }


    //**************************************************************************
    //**************************************************************************
    void ResizeAndInitializeVectors(
        typename TSchemeType::Pointer pScheme,
        TSystemMatrixPointerType& pA,
        TSystemVectorPointerType& pDx,
        TSystemVectorPointerType& pb,
        ModelPart& rModelPart
    ) override
    {
        KRATOS_TRY

        if(pA == NULL) //if the pointer is not initialized initialize it to an empty matrix
        {
            TSystemMatrixPointerType pNewA = TSystemMatrixPointerType(new TSystemMatrixType(0,0) );
            pA.swap(pNewA);
        }
        if(pDx == NULL) //if the pointer is not initialized initialize it to an empty matrix
        {
            TSystemVectorPointerType pNewDx = TSystemVectorPointerType(new TSystemVectorType(0) );
            pDx.swap(pNewDx);
        }
        if(pb == NULL) //if the pointer is not initialized initialize it to an empty matrix
        {
            TSystemVectorPointerType pNewb = TSystemVectorPointerType(new TSystemVectorType(0) );
            pb.swap(pNewb);
        }
        if(BaseType::mpReactionsVector == NULL) //if the pointer is not initialized initialize it to an empty matrix
        {
            TSystemVectorPointerType pNewReactionsVector = TSystemVectorPointerType(new TSystemVectorType(0) );
            BaseType::mpReactionsVector.swap(pNewReactionsVector);
        }

        TSystemMatrixType& A  = *pA;
        TSystemVectorType& Dx = *pDx;
        TSystemVectorType& b  = *pb;

        //resizing the system vectors and matrix
        if (A.size1() == 0 || BaseType::GetReshapeMatrixFlag() == true) //if the matrix is not initialized
        {
            A.resize(BaseType::mEquationSystemSize,BaseType::mEquationSystemSize,false);
#ifdef _OPENMP
            ParallelConstructGraph(A);
#else
            ConstructGraph(A);
#endif
        }
        else
        {
            if(A.size1() != BaseType::mEquationSystemSize || A.size2() != BaseType::mEquationSystemSize)
            {
                //KRATOS_WATCH("it should not come here!!!!!!!! ... this is SLOW");
                KRATOS_ERROR <<"The equation system size has changed during the simulation. This is not permited."<<std::endl;
                A.resize(BaseType::mEquationSystemSize,BaseType::mEquationSystemSize,true);
#ifdef _OPENMP
                ParallelConstructGraph(A);
#else
                ConstructGraph(A);
#endif
            }
        }
        if(Dx.size() != BaseType::mEquationSystemSize)
            Dx.resize(BaseType::mEquationSystemSize,false);
        if(b.size() != BaseType::mEquationSystemSize)
            b.resize(BaseType::mEquationSystemSize,false);

        //


        //if needed resize the vector for the calculation of reactions
        if(BaseType::mCalculateReactionsFlag == true)
        {
            unsigned int ReactionsVectorSize = BaseType::mDofSet.size();
            if(BaseType::mpReactionsVector->size() != ReactionsVectorSize)
                BaseType::mpReactionsVector->resize(ReactionsVectorSize,false);
        }

        //swapping pointers
// 				pA.swap(pNewA);
// 				pDx.swap(pNewDx);
// 				pb.swap(pNewb);
#ifndef __SUNPRO_CC
        KRATOS_CATCH("")
#endif

    }

    //**************************************************************************
    //**************************************************************************
    void Clear() override
    {
        this->mDofSet = DofsArrayType();

        if(this->mpReactionsVector != NULL)
        {
            TSparseSpace::Clear( (this->mpReactionsVector) );
        }
// 			*(this->mpReactionsVector) = TSystemVectorType();

        if (this->GetEchoLevel()>1)
        {
            KRATOS_WATCH("ResidualBasedEliminationBuilderAndSolver Clear Function called");
        }
    }
    /*@} */
    /**@name Operations */
    /*@{ */


    /*@} */
    /**@name Access */
    /*@{ */


    /*@} */
    /**@name Inquiry */
    /*@{ */

    ///@}
    ///@name Input and output
    ///@{

    /// Turn back information as a string.
    std::string Info() const override
    {
        return "ResidualBasedEliminationBuilderAndSolverComponentwise";
    }

    /// Print information about this object.
    void PrintInfo(std::ostream& rOStream) const override
    {
        rOStream << Info();
    }

    /// Print object's data.
    void PrintData(std::ostream& rOStream) const override
    {
        rOStream << Info();
    }

    /*@} */
    /**@name Friends */
    /*@{ */


    /*@} */

protected:
    /**@name Protected static Member Variables */
    /*@{ */


    /*@} */
    /**@name Protected member Variables */
    /*@{ */


    /*@} */
    /**@name Protected Operators*/
    /*@{ */
    //**************************************************************************
    //**************************************************************************
    //**************************************************************************
    //**************************************************************************
    void ConstructGraph(TSystemMatrixType& A)
    {
        KRATOS_TRY

        std::vector< std::vector<int> > index_list(BaseType::mEquationSystemSize);

        int total_size = 0;

        unsigned int pos = (mActiveNodes.begin())->GetDofPosition(rVar);
        //constructing the system matrix row by row
        int index_i;
        for(WeakPointerVector< Node<3> >::iterator in = mActiveNodes.begin();
                in!=mActiveNodes.end(); in++)
        {
            Node<3>::DofType& current_dof = in->GetDof(rVar,pos);
            if( current_dof.IsFixed() == false)
            {
                index_i = (current_dof).EquationId();
                WeakPointerVector< Node<3> >& neighb_nodes = in->GetValue(NEIGHBOUR_NODES);

                std::vector<int>& indices = index_list[index_i];
                indices.reserve(neighb_nodes.size()+1);

                //filling the first neighbours list
                indices.push_back(index_i);
                for( WeakPointerVector< Node<3> >::iterator i =	neighb_nodes.begin();
                        i != neighb_nodes.end(); i++)
                {

                    Node<3>::DofType& neighb_dof = i->GetDof(rVar,pos);
                    if(neighb_dof.IsFixed() == false )
                    {
                        int index_j = (neighb_dof).EquationId();
                        indices.push_back(index_j);
                    }
                }

                //sorting the indices and elminating the duplicates
                std::sort(indices.begin(),indices.end());
                typename std::vector<int>::iterator new_end = std::unique(indices.begin(),indices.end());

                indices.erase(new_end,indices.end());

                total_size += indices.size();
            }
        }

        A.reserve(total_size,false);

        //setting to zero the matrix (and the diagonal matrix)
        for(unsigned int i=0; i<BaseType::mEquationSystemSize; i++)
        {
            std::vector<int>& indices = index_list[i];
            for(unsigned int j=0; j<indices.size(); j++)
            {
                A.push_back(i,indices[j] , 0.00);
            }
        }

        KRATOS_CATCH("")
    }

    //**************************************************************************
    //**************************************************************************
    //**************************************************************************
    //**************************************************************************
#ifdef _OPENMP
    void ParallelConstructGraph(TSystemMatrixType& A)
    {
#ifndef __SUNPRO_CC
        KRATOS_TRY
#endif
        std::vector< std::vector<int> > index_list(BaseType::mEquationSystemSize);

        int number_of_threads = omp_get_max_threads();

        unsigned int pos = (mActiveNodes.begin())->GetDofPosition(rVar);
        //constructing the system matrix row by row

        DenseVector<unsigned int> partition;
        DenseVector<unsigned int> local_sizes(number_of_threads);
        for(int i=0; i<number_of_threads; i++)
            local_sizes[i] = 0;

        CreatePartition(number_of_threads, mActiveNodes.size(), partition);

        #pragma omp parallel for firstprivate(number_of_threads,pos) schedule(static,1)
        for(int k=0; k<number_of_threads; k++)
        {
            WeakPointerVector< Node<3> >::iterator it_begin = mActiveNodes.begin()+partition[k];
            WeakPointerVector< Node<3> >::iterator it_end = mActiveNodes.begin()+partition[k+1];

            for(WeakPointerVector< Node<3> >::iterator in = it_begin;
                    in!=it_end; in++)
            {
                Node<3>::DofType& current_dof = in->GetDof(rVar,pos);
                if( current_dof.IsFixed() == false)
                {
                    int index_i = (current_dof).EquationId();
                    WeakPointerVector< Node<3> >& neighb_nodes = in->GetValue(NEIGHBOUR_NODES);

                    std::vector<int>& indices = index_list[index_i];
                    indices.reserve(neighb_nodes.size()+1);

                    //filling the first neighbours list
                    indices.push_back(index_i);
                    for( WeakPointerVector< Node<3> >::iterator i =	neighb_nodes.begin();
                            i != neighb_nodes.end(); i++)
                    {

                        Node<3>::DofType& neighb_dof = i->GetDof(rVar,pos);
                        if(neighb_dof.IsFixed() == false )
                        {
                            int index_j = (neighb_dof).EquationId();
                            indices.push_back(index_j);
                        }
                    }

                    //sorting the indices and elminating the duplicates
                    std::sort(indices.begin(),indices.end());
                    typename std::vector<int>::iterator new_end = std::unique(indices.begin(),indices.end());
                    indices.erase(new_end,indices.end());

                    local_sizes[k] += indices.size();
                }
            }
        }

        //calculate the total size of the system
        int total_size = 0.0;
        for(int i=0; i<number_of_threads; i++)
            total_size += local_sizes[i];

        A.reserve(total_size,false);

        //setting to zero the matrix (and the diagonal matrix)
        for(unsigned int i=0; i<BaseType::mEquationSystemSize; i++)
        {
            std::vector<int>& indices = index_list[i];
            for(unsigned int j=0; j<indices.size(); j++)
            {
                A.push_back(i,indices[j] , 0.00);
            }
        }
#ifndef __SUNPRO_CC
        KRATOS_CATCH("")
#endif
    }
#endif



    /*@} */
    /**@name Protected Operations*/
    /*@{ */


    /*@} */
    /**@name Protected  Access */
    /*@{ */


    /*@} */
    /**@name Protected Inquiry */
    /*@{ */


    /*@} */
    /**@name Protected LifeCycle */
    /*@{ */



    /*@} */

private:
    /**@name Static Member Variables */
    /*@{ */


    /*@} */
    /**@name Member Variables */
    /*@{ */
    TVariableType const & rVar;
    WeakPointerVector<Node<3> > mActiveNodes;

    /*@} */
    /**@name Private Operators*/
    /*@{ */
    //******************************************************************************************
    //******************************************************************************************
    inline void CreatePartition(unsigned int number_of_threads,const int number_of_rows, DenseVector<unsigned int>& partitions)
    {
        partitions.resize(number_of_threads+1);
        int partition_size = number_of_rows / number_of_threads;
        partitions[0] = 0;
        partitions[number_of_threads] = number_of_rows;
        for(unsigned int i = 1; i<number_of_threads; i++)
            partitions[i] = partitions[i-1] + partition_size ;
    }





    /*@} */
    /**@name Private Operations*/
    /*@{ */






    /*@} */
    /**@name Private  Access */
    /*@{ */


    /*@} */
    /**@name Private Inquiry */
    /*@{ */


    /*@} */
    /**@name Un accessible methods */
    /*@{ */


    /*@} */

}; /* Class ResidualBasedEliminationBuilderAndSolverComponentwise */

/*@} */

/**@name Type Definitions */
/*@{ */


/*@} */

}  /* namespace Kratos.*/

#endif /* KRATOS_RESIDUAL_BASED_ELIMINATION_BUILDER_AND_SOLVERCOMPONENTWISE  defined */<|MERGE_RESOLUTION|>--- conflicted
+++ resolved
@@ -131,23 +131,6 @@
     ///@}
     ///@name Life Cycle
     ///@{
-<<<<<<< HEAD
-
-    /**
-     * @brief Default constructor. (with parameters)
-     */
-    explicit ResidualBasedEliminationBuilderAndSolverComponentwise(
-        typename TLinearSolver::Pointer pNewLinearSystemSolver,
-        Parameters ThisParameters
-        ) : ResidualBasedEliminationBuilderAndSolverType(pNewLinearSystemSolver, ThisParameters)
-        , rVar(KratosComponents<TVariableType>::Get(ThisParameters["components_wise_variable"].GetString()))
-    {
-        // There is not need for validation, because the only parameter used is a KratosComponents, which is not defined will throw an error
-    }
-
-    /** Constructor.
-    */
-=======
 
     /**
      * @brief Default constructor. (with parameters)
@@ -171,7 +154,6 @@
     /**
      * @brief Default constructor. Constructor.
      */
->>>>>>> 2a8d26a6
     explicit ResidualBasedEliminationBuilderAndSolverComponentwise(
         typename TLinearSolver::Pointer pNewLinearSystemSolver,TVariableType const& Var)
         : ResidualBasedEliminationBuilderAndSolverType(pNewLinearSystemSolver)
