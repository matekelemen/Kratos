//    |  /           |
//    ' /   __| _` | __|  _ \   __|
//    . \  |   (   | |   (   |\__ \.
//   _|\_\_|  \__,_|\__|\___/ ____/
//                   Multi-Physics
//
//  License:		 BSD License
//					 Kratos default license: kratos/license.txt
//
//  Main authors:    Riccardo Rossi
//


#if !defined(KRATOS_LINE_SEARCH_STRATEGY )
#define  KRATOS_LINE_SEARCH_STRATEGY

// System includes

// External includes

// Project includes
#include "includes/define.h"
#include "includes/model_part.h"
#include "solving_strategies/strategies/residualbased_newton_raphson_strategy.h"


namespace Kratos
{

///@name Kratos Globals
///@{


///@}
///@name Type Definitions
///@{

///@}


///@name  Enum's
///@{


///@}
///@name  Functions
///@{



///@}
///@name Kratos Classes
///@{

/// Short class definition.

/// Detail class definition.

//URL[Example of use html]{ extended_documentation/no_ex_of_use.html}

//URL[Example of use pdf]{ extended_documentation/no_ex_of_use.pdf}

//URL[Example of use doc]{ extended_documentation/no_ex_of_use.doc}

//URL[Example of use ps]{ extended_documentation/no_ex_of_use.ps}


//URL[Extended documentation html]{ extended_documentation/no_ext_doc.html}

//URL[Extended documentation pdf]{ extended_documentation/no_ext_doc.pdf}

//URL[Extended documentation doc]{ extended_documentation/no_ext_doc.doc}

//URL[Extended documentation ps]{ extended_documentation/no_ext_doc.ps}



template<class TSparseSpace,
         class TDenseSpace, // = DenseSpace<double>,
         class TLinearSolver //= LinearSolver<TSparseSpace,TDenseSpace>
         >
class LineSearchStrategy
    : public ResidualBasedNewtonRaphsonStrategy<TSparseSpace, TDenseSpace, TLinearSolver>
{
public:
    ///@name Type Definitions
    ///@{
    typedef ConvergenceCriteria<TSparseSpace, TDenseSpace> TConvergenceCriteriaType;

    // Counted pointer of ClassName
    KRATOS_CLASS_POINTER_DEFINITION(LineSearchStrategy);

    typedef SolvingStrategy<TSparseSpace, TDenseSpace, TLinearSolver> SolvingStrategyType;
    typedef ResidualBasedNewtonRaphsonStrategy<TSparseSpace, TDenseSpace, TLinearSolver> BaseType;
    typedef LineSearchStrategy<TSparseSpace,TDenseSpace,TLinearSolver> ClassType;

    typedef typename BaseType::TBuilderAndSolverType TBuilderAndSolverType;

    typedef typename BaseType::TDataType TDataType;

    typedef TSparseSpace SparseSpaceType;

    typedef typename BaseType::TSchemeType TSchemeType;

    //typedef typename BaseType::DofSetType DofSetType;

    typedef typename BaseType::DofsArrayType DofsArrayType;

    typedef typename BaseType::TSystemMatrixType TSystemMatrixType;

    typedef typename BaseType::TSystemVectorType TSystemVectorType;

    typedef typename BaseType::LocalSystemVectorType LocalSystemVectorType;

    typedef typename BaseType::LocalSystemMatrixType LocalSystemMatrixType;

    typedef typename BaseType::TSystemMatrixPointerType TSystemMatrixPointerType;
    typedef typename BaseType::TSystemVectorPointerType TSystemVectorPointerType;


    ///@}
    ///@name Life Cycle
    ///@{

    /**
     * @brief Default constructor
     */
    explicit LineSearchStrategy() : BaseType()
    {
    }

    /**
     * @brief Default constructor. (with parameters)
     * @param rModelPart The model part of the problem
     * @param ThisParameters The configuration parameters
     */
    explicit LineSearchStrategy(ModelPart& rModelPart, Parameters ThisParameters)
        : BaseType(rModelPart, ThisParameters)
    {
    }

    /**
     * Default Constructor
     * @param rModelPart The model part of the problem
     * @param pScheme The integration scheme
     * @param pNewLinearSolver The linear solver employed
     * @param pNewConvergenceCriteria The convergence criteria employed
     * @param MaxIterations The maximum number of non-linear iterations to be considered when solving the problem
     * @param CalculateReactions The flag for the reaction calculation
     * @param ReformDofSetAtEachStep The flag that allows to compute the modification of the DOF
     * @param MoveMeshFlag The flag that allows to move the mesh
     */
    explicit LineSearchStrategy(
        ModelPart& rModelPart,
        typename TSchemeType::Pointer pScheme,
        typename TLinearSolver::Pointer pNewLinearSolver,
        typename TConvergenceCriteriaType::Pointer pNewConvergenceCriteria,
        int MaxIterations = 30,
        bool CalculateReactions = false,
        bool ReformDofSetAtEachStep = false,
        bool MoveMeshFlag = false
        ) : BaseType(rModelPart, pScheme, pNewLinearSolver,pNewConvergenceCriteria,MaxIterations,CalculateReactions,ReformDofSetAtEachStep, MoveMeshFlag)
    {
        Parameters default_settings = this->GetDefaultSettings();
        OverrideDefaultSettingsWithParameters(default_settings, MaxIterations, ReformDofSetAtEachStep, CalculateReactions);
        this->AssignSettings(default_settings);
    }

    /**
     * @brief Constructor specifying the builder and solver
     * @param rModelPart The model part of the problem
     * @param pScheme The integration scheme
     * @param pNewLinearSolver The linear solver employed
     * @param pNewConvergenceCriteria The convergence criteria employed
     * @param pNewBuilderAndSolver The builder and solver employed
     * @param MaxIterations The maximum number of non-linear iterations to be considered when solving the problem
     * @param CalculateReactions The flag for the reaction calculation
     * @param ReformDofSetAtEachStep The flag that allows to compute the modification of the DOF
     * @param MoveMeshFlag The flag that allows to move the mesh
     */
    explicit LineSearchStrategy(
        ModelPart& rModelPart,
        typename TSchemeType::Pointer pScheme,
        typename TLinearSolver::Pointer pNewLinearSolver,
        typename TConvergenceCriteriaType::Pointer pNewConvergenceCriteria,
        typename TBuilderAndSolverType::Pointer pNewBuilderAndSolver,
        int MaxIterations = 30,
        bool CalculateReactions = false,
        bool ReformDofSetAtEachStep = false,
        bool MoveMeshFlag = false
        ) : BaseType(rModelPart, pScheme, pNewLinearSolver,pNewConvergenceCriteria,pNewBuilderAndSolver,MaxIterations,CalculateReactions,ReformDofSetAtEachStep, MoveMeshFlag)
    {
        Parameters default_settings = this->GetDefaultSettings();
        OverrideDefaultSettingsWithParameters(default_settings, MaxIterations, ReformDofSetAtEachStep, CalculateReactions);
        this->AssignSettings(default_settings);
    }

    /**
     * Constructor with Settings
     * @param rModelPart The model part of the problem
     * @param pScheme The integration scheme
     * @param pNewLinearSolver The linear solver employed
     * @param pNewConvergenceCriteria The convergence criteria employed
     * @param Parameters Settings used in the strategy
     */
    LineSearchStrategy(
        ModelPart& rModelPart,
        typename TSchemeType::Pointer pScheme,
        typename TLinearSolver::Pointer pNewLinearSolver,
        typename TConvergenceCriteriaType::Pointer pNewConvergenceCriteria,
        Parameters Settings
        ): BaseType(rModelPart, pScheme, pNewLinearSolver,pNewConvergenceCriteria,Settings)
    {
        Parameters default_settings = this->GetDefaultSettings();
        Settings.ValidateAndAssignDefaults(default_settings);
        this->AssignSettings(Settings);
    }

    /**
     * Constructor with Settings and pointer to BuilderAndSolver
     * @param rModelPart The model part of the problem
     * @param pScheme The integration scheme
     * @param pNewLinearSolver The linear solver employed
     * @param pNewConvergenceCriteria The convergence criteria employed
     * @param pNewBuilderAndSolver The builder and solver employed
     * @param Parameters Settings used in the strategy
     */
    LineSearchStrategy(
        ModelPart& rModelPart,
        typename TSchemeType::Pointer pScheme,
        typename TLinearSolver::Pointer pNewLinearSolver,
        typename TConvergenceCriteriaType::Pointer pNewConvergenceCriteria,
        typename TBuilderAndSolverType::Pointer pNewBuilderAndSolver,
        Parameters Settings
        ): BaseType(rModelPart, pScheme, pNewLinearSolver,pNewConvergenceCriteria,pNewBuilderAndSolver,Settings)
    {
        Parameters default_settings = this->GetDefaultSettings();
        Settings.ValidateAndAssignDefaults(default_settings);
        this->AssignSettings(Settings);
    }

    /**
     * Destructor.
     */

    ~LineSearchStrategy() override
    {
    }


    ///@}
    ///@name Operators

    ///@{

    ///@}
    ///@name Operations
    ///@{

    /**
<<<<<<< HEAD
     * @brief Create method
     * @param rModelPart The model part of the problem
     * @param ThisParameters The configuration parameters
     */
    typename SolvingStrategyType::Pointer Create(
        ModelPart& rModelPart,
        Parameters ThisParameters
        ) const override
    {
        return Kratos::make_shared<ClassType>(rModelPart, ThisParameters);
=======
     * @brief Returns the name of the class as used in the settings (snake_case format)
     * @return The name of the class
     */
    static std::string Name()
    {
        return "line_search_strategy";
>>>>>>> 50620aca
    }

    ///@}
    ///@name Access

    ///@{

    ///@}
    ///@name Inquiry
    ///@{

    ///@}
    ///@name Input and output
    ///@{

    /// Turn back information as a string.
    std::string Info() const override
    {
        return "LineSearchStrategy";
    }

    /// Print information about this object.
    void PrintInfo(std::ostream& rOStream) const override
    {
        rOStream << Info();
    }

    /// Print object's data.
    void PrintData(std::ostream& rOStream) const override
    {
        rOStream << Info();
    }

    ///@}
    ///@name Friends
    ///@{


    ///@}

private:
    ///@name Protected static Member Variables
    ///@{


    ///@}
    ///@name Protected member Variables
    ///@{

    int mMaxLineSearchIterations;   //Maximum number of iterations line search do
    double mFirstAlphaValue;        //First alpha guess value used for the first iteration
    double mSecondAlphaValue;       //Second alpha guess value used for the first iteration
    double mMinAlpha;               //Minimum possible alpha value at the end of the algorithm
    double mMaxAlpha;               //Maximum possible alpha value at the end of the algorithm
    double mLineSearchTolerance;    //Tolerance of the line search algorithm, defined as the ratio between
                                    //maximum residual*alpha*dx and current iteration residual*alpha*dx


    ///@}
    ///@name Protected Operators
    ///@{


    ///@}
    ///@name Protected Operations
    ///@{



    ///@}
    ///@name Protected  Access
    ///@{


    ///@}
    ///@name Protected Inquiry
    ///@{


    ///@}
    ///@name Protected LifeCycle
    ///@{



    ///@}

protected:
    ///@name Static Member Variables
    ///@{


    ///@}
    ///@name Member Variables
    ///@{


    ///@}
    ///@name Private Operators
    ///@{

    /**
     * Here the database is updated
     * @param A The LHS matrix of the system of equations
     * @param Dx The incremement in the solution
     * @param b The RHS vector of the system of equations
     * @param MoveMesh The flag that allows to move the mesh
     */
    void UpdateDatabase(
        TSystemMatrixType& A,
        TSystemVectorType& Dx,
        TSystemVectorType& b,
        const bool MoveMesh
    ) override
    {
        typename TSchemeType::Pointer pScheme = this->GetScheme();
        typename TBuilderAndSolverType::Pointer pBuilderAndSolver = this->GetBuilderAndSolver();

        TSystemVectorType aux(Dx);

        double x1 = mFirstAlphaValue;
        double x2 = mSecondAlphaValue;

        bool converged = false;
        int it = 0;
        double xprevious = 0.0;

        //Compute residual with 1 coefficient update (x1)
        //since no update was performed yet, this includes an increment wrt the previous
        //solution of x1*Dx
        TSparseSpace::Assign(aux,x1-xprevious, Dx);
        xprevious = x1;
        BaseType::UpdateDatabase(A,aux,b,MoveMesh);
        TSparseSpace::SetToZero(b);
        pBuilderAndSolver->BuildRHS(pScheme, BaseType::GetModelPart(), b );
        double r1 = TSparseSpace::Dot(aux,b);

        double rmax = std::abs(r1);
        while(!converged && it < mMaxLineSearchIterations) {

            //Compute residual with 2 coefficient update (x2)
            //since the database was initialized with x1*Dx
            //we need to apply ONLY THE INCREMENT, that is (x2-xprevious)*Dx
            TSparseSpace::Assign(aux,x2-xprevious, Dx);
            xprevious = x2;
            BaseType::UpdateDatabase(A,aux,b,MoveMesh);
            TSparseSpace::SetToZero(b);
            pBuilderAndSolver->BuildRHS(pScheme, BaseType::GetModelPart(), b );
            double r2 = TSparseSpace::Dot(aux,b);

            if(it == 0) {
                rmax = std::max(rmax,std::abs(r2));
            }
            double rmin = std::min(std::abs(r1),std::abs(r2));

            //Find optimum
            double x = 1.0;
            if(std::abs(r1 - r2) > 1e-10)
                x =  (r1*x2 - r2*x1)/(r1 - r2);

            if(x < mMinAlpha) {
                x = mMinAlpha;
            } else if(x > mMaxAlpha) {
                x = mMaxAlpha;
            }

            //Perform final update
            TSparseSpace::Assign(aux,x-xprevious, Dx);
            xprevious = x;
            BaseType::UpdateDatabase(A,aux,b,MoveMesh);
            if(rmin < mLineSearchTolerance*rmax) {
                KRATOS_INFO("LineSearchStrategy") << "LINE SEARCH it " << it << " coeff = " << x <<  " r1 = " << r1 << " r2 = " << r2 << std::endl;
                converged = true;
                TSparseSpace::Assign(aux,x, Dx);
                break;
            }

            //note that we compute the next residual only if it is strictly needed (we break on the line before if it is not needed)
            TSparseSpace::SetToZero(b);
            pBuilderAndSolver->BuildRHS(pScheme, BaseType::GetModelPart(), b );
            double rf = TSparseSpace::Dot(aux,b);

            KRATOS_INFO("LineSearchStrategy") << "LINE SEARCH it " << it << " coeff = " << x << " rf = " << rf << " r1 = " << r1 << " r2 = " << r2 << std::endl;


            if(std::abs(rf) < rmax*mLineSearchTolerance) {
                converged = true;
                TSparseSpace::Assign(aux,x, Dx);
            } else {
                if(std::abs(r1)>std::abs(r2)) {
                    r1 = rf;
                    x1 = x;
                } else {
                    r2 = r1;
                    x2 = x1;
                    r1 = rf;
                    x1 = x;
                }
                converged = false;
            }


            it++;
        }
        TSparseSpace::SetToZero(b);
    }

    /**
     * @brief This method returns the default settings
     */
    Parameters GetDefaultSettings() override
    {
        Parameters base_default_settings = BaseType::GetDefaultSettings();
        Parameters default_settings(R"({
            "max_line_search_iterations" : 5,
            "first_alpha_value"          : 0.5,
            "second_alpha_value"         : 1.0,
            "min_alpha"                  : 0.1,
            "max_alpha"                  : 2.0,
            "line_search_tolerance"      : 0.5
        })");
        default_settings.AddMissingParameters(base_default_settings);
        return default_settings;
    }

    /**
     * @brief This method assigns settings to member variables
     * @param Settings Parameters that are assigned to the member variables
     */
    void AssignSettings(Parameters Settings) override
    {
        BaseType::AssignSettings(Settings);
        mMaxLineSearchIterations = Settings["max_line_search_iterations"].GetInt();
        mFirstAlphaValue = Settings["first_alpha_value"].GetDouble();
        mSecondAlphaValue = Settings["second_alpha_value"].GetDouble();
        mMinAlpha = Settings["min_alpha"].GetDouble();
        mMaxAlpha = Settings["max_alpha"].GetDouble();
        mLineSearchTolerance = Settings["line_search_tolerance"].GetDouble();
    }

    /**
     * @brief This method overrides the default settings wiht user provided parameters
     * @param DefaultSettings Parameters with default settings
     * @param MaxIterations The maximum number of non-linear iterations to be considered when solving the problem
     * @param CalculateReactions The flag for the reaction calculation
     * @param ReformDofSetAtEachStep The flag that allows to compute the modification of the DOF
     */
    void OverrideDefaultSettingsWithParameters(
        Parameters DefaultSettings,
        const double MaxIterations,
        const bool ReformDofSetAtEachStep,
        const bool CalculateReactions
    )
    {
        DefaultSettings["max_iterations"].SetInt(MaxIterations);
        DefaultSettings["reform_dofs_at_each_step"].SetBool(ReformDofSetAtEachStep);
        DefaultSettings["calculate_reactions"].SetBool(CalculateReactions);
    }



    ///@}
    ///@name Private Operations
    ///@{


    ///@}
    ///@name Private  Access
    ///@{


    ///@}
    ///@name Private Inquiry
    ///@{


    ///@}
    ///@name Un accessible methods
    ///@{

    /**
     * Copy constructor.
     */

    LineSearchStrategy(const LineSearchStrategy& Other)
    {
    };


    ///@}

}; /* Class LineSearchStrategy */

///@}

///@name Type Definitions
///@{


///@}

} /* namespace Kratos. */

#endif /* KRATOS_LINE_SEARCH_STRATEGY  defined */<|MERGE_RESOLUTION|>--- conflicted
+++ resolved
@@ -258,7 +258,6 @@
     ///@{
 
     /**
-<<<<<<< HEAD
      * @brief Create method
      * @param rModelPart The model part of the problem
      * @param ThisParameters The configuration parameters
@@ -269,14 +268,15 @@
         ) const override
     {
         return Kratos::make_shared<ClassType>(rModelPart, ThisParameters);
-=======
+    }
+    
+    /**
      * @brief Returns the name of the class as used in the settings (snake_case format)
      * @return The name of the class
      */
     static std::string Name()
     {
         return "line_search_strategy";
->>>>>>> 50620aca
     }
 
     ///@}
