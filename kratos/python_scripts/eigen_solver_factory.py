--- conflicted
+++ resolved
@@ -27,19 +27,11 @@
             raise Exception("LinearSolversApplication not available")
 
     elif solver_type == "feast":
-<<<<<<< HEAD
-        if kratos_utils.CheckIfApplicationsAvailable("EigenSolversApplication"):
-            import KratosMultiphysics.EigenSolversApplication as EiSA
-            if EiSA.HasFEAST():
-                is_symmetric = settings["symmetric"].GetBool() if settings.Has("symmetric") else True
-                eigen_solver = EiSA.FEASTSymmetricEigensystemSolver(settings) if is_symmetric else EiSA.FEASTGeneralEigensystemSolver(settings)
-=======
         if kratos_utils.CheckIfApplicationsAvailable("LinearSolversApplication"):
             from KratosMultiphysics import LinearSolversApplication
             if LinearSolversApplication.HasFEAST():
                 is_symmetric = settings["symmetric"].GetBool() if settings.Has("symmetric") else True
                 eigen_solver = LinearSolversApplication.FEASTSymmetricEigensystemSolver(settings) if is_symmetric else LinearSolversApplication.FEASTGeneralEigensystemSolver(settings)
->>>>>>> 2691b8ec
                 return eigen_solver
             else:
                 raise Exception("FEAST not available in LinearSolversApplication")
@@ -47,19 +39,11 @@
             raise Exception("LinearSolversApplication not available")
 
     elif solver_type == "feast_complex":
-<<<<<<< HEAD
-        if kratos_utils.CheckIfApplicationsAvailable("EigenSolversApplication"):
-            import KratosMultiphysics.EigenSolversApplication as EiSA
-            if EiSA.HasFEAST():
-                is_symmetric = settings["symmetric"].GetBool() if settings.Has("symmetric") else True
-                eigen_solver = EiSA.ComplexFEASTSymmetricEigensystemSolver(settings) if is_symmetric else EiSA.ComplexFEASTGeneralEigensystemSolver(settings)
-=======
         if kratos_utils.CheckIfApplicationsAvailable("LinearSolversApplication"):
             from KratosMultiphysics import LinearSolversApplication
             if LinearSolversApplication.HasFEAST():
                 is_symmetric = settings["symmetric"].GetBool() if settings.Has("symmetric") else True
                 eigen_solver = LinearSolversApplication.ComplexFEASTSymmetricEigensystemSolver(settings) if is_symmetric else LinearSolversApplication.ComplexFEASTGeneralEigensystemSolver(settings)
->>>>>>> 2691b8ec
                 return eigen_solver
             else:
                 raise Exception("FEAST not available in LinearSolversApplication")
