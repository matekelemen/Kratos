import KratosMultiphysics
import KratosMultiphysics.kratos_utilities as kratos_utils
from  KratosMultiphysics.deprecation_management import DeprecationManager

<<<<<<< HEAD
def Factory(settings: KratosMultiphysics.Parameters, model: KratosMultiphysics.Model):
=======
def Factory(settings: KratosMultiphysics.Parameters, model: KratosMultiphysics.Model) -> KratosMultiphysics.OutputProcess:
    if not isinstance(model, KratosMultiphysics.Model):
        raise Exception("expected input shall be a Model object, encapsulating a json string")
>>>>>>> b10d5cb5
    if not isinstance(settings, KratosMultiphysics.Parameters):
        raise Exception("expected input shall be a Parameters object, encapsulating a json string")
    if not isinstance(model, KratosMultiphysics.Model):
        raise Exception("expected input shall be a Model object")

    return VtkOutputProcess(model, settings["Parameters"])

class VtkOutputProcess(KratosMultiphysics.OutputProcess):
<<<<<<< HEAD
    def __init__(self, model: KratosMultiphysics.Model, settings: KratosMultiphysics.Parameters):
        super().__init__()
=======
    def __init__(self, model: KratosMultiphysics.Model, settings: KratosMultiphysics.Parameters) -> None:
        KratosMultiphysics.OutputProcess.__init__(self)
>>>>>>> b10d5cb5

        model_part_name = settings["model_part_name"].GetString()
        self.model_part = model[model_part_name]

        # Warning: we may be changing the parameters object here:
        self.TranslateLegacyVariablesAccordingToCurrentStandard(settings)
        if settings.Has("write_properties_id"):
            KratosMultiphysics.Logger.PrintWarning("VtkOutputProcess", "The setting `write_properties_id` is deprecated, use `write_ids` instead!")
            if not settings.Has("write_ids"):
                settings.AddEmptyValue("write_ids").SetBool(settings["write_properties_id"].GetBool())
            settings.RemoveValue("write_properties_id")

        # default settings can be found in "vtk_output.cpp"
        self.vtk_io = KratosMultiphysics.VtkOutput(self.model_part, settings) # this also validates the settings

        if settings["save_output_files_in_folder"].GetBool():
            if self.model_part.GetCommunicator().MyPID() == 0:
                output_path = settings["output_path"].GetString()
                if not self.model_part.ProcessInfo[KratosMultiphysics.IS_RESTARTED]:
                    kratos_utils.DeleteDirectoryIfExisting(output_path)
            self.model_part.GetCommunicator().GetDataCommunicator().Barrier()

<<<<<<< HEAD
        output_control_type = settings["output_control_type"].GetString()
        if output_control_type == "time":
            self.output_control_variable = KratosMultiphysics.TIME
            self.output_control_utility = KratosMultiphysics.DoubleFixedIntervalRecurringEventUtility(self.model_part.ProcessInfo[self.output_control_variable], settings["output_interval"].GetDouble())
        elif output_control_type == "step":
            self.output_control_variable = KratosMultiphysics.STEP
            self.output_control_utility = KratosMultiphysics.IntegerFixedIntervalRecurringEventUtility(self.model_part.ProcessInfo[self.output_control_variable], settings["output_interval"].GetInt())
        else:
            raise RuntimeError(f"Unsupported output control type = \"{output_control_type}\" requested. Supported control types are:\n\ttime\n\tstep")
=======
        self.__controller = KratosMultiphysics.OutputController(model, settings)
>>>>>>> b10d5cb5

    # This function can be extended with new deprecated variables as they are generated
    def TranslateLegacyVariablesAccordingToCurrentStandard(self, settings: KratosMultiphysics.Parameters) -> None:
        # Defining a string to help the user understand where the warnings come from (in case any is thrown)
        context_string = type(self).__name__

        old_name = 'output_frequency'
        new_name = 'output_interval'

        if DeprecationManager.HasDeprecatedVariable(context_string, settings, old_name, new_name):
            DeprecationManager.ReplaceDeprecatedVariableName(settings, old_name, new_name)

        old_name = 'write_properties_id'
        new_name = 'write_ids'

        if DeprecationManager.HasDeprecatedVariable(context_string, settings, old_name, new_name):
            DeprecationManager.ReplaceDeprecatedVariableName(settings, old_name, new_name)

        old_name = 'folder_name'
        new_name = 'output_path'

        if DeprecationManager.HasDeprecatedVariable(context_string, settings, old_name, new_name):
            DeprecationManager.ReplaceDeprecatedVariableName(settings, old_name, new_name)

    def Check(self) -> int:
        return self.__controller.Check()

    def PrintOutput(self) -> None:
        self.vtk_io.PrintOutput()
<<<<<<< HEAD
        self.output_control_utility.ScheduleNextEvent(self.model_part.ProcessInfo[self.output_control_variable])

    def IsOutputStep(self):
        return self.output_control_utility.IsEventExpected(self.model_part.ProcessInfo[self.output_control_variable])
=======
        self.__controller.Update()

    def IsOutputStep(self) -> bool:
        return self.__controller.Evaluate()
>>>>>>> b10d5cb5
<|MERGE_RESOLUTION|>--- conflicted
+++ resolved
@@ -2,13 +2,9 @@
 import KratosMultiphysics.kratos_utilities as kratos_utils
 from  KratosMultiphysics.deprecation_management import DeprecationManager
 
-<<<<<<< HEAD
-def Factory(settings: KratosMultiphysics.Parameters, model: KratosMultiphysics.Model):
-=======
 def Factory(settings: KratosMultiphysics.Parameters, model: KratosMultiphysics.Model) -> KratosMultiphysics.OutputProcess:
     if not isinstance(model, KratosMultiphysics.Model):
         raise Exception("expected input shall be a Model object, encapsulating a json string")
->>>>>>> b10d5cb5
     if not isinstance(settings, KratosMultiphysics.Parameters):
         raise Exception("expected input shall be a Parameters object, encapsulating a json string")
     if not isinstance(model, KratosMultiphysics.Model):
@@ -17,13 +13,8 @@
     return VtkOutputProcess(model, settings["Parameters"])
 
 class VtkOutputProcess(KratosMultiphysics.OutputProcess):
-<<<<<<< HEAD
-    def __init__(self, model: KratosMultiphysics.Model, settings: KratosMultiphysics.Parameters):
-        super().__init__()
-=======
     def __init__(self, model: KratosMultiphysics.Model, settings: KratosMultiphysics.Parameters) -> None:
         KratosMultiphysics.OutputProcess.__init__(self)
->>>>>>> b10d5cb5
 
         model_part_name = settings["model_part_name"].GetString()
         self.model_part = model[model_part_name]
@@ -46,19 +37,7 @@
                     kratos_utils.DeleteDirectoryIfExisting(output_path)
             self.model_part.GetCommunicator().GetDataCommunicator().Barrier()
 
-<<<<<<< HEAD
-        output_control_type = settings["output_control_type"].GetString()
-        if output_control_type == "time":
-            self.output_control_variable = KratosMultiphysics.TIME
-            self.output_control_utility = KratosMultiphysics.DoubleFixedIntervalRecurringEventUtility(self.model_part.ProcessInfo[self.output_control_variable], settings["output_interval"].GetDouble())
-        elif output_control_type == "step":
-            self.output_control_variable = KratosMultiphysics.STEP
-            self.output_control_utility = KratosMultiphysics.IntegerFixedIntervalRecurringEventUtility(self.model_part.ProcessInfo[self.output_control_variable], settings["output_interval"].GetInt())
-        else:
-            raise RuntimeError(f"Unsupported output control type = \"{output_control_type}\" requested. Supported control types are:\n\ttime\n\tstep")
-=======
         self.__controller = KratosMultiphysics.OutputController(model, settings)
->>>>>>> b10d5cb5
 
     # This function can be extended with new deprecated variables as they are generated
     def TranslateLegacyVariablesAccordingToCurrentStandard(self, settings: KratosMultiphysics.Parameters) -> None:
@@ -88,14 +67,7 @@
 
     def PrintOutput(self) -> None:
         self.vtk_io.PrintOutput()
-<<<<<<< HEAD
-        self.output_control_utility.ScheduleNextEvent(self.model_part.ProcessInfo[self.output_control_variable])
-
-    def IsOutputStep(self):
-        return self.output_control_utility.IsEventExpected(self.model_part.ProcessInfo[self.output_control_variable])
-=======
         self.__controller.Update()
 
     def IsOutputStep(self) -> bool:
-        return self.__controller.Evaluate()
->>>>>>> b10d5cb5
+        return self.__controller.Evaluate()