from __future__ import print_function, absolute_import, division  # makes KratosMultiphysics backward compatible with python 2.6 and 2.7

# Importing Kratos
import KratosMultiphysics

class AnalysisStage(object):
    """The base class for the AnalysisStage-classes in the applications
    Changes to this BaseClass have to be discussed first!
    """
    def __init__(self, model, project_parameters):
        """The constructor of the AnalysisStage-Object.

        It is intended to be called from the constructor
        of deriving classes:
        super(DerivedAnalysis, self).__init__(project_parameters)

        Keyword arguments:
        self -- It signifies an instance of a class.
        model -- The Model to be used
        project_parameters -- The ProjectParameters used
        """
        if (type(model) != KratosMultiphysics.Model):
            raise Exception("Input is expected to be provided as a Kratos Model object")

        if (type(project_parameters) != KratosMultiphysics.Parameters):
            raise Exception("Input is expected to be provided as a Kratos Parameters object")

        self.model = model
        self.project_parameters = project_parameters

        ## Get echo level and parallel type
        self.echo_level = self.project_parameters["problem_data"]["echo_level"].GetInt()
        self.parallel_type = self.project_parameters["problem_data"]["parallel_type"].GetString()

        if (self.parallel_type == "MPI"):
            import KratosMultiphysics.mpi as KratosMPI
            self.is_printing_rank = (KratosMPI.mpi.rank == 0)
        else:
            self.is_printing_rank = True

        self._GetSolver().AddVariables() # this creates the solver and adds the variables

    def Run(self):
        """This function executes the entire AnalysisStage
        It can be overridden by derived classes
        """
        self.Initialize()
        self.RunSolutionLoop()
        self.Finalize()

    def KeepAdvancingSolutionLoop(self):
<<<<<<< HEAD
=======
        """This function specifies the stopping criteria for breaking the solution loop
        It can be overridden by derived classes
        """
>>>>>>> da4d5f58
        return self.time < self.end_time

    def RunSolutionLoop(self):
        """This function executes the solution loop of the AnalysisStage
        It can be overridden by derived classes
        """
        while self.KeepAdvancingSolutionLoop():
            self.time = self._GetSolver().AdvanceInTime(self.time)
            self.InitializeSolutionStep()
            self._GetSolver().Predict()
            self._GetSolver().SolveSolutionStep()
            self.FinalizeSolutionStep()
            self.OutputSolutionStep()

    def Initialize(self):
        """This function initializes the AnalysisStage
        Usage: It is designed to be called ONCE, BEFORE the execution of the solution-loop
        This function has to be implemented in deriving classes!
        """
        self._GetSolver().ImportModelPart()
        self._GetSolver().PrepareModelPart()
        self._GetSolver().AddDofs()

        self.ModifyInitialProperties()
        self.ModifyInitialGeometry()

        ##here we initialize user-provided processes
        self.__CreateListOfProcesses() # has to be done after importing and preparing the ModelPart
        for process in self._GetListOfProcesses():
            process.ExecuteInitialize()

        self._GetSolver().Initialize()
        self.Check()

        self.ModifyAfterSolverInitialize()

        for process in self._GetListOfProcesses():
            process.ExecuteBeforeSolutionLoop()

        ## Stepping and time settings
        self.end_time = self.project_parameters["problem_data"]["end_time"].GetDouble()

        if self._GetSolver().GetComputingModelPart().ProcessInfo[KratosMultiphysics.IS_RESTARTED]:
            self.time = self._GetSolver().GetComputingModelPart().ProcessInfo[KratosMultiphysics.TIME]
        else:
            self.time = self.project_parameters["problem_data"]["start_time"].GetDouble()

        ## If the echo level is high enough, print the complete list of settings used to run the simualtion
        if self.is_printing_rank and self.echo_level > 1:
            with open("ProjectParametersOutput.json", 'w') as parameter_output_file:
                parameter_output_file.write(self.project_parameters.PrettyPrintJsonString())

        if self.is_printing_rank:
            KratosMultiphysics.Logger.PrintInfo(self._GetSimulationName(), "Analysis -START- ")

    def Finalize(self):
        """This function finalizes the AnalysisStage
        Usage: It is designed to be called ONCE, AFTER the execution of the solution-loop
        """
        for process in self._GetListOfProcesses():
            process.ExecuteFinalize()

        self._GetSolver().Finalize()

        if self.is_printing_rank:
            KratosMultiphysics.Logger.PrintInfo(self._GetSimulationName(), "Analysis -END- ")

    def InitializeSolutionStep(self):
        """This function performs all the required operations that should be executed
        (for each step) BEFORE solving the solution step.
        """
        self.ApplyBoundaryConditions() #here the processes are called
        self.ChangeMaterialProperties() #this is normally empty
        self._GetSolver().InitializeSolutionStep()

        if self.is_printing_rank:
            KratosMultiphysics.Logger.PrintInfo(self._GetSimulationName(), "STEP: ", self._GetSolver().GetComputingModelPart().ProcessInfo[KratosMultiphysics.STEP])
            KratosMultiphysics.Logger.PrintInfo(self._GetSimulationName(), "TIME: ", self.time)

    def FinalizeSolutionStep(self):
        """This function performs all the required operations that should be executed
        (for each step) AFTER solving the solution step.
        """
        self._GetSolver().FinalizeSolutionStep()

        for process in self._GetListOfProcesses():
            process.ExecuteFinalizeSolutionStep()

    def OutputSolutionStep(self):
        """This function printed / writes output files after the solution of a step
        """
        # first we check if one of the output processes will print output in this step
        # this is done to save computation in case none of them will print
        is_output_step = False
        for output_process in self._GetListOfOutputProcesses():
            if output_process.IsOutputStep():
                is_output_step = True
                break

        if is_output_step: # at least one of the output processes will print output
            for process in self._GetListOfProcesses():
                process.ExecuteBeforeOutputStep()

            for output_process in self._GetListOfOutputProcesses():
                if output_process.IsOutputStep():
                    output_process.PrintOutput()

            for process in self._GetListOfProcesses():
                process.ExecuteAfterOutputStep()

    def Check(self):
        """This function checks the AnalysisStage
        """
        self._GetSolver().Check()
        for process in self._GetListOfProcesses():
            process.Check()

    def ModifyInitialProperties(self):
        """this is the place to eventually modify material properties in the stage """
        pass

    def ModifyInitialGeometry(self):
        """this is the place to eventually modify geometry (for example moving nodes) in the stage """
        pass

    def ModifyAfterSolverInitialize(self):
        """this is the place to eventually do any modification that requires the solver to be initialized """
        pass

    def ApplyBoundaryConditions(self):
        """here the boundary conditions is applied, by calling the InitializeSolutionStep function of the processes"""

        for process in self._GetListOfProcesses():
            process.ExecuteInitializeSolutionStep()

        #other operations as needed

    def ChangeMaterialProperties(self):
        """this function is where the user could change material parameters as a part of the solution step """
        pass

    def _GetSolver(self):
        if not hasattr(self, '_solver'):
            self._solver = self._CreateSolver()
        return self._solver

    def _CreateSolver(self):
        """Create the solver
        """
        raise Exception("Creation of the solver must be implemented in the derived class.")

    def _GetListOfProcesses(self):
        """This function returns the list of processes involved in this Analysis
        """
        if not hasattr(self, '_list_of_processes'):
            raise Exception("The list of processes was not yet created!")
        return self._list_of_processes

    def _GetListOfOutputProcesses(self):
        """This function returns the list of output processes involved in this Analysis
        """
        if not hasattr(self, '_list_of_output_processes'):
            raise Exception("The list of output-processes was not yet created!")
        return self._list_of_output_processes

    def _CreateProcesses(self, parameter_name, initialization_order):
        """Create a list of processes
        Format:
        "processes" : {
            initial_processes : [
                { proces_specific_params },
                { proces_specific_params }
            ],
            boundary_processes : [
                { proces_specific_params },
                { proces_specific_params }
            ]
        }
        The order of intialization can be specified by setting it in "initialization_order"
        if e.g. the "boundary_processes" should be constructed before the "initial_processes", then
        initialization_order should be a list containing ["boundary_processes", "initial_processes"]
        see the functions _GetOrderOfProcessesInitialization and _GetOrderOfOutputProcessesInitialization
        """
        list_of_processes = []

        from process_factory import KratosProcessFactory
        factory = KratosProcessFactory(self.model)

        if self.project_parameters.Has(parameter_name):
            processes_params = self.project_parameters[parameter_name]

            # first initialize the processes that depend on the order
            for processes_names in initialization_order:
                if processes_params.Has(processes_names):
                    list_of_processes += factory.ConstructListOfProcesses(processes_params[processes_names])

            # then initialize the processes that don't depend on the order
            for name, value in processes_params.items():
                if not name in initialization_order:
                    list_of_processes += factory.ConstructListOfProcesses(value) # Does this work? or should it be processes[name]

        return list_of_processes

    def _GetOrderOfProcessesInitialization(self):
        """This function can be overridden in derived classes if the order of
        initialization for the processes matters
        """
        return []

    def _GetOrderOfOutputProcessesInitialization(self):
        """This function can be overridden in derived classes if the order of
        initialization for the output-processes matters
        """
        return []

    def _GetSimulationName(self):
        """Returns the name of the Simulation
        """
        return "Analysis"

    def __CreateListOfProcesses(self):
        """This function creates the processes and the output-processes
        """
        order_processes_initialization = self._GetOrderOfProcessesInitialization()
        self._list_of_processes        = self._CreateProcesses("processes", order_processes_initialization)
        order_processes_initialization = self._GetOrderOfOutputProcessesInitialization()
        self._list_of_output_processes = self._CreateProcesses("output_processes", order_processes_initialization)
        self._list_of_processes.extend(self._list_of_output_processes) # Adding the output processes to the regular processes<|MERGE_RESOLUTION|>--- conflicted
+++ resolved
@@ -49,12 +49,9 @@
         self.Finalize()
 
     def KeepAdvancingSolutionLoop(self):
-<<<<<<< HEAD
-=======
         """This function specifies the stopping criteria for breaking the solution loop
         It can be overridden by derived classes
         """
->>>>>>> da4d5f58
         return self.time < self.end_time
 
     def RunSolutionLoop(self):
