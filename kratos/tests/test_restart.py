from __future__ import print_function, absolute_import, division

import KratosMultiphysics
import KratosMultiphysics.KratosUnittest as KratosUnittest

import KratosMultiphysics.kratos_utilities as kratos_utils
import restart_utility
import save_restart_process as save_rest_proc

import os
import sys

def GetFilePath(fileName):
    return os.path.join(os.path.dirname(os.path.realpath(__file__)), fileName)

<<<<<<< HEAD
def ReadModelPart(file_path, current_model):
=======
def CreateModelPart(file_path):
>>>>>>> 03c44faf
    model_part_name = "MainRestart"
    model_part = current_model.CreateModelPart(model_part_name)
    model_part.AddNodalSolutionStepVariable(KratosMultiphysics.DISPLACEMENT)
    model_part.AddNodalSolutionStepVariable(KratosMultiphysics.VISCOSITY)
    model_part_io = KratosMultiphysics.ModelPartIO(file_path)
    model_part_io.ReadModelPart(model_part)

    # Manually adding a constraint to check the serialization of constraints in the ModelPart
    KratosMultiphysics.VariableUtils().AddDof(KratosMultiphysics.VISCOSITY, model_part)
    c1 = KratosMultiphysics.MasterSlaveConstraint(10)
    model_part.AddMasterSlaveConstraint(c1)

    return model_part

def IsRestartFile(file_name):
    return os.path.isfile(file_name) and file_name.endswith('.rest')

class TestRestart(KratosUnittest.TestCase):

    def setUp(self):
        if (sys.version_info < (3, 2)):
            self.assertRaisesRegex = self.assertRaisesRegexp

    def tearDown(self):
        kratos_utils.DeleteFileIfExisting("test_restart_file.rest")
        kratos_utils.DeleteFileIfExisting("test_restart_file_15.0.rest")
        kratos_utils.DeleteDirectoryIfExisting("MainRestart__restart_files")

    def _check_modelpart(self, model_part):
        self.assertEqual(model_part.NumberOfSubModelParts(), 2)

        self.assertEqual(model_part.NumberOfTables(), 1)
        table = model_part.GetTable(1)
        self.assertAlmostEqual(table.GetValue(250), 2.5e-6, 12)

        self.assertEqual(model_part.NumberOfProperties(), 1)
        self.assertEqual(model_part.NumberOfNodes(), 6)
        self.assertEqual(model_part.NumberOfProperties(), 1)
        self.assertEqual(model_part.NumberOfElements(), 4)
        self.assertEqual(model_part.NumberOfConditions(), 5)

        self.assertTrue(model_part.GetNode(1).IsFixed(KratosMultiphysics.DISPLACEMENT_X))
        self.assertTrue(model_part.GetNode(2).IsFixed(KratosMultiphysics.DISPLACEMENT_X))
        self.assertFalse(model_part.GetNode(3).IsFixed(KratosMultiphysics.DISPLACEMENT_X))
        self.assertFalse(model_part.GetNode(972).IsFixed(KratosMultiphysics.DISPLACEMENT_X))
        self.assertTrue(model_part.GetNode(973).IsFixed(KratosMultiphysics.DISPLACEMENT_X))
        self.assertTrue(model_part.GetNode(974).IsFixed(KratosMultiphysics.DISPLACEMENT_X))

        self.assertTrue(model_part.GetNode(1).IsFixed(KratosMultiphysics.DISPLACEMENT_Y))
        self.assertTrue(model_part.GetNode(2).IsFixed(KratosMultiphysics.DISPLACEMENT_Y))
        self.assertFalse(model_part.GetNode(3).IsFixed(KratosMultiphysics.DISPLACEMENT_Y))
        self.assertFalse(model_part.GetNode(972).IsFixed(KratosMultiphysics.DISPLACEMENT_Y))
        self.assertTrue(model_part.GetNode(973).IsFixed(KratosMultiphysics.DISPLACEMENT_Y))
        self.assertTrue(model_part.GetNode(974).IsFixed(KratosMultiphysics.DISPLACEMENT_Y))

        self.assertTrue(model_part.GetNode(1).IsFixed(KratosMultiphysics.DISPLACEMENT_Z))
        self.assertTrue(model_part.GetNode(2).IsFixed(KratosMultiphysics.DISPLACEMENT_Z))
        self.assertFalse(model_part.GetNode(3).IsFixed(KratosMultiphysics.DISPLACEMENT_Z))
        self.assertFalse(model_part.GetNode(972).IsFixed(KratosMultiphysics.DISPLACEMENT_Z))
        self.assertTrue(model_part.GetNode(973).IsFixed(KratosMultiphysics.DISPLACEMENT_Z))
        self.assertTrue(model_part.GetNode(974).IsFixed(KratosMultiphysics.DISPLACEMENT_Z))

        self.assertEqual(model_part.GetNode(1).GetSolutionStepValue(KratosMultiphysics.DISPLACEMENT_X),0.1)
        self.assertEqual(model_part.GetNode(2).GetSolutionStepValue(KratosMultiphysics.DISPLACEMENT_X),0.2)
        self.assertEqual(model_part.GetNode(3).GetSolutionStepValue(KratosMultiphysics.DISPLACEMENT_X),0.0)
        self.assertEqual(model_part.GetNode(972).GetSolutionStepValue(KratosMultiphysics.DISPLACEMENT_X),0.0)
        self.assertEqual(model_part.GetNode(973).GetSolutionStepValue(KratosMultiphysics.DISPLACEMENT_X),0.0)
        self.assertEqual(model_part.GetNode(974).GetSolutionStepValue(KratosMultiphysics.DISPLACEMENT_X),0.0)

        self.assertEqual(model_part.GetNode(1).GetSolutionStepValue(KratosMultiphysics.DISPLACEMENT_Y),0.0)
        self.assertEqual(model_part.GetNode(2).GetSolutionStepValue(KratosMultiphysics.DISPLACEMENT_Y),0.0)
        self.assertEqual(model_part.GetNode(3).GetSolutionStepValue(KratosMultiphysics.DISPLACEMENT_Y),0.0)
        self.assertEqual(model_part.GetNode(972).GetSolutionStepValue(KratosMultiphysics.DISPLACEMENT_Y),0.0)
        self.assertEqual(model_part.GetNode(973).GetSolutionStepValue(KratosMultiphysics.DISPLACEMENT_Y),0.000973)
        self.assertEqual(model_part.GetNode(974).GetSolutionStepValue(KratosMultiphysics.DISPLACEMENT_Y),0.000974)

        self.assertEqual(model_part.GetNode(1).GetSolutionStepValue(KratosMultiphysics.DISPLACEMENT_Z),0.0)
        self.assertEqual(model_part.GetNode(2).GetSolutionStepValue(KratosMultiphysics.DISPLACEMENT_Z),0.0)
        self.assertEqual(model_part.GetNode(3).GetSolutionStepValue(KratosMultiphysics.DISPLACEMENT_Z),0.0)
        self.assertEqual(model_part.GetNode(972).GetSolutionStepValue(KratosMultiphysics.DISPLACEMENT_Z),0.0)
        self.assertEqual(model_part.GetNode(973).GetSolutionStepValue(KratosMultiphysics.DISPLACEMENT_Z),0.0)
        self.assertEqual(model_part.GetNode(974).GetSolutionStepValue(KratosMultiphysics.DISPLACEMENT_Z),0.0)

        self.assertEqual(model_part.GetNode(1).GetSolutionStepValue(KratosMultiphysics.VISCOSITY),0.01)
        self.assertEqual(model_part.GetNode(2).GetSolutionStepValue(KratosMultiphysics.VISCOSITY),0.01)
        self.assertEqual(model_part.GetNode(3).GetSolutionStepValue(KratosMultiphysics.VISCOSITY),0.0)
        self.assertEqual(model_part.GetNode(972).GetSolutionStepValue(KratosMultiphysics.VISCOSITY),0.0)
        self.assertEqual(model_part.GetNode(973).GetSolutionStepValue(KratosMultiphysics.VISCOSITY),0.01)
        self.assertEqual(model_part.GetNode(974).GetSolutionStepValue(KratosMultiphysics.VISCOSITY),0.01)

        self.assertTrue(model_part.HasSubModelPart("Inlets"))

        inlets_model_part = model_part.GetSubModelPart("Inlets")

        self.assertEqual(inlets_model_part.NumberOfTables(), 1)
        self.assertEqual(inlets_model_part.NumberOfProperties(), 0)
        self.assertEqual(inlets_model_part.NumberOfNodes(), 3)
        self.assertEqual(inlets_model_part.NumberOfElements(), 1)
        self.assertEqual(inlets_model_part.NumberOfConditions(), 3)
        self.assertEqual(inlets_model_part.NumberOfSubModelParts(), 2)
        self.assertTrue(inlets_model_part.HasSubModelPart("Inlet1"))
        self.assertTrue(inlets_model_part.HasSubModelPart("Inlet2"))

        inlet1_model_part = inlets_model_part.GetSubModelPart("Inlet1")

        self.assertEqual(inlet1_model_part.NumberOfTables(), 0)
        self.assertEqual(inlet1_model_part.NumberOfProperties(), 0)
        self.assertEqual(inlet1_model_part.NumberOfNodes(), 2)
        self.assertEqual(inlet1_model_part.NumberOfElements(), 0)
        self.assertEqual(inlet1_model_part.NumberOfConditions(), 2)
        self.assertEqual(inlet1_model_part.NumberOfSubModelParts(), 0)

        inlet2_model_part = inlets_model_part.GetSubModelPart("Inlet2")

        self.assertEqual(inlet2_model_part.NumberOfTables(), 0)
        self.assertEqual(inlet2_model_part.NumberOfProperties(), 0)
        self.assertEqual(inlet2_model_part.NumberOfNodes(), 0)
        self.assertEqual(inlet2_model_part.NumberOfElements(), 0)
        self.assertEqual(inlet2_model_part.NumberOfConditions(), 2)
        self.assertEqual(inlet2_model_part.NumberOfSubModelParts(), 0)

        self.assertTrue(model_part.HasSubModelPart("Outlet"))

        outlet_model_part = model_part.GetSubModelPart("Outlet")

        self.assertEqual(outlet_model_part.NumberOfTables(), 0)
        self.assertEqual(outlet_model_part.NumberOfProperties(), 1)
        self.assertEqual(outlet_model_part.NumberOfNodes(), 0)
        self.assertEqual(outlet_model_part.NumberOfElements(), 0)
        self.assertEqual(outlet_model_part.NumberOfConditions(), 1)
        self.assertEqual(outlet_model_part.NumberOfSubModelParts(), 0)

        self.assertTrue( 10 in model_part.MasterSlaveConstraints )

    def __execute_restart_save(self, file_name, serializer_flag):
<<<<<<< HEAD

        temporary_model = KratosMultiphysics.Model() #this lives only until the end of this function

        model_part = ReadModelPart(GetFilePath("test_model_part_io_read"), temporary_model)
=======
        model_part = CreateModelPart(GetFilePath("test_model_part_io_read"))
>>>>>>> 03c44faf

        serializer_save = KratosMultiphysics.Serializer(file_name, serializer_flag)
        serializer_save.Save(model_part.Name, model_part)
        

    def __execute_restart_load(self, current_model, file_name, serializer_flag):
        model_part_name = "MainRestart"

        loaded_model_part = current_model.CreateModelPart(model_part_name)

        serializer_load = KratosMultiphysics.Serializer(file_name, serializer_flag)
        serializer_load.Load(loaded_model_part.Name, loaded_model_part)

        return loaded_model_part

    def __execute_restart_test(self, serializer_flag):
        file_name = "test_restart_file"
        self.__execute_restart_save(file_name, serializer_flag)

        current_model = KratosMultiphysics.Model() #here we create the Model which will live to the end of this function
        model_part = self.__execute_restart_load(current_model, file_name, serializer_flag)
        self._check_modelpart(model_part)

    def __execute_restart_utility_save(self, model_part_name, restart_time):
<<<<<<< HEAD
        #creating a Model which will be destroyed at the end of the save function
        temporary_model = KratosMultiphysics.Model()

        model_part = ReadModelPart(GetFilePath("test_model_part_io_read"), temporary_model)
=======
        model_part = CreateModelPart(GetFilePath("test_model_part_io_read"))
>>>>>>> 03c44faf

        model_part.ProcessInfo[KratosMultiphysics.TIME] = 0.0 # saving is only done if time > 0.0

        restart_parameters = KratosMultiphysics.Parameters("""
        {
            "input_filename"               : "test_restart_file",
            "restart_save_frequency"       : 10.0,
            "save_restart_files_in_folder" : false
        }
        """)

        rest_utility = restart_utility.RestartUtility(model_part, restart_parameters)

        self.assertFalse(rest_utility.IsRestartOutputStep())

        model_part.ProcessInfo[KratosMultiphysics.TIME] = restart_time

        self.assertTrue(rest_utility.IsRestartOutputStep())

        if rest_utility.IsRestartOutputStep():
            rest_utility.SaveRestart()

    def __execute_restart_utility_load(self, current_model, model_part_name, restart_time):
        loaded_model_part = current_model.CreateModelPart(model_part_name)

        restart_parameters = KratosMultiphysics.Parameters("""
        {
            "input_filename"                 : "test_restart_file",
            "restart_load_file_label"        : "",
            "load_restart_files_from_folder" : false
        }
        """)

        restart_parameters["restart_load_file_label"].SetString(str(restart_time))

        rest_utility = restart_utility.RestartUtility(loaded_model_part, restart_parameters)

        rest_utility.LoadRestart()
        return loaded_model_part



    def test_restart_NOTRACE(self):
        self.__execute_restart_test(KratosMultiphysics.SerializerTraceType.SERIALIZER_NO_TRACE)

    def test_restart_TRACE_ERROR(self):
        self.__execute_restart_test(KratosMultiphysics.SerializerTraceType.SERIALIZER_TRACE_ERROR)

    def test_restart_TRACE_ALL(self):
        self.__execute_restart_test(KratosMultiphysics.SerializerTraceType.SERIALIZER_TRACE_ALL)

    def test_restart_utility(self):
        

        # Here we only test SERIALIZER_NO_TRACE since the others are tested in the simple tests
        model_part_name = "MainRestart"
        restart_time = 15.0
        self.__execute_restart_utility_save(model_part_name, restart_time)

        #we create here the model to which we will load
        current_model = KratosMultiphysics.Model()
        loaded_model_part = self.__execute_restart_utility_load(current_model, model_part_name, restart_time)

        self._check_modelpart(loaded_model_part)

    def test_save_restart_process(self):
<<<<<<< HEAD
=======
        model_part = CreateModelPart(GetFilePath("test_model_part_io_read"))
>>>>>>> 03c44faf
        model = KratosMultiphysics.Model()
        model_part = ReadModelPart(GetFilePath("test_model_part_io_read"), model)

        # Here "step" is used as control type, since "time" (=> default) is covered in the tests above
        save_restart_process_params = KratosMultiphysics.Parameters("""{
            "Parameters" : {
                "model_part_name"        : "MainRestart",
                "restart_save_frequency" : 2,
                "restart_control_type"   : "step"
            }
        }""")

        model_part.ProcessInfo[KratosMultiphysics.TIME] = 0.0
        model_part.ProcessInfo[KratosMultiphysics.STEP] = 0

        delta_time = 0.35
        end_time = 17.1

        save_restart_process = save_rest_proc.Factory(save_restart_process_params, model)
        save_restart_process.ExecuteInitialize()
        save_restart_process.ExecuteBeforeSolutionLoop()
        while model_part.ProcessInfo[KratosMultiphysics.TIME] < end_time:
            model_part.ProcessInfo[KratosMultiphysics.TIME] += delta_time
            model_part.ProcessInfo[KratosMultiphysics.STEP] += 1
            save_restart_process.ExecuteInitializeSolutionStep()
            if save_restart_process.IsOutputStep():
                save_restart_process.PrintOutput()
            save_restart_process.ExecuteFinalizeSolutionStep()
        save_restart_process.ExecuteFinalize()

        # Checking if the files exist
        base_path = "MainRestart__restart_files"
        base_file_name = os.path.join(base_path, "MainRestart_")
        for i in range(2,50,2):
            self.assertTrue(os.path.isfile(base_file_name + str(i) + ".rest"))

        # Check number of restart-files
        expected_num_files = 24
        num_files = len([name for name in os.listdir(base_path) if IsRestartFile(os.path.join(base_path, name))])
        self.assertEqual(expected_num_files, num_files)

        #deleting the model so to be sure nothing remains in the memory
        del(model)


        # Loading one of the files and checking if the loaded model_part is ok
        loaded_model = KratosMultiphysics.Model()
        file_name = base_file_name + "16"
        loaded_model_part = self.__execute_restart_load(loaded_model, file_name, KratosMultiphysics.SerializerTraceType.SERIALIZER_NO_TRACE)

        self._check_modelpart(loaded_model_part)


if __name__ == '__main__':
    KratosUnittest.main()<|MERGE_RESOLUTION|>--- conflicted
+++ resolved
@@ -13,11 +13,7 @@
 def GetFilePath(fileName):
     return os.path.join(os.path.dirname(os.path.realpath(__file__)), fileName)
 
-<<<<<<< HEAD
 def ReadModelPart(file_path, current_model):
-=======
-def CreateModelPart(file_path):
->>>>>>> 03c44faf
     model_part_name = "MainRestart"
     model_part = current_model.CreateModelPart(model_part_name)
     model_part.AddNodalSolutionStepVariable(KratosMultiphysics.DISPLACEMENT)
@@ -153,14 +149,10 @@
         self.assertTrue( 10 in model_part.MasterSlaveConstraints )
 
     def __execute_restart_save(self, file_name, serializer_flag):
-<<<<<<< HEAD
 
         temporary_model = KratosMultiphysics.Model() #this lives only until the end of this function
 
         model_part = ReadModelPart(GetFilePath("test_model_part_io_read"), temporary_model)
-=======
-        model_part = CreateModelPart(GetFilePath("test_model_part_io_read"))
->>>>>>> 03c44faf
 
         serializer_save = KratosMultiphysics.Serializer(file_name, serializer_flag)
         serializer_save.Save(model_part.Name, model_part)
@@ -185,14 +177,10 @@
         self._check_modelpart(model_part)
 
     def __execute_restart_utility_save(self, model_part_name, restart_time):
-<<<<<<< HEAD
         #creating a Model which will be destroyed at the end of the save function
         temporary_model = KratosMultiphysics.Model()
 
         model_part = ReadModelPart(GetFilePath("test_model_part_io_read"), temporary_model)
-=======
-        model_part = CreateModelPart(GetFilePath("test_model_part_io_read"))
->>>>>>> 03c44faf
 
         model_part.ProcessInfo[KratosMultiphysics.TIME] = 0.0 # saving is only done if time > 0.0
 
@@ -259,10 +247,6 @@
         self._check_modelpart(loaded_model_part)
 
     def test_save_restart_process(self):
-<<<<<<< HEAD
-=======
-        model_part = CreateModelPart(GetFilePath("test_model_part_io_read"))
->>>>>>> 03c44faf
         model = KratosMultiphysics.Model()
         model_part = ReadModelPart(GetFilePath("test_model_part_io_read"), model)
 
