//    |  /           |
//    ' /   __| _` | __|  _ \   __|
//    . \  |   (   | |   (   |\__ `
//   _|\_\_|  \__,_|\__|\___/ ____/
//                   Multi-Physics
//
//  License:         BSD License
//                   Kratos default license: kratos/license.txt
//
//  Main authors:    Philipp Bucher
//                   Vicente Mataix Ferrandiz
//

// System includes

// External includes

// Project includes
#include "testing/testing.h"
#include "geometries/point.h"
#include "utilities/search_utilities.h"

namespace Kratos::Testing
{

KRATOS_TEST_CASE_IN_SUITE(SearchUtilitiesPointIsInsideBoundingBox, KratosCoreFastSuite)
{
    const SearchUtilities::BoundingBoxType bounding_box {10.5, -2.8, 3.89, -77.6, 4.64, 2.3};
    // xmax, xmin,  ymax, ymin,  zmax, zmin

    const Point p_out_x(10.6, 1.0, 3.8);
    const Point p_out_y(10.1, -80.0, 3.8);
    const Point p_out_z(10.1, 1.0, -3.8);
    const Point p_in(10.0, -30.78, 3.7);

    KRATOS_EXPECT_FALSE(SearchUtilities::PointIsInsideBoundingBox(bounding_box, p_out_x));
    KRATOS_EXPECT_FALSE(SearchUtilities::PointIsInsideBoundingBox(bounding_box, p_out_y));
    KRATOS_EXPECT_FALSE(SearchUtilities::PointIsInsideBoundingBox(bounding_box, p_out_z));

    KRATOS_EXPECT_TRUE(SearchUtilities::PointIsInsideBoundingBox(bounding_box, p_in));
}

double GetBBoxValue(const int Index, const double Factor, const double Offset)
{
    return static_cast<double>(Index)*Factor - Offset;
}

KRATOS_TEST_CASE_IN_SUITE(SearchUtilitiesComputeBoundingBoxesWithTolerance, KratosCoreFastSuite)
{
    std::vector<double> bboxes_wrong_size(5);
    std::vector<double> bboxes_with_tol;

<<<<<<< HEAD
    KRATOS_EXPECT_EXCEPTION_IS_THROWN(SearchUtilities::ComputeBoundingBoxesWithTolerance(bboxes_wrong_size, 1.235, bboxes_with_tol),
=======
    KRATOS_DEBUG_EXCEPT_EXCEPTION_IS_THROWN(SearchUtilities::ComputeBoundingBoxesWithTolerance(bboxes_wrong_size, 1.235, bboxes_with_tol),
>>>>>>> b1a09f24
        "Error: Bounding Boxes size has to be a multiple of 6!");

    // Cretae a vector containing the fake bboxes
    const int num_entries = 24;
    std::vector<double> bboxes(num_entries);

    const double factor = 1.2589;
    const double offset = 8.4;

    for (int i=0; i<num_entries; ++i)
        bboxes[i] = GetBBoxValue(i, factor, offset);

    const double tolerance = 5.478;

    SearchUtilities::ComputeBoundingBoxesWithTolerance(bboxes,
                                                       tolerance,
                                                       bboxes_with_tol);

    for (int i=0; i<num_entries; i+=2)
        KRATOS_EXPECT_NEAR(bboxes_with_tol[i], (GetBBoxValue(i, factor, offset) + tolerance), 1e-12);

    for (int i=1; i<num_entries; i+=2)
        KRATOS_EXPECT_NEAR(bboxes_with_tol[i], (GetBBoxValue(i, factor, offset) - tolerance), 1e-12);
}

KRATOS_TEST_CASE_IN_SUITE(SearchUtilitiesComputeBoundingBoxesWithToleranceCheckingNullBB, KratosCoreFastSuite)
{
    std::vector<double> bboxes_wrong_size(5);
    std::vector<double> bboxes_with_tol;

<<<<<<< HEAD
    KRATOS_EXPECT_EXCEPTION_IS_THROWN(SearchUtilities::ComputeBoundingBoxesWithToleranceCheckingNullBB(bboxes_wrong_size, 1.235, bboxes_with_tol),
=======
    KRATOS_DEBUG_EXCEPT_EXCEPTION_IS_THROWN(SearchUtilities::ComputeBoundingBoxesWithToleranceCheckingNullBB(bboxes_wrong_size, 1.235, bboxes_with_tol),
>>>>>>> b1a09f24
        "Error: Bounding Boxes size has to be a multiple of 6!");

    // Cretae a vector containing the fake bboxes
    const int num_entries = 24;
    std::vector<double> bboxes(num_entries, 0.0);

    const double tolerance = 5.478;

    SearchUtilities::ComputeBoundingBoxesWithToleranceCheckingNullBB(bboxes,
                                                       tolerance,
                                                       bboxes_with_tol);
    // Check that the bboxes are all zero
    for (int i=0; i<num_entries; ++i) {
        KRATOS_EXPECT_DOUBLE_EQ(bboxes_with_tol[i], 0.0);
    }
}

}  // namespace Kratos::Testing<|MERGE_RESOLUTION|>--- conflicted
+++ resolved
@@ -50,11 +50,7 @@
     std::vector<double> bboxes_wrong_size(5);
     std::vector<double> bboxes_with_tol;
 
-<<<<<<< HEAD
-    KRATOS_EXPECT_EXCEPTION_IS_THROWN(SearchUtilities::ComputeBoundingBoxesWithTolerance(bboxes_wrong_size, 1.235, bboxes_with_tol),
-=======
     KRATOS_DEBUG_EXCEPT_EXCEPTION_IS_THROWN(SearchUtilities::ComputeBoundingBoxesWithTolerance(bboxes_wrong_size, 1.235, bboxes_with_tol),
->>>>>>> b1a09f24
         "Error: Bounding Boxes size has to be a multiple of 6!");
 
     // Cretae a vector containing the fake bboxes
@@ -85,11 +81,7 @@
     std::vector<double> bboxes_wrong_size(5);
     std::vector<double> bboxes_with_tol;
 
-<<<<<<< HEAD
-    KRATOS_EXPECT_EXCEPTION_IS_THROWN(SearchUtilities::ComputeBoundingBoxesWithToleranceCheckingNullBB(bboxes_wrong_size, 1.235, bboxes_with_tol),
-=======
     KRATOS_DEBUG_EXCEPT_EXCEPTION_IS_THROWN(SearchUtilities::ComputeBoundingBoxesWithToleranceCheckingNullBB(bboxes_wrong_size, 1.235, bboxes_with_tol),
->>>>>>> b1a09f24
         "Error: Bounding Boxes size has to be a multiple of 6!");
 
     // Cretae a vector containing the fake bboxes
