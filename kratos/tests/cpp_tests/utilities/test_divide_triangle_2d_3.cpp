//    |  /           |
//    ' /   __| _` | __|  _ \   __|
//    . \  |   (   | |   (   |\__ `
//   _|\_\_|  \__,_|\__|\___/ ____/
//                   Multi-Physics
//
//  License:     BSD License
//               Kratos default license: kratos/license.txt
//
//  Main authors:    Ruben Zorrilla
//
//

// Project includes
#include "testing/testing.h"
#include "containers/model.h"
#include "includes/expect.h"
#include "utilities/divide_triangle_2d_3.h"

namespace Kratos::Testing
{

KRATOS_TEST_CASE_IN_SUITE(DivideGeometryTriangle2D3Horizontal, KratosCoreFastSuite)
{
    Model current_model;

    // Generate a model part with the previous
    ModelPart& base_model_part = current_model.CreateModelPart("Triangle");
    base_model_part.AddNodalSolutionStepVariable(DISTANCE);

    // Fill the model part geometry data
    base_model_part.CreateNewNode(1, 0.0, 0.0, 0.0);
    base_model_part.CreateNewNode(2, 1.0, 0.0, 0.0);
    base_model_part.CreateNewNode(3, 0.0, 1.0, 0.0);
    Properties::Pointer p_properties(new Properties(0));
    base_model_part.CreateNewElement("Element2D3N", 1, {1, 2, 3}, p_properties);

    // Set the DISTANCE field
    base_model_part.Nodes()[1].FastGetSolutionStepValue(DISTANCE) = -1.0;
    base_model_part.Nodes()[2].FastGetSolutionStepValue(DISTANCE) = -1.0;
    base_model_part.Nodes()[3].FastGetSolutionStepValue(DISTANCE) =  1.0;

    // Set the elemental distances vector
    Geometry < Node >& r_geometry = base_model_part.Elements()[1].GetGeometry();

    array_1d<double, 3> distances_vector;
    for (unsigned int i = 0; i < r_geometry.size(); ++i) {
        distances_vector(i) = r_geometry[i].FastGetSolutionStepValue(DISTANCE);
    }

    base_model_part.Elements()[1].SetValue(ELEMENTAL_DISTANCES, distances_vector);

    Vector& r_elemental_distances = base_model_part.Elements()[1].GetValue(ELEMENTAL_DISTANCES);

    // Build the triangle splitting utility
    DivideTriangle2D3<Node> triangle_splitter(r_geometry, r_elemental_distances);

    // Call the divide geometry method
    triangle_splitter.GenerateDivision();

    // Call the intersection generation method
    triangle_splitter.GenerateIntersectionsSkin();

    // Call the positive exterior faces generation method
    std::vector < unsigned int > pos_ext_faces_parent_ids;
    std::vector < DivideTriangle2D3<Node>::IndexedPointGeometryPointerType > pos_ext_faces;
    triangle_splitter.GenerateExteriorFaces(
        pos_ext_faces,
        pos_ext_faces_parent_ids,
        triangle_splitter.GetPositiveSubdivisions());

    // Call the negative exterior faces generation method
    std::vector < unsigned int > neg_ext_faces_parent_ids;
    std::vector < DivideTriangle2D3<Node>::IndexedPointGeometryPointerType > neg_ext_faces;
    triangle_splitter.GenerateExteriorFaces(
        neg_ext_faces,
        neg_ext_faces_parent_ids,
        triangle_splitter.GetNegativeSubdivisions());

    const double tolerance = 1e-10;

    // Check general splitting values
<<<<<<< HEAD
    KRATOS_CHECK(triangle_splitter.mIsSplit);
    KRATOS_CHECK_EQUAL(triangle_splitter.mDivisionsNumber, 3);
    KRATOS_CHECK_EQUAL(triangle_splitter.mSplitEdgesNumber, 2);

    // Check split edges
    KRATOS_CHECK_EQUAL(triangle_splitter.mSplitEdges[0],  0);
    KRATOS_CHECK_EQUAL(triangle_splitter.mSplitEdges[1],  1);
    KRATOS_CHECK_EQUAL(triangle_splitter.mSplitEdges[2],  2);
    KRATOS_CHECK_EQUAL(triangle_splitter.mSplitEdges[3], -1);
    KRATOS_CHECK_EQUAL(triangle_splitter.mSplitEdges[4],  4);
    KRATOS_CHECK_EQUAL(triangle_splitter.mSplitEdges[5],  5);

    // Check subdivisions
    const auto &r_positive_subdivision_0 = *(triangle_splitter.GetPositiveSubdivisions()[0]);
    KRATOS_CHECK_NEAR(r_positive_subdivision_0[0].X(), 0.0, tolerance);
    KRATOS_CHECK_NEAR(r_positive_subdivision_0[0].Y(), 0.5, tolerance);
    KRATOS_CHECK_NEAR(r_positive_subdivision_0[1].X(), 0.5, tolerance);
    KRATOS_CHECK_NEAR(r_positive_subdivision_0[1].Y(), 0.5, tolerance);
    KRATOS_CHECK_NEAR(r_positive_subdivision_0[2].X(), 0.0, tolerance);
    KRATOS_CHECK_NEAR(r_positive_subdivision_0[2].Y(), 1.0, tolerance);

    const auto &r_negative_subdivision_0 = *(triangle_splitter.GetNegativeSubdivisions()[0]);
    KRATOS_CHECK_NEAR(r_negative_subdivision_0[0].X(), 0.0, tolerance);
    KRATOS_CHECK_NEAR(r_negative_subdivision_0[0].Y(), 0.5, tolerance);
    KRATOS_CHECK_NEAR(r_negative_subdivision_0[1].X(), 1.0, tolerance);
    KRATOS_CHECK_NEAR(r_negative_subdivision_0[1].Y(), 0.0, tolerance);
    KRATOS_CHECK_NEAR(r_negative_subdivision_0[2].X(), 0.5, tolerance);
    KRATOS_CHECK_NEAR(r_negative_subdivision_0[2].Y(), 0.5, tolerance);

    const auto &r_negative_subdivision_1 = *(triangle_splitter.GetNegativeSubdivisions()[1]);
    KRATOS_CHECK_NEAR(r_negative_subdivision_1[0].X(), 0.0, tolerance);
    KRATOS_CHECK_NEAR(r_negative_subdivision_1[0].Y(), 0.5, tolerance);
    KRATOS_CHECK_NEAR(r_negative_subdivision_1[1].X(), 0.0, tolerance);
    KRATOS_CHECK_NEAR(r_negative_subdivision_1[1].Y(), 0.0, tolerance);
    KRATOS_CHECK_NEAR(r_negative_subdivision_1[2].X(), 1.0, tolerance);
    KRATOS_CHECK_NEAR(r_negative_subdivision_1[2].Y(), 0.0, tolerance);

    // Check interfaces
    const auto &r_positive_interface_0 = *(triangle_splitter.GetPositiveInterfaces()[0]);
    KRATOS_CHECK_NEAR(r_positive_interface_0[0].X(), 0.0, tolerance);
    KRATOS_CHECK_NEAR(r_positive_interface_0[0].Y(), 0.5, tolerance);
    KRATOS_CHECK_NEAR(r_positive_interface_0[1].X(), 0.5, tolerance);
    KRATOS_CHECK_NEAR(r_positive_interface_0[1].Y(), 0.5, tolerance);

    const auto &r_negative_interface_0 = *(triangle_splitter.GetNegativeInterfaces()[0]);
    KRATOS_CHECK_NEAR(r_negative_interface_0[0].X(), 0.5, tolerance);
    KRATOS_CHECK_NEAR(r_negative_interface_0[0].Y(), 0.5, tolerance);
    KRATOS_CHECK_NEAR(r_negative_interface_0[1].X(), 0.0, tolerance);
    KRATOS_CHECK_NEAR(r_negative_interface_0[1].Y(), 0.5, tolerance);

    KRATOS_CHECK_EQUAL(triangle_splitter.GetPositiveInterfacesParentIds()[0], 0);
    KRATOS_CHECK_EQUAL(triangle_splitter.GetNegativeInterfacesParentIds()[0], 0);

    // Check exterior faces
    KRATOS_CHECK_EQUAL(pos_ext_faces.size(), 2);
    KRATOS_CHECK_EQUAL(neg_ext_faces.size(), 3);

    KRATOS_CHECK_EQUAL(pos_ext_faces_parent_ids[0], 0);
    KRATOS_CHECK_EQUAL(pos_ext_faces_parent_ids[1], 0);

    KRATOS_CHECK_EQUAL(neg_ext_faces_parent_ids[0], 0);
    KRATOS_CHECK_EQUAL(neg_ext_faces_parent_ids[1], 1);
    KRATOS_CHECK_EQUAL(neg_ext_faces_parent_ids[2], 1);

    KRATOS_CHECK_NEAR((*pos_ext_faces[0])[0].X(), 0.5, tolerance);
    KRATOS_CHECK_NEAR((*pos_ext_faces[0])[0].Y(), 0.5, tolerance);
    KRATOS_CHECK_NEAR((*pos_ext_faces[0])[1].X(), 0.0, tolerance);
    KRATOS_CHECK_NEAR((*pos_ext_faces[0])[1].Y(), 1.0, tolerance);

    KRATOS_CHECK_NEAR((*pos_ext_faces[1])[0].X(), 0.0, tolerance);
    KRATOS_CHECK_NEAR((*pos_ext_faces[1])[0].Y(), 1.0, tolerance);
    KRATOS_CHECK_NEAR((*pos_ext_faces[1])[1].X(), 0.0, tolerance);
    KRATOS_CHECK_NEAR((*pos_ext_faces[1])[1].Y(), 0.5, tolerance);

    KRATOS_CHECK_NEAR((*neg_ext_faces[0])[0].X(), 1.0, tolerance);
    KRATOS_CHECK_NEAR((*neg_ext_faces[0])[0].Y(), 0.0, tolerance);
    KRATOS_CHECK_NEAR((*neg_ext_faces[0])[1].X(), 0.5, tolerance);
    KRATOS_CHECK_NEAR((*neg_ext_faces[0])[1].Y(), 0.5, tolerance);

    KRATOS_CHECK_NEAR((*neg_ext_faces[1])[0].X(), 0.0, tolerance);
    KRATOS_CHECK_NEAR((*neg_ext_faces[1])[0].Y(), 0.5, tolerance);
    KRATOS_CHECK_NEAR((*neg_ext_faces[1])[1].X(), 0.0, tolerance);
    KRATOS_CHECK_NEAR((*neg_ext_faces[1])[1].Y(), 0.0, tolerance);

    KRATOS_CHECK_NEAR((*neg_ext_faces[2])[0].X(), 0.0, tolerance);
    KRATOS_CHECK_NEAR((*neg_ext_faces[2])[0].Y(), 0.0, tolerance);
    KRATOS_CHECK_NEAR((*neg_ext_faces[2])[1].X(), 1.0, tolerance);
    KRATOS_CHECK_NEAR((*neg_ext_faces[2])[1].Y(), 0.0, tolerance);
=======
    KRATOS_EXPECT_TRUE(triangle_splitter.mIsSplit);
    KRATOS_EXPECT_EQ(triangle_splitter.mDivisionsNumber, 3);
    KRATOS_EXPECT_EQ(triangle_splitter.mSplitEdgesNumber, 2);

    // Check split edges
    KRATOS_EXPECT_EQ(triangle_splitter.mSplitEdges[0],  0);
    KRATOS_EXPECT_EQ(triangle_splitter.mSplitEdges[1],  1);
    KRATOS_EXPECT_EQ(triangle_splitter.mSplitEdges[2],  2);
    KRATOS_EXPECT_EQ(triangle_splitter.mSplitEdges[3], -1);
    KRATOS_EXPECT_EQ(triangle_splitter.mSplitEdges[4],  4);
    KRATOS_EXPECT_EQ(triangle_splitter.mSplitEdges[5],  5);

    // Check subdivisions
    const auto &r_positive_subdivision_0 = *(triangle_splitter.GetPositiveSubdivisions()[0]);
    KRATOS_EXPECT_NEAR(r_positive_subdivision_0[0].X(), 0.0, tolerance);
    KRATOS_EXPECT_NEAR(r_positive_subdivision_0[0].Y(), 0.5, tolerance);
    KRATOS_EXPECT_NEAR(r_positive_subdivision_0[1].X(), 0.5, tolerance);
    KRATOS_EXPECT_NEAR(r_positive_subdivision_0[1].Y(), 0.5, tolerance);
    KRATOS_EXPECT_NEAR(r_positive_subdivision_0[2].X(), 0.0, tolerance);
    KRATOS_EXPECT_NEAR(r_positive_subdivision_0[2].Y(), 1.0, tolerance);

    const auto &r_negative_subdivision_0 = *(triangle_splitter.GetNegativeSubdivisions()[0]);
    KRATOS_EXPECT_NEAR(r_negative_subdivision_0[0].X(), 0.0, tolerance);
    KRATOS_EXPECT_NEAR(r_negative_subdivision_0[0].Y(), 0.5, tolerance);
    KRATOS_EXPECT_NEAR(r_negative_subdivision_0[1].X(), 1.0, tolerance);
    KRATOS_EXPECT_NEAR(r_negative_subdivision_0[1].Y(), 0.0, tolerance);
    KRATOS_EXPECT_NEAR(r_negative_subdivision_0[2].X(), 0.5, tolerance);
    KRATOS_EXPECT_NEAR(r_negative_subdivision_0[2].Y(), 0.5, tolerance);

    const auto &r_negative_subdivision_1 = *(triangle_splitter.GetNegativeSubdivisions()[1]);
    KRATOS_EXPECT_NEAR(r_negative_subdivision_1[0].X(), 0.0, tolerance);
    KRATOS_EXPECT_NEAR(r_negative_subdivision_1[0].Y(), 0.5, tolerance);
    KRATOS_EXPECT_NEAR(r_negative_subdivision_1[1].X(), 0.0, tolerance);
    KRATOS_EXPECT_NEAR(r_negative_subdivision_1[1].Y(), 0.0, tolerance);
    KRATOS_EXPECT_NEAR(r_negative_subdivision_1[2].X(), 1.0, tolerance);
    KRATOS_EXPECT_NEAR(r_negative_subdivision_1[2].Y(), 0.0, tolerance);

    // Check interfaces
    const auto &r_positive_interface_0 = *(triangle_splitter.GetPositiveInterfaces()[0]);
    KRATOS_EXPECT_NEAR(r_positive_interface_0[0].X(), 0.0, tolerance);
    KRATOS_EXPECT_NEAR(r_positive_interface_0[0].Y(), 0.5, tolerance);
    KRATOS_EXPECT_NEAR(r_positive_interface_0[1].X(), 0.5, tolerance);
    KRATOS_EXPECT_NEAR(r_positive_interface_0[1].Y(), 0.5, tolerance);

    const auto &r_negative_interface_0 = *(triangle_splitter.GetNegativeInterfaces()[0]);
    KRATOS_EXPECT_NEAR(r_negative_interface_0[0].X(), 0.5, tolerance);
    KRATOS_EXPECT_NEAR(r_negative_interface_0[0].Y(), 0.5, tolerance);
    KRATOS_EXPECT_NEAR(r_negative_interface_0[1].X(), 0.0, tolerance);
    KRATOS_EXPECT_NEAR(r_negative_interface_0[1].Y(), 0.5, tolerance);

    KRATOS_EXPECT_EQ(triangle_splitter.GetPositiveInterfacesParentIds()[0], 0);
    KRATOS_EXPECT_EQ(triangle_splitter.GetNegativeInterfacesParentIds()[0], 0);

    // Check exterior faces
    KRATOS_EXPECT_EQ(pos_ext_faces.size(), 2);
    KRATOS_EXPECT_EQ(neg_ext_faces.size(), 3);

    KRATOS_EXPECT_EQ(pos_ext_faces_parent_ids[0], 0);
    KRATOS_EXPECT_EQ(pos_ext_faces_parent_ids[1], 0);

    KRATOS_EXPECT_EQ(neg_ext_faces_parent_ids[0], 0);
    KRATOS_EXPECT_EQ(neg_ext_faces_parent_ids[1], 1);
    KRATOS_EXPECT_EQ(neg_ext_faces_parent_ids[2], 1);

    KRATOS_EXPECT_NEAR((*pos_ext_faces[0])[0].X(), 0.5, tolerance);
    KRATOS_EXPECT_NEAR((*pos_ext_faces[0])[0].Y(), 0.5, tolerance);
    KRATOS_EXPECT_NEAR((*pos_ext_faces[0])[1].X(), 0.0, tolerance);
    KRATOS_EXPECT_NEAR((*pos_ext_faces[0])[1].Y(), 1.0, tolerance);

    KRATOS_EXPECT_NEAR((*pos_ext_faces[1])[0].X(), 0.0, tolerance);
    KRATOS_EXPECT_NEAR((*pos_ext_faces[1])[0].Y(), 1.0, tolerance);
    KRATOS_EXPECT_NEAR((*pos_ext_faces[1])[1].X(), 0.0, tolerance);
    KRATOS_EXPECT_NEAR((*pos_ext_faces[1])[1].Y(), 0.5, tolerance);

    KRATOS_EXPECT_NEAR((*neg_ext_faces[0])[0].X(), 1.0, tolerance);
    KRATOS_EXPECT_NEAR((*neg_ext_faces[0])[0].Y(), 0.0, tolerance);
    KRATOS_EXPECT_NEAR((*neg_ext_faces[0])[1].X(), 0.5, tolerance);
    KRATOS_EXPECT_NEAR((*neg_ext_faces[0])[1].Y(), 0.5, tolerance);

    KRATOS_EXPECT_NEAR((*neg_ext_faces[1])[0].X(), 0.0, tolerance);
    KRATOS_EXPECT_NEAR((*neg_ext_faces[1])[0].Y(), 0.5, tolerance);
    KRATOS_EXPECT_NEAR((*neg_ext_faces[1])[1].X(), 0.0, tolerance);
    KRATOS_EXPECT_NEAR((*neg_ext_faces[1])[1].Y(), 0.0, tolerance);

    KRATOS_EXPECT_NEAR((*neg_ext_faces[2])[0].X(), 0.0, tolerance);
    KRATOS_EXPECT_NEAR((*neg_ext_faces[2])[0].Y(), 0.0, tolerance);
    KRATOS_EXPECT_NEAR((*neg_ext_faces[2])[1].X(), 1.0, tolerance);
    KRATOS_EXPECT_NEAR((*neg_ext_faces[2])[1].Y(), 0.0, tolerance);
>>>>>>> b10d5cb5
}

KRATOS_TEST_CASE_IN_SUITE(DivideGeometryTriangle2D3Vertical, KratosCoreFastSuite)
{
    Model current_model;

    // Generate a model part with the previous
    ModelPart& base_model_part = current_model.CreateModelPart("Triangle");
    base_model_part.AddNodalSolutionStepVariable(DISTANCE);

    // Fill the model part geometry data
    base_model_part.CreateNewNode(1, 0.0, 0.0, 0.0);
    base_model_part.CreateNewNode(2, 1.0, 0.0, 0.0);
    base_model_part.CreateNewNode(3, 0.0, 1.0, 0.0);
    Properties::Pointer p_properties(new Properties(0));
    base_model_part.CreateNewElement("Element2D3N", 1, {1, 2, 3}, p_properties);

    // Set the DISTANCE field
    base_model_part.Nodes()[1].FastGetSolutionStepValue(DISTANCE) = -1.0;
    base_model_part.Nodes()[2].FastGetSolutionStepValue(DISTANCE) =  1.0;
    base_model_part.Nodes()[3].FastGetSolutionStepValue(DISTANCE) = -1.0;

    // Set the elemental distances vector
    Geometry < Node >& r_geometry = base_model_part.Elements()[1].GetGeometry();

    array_1d<double, 3> distances_vector;
    for (unsigned int i = 0; i < r_geometry.size(); ++i) {
        distances_vector(i) = r_geometry[i].FastGetSolutionStepValue(DISTANCE);
    }

    base_model_part.Elements()[1].SetValue(ELEMENTAL_DISTANCES, distances_vector);

    Vector& r_elemental_distances = base_model_part.Elements()[1].GetValue(ELEMENTAL_DISTANCES);

    // Build the triangle splitting utility
    DivideTriangle2D3<Node> triangle_splitter(r_geometry, r_elemental_distances);

    // Call the divide geometry method
    triangle_splitter.GenerateDivision();

    // Call the intersection generation method
    triangle_splitter.GenerateIntersectionsSkin();

    // Call the positive exterior faces generation method
    std::vector < unsigned int > pos_ext_faces_parent_ids;
    std::vector < DivideTriangle2D3<Node>::IndexedPointGeometryPointerType > pos_ext_faces;
    triangle_splitter.GenerateExteriorFaces(
        pos_ext_faces,
        pos_ext_faces_parent_ids,
        triangle_splitter.GetPositiveSubdivisions());

    // Call the negative exterior faces generation method
    std::vector < unsigned int > neg_ext_faces_parent_ids;
    std::vector < DivideTriangle2D3<Node>::IndexedPointGeometryPointerType > neg_ext_faces;
    triangle_splitter.GenerateExteriorFaces(
        neg_ext_faces,
        neg_ext_faces_parent_ids,
        triangle_splitter.GetNegativeSubdivisions());

    const double tolerance = 1e-10;

    // Check general splitting values
<<<<<<< HEAD
    KRATOS_CHECK(triangle_splitter.mIsSplit);
    KRATOS_CHECK_EQUAL(triangle_splitter.mDivisionsNumber, 3);
    KRATOS_CHECK_EQUAL(triangle_splitter.mSplitEdgesNumber, 2);

    // Check split edges
    KRATOS_CHECK_EQUAL(triangle_splitter.mSplitEdges[0],  0);
    KRATOS_CHECK_EQUAL(triangle_splitter.mSplitEdges[1],  1);
    KRATOS_CHECK_EQUAL(triangle_splitter.mSplitEdges[2],  2);
    KRATOS_CHECK_EQUAL(triangle_splitter.mSplitEdges[3],  3);
    KRATOS_CHECK_EQUAL(triangle_splitter.mSplitEdges[4],  4);
    KRATOS_CHECK_EQUAL(triangle_splitter.mSplitEdges[5], -1);

    // Check subdivisions
    const auto &r_positive_subdivision_0 = *(triangle_splitter.GetPositiveSubdivisions()[0]);
    KRATOS_CHECK_NEAR(r_positive_subdivision_0[0].X(), 0.5, tolerance);
    KRATOS_CHECK_NEAR(r_positive_subdivision_0[0].Y(), 0.5, tolerance);
    KRATOS_CHECK_NEAR(r_positive_subdivision_0[1].X(), 0.5, tolerance);
    KRATOS_CHECK_NEAR(r_positive_subdivision_0[1].Y(), 0.0, tolerance);
    KRATOS_CHECK_NEAR(r_positive_subdivision_0[2].X(), 1.0, tolerance);
    KRATOS_CHECK_NEAR(r_positive_subdivision_0[2].Y(), 0.0, tolerance);

    const auto &r_negative_subdivision_0 = *(triangle_splitter.GetNegativeSubdivisions()[0]);
    KRATOS_CHECK_NEAR(r_negative_subdivision_0[0].X(), 0.5, tolerance);
    KRATOS_CHECK_NEAR(r_negative_subdivision_0[0].Y(), 0.5, tolerance);
    KRATOS_CHECK_NEAR(r_negative_subdivision_0[1].X(), 0.0, tolerance);
    KRATOS_CHECK_NEAR(r_negative_subdivision_0[1].Y(), 1.0, tolerance);
    KRATOS_CHECK_NEAR(r_negative_subdivision_0[2].X(), 0.5, tolerance);
    KRATOS_CHECK_NEAR(r_negative_subdivision_0[2].Y(), 0.0, tolerance);

    const auto &r_negative_subdivision_1 = *(triangle_splitter.GetNegativeSubdivisions()[1]);
    KRATOS_CHECK_NEAR(r_negative_subdivision_1[0].X(), 0.5, tolerance);
    KRATOS_CHECK_NEAR(r_negative_subdivision_1[0].Y(), 0.0, tolerance);
    KRATOS_CHECK_NEAR(r_negative_subdivision_1[1].X(), 0.0, tolerance);
    KRATOS_CHECK_NEAR(r_negative_subdivision_1[1].Y(), 1.0, tolerance);
    KRATOS_CHECK_NEAR(r_negative_subdivision_1[2].X(), 0.0, tolerance);
    KRATOS_CHECK_NEAR(r_negative_subdivision_1[2].Y(), 0.0, tolerance);

    // Check interfaces
    const auto &r_positive_interface_0 = *(triangle_splitter.GetPositiveInterfaces()[0]);
    KRATOS_CHECK_NEAR(r_positive_interface_0[0].X(), 0.5, tolerance);
    KRATOS_CHECK_NEAR(r_positive_interface_0[0].Y(), 0.5, tolerance);
    KRATOS_CHECK_NEAR(r_positive_interface_0[1].X(), 0.5, tolerance);
    KRATOS_CHECK_NEAR(r_positive_interface_0[1].Y(), 0.0, tolerance);
    const auto &r_negative_interface_0 = *(triangle_splitter.GetNegativeInterfaces()[0]);
    KRATOS_CHECK_NEAR(r_negative_interface_0[0].X(), 0.5, tolerance);
    KRATOS_CHECK_NEAR(r_negative_interface_0[0].Y(), 0.0, tolerance);
    KRATOS_CHECK_NEAR(r_negative_interface_0[1].X(), 0.5, tolerance);
    KRATOS_CHECK_NEAR(r_negative_interface_0[1].Y(), 0.5, tolerance);

    KRATOS_CHECK_EQUAL(triangle_splitter.GetPositiveInterfacesParentIds()[0], 0);
    KRATOS_CHECK_EQUAL(triangle_splitter.GetNegativeInterfacesParentIds()[0], 0);

    // Check exterior faces
    KRATOS_CHECK_EQUAL(pos_ext_faces.size(), 2);
    KRATOS_CHECK_EQUAL(neg_ext_faces.size(), 3);

    KRATOS_CHECK_EQUAL(pos_ext_faces_parent_ids[0], 0);
    KRATOS_CHECK_EQUAL(pos_ext_faces_parent_ids[1], 0);

    KRATOS_CHECK_EQUAL(neg_ext_faces_parent_ids[0], 0);
    KRATOS_CHECK_EQUAL(neg_ext_faces_parent_ids[1], 1);
    KRATOS_CHECK_EQUAL(neg_ext_faces_parent_ids[2], 1);

    KRATOS_CHECK_NEAR((*pos_ext_faces[0])[0].X(), 1.0, tolerance);
    KRATOS_CHECK_NEAR((*pos_ext_faces[0])[0].Y(), 0.0, tolerance);
    KRATOS_CHECK_NEAR((*pos_ext_faces[0])[1].X(), 0.5, tolerance);
    KRATOS_CHECK_NEAR((*pos_ext_faces[0])[1].Y(), 0.5, tolerance);

    KRATOS_CHECK_NEAR((*pos_ext_faces[1])[0].X(), 0.5, tolerance);
    KRATOS_CHECK_NEAR((*pos_ext_faces[1])[0].Y(), 0.0, tolerance);
    KRATOS_CHECK_NEAR((*pos_ext_faces[1])[1].X(), 1.0, tolerance);
    KRATOS_CHECK_NEAR((*pos_ext_faces[1])[1].Y(), 0.0, tolerance);

    KRATOS_CHECK_NEAR((*neg_ext_faces[0])[0].X(), 0.5, tolerance);
    KRATOS_CHECK_NEAR((*neg_ext_faces[0])[0].Y(), 0.5, tolerance);
    KRATOS_CHECK_NEAR((*neg_ext_faces[0])[1].X(), 0.0, tolerance);
    KRATOS_CHECK_NEAR((*neg_ext_faces[0])[1].Y(), 1.0, tolerance);

    KRATOS_CHECK_NEAR((*neg_ext_faces[1])[0].X(), 0.0, tolerance);
    KRATOS_CHECK_NEAR((*neg_ext_faces[1])[0].Y(), 1.0, tolerance);
    KRATOS_CHECK_NEAR((*neg_ext_faces[1])[1].X(), 0.0, tolerance);
    KRATOS_CHECK_NEAR((*neg_ext_faces[1])[1].Y(), 0.0, tolerance);

    KRATOS_CHECK_NEAR((*neg_ext_faces[2])[0].X(), 0.0, tolerance);
    KRATOS_CHECK_NEAR((*neg_ext_faces[2])[0].Y(), 0.0, tolerance);
    KRATOS_CHECK_NEAR((*neg_ext_faces[2])[1].X(), 0.5, tolerance);
    KRATOS_CHECK_NEAR((*neg_ext_faces[2])[1].Y(), 0.0, tolerance);
=======
    KRATOS_EXPECT_TRUE(triangle_splitter.mIsSplit);
    KRATOS_EXPECT_EQ(triangle_splitter.mDivisionsNumber, 3);
    KRATOS_EXPECT_EQ(triangle_splitter.mSplitEdgesNumber, 2);

    // Check split edges
    KRATOS_EXPECT_EQ(triangle_splitter.mSplitEdges[0],  0);
    KRATOS_EXPECT_EQ(triangle_splitter.mSplitEdges[1],  1);
    KRATOS_EXPECT_EQ(triangle_splitter.mSplitEdges[2],  2);
    KRATOS_EXPECT_EQ(triangle_splitter.mSplitEdges[3],  3);
    KRATOS_EXPECT_EQ(triangle_splitter.mSplitEdges[4],  4);
    KRATOS_EXPECT_EQ(triangle_splitter.mSplitEdges[5], -1);

    // Check subdivisions
    const auto &r_positive_subdivision_0 = *(triangle_splitter.GetPositiveSubdivisions()[0]);
    KRATOS_EXPECT_NEAR(r_positive_subdivision_0[0].X(), 0.5, tolerance);
    KRATOS_EXPECT_NEAR(r_positive_subdivision_0[0].Y(), 0.5, tolerance);
    KRATOS_EXPECT_NEAR(r_positive_subdivision_0[1].X(), 0.5, tolerance);
    KRATOS_EXPECT_NEAR(r_positive_subdivision_0[1].Y(), 0.0, tolerance);
    KRATOS_EXPECT_NEAR(r_positive_subdivision_0[2].X(), 1.0, tolerance);
    KRATOS_EXPECT_NEAR(r_positive_subdivision_0[2].Y(), 0.0, tolerance);

    const auto &r_negative_subdivision_0 = *(triangle_splitter.GetNegativeSubdivisions()[0]);
    KRATOS_EXPECT_NEAR(r_negative_subdivision_0[0].X(), 0.5, tolerance);
    KRATOS_EXPECT_NEAR(r_negative_subdivision_0[0].Y(), 0.5, tolerance);
    KRATOS_EXPECT_NEAR(r_negative_subdivision_0[1].X(), 0.0, tolerance);
    KRATOS_EXPECT_NEAR(r_negative_subdivision_0[1].Y(), 1.0, tolerance);
    KRATOS_EXPECT_NEAR(r_negative_subdivision_0[2].X(), 0.5, tolerance);
    KRATOS_EXPECT_NEAR(r_negative_subdivision_0[2].Y(), 0.0, tolerance);

    const auto &r_negative_subdivision_1 = *(triangle_splitter.GetNegativeSubdivisions()[1]);
    KRATOS_EXPECT_NEAR(r_negative_subdivision_1[0].X(), 0.5, tolerance);
    KRATOS_EXPECT_NEAR(r_negative_subdivision_1[0].Y(), 0.0, tolerance);
    KRATOS_EXPECT_NEAR(r_negative_subdivision_1[1].X(), 0.0, tolerance);
    KRATOS_EXPECT_NEAR(r_negative_subdivision_1[1].Y(), 1.0, tolerance);
    KRATOS_EXPECT_NEAR(r_negative_subdivision_1[2].X(), 0.0, tolerance);
    KRATOS_EXPECT_NEAR(r_negative_subdivision_1[2].Y(), 0.0, tolerance);

    // Check interfaces
    const auto &r_positive_interface_0 = *(triangle_splitter.GetPositiveInterfaces()[0]);
    KRATOS_EXPECT_NEAR(r_positive_interface_0[0].X(), 0.5, tolerance);
    KRATOS_EXPECT_NEAR(r_positive_interface_0[0].Y(), 0.5, tolerance);
    KRATOS_EXPECT_NEAR(r_positive_interface_0[1].X(), 0.5, tolerance);
    KRATOS_EXPECT_NEAR(r_positive_interface_0[1].Y(), 0.0, tolerance);
    const auto &r_negative_interface_0 = *(triangle_splitter.GetNegativeInterfaces()[0]);
    KRATOS_EXPECT_NEAR(r_negative_interface_0[0].X(), 0.5, tolerance);
    KRATOS_EXPECT_NEAR(r_negative_interface_0[0].Y(), 0.0, tolerance);
    KRATOS_EXPECT_NEAR(r_negative_interface_0[1].X(), 0.5, tolerance);
    KRATOS_EXPECT_NEAR(r_negative_interface_0[1].Y(), 0.5, tolerance);

    KRATOS_EXPECT_EQ(triangle_splitter.GetPositiveInterfacesParentIds()[0], 0);
    KRATOS_EXPECT_EQ(triangle_splitter.GetNegativeInterfacesParentIds()[0], 0);

    // Check exterior faces
    KRATOS_EXPECT_EQ(pos_ext_faces.size(), 2);
    KRATOS_EXPECT_EQ(neg_ext_faces.size(), 3);

    KRATOS_EXPECT_EQ(pos_ext_faces_parent_ids[0], 0);
    KRATOS_EXPECT_EQ(pos_ext_faces_parent_ids[1], 0);

    KRATOS_EXPECT_EQ(neg_ext_faces_parent_ids[0], 0);
    KRATOS_EXPECT_EQ(neg_ext_faces_parent_ids[1], 1);
    KRATOS_EXPECT_EQ(neg_ext_faces_parent_ids[2], 1);

    KRATOS_EXPECT_NEAR((*pos_ext_faces[0])[0].X(), 1.0, tolerance);
    KRATOS_EXPECT_NEAR((*pos_ext_faces[0])[0].Y(), 0.0, tolerance);
    KRATOS_EXPECT_NEAR((*pos_ext_faces[0])[1].X(), 0.5, tolerance);
    KRATOS_EXPECT_NEAR((*pos_ext_faces[0])[1].Y(), 0.5, tolerance);

    KRATOS_EXPECT_NEAR((*pos_ext_faces[1])[0].X(), 0.5, tolerance);
    KRATOS_EXPECT_NEAR((*pos_ext_faces[1])[0].Y(), 0.0, tolerance);
    KRATOS_EXPECT_NEAR((*pos_ext_faces[1])[1].X(), 1.0, tolerance);
    KRATOS_EXPECT_NEAR((*pos_ext_faces[1])[1].Y(), 0.0, tolerance);

    KRATOS_EXPECT_NEAR((*neg_ext_faces[0])[0].X(), 0.5, tolerance);
    KRATOS_EXPECT_NEAR((*neg_ext_faces[0])[0].Y(), 0.5, tolerance);
    KRATOS_EXPECT_NEAR((*neg_ext_faces[0])[1].X(), 0.0, tolerance);
    KRATOS_EXPECT_NEAR((*neg_ext_faces[0])[1].Y(), 1.0, tolerance);

    KRATOS_EXPECT_NEAR((*neg_ext_faces[1])[0].X(), 0.0, tolerance);
    KRATOS_EXPECT_NEAR((*neg_ext_faces[1])[0].Y(), 1.0, tolerance);
    KRATOS_EXPECT_NEAR((*neg_ext_faces[1])[1].X(), 0.0, tolerance);
    KRATOS_EXPECT_NEAR((*neg_ext_faces[1])[1].Y(), 0.0, tolerance);

    KRATOS_EXPECT_NEAR((*neg_ext_faces[2])[0].X(), 0.0, tolerance);
    KRATOS_EXPECT_NEAR((*neg_ext_faces[2])[0].Y(), 0.0, tolerance);
    KRATOS_EXPECT_NEAR((*neg_ext_faces[2])[1].X(), 0.5, tolerance);
    KRATOS_EXPECT_NEAR((*neg_ext_faces[2])[1].Y(), 0.0, tolerance);
>>>>>>> b10d5cb5
}

KRATOS_TEST_CASE_IN_SUITE(DivideGeometryTriangle2D3NoDivision, KratosCoreFastSuite)
{
    Model current_model;

    // Generate a model part with the previous
    ModelPart& base_model_part = current_model.CreateModelPart("Triangle");
    base_model_part.AddNodalSolutionStepVariable(DISTANCE);

    // Fill the model part geometry data
    base_model_part.CreateNewNode(1, 0.0, 0.0, 0.0);
    base_model_part.CreateNewNode(2, 1.0, 0.0, 0.0);
    base_model_part.CreateNewNode(3, 0.0, 1.0, 0.0);
    Properties::Pointer p_properties(new Properties(0));
    base_model_part.CreateNewElement("Element2D3N", 1, {1, 2, 3}, p_properties);

    // Set the DISTANCE field
    base_model_part.Nodes()[1].FastGetSolutionStepValue(DISTANCE) = 1.0;
    base_model_part.Nodes()[2].FastGetSolutionStepValue(DISTANCE) = 1.0;
    base_model_part.Nodes()[3].FastGetSolutionStepValue(DISTANCE) = 1.0;

    // Set the elemental distances vector
    Geometry < Node >& r_geometry = base_model_part.Elements()[1].GetGeometry();

    array_1d<double, 3> distances_vector;
    for (unsigned int i = 0; i < r_geometry.PointsNumber(); ++i) {
        distances_vector(i) = r_geometry[i].FastGetSolutionStepValue(DISTANCE);
    }

    base_model_part.Elements()[1].SetValue(ELEMENTAL_DISTANCES, distances_vector);

    Vector& r_elemental_distances = base_model_part.Elements()[1].GetValue(ELEMENTAL_DISTANCES);

    // Build the triangle splitting utility
    DivideTriangle2D3<Node> triangle_splitter(r_geometry, r_elemental_distances);

    // Call the divide geometry method
    triangle_splitter.GenerateDivision();

    // Check general splitting values
<<<<<<< HEAD
    KRATOS_CHECK_IS_FALSE(triangle_splitter.mIsSplit);
    KRATOS_CHECK_EQUAL(triangle_splitter.mDivisionsNumber, 1);
    KRATOS_CHECK_EQUAL(triangle_splitter.mSplitEdgesNumber, 0);
=======
    KRATOS_EXPECT_FALSE(triangle_splitter.mIsSplit);
    KRATOS_EXPECT_EQ(triangle_splitter.mDivisionsNumber, 1);
    KRATOS_EXPECT_EQ(triangle_splitter.mSplitEdgesNumber, 0);
>>>>>>> b10d5cb5

}

KRATOS_TEST_CASE_IN_SUITE(DivideGeometryTriangle2D3ZeroNode, KratosCoreFastSuite)
{
    Model current_model;

    // Generate a model part with the previous
    ModelPart& base_model_part = current_model.CreateModelPart("Triangle");

    // Fill the model part geometry data
    base_model_part.CreateNewNode(1, 0.0, 0.6, 0.0);
    base_model_part.CreateNewNode(2, 0.0, 0.9, 0.0);
    base_model_part.CreateNewNode(3,-0.3, 0.3, 0.0);
    Properties::Pointer p_properties(new Properties(0));
    auto p_elem = base_model_part.CreateNewElement("Element2D3N", 1, {1, 2, 3}, p_properties);

    Vector nodal_distances = ZeroVector(3);
    // cut at y = 0.6, across node 0
    nodal_distances[0] = 0.0;
    nodal_distances[1] = 0.3;
    nodal_distances[2] = -0.3;

    auto divider = DivideTriangle2D3<Node>(p_elem->GetGeometry(), nodal_distances);
    divider.GenerateDivision();

    // Should split a single edge and return two triangles
<<<<<<< HEAD
    KRATOS_CHECK_EQUAL(divider.GetPositiveSubdivisions().size(), 1);
    KRATOS_CHECK_EQUAL(divider.GetNegativeSubdivisions().size(), 1);
=======
    KRATOS_EXPECT_EQ(divider.GetPositiveSubdivisions().size(), 1);
    KRATOS_EXPECT_EQ(divider.GetNegativeSubdivisions().size(), 1);
>>>>>>> b10d5cb5
}


KRATOS_TEST_CASE_IN_SUITE(DivideGeometryTriangle2D3TwoZeroNodes, KratosCoreFastSuite)
{
    Model current_model;

    // Generate a model part with the previous
    ModelPart& base_model_part = current_model.CreateModelPart("Triangle");

    // Fill the model part geometry data
    base_model_part.CreateNewNode(1, 0.0, 0.6, 0.0);
    base_model_part.CreateNewNode(2, 0.0, 0.9, 0.0);
    base_model_part.CreateNewNode(3,-0.3, 0.3, 0.0);
    Properties::Pointer p_properties(new Properties(0));
    auto p_elem = base_model_part.CreateNewElement("Element2D3N", 1, {1, 2, 3}, p_properties);

    Vector nodal_distances = ZeroVector(3);
    // cut at y = 0.6, across node 0
    nodal_distances[0] = 0.0;
    nodal_distances[1] = 0.0;
    nodal_distances[2] = -0.3;

    auto divider_one_negative = DivideTriangle2D3<Node>(p_elem->GetGeometry(), nodal_distances);
    divider_one_negative.GenerateDivision();

<<<<<<< HEAD
    KRATOS_CHECK_IS_FALSE(divider_one_negative.mIsSplit);
    KRATOS_CHECK_EQUAL(divider_one_negative.mDivisionsNumber, 1);
    KRATOS_CHECK_EQUAL(divider_one_negative.mSplitEdgesNumber, 0);
=======
    KRATOS_EXPECT_FALSE(divider_one_negative.mIsSplit);
    KRATOS_EXPECT_EQ(divider_one_negative.mDivisionsNumber, 1);
    KRATOS_EXPECT_EQ(divider_one_negative.mSplitEdgesNumber, 0);
>>>>>>> b10d5cb5

    nodal_distances[2] = 0.3;
    auto divider_one_positive = DivideTriangle2D3<Node>(p_elem->GetGeometry(), nodal_distances);
    divider_one_positive.GenerateDivision();

<<<<<<< HEAD
    KRATOS_CHECK_IS_FALSE(divider_one_positive.mIsSplit);
    KRATOS_CHECK_EQUAL(divider_one_positive.mDivisionsNumber, 1);
    KRATOS_CHECK_EQUAL(divider_one_positive.mSplitEdgesNumber, 0);
=======
    KRATOS_EXPECT_FALSE(divider_one_positive.mIsSplit);
    KRATOS_EXPECT_EQ(divider_one_positive.mDivisionsNumber, 1);
    KRATOS_EXPECT_EQ(divider_one_positive.mSplitEdgesNumber, 0);
>>>>>>> b10d5cb5
}

}  // namespace Kratos::Testing.<|MERGE_RESOLUTION|>--- conflicted
+++ resolved
@@ -80,96 +80,6 @@
     const double tolerance = 1e-10;
 
     // Check general splitting values
-<<<<<<< HEAD
-    KRATOS_CHECK(triangle_splitter.mIsSplit);
-    KRATOS_CHECK_EQUAL(triangle_splitter.mDivisionsNumber, 3);
-    KRATOS_CHECK_EQUAL(triangle_splitter.mSplitEdgesNumber, 2);
-
-    // Check split edges
-    KRATOS_CHECK_EQUAL(triangle_splitter.mSplitEdges[0],  0);
-    KRATOS_CHECK_EQUAL(triangle_splitter.mSplitEdges[1],  1);
-    KRATOS_CHECK_EQUAL(triangle_splitter.mSplitEdges[2],  2);
-    KRATOS_CHECK_EQUAL(triangle_splitter.mSplitEdges[3], -1);
-    KRATOS_CHECK_EQUAL(triangle_splitter.mSplitEdges[4],  4);
-    KRATOS_CHECK_EQUAL(triangle_splitter.mSplitEdges[5],  5);
-
-    // Check subdivisions
-    const auto &r_positive_subdivision_0 = *(triangle_splitter.GetPositiveSubdivisions()[0]);
-    KRATOS_CHECK_NEAR(r_positive_subdivision_0[0].X(), 0.0, tolerance);
-    KRATOS_CHECK_NEAR(r_positive_subdivision_0[0].Y(), 0.5, tolerance);
-    KRATOS_CHECK_NEAR(r_positive_subdivision_0[1].X(), 0.5, tolerance);
-    KRATOS_CHECK_NEAR(r_positive_subdivision_0[1].Y(), 0.5, tolerance);
-    KRATOS_CHECK_NEAR(r_positive_subdivision_0[2].X(), 0.0, tolerance);
-    KRATOS_CHECK_NEAR(r_positive_subdivision_0[2].Y(), 1.0, tolerance);
-
-    const auto &r_negative_subdivision_0 = *(triangle_splitter.GetNegativeSubdivisions()[0]);
-    KRATOS_CHECK_NEAR(r_negative_subdivision_0[0].X(), 0.0, tolerance);
-    KRATOS_CHECK_NEAR(r_negative_subdivision_0[0].Y(), 0.5, tolerance);
-    KRATOS_CHECK_NEAR(r_negative_subdivision_0[1].X(), 1.0, tolerance);
-    KRATOS_CHECK_NEAR(r_negative_subdivision_0[1].Y(), 0.0, tolerance);
-    KRATOS_CHECK_NEAR(r_negative_subdivision_0[2].X(), 0.5, tolerance);
-    KRATOS_CHECK_NEAR(r_negative_subdivision_0[2].Y(), 0.5, tolerance);
-
-    const auto &r_negative_subdivision_1 = *(triangle_splitter.GetNegativeSubdivisions()[1]);
-    KRATOS_CHECK_NEAR(r_negative_subdivision_1[0].X(), 0.0, tolerance);
-    KRATOS_CHECK_NEAR(r_negative_subdivision_1[0].Y(), 0.5, tolerance);
-    KRATOS_CHECK_NEAR(r_negative_subdivision_1[1].X(), 0.0, tolerance);
-    KRATOS_CHECK_NEAR(r_negative_subdivision_1[1].Y(), 0.0, tolerance);
-    KRATOS_CHECK_NEAR(r_negative_subdivision_1[2].X(), 1.0, tolerance);
-    KRATOS_CHECK_NEAR(r_negative_subdivision_1[2].Y(), 0.0, tolerance);
-
-    // Check interfaces
-    const auto &r_positive_interface_0 = *(triangle_splitter.GetPositiveInterfaces()[0]);
-    KRATOS_CHECK_NEAR(r_positive_interface_0[0].X(), 0.0, tolerance);
-    KRATOS_CHECK_NEAR(r_positive_interface_0[0].Y(), 0.5, tolerance);
-    KRATOS_CHECK_NEAR(r_positive_interface_0[1].X(), 0.5, tolerance);
-    KRATOS_CHECK_NEAR(r_positive_interface_0[1].Y(), 0.5, tolerance);
-
-    const auto &r_negative_interface_0 = *(triangle_splitter.GetNegativeInterfaces()[0]);
-    KRATOS_CHECK_NEAR(r_negative_interface_0[0].X(), 0.5, tolerance);
-    KRATOS_CHECK_NEAR(r_negative_interface_0[0].Y(), 0.5, tolerance);
-    KRATOS_CHECK_NEAR(r_negative_interface_0[1].X(), 0.0, tolerance);
-    KRATOS_CHECK_NEAR(r_negative_interface_0[1].Y(), 0.5, tolerance);
-
-    KRATOS_CHECK_EQUAL(triangle_splitter.GetPositiveInterfacesParentIds()[0], 0);
-    KRATOS_CHECK_EQUAL(triangle_splitter.GetNegativeInterfacesParentIds()[0], 0);
-
-    // Check exterior faces
-    KRATOS_CHECK_EQUAL(pos_ext_faces.size(), 2);
-    KRATOS_CHECK_EQUAL(neg_ext_faces.size(), 3);
-
-    KRATOS_CHECK_EQUAL(pos_ext_faces_parent_ids[0], 0);
-    KRATOS_CHECK_EQUAL(pos_ext_faces_parent_ids[1], 0);
-
-    KRATOS_CHECK_EQUAL(neg_ext_faces_parent_ids[0], 0);
-    KRATOS_CHECK_EQUAL(neg_ext_faces_parent_ids[1], 1);
-    KRATOS_CHECK_EQUAL(neg_ext_faces_parent_ids[2], 1);
-
-    KRATOS_CHECK_NEAR((*pos_ext_faces[0])[0].X(), 0.5, tolerance);
-    KRATOS_CHECK_NEAR((*pos_ext_faces[0])[0].Y(), 0.5, tolerance);
-    KRATOS_CHECK_NEAR((*pos_ext_faces[0])[1].X(), 0.0, tolerance);
-    KRATOS_CHECK_NEAR((*pos_ext_faces[0])[1].Y(), 1.0, tolerance);
-
-    KRATOS_CHECK_NEAR((*pos_ext_faces[1])[0].X(), 0.0, tolerance);
-    KRATOS_CHECK_NEAR((*pos_ext_faces[1])[0].Y(), 1.0, tolerance);
-    KRATOS_CHECK_NEAR((*pos_ext_faces[1])[1].X(), 0.0, tolerance);
-    KRATOS_CHECK_NEAR((*pos_ext_faces[1])[1].Y(), 0.5, tolerance);
-
-    KRATOS_CHECK_NEAR((*neg_ext_faces[0])[0].X(), 1.0, tolerance);
-    KRATOS_CHECK_NEAR((*neg_ext_faces[0])[0].Y(), 0.0, tolerance);
-    KRATOS_CHECK_NEAR((*neg_ext_faces[0])[1].X(), 0.5, tolerance);
-    KRATOS_CHECK_NEAR((*neg_ext_faces[0])[1].Y(), 0.5, tolerance);
-
-    KRATOS_CHECK_NEAR((*neg_ext_faces[1])[0].X(), 0.0, tolerance);
-    KRATOS_CHECK_NEAR((*neg_ext_faces[1])[0].Y(), 0.5, tolerance);
-    KRATOS_CHECK_NEAR((*neg_ext_faces[1])[1].X(), 0.0, tolerance);
-    KRATOS_CHECK_NEAR((*neg_ext_faces[1])[1].Y(), 0.0, tolerance);
-
-    KRATOS_CHECK_NEAR((*neg_ext_faces[2])[0].X(), 0.0, tolerance);
-    KRATOS_CHECK_NEAR((*neg_ext_faces[2])[0].Y(), 0.0, tolerance);
-    KRATOS_CHECK_NEAR((*neg_ext_faces[2])[1].X(), 1.0, tolerance);
-    KRATOS_CHECK_NEAR((*neg_ext_faces[2])[1].Y(), 0.0, tolerance);
-=======
     KRATOS_EXPECT_TRUE(triangle_splitter.mIsSplit);
     KRATOS_EXPECT_EQ(triangle_splitter.mDivisionsNumber, 3);
     KRATOS_EXPECT_EQ(triangle_splitter.mSplitEdgesNumber, 2);
@@ -258,7 +168,6 @@
     KRATOS_EXPECT_NEAR((*neg_ext_faces[2])[0].Y(), 0.0, tolerance);
     KRATOS_EXPECT_NEAR((*neg_ext_faces[2])[1].X(), 1.0, tolerance);
     KRATOS_EXPECT_NEAR((*neg_ext_faces[2])[1].Y(), 0.0, tolerance);
->>>>>>> b10d5cb5
 }
 
 KRATOS_TEST_CASE_IN_SUITE(DivideGeometryTriangle2D3Vertical, KratosCoreFastSuite)
@@ -321,95 +230,6 @@
     const double tolerance = 1e-10;
 
     // Check general splitting values
-<<<<<<< HEAD
-    KRATOS_CHECK(triangle_splitter.mIsSplit);
-    KRATOS_CHECK_EQUAL(triangle_splitter.mDivisionsNumber, 3);
-    KRATOS_CHECK_EQUAL(triangle_splitter.mSplitEdgesNumber, 2);
-
-    // Check split edges
-    KRATOS_CHECK_EQUAL(triangle_splitter.mSplitEdges[0],  0);
-    KRATOS_CHECK_EQUAL(triangle_splitter.mSplitEdges[1],  1);
-    KRATOS_CHECK_EQUAL(triangle_splitter.mSplitEdges[2],  2);
-    KRATOS_CHECK_EQUAL(triangle_splitter.mSplitEdges[3],  3);
-    KRATOS_CHECK_EQUAL(triangle_splitter.mSplitEdges[4],  4);
-    KRATOS_CHECK_EQUAL(triangle_splitter.mSplitEdges[5], -1);
-
-    // Check subdivisions
-    const auto &r_positive_subdivision_0 = *(triangle_splitter.GetPositiveSubdivisions()[0]);
-    KRATOS_CHECK_NEAR(r_positive_subdivision_0[0].X(), 0.5, tolerance);
-    KRATOS_CHECK_NEAR(r_positive_subdivision_0[0].Y(), 0.5, tolerance);
-    KRATOS_CHECK_NEAR(r_positive_subdivision_0[1].X(), 0.5, tolerance);
-    KRATOS_CHECK_NEAR(r_positive_subdivision_0[1].Y(), 0.0, tolerance);
-    KRATOS_CHECK_NEAR(r_positive_subdivision_0[2].X(), 1.0, tolerance);
-    KRATOS_CHECK_NEAR(r_positive_subdivision_0[2].Y(), 0.0, tolerance);
-
-    const auto &r_negative_subdivision_0 = *(triangle_splitter.GetNegativeSubdivisions()[0]);
-    KRATOS_CHECK_NEAR(r_negative_subdivision_0[0].X(), 0.5, tolerance);
-    KRATOS_CHECK_NEAR(r_negative_subdivision_0[0].Y(), 0.5, tolerance);
-    KRATOS_CHECK_NEAR(r_negative_subdivision_0[1].X(), 0.0, tolerance);
-    KRATOS_CHECK_NEAR(r_negative_subdivision_0[1].Y(), 1.0, tolerance);
-    KRATOS_CHECK_NEAR(r_negative_subdivision_0[2].X(), 0.5, tolerance);
-    KRATOS_CHECK_NEAR(r_negative_subdivision_0[2].Y(), 0.0, tolerance);
-
-    const auto &r_negative_subdivision_1 = *(triangle_splitter.GetNegativeSubdivisions()[1]);
-    KRATOS_CHECK_NEAR(r_negative_subdivision_1[0].X(), 0.5, tolerance);
-    KRATOS_CHECK_NEAR(r_negative_subdivision_1[0].Y(), 0.0, tolerance);
-    KRATOS_CHECK_NEAR(r_negative_subdivision_1[1].X(), 0.0, tolerance);
-    KRATOS_CHECK_NEAR(r_negative_subdivision_1[1].Y(), 1.0, tolerance);
-    KRATOS_CHECK_NEAR(r_negative_subdivision_1[2].X(), 0.0, tolerance);
-    KRATOS_CHECK_NEAR(r_negative_subdivision_1[2].Y(), 0.0, tolerance);
-
-    // Check interfaces
-    const auto &r_positive_interface_0 = *(triangle_splitter.GetPositiveInterfaces()[0]);
-    KRATOS_CHECK_NEAR(r_positive_interface_0[0].X(), 0.5, tolerance);
-    KRATOS_CHECK_NEAR(r_positive_interface_0[0].Y(), 0.5, tolerance);
-    KRATOS_CHECK_NEAR(r_positive_interface_0[1].X(), 0.5, tolerance);
-    KRATOS_CHECK_NEAR(r_positive_interface_0[1].Y(), 0.0, tolerance);
-    const auto &r_negative_interface_0 = *(triangle_splitter.GetNegativeInterfaces()[0]);
-    KRATOS_CHECK_NEAR(r_negative_interface_0[0].X(), 0.5, tolerance);
-    KRATOS_CHECK_NEAR(r_negative_interface_0[0].Y(), 0.0, tolerance);
-    KRATOS_CHECK_NEAR(r_negative_interface_0[1].X(), 0.5, tolerance);
-    KRATOS_CHECK_NEAR(r_negative_interface_0[1].Y(), 0.5, tolerance);
-
-    KRATOS_CHECK_EQUAL(triangle_splitter.GetPositiveInterfacesParentIds()[0], 0);
-    KRATOS_CHECK_EQUAL(triangle_splitter.GetNegativeInterfacesParentIds()[0], 0);
-
-    // Check exterior faces
-    KRATOS_CHECK_EQUAL(pos_ext_faces.size(), 2);
-    KRATOS_CHECK_EQUAL(neg_ext_faces.size(), 3);
-
-    KRATOS_CHECK_EQUAL(pos_ext_faces_parent_ids[0], 0);
-    KRATOS_CHECK_EQUAL(pos_ext_faces_parent_ids[1], 0);
-
-    KRATOS_CHECK_EQUAL(neg_ext_faces_parent_ids[0], 0);
-    KRATOS_CHECK_EQUAL(neg_ext_faces_parent_ids[1], 1);
-    KRATOS_CHECK_EQUAL(neg_ext_faces_parent_ids[2], 1);
-
-    KRATOS_CHECK_NEAR((*pos_ext_faces[0])[0].X(), 1.0, tolerance);
-    KRATOS_CHECK_NEAR((*pos_ext_faces[0])[0].Y(), 0.0, tolerance);
-    KRATOS_CHECK_NEAR((*pos_ext_faces[0])[1].X(), 0.5, tolerance);
-    KRATOS_CHECK_NEAR((*pos_ext_faces[0])[1].Y(), 0.5, tolerance);
-
-    KRATOS_CHECK_NEAR((*pos_ext_faces[1])[0].X(), 0.5, tolerance);
-    KRATOS_CHECK_NEAR((*pos_ext_faces[1])[0].Y(), 0.0, tolerance);
-    KRATOS_CHECK_NEAR((*pos_ext_faces[1])[1].X(), 1.0, tolerance);
-    KRATOS_CHECK_NEAR((*pos_ext_faces[1])[1].Y(), 0.0, tolerance);
-
-    KRATOS_CHECK_NEAR((*neg_ext_faces[0])[0].X(), 0.5, tolerance);
-    KRATOS_CHECK_NEAR((*neg_ext_faces[0])[0].Y(), 0.5, tolerance);
-    KRATOS_CHECK_NEAR((*neg_ext_faces[0])[1].X(), 0.0, tolerance);
-    KRATOS_CHECK_NEAR((*neg_ext_faces[0])[1].Y(), 1.0, tolerance);
-
-    KRATOS_CHECK_NEAR((*neg_ext_faces[1])[0].X(), 0.0, tolerance);
-    KRATOS_CHECK_NEAR((*neg_ext_faces[1])[0].Y(), 1.0, tolerance);
-    KRATOS_CHECK_NEAR((*neg_ext_faces[1])[1].X(), 0.0, tolerance);
-    KRATOS_CHECK_NEAR((*neg_ext_faces[1])[1].Y(), 0.0, tolerance);
-
-    KRATOS_CHECK_NEAR((*neg_ext_faces[2])[0].X(), 0.0, tolerance);
-    KRATOS_CHECK_NEAR((*neg_ext_faces[2])[0].Y(), 0.0, tolerance);
-    KRATOS_CHECK_NEAR((*neg_ext_faces[2])[1].X(), 0.5, tolerance);
-    KRATOS_CHECK_NEAR((*neg_ext_faces[2])[1].Y(), 0.0, tolerance);
-=======
     KRATOS_EXPECT_TRUE(triangle_splitter.mIsSplit);
     KRATOS_EXPECT_EQ(triangle_splitter.mDivisionsNumber, 3);
     KRATOS_EXPECT_EQ(triangle_splitter.mSplitEdgesNumber, 2);
@@ -497,7 +317,6 @@
     KRATOS_EXPECT_NEAR((*neg_ext_faces[2])[0].Y(), 0.0, tolerance);
     KRATOS_EXPECT_NEAR((*neg_ext_faces[2])[1].X(), 0.5, tolerance);
     KRATOS_EXPECT_NEAR((*neg_ext_faces[2])[1].Y(), 0.0, tolerance);
->>>>>>> b10d5cb5
 }
 
 KRATOS_TEST_CASE_IN_SUITE(DivideGeometryTriangle2D3NoDivision, KratosCoreFastSuite)
@@ -539,15 +358,9 @@
     triangle_splitter.GenerateDivision();
 
     // Check general splitting values
-<<<<<<< HEAD
-    KRATOS_CHECK_IS_FALSE(triangle_splitter.mIsSplit);
-    KRATOS_CHECK_EQUAL(triangle_splitter.mDivisionsNumber, 1);
-    KRATOS_CHECK_EQUAL(triangle_splitter.mSplitEdgesNumber, 0);
-=======
     KRATOS_EXPECT_FALSE(triangle_splitter.mIsSplit);
     KRATOS_EXPECT_EQ(triangle_splitter.mDivisionsNumber, 1);
     KRATOS_EXPECT_EQ(triangle_splitter.mSplitEdgesNumber, 0);
->>>>>>> b10d5cb5
 
 }
 
@@ -575,13 +388,8 @@
     divider.GenerateDivision();
 
     // Should split a single edge and return two triangles
-<<<<<<< HEAD
-    KRATOS_CHECK_EQUAL(divider.GetPositiveSubdivisions().size(), 1);
-    KRATOS_CHECK_EQUAL(divider.GetNegativeSubdivisions().size(), 1);
-=======
     KRATOS_EXPECT_EQ(divider.GetPositiveSubdivisions().size(), 1);
     KRATOS_EXPECT_EQ(divider.GetNegativeSubdivisions().size(), 1);
->>>>>>> b10d5cb5
 }
 
 
@@ -608,29 +416,17 @@
     auto divider_one_negative = DivideTriangle2D3<Node>(p_elem->GetGeometry(), nodal_distances);
     divider_one_negative.GenerateDivision();
 
-<<<<<<< HEAD
-    KRATOS_CHECK_IS_FALSE(divider_one_negative.mIsSplit);
-    KRATOS_CHECK_EQUAL(divider_one_negative.mDivisionsNumber, 1);
-    KRATOS_CHECK_EQUAL(divider_one_negative.mSplitEdgesNumber, 0);
-=======
     KRATOS_EXPECT_FALSE(divider_one_negative.mIsSplit);
     KRATOS_EXPECT_EQ(divider_one_negative.mDivisionsNumber, 1);
     KRATOS_EXPECT_EQ(divider_one_negative.mSplitEdgesNumber, 0);
->>>>>>> b10d5cb5
 
     nodal_distances[2] = 0.3;
     auto divider_one_positive = DivideTriangle2D3<Node>(p_elem->GetGeometry(), nodal_distances);
     divider_one_positive.GenerateDivision();
 
-<<<<<<< HEAD
-    KRATOS_CHECK_IS_FALSE(divider_one_positive.mIsSplit);
-    KRATOS_CHECK_EQUAL(divider_one_positive.mDivisionsNumber, 1);
-    KRATOS_CHECK_EQUAL(divider_one_positive.mSplitEdgesNumber, 0);
-=======
     KRATOS_EXPECT_FALSE(divider_one_positive.mIsSplit);
     KRATOS_EXPECT_EQ(divider_one_positive.mDivisionsNumber, 1);
     KRATOS_EXPECT_EQ(divider_one_positive.mSplitEdgesNumber, 0);
->>>>>>> b10d5cb5
 }
 
 }  // namespace Kratos::Testing.