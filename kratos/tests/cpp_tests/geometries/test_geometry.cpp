//    |  /           |
//    ' /   __| _` | __|  _ \   __|
//    . \  |   (   | |   (   |\__ `
//   _|\_\_|  \__,_|\__|\___/ ____/
//                   Multi-Physics
//
//  License:		 BSD License
//					 Kratos default license: kratos/license.txt
//
//  Main authors:    Carlos A. Roig
//                   Vicente Mataix Ferrandiz
//
//

// System includes
#include <set>

// External includes

// Project includes
#include "testing/testing.h"
#include "geometries/geometry.h"
#include "tests/cpp_tests/geometries/test_geometry.h"

namespace Kratos {
namespace Testing {

    /// Auxiliar check functions (from geometry_tester.h)
    /// - All this functions should probably me moved somewhere else.

    /** Gets the corresponding string of the integration method provided.
     * Gets the corresponding string of the integration method provided.
     * @param  ThisGeometry       Geometry that is used for nothing
     * @param  ThisMethod Input Integration method
     * @return            String with the name of the input integration method
     */
    std::string GetIntegrationName(
        GeometryType& ThisGeometry,
        GeometryType::IntegrationMethod ThisMethod
        )
    {
      switch(ThisMethod) {
        case GeometryData::GI_GAUSS_1 :
          return "GI_GAUSS_1";
        case GeometryData::GI_GAUSS_2 :
          return "GI_GAUSS_2";
        case GeometryData::GI_GAUSS_3 :
          return "GI_GAUSS_3";
        case GeometryData::GI_GAUSS_4 :
          return "GI_GAUSS_4";
        case GeometryData::GI_GAUSS_5 :
          return "GI_GAUSS_5";
        case GeometryData::GI_EXTENDED_GAUSS_1 :
          return "GI_EXTENDED_GAUSS_1";
        case GeometryData::GI_EXTENDED_GAUSS_2 :
          return "GI_EXTENDED_GAUSS_2";
        case GeometryData::GI_EXTENDED_GAUSS_3 :
          return "GI_EXTENDED_GAUSS_3";
        case GeometryData::GI_EXTENDED_GAUSS_4 :
          return "GI_EXTENDED_GAUSS_4";
        case GeometryData::GI_EXTENDED_GAUSS_5 :
          return "GI_EXTENDED_GAUSS_5";
        case GeometryData::NumberOfIntegrationMethods :
          return "NumberOfIntegrationMethods";
      };

      return "UnknownIntegrationMethod";
    }

    /** Gets the corresponding string of the geometry name.
     * Gets the corresponding string of the geometry name.
     * @param  ThisGeometry Input Geometry
     * @return      String corresponding to the name of the input geometry
     */
    std::string GetGeometryName(GeometryType& ThisGeometry)
    {
      GeometryData::KratosGeometryType geom_type = ThisGeometry.GetGeometryType();

      switch(geom_type) {
        case GeometryData::Kratos_generic_type :
          return "Kratos_generic_type";
        case GeometryData::Kratos_Hexahedra3D20 :
          return "Kratos_Hexahedra3D20";
        case GeometryData::Kratos_Hexahedra3D27 :
          return "Kratos_Hexahedra3D27";
        case GeometryData::Kratos_Hexahedra3D8 :
          return "Kratos_Hexahedra3D8";
        case GeometryData::Kratos_Prism3D15 :
          return "Kratos_Prism3D15";
        case GeometryData::Kratos_Prism3D6 :
          return "Kratos_Prism3D6";
        case GeometryData::Kratos_Quadrilateral2D4 :
          return "Kratos_Quadrilateral2D4";
        case GeometryData::Kratos_Quadrilateral2D8 :
          return "Kratos_Quadrilateral2D8";
        case GeometryData::Kratos_Quadrilateral2D9 :
          return "Kratos_Quadrilateral2D9";
        case GeometryData::Kratos_Quadrilateral3D4 :
          return "Kratos_Quadrilateral3D4";
        case GeometryData::Kratos_Quadrilateral3D8 :
          return "Kratos_Quadrilateral3D8";
        case GeometryData::Kratos_Quadrilateral3D9 :
          return "Kratos_Quadrilateral3D9";
        case GeometryData::Kratos_Tetrahedra3D10 :
          return "Kratos_Tetrahedra3D10";
        case GeometryData::Kratos_Tetrahedra3D4 :
          return "Kratos_Tetrahedra3D4";
        case GeometryData::Kratos_Triangle2D3 :
          return "Kratos_Triangle3D3";
        case GeometryData::Kratos_Triangle2D6 :
          return "Kratos_Triangle2D6";
        case GeometryData::Kratos_Triangle3D3 :
          return "Kratos_Triangle3D3";
        case GeometryData::Kratos_Triangle3D6 :
          return "Kratos_Triangle3D6";
        case GeometryData::Kratos_Line2D2 :
          return "Kratos_Line2D2";
        case GeometryData::Kratos_Line2D3 :
          return "Kratos_Line2D3";
        case GeometryData::Kratos_Line3D2 :
          return "Kratos_Line3D2";
        case GeometryData::Kratos_Line3D3 :
          return "Kratos_Line3D3";
        case GeometryData::Kratos_Point2D :
          return "Kratos_Point2D";
        case GeometryData::Kratos_Point3D :
          return "Kratos_Point3D";
        case GeometryData::Kratos_Sphere3D1 :
          return "Kratos_Sphere3D1";
<<<<<<< HEAD
        case GeometryData::Kratos_Brep_Surface:
          return "Kratos_Brep_Surface";
        case GeometryData::Kratos_Brep_Curve_On_Surface:
            return "Kratos_Brep_Curve_On_Surface";
=======
        case GeometryData::Kratos_Nurbs_Curve:
          return "Kratos_Nurbs_Curve";
        case GeometryData::Kratos_Nurbs_Surface:
          return "Kratos_Nurbs_Surface";
        case GeometryData::Kratos_Nurbs_Volume:
          return "Kratos_Nurbs_Volume";
        case GeometryData::Kratos_Nurbs_Curve_On_Surface:
          return "Kratos_Nurbs_Curve_On_Surface";
        case GeometryData::Kratos_Surface_In_Nurbs_Volume:
          return "Kratos_Surface_In_Nurbs_Volume";
>>>>>>> 25e73148
        case GeometryData::Kratos_Brep_Curve:
          return "Kratos_Brep_Curve";
        case GeometryData::Kratos_Brep_Surface:
          return "Kratos_Brep_Surface";
        case GeometryData::Kratos_Brep_Curve_On_Surface:
          return "Kratos_Brep_Curve_On_Surface";
        case GeometryData::Kratos_Quadrature_Point_Geometry:
          return "Kratos_Quadrature_Point_Geometry";
        case GeometryData::Kratos_Quadrature_Point_Curve_On_Surface_Geometry:
          return "Kratos_Quadrature_Point_Curve_On_Surface_Geometry";
        case GeometryData::Kratos_Quadrature_Point_Surface_In_Volume_Geometry:
          return "Kratos_Quadrature_Point_Surface_In_Volume_Geometry";
      };

      return "UnknownGeometry";
    }

    /** Computes the linear strain matrix.
     * Computes the linear strain matrix which is useful to verify that
     * a constant strain can be correctly reproduced
     * @param B               [description]
     * @param DN_DX           [description]
     * @param NumberOfNodes   Number of nodes of the geometry
     * @param Dimension       Dimension (i.e. 1, 2 or 3)
     */
    void CalculateB(
        Matrix& B,
        Matrix& DN_DX,
        const SizeType NumberOfNodes,
        const SizeType Dimension
        )
    {
        if(Dimension == 2) {
                B.resize(3, 2*NumberOfNodes, false);
        } else {
                B.resize(6, 3*NumberOfNodes, false);
        }

        for(SizeType i = 0; i < NumberOfNodes; i++) {
            SizeType index = Dimension * i;

            if(Dimension == 2) {
                B(0, index + 0) = DN_DX(i, 0);
                B(0, index + 1) = 0.0;

                B(1, index + 0) = 0.0;
                B(1, index + 1) = DN_DX(i, 1);

                B(2, index + 0) = DN_DX(i, 1);
                B(2, index + 1) = DN_DX(i, 0);
            } else {
                B(0, index + 0) = DN_DX(i, 0);
                B(0, index + 1) = 0.0;
                B(0, index + 2) = 0.0;

                B(1, index + 0) = 0.0;
                B(1, index + 1) = DN_DX(i, 1);
                B(1, index + 2) = 0.0;

                B(2, index + 0) = 0.0;
                B(2, index + 1) = 0.0;
                B(2, index + 2) = DN_DX(i, 2);

                B(3, index + 0) = DN_DX(i, 1);
                B(3, index + 1) = DN_DX(i, 0);
                B(3, index + 2) = 0.0;

                B(4, index + 0) = 0.0;
                B(4, index + 1) = DN_DX(i, 2);
                B(4, index + 2) = DN_DX(i, 1);

                B(5, index + 0) = DN_DX(i, 2);
                B(5, index + 1) = 0.0;
                B(5, index + 2) = DN_DX(i, 0);
            }
        }
    }

    /** Verifies the area of the ThisGeometryetry using the integration method.
     * Verifies the area of the ThisGeometryetry using the integration method.
     * @param  ThisGeometry           Geometry to be tested
     * @param  ThisMethod     Integration method used
     * @param  reference_area Expected area
     * @param  error_msg      Buffer to write the error message
     * @return                Area claculated using the selected integration method.
     */
    double CalculateAreaByIntegration(
        GeometryType& ThisGeometry,
        GeometryType::IntegrationMethod ThisMethod
        )
    {
        double area = 0.0;

        if(ThisGeometry.WorkingSpaceDimension() != ThisGeometry.LocalSpaceDimension()) {
            KRATOS_ERROR << "VerifyStrainExactness can not be used if LocalSpaceDimension and WorkingSpaceDimension do not coincide --> ThisGeometryetry is " << GetGeometryName(ThisGeometry) << std::endl;
        }

        const Element::GeometryType::IntegrationPointsArrayType& integration_points = ThisGeometry.IntegrationPoints( ThisMethod );

        if(integration_points.size() == 0) {
            KRATOS_ERROR << "Geometry Type = " << GetGeometryName(ThisGeometry) << " - IntegrationMethod = " << GetIntegrationName(ThisGeometry,ThisMethod) << " -- the integration method is not supported " << std::endl;
        }

        // Resizing jacobian inverses containers
        Matrix InvJ0(ThisGeometry.WorkingSpaceDimension(), ThisGeometry.WorkingSpaceDimension());

        Element::GeometryType::JacobiansType J0;
        J0 = ThisGeometry.Jacobian( J0, ThisMethod );

        Vector determinants;
        ThisGeometry.DeterminantOfJacobian(determinants, ThisMethod);

        for(SizeType PointNumber = 0; PointNumber < integration_points.size(); PointNumber++) {
            const double IntegrationWeight = integration_points[PointNumber].Weight();

            // Calculating and storing inverse of the jacobian and the parameters needed
            double DetJ0 = MathUtils<double>::Det( J0[PointNumber] );

            KRATOS_ERROR_IF( std::abs(determinants[PointNumber] - DetJ0)/std::abs(DetJ0) > 1e-13) << "Geometry Type = " << GetGeometryName(ThisGeometry) << " - IntegrationMethod = " << GetIntegrationName(ThisGeometry,ThisMethod) << " --> " << " determinant as computed from DeterminantOfJacobian does not match the value computed by taking the determinant of J "  << std::endl;

            // Calculating the total area
            area += DetJ0 * IntegrationWeight;
        }

        return area;
    }

    /** Verifies that a displacement field produces the expected strain distribution.
     * Verifies that a displacement field which varies linearly in space, produces the expected strain distribution.
     * This shall be considered a test for shape function derivatives
     * @param ThisGeometry       Geometry to be tested
     * @param ThisMethod Integration method used
     * @param error_msg  Buffer to write the error message
     */
    void VerifyStrainExactness(
        GeometryType& ThisGeometry,
        GeometryType::IntegrationMethod ThisMethod
        )
    {
        const Element::GeometryType::IntegrationPointsArrayType& integration_points = ThisGeometry.IntegrationPoints( ThisMethod );
        const SizeType NumberOfNodes = ThisGeometry.PointsNumber();
        const SizeType dim = ThisGeometry.WorkingSpaceDimension();

        if(dim != ThisGeometry.LocalSpaceDimension()) {
            KRATOS_THROW_ERROR(std::logic_error,"VerifyStrainExactness can not be used if LocalSpaceDimension and WorkingSpaceDimension do not coincide ",GetGeometryName(ThisGeometry) );
        }

        if(integration_points.size() == 0) {
            KRATOS_ERROR << "Geometry Type = " << GetGeometryName(ThisGeometry) << " - IntegrationMethod = " << GetIntegrationName(ThisGeometry,ThisMethod) << " -- the integration method is not supported " << std::endl;
        } else {
            // Charlie: Shouldn't this be initialized for dim = 1?
            SizeType strain_size = 1;

            if(dim == 2) {
                strain_size = 3;
            } else {
                strain_size = 6;
            }

            // Definition of the expected strain
            Matrix MatrixA(dim,dim);
            Vector VectorB(dim);

            for(SizeType i=0; i<dim; i++) {
                VectorB[i]=i*i+0.567; //arbitrary values
                for(SizeType j=0; j<dim; j++) {
                    MatrixA(i,j)=i*j + 0.12345; //initialization fo the values of this matrix is arbitrary
                }
            }

            Vector expected_strain(strain_size);

            if(dim == 2) {
                expected_strain[0] = MatrixA(0,0);
                expected_strain[1] = MatrixA(1,1);
                expected_strain[2] = MatrixA(0,1)+MatrixA(1,0);
            } else {
                expected_strain[0] = MatrixA(0,0);
                expected_strain[1] = MatrixA(1,1);
                expected_strain[2] = MatrixA(2,2);
                expected_strain[3] = MatrixA(0,1)+MatrixA(1,0);
                expected_strain[4] = MatrixA(1,2)+MatrixA(2,1);
                expected_strain[5] = MatrixA(0,2)+MatrixA(2,0);
            }

            // Resizing jacobian inverses containers
            Matrix InvJ0(dim,dim);
            double DetJ0;
            Matrix B;
            Matrix DN_DX;
            Vector displacements(dim*NumberOfNodes);

            const Element::GeometryType::ShapeFunctionsGradientsType& DN_De = ThisGeometry.ShapeFunctionsLocalGradients( ThisMethod );
            const Matrix& Ncontainer = ThisGeometry.ShapeFunctionsValues( ThisMethod );

            Element::GeometryType::JacobiansType J0;
            ThisGeometry.Jacobian( J0, ThisMethod );

            // Untested functions to be tested
            Element::GeometryType::ShapeFunctionsGradientsType DN_DX_ThisGeometry;
            ThisGeometry.ShapeFunctionsIntegrationPointsGradients( DN_DX_ThisGeometry, ThisMethod );

            Element::GeometryType::JacobiansType Jinv;
            ThisGeometry.InverseOfJacobian(Jinv, ThisMethod);

            bool succesful = true;
            for(SizeType PointNumber = 0; PointNumber < integration_points.size(); PointNumber++) {
                // Check that shape functions sum to 1
                double sum = 0.0;
                for(SizeType k = 0; k<NumberOfNodes; k++) {
                    sum += Ncontainer(PointNumber,k);
                }

                if(std::abs(sum-1.0)>1e-14) {
                    KRATOS_ERROR << "Geometry Type = " << GetGeometryName(ThisGeometry) << " - IntegrationMethod = " << GetIntegrationName(ThisGeometry,ThisMethod) << " --> " << " error: shape functions do not sum to 1 on gauss point" << std::endl;
                }

                // Calculating and storing inverse of the jacobian and the parameters needed
                MathUtils<double>::InvertMatrix( J0[PointNumber], InvJ0, DetJ0 );
                DN_DX  = prod( DN_De[PointNumber], InvJ0 );

                // Check that the shape function gradients as obtained from the ThisGeometryety match what is obtained here starting from the local_gradients
                if(norm_frobenius(DN_DX_ThisGeometry[PointNumber] - DN_DX)/norm_frobenius(DN_DX) > 1e-13) {
                    KRATOS_ERROR << "Geometry Type = " << GetGeometryName(ThisGeometry) << " - IntegrationMethod = " << GetIntegrationName(ThisGeometry,ThisMethod) << " -->  " << std::endl;
                    KRATOS_ERROR << "     error: shape function gradients are wrongly calculated in function ShapeFunctionsIntegrationPointsGradients: DN_DX_ThisGeometry " << DN_DX_ThisGeometry[PointNumber] << " vs " << DN_DX << std::endl;
                    KRATOS_ERROR << " norm_frobenius(DN_DX_ThisGeometry[PointNumber] - DN_DX)/norm_frobenius(DN_DX) = " << norm_frobenius(DN_DX_ThisGeometry[PointNumber] - DN_DX)/norm_frobenius(DN_DX) <<std::endl;
                }

                if(norm_frobenius(Jinv[PointNumber] - InvJ0)/norm_frobenius(InvJ0) > 1e-13) {
                    KRATOS_ERROR << "Geometry Type = " << GetGeometryName(ThisGeometry) << " - IntegrationMethod = " << GetIntegrationName(ThisGeometry,ThisMethod) << " --> " << std::endl;
                    KRATOS_ERROR << "     error: shape function gradients are wrongly calculated in function ShapeFunctionsIntegrationPointsGradients: DN_DX_ThisGeometry " << DN_DX_ThisGeometry[PointNumber] << " vs " << DN_DX << std::endl;
                    KRATOS_ERROR << " norm_frobenius(Jinv[PointNumber] - InvJ0)/norm_frobenius(InvJ0) = " << norm_frobenius(Jinv[PointNumber] - InvJ0)/norm_frobenius(InvJ0) <<std::endl;
                }

                CalculateB(B, DN_DX, NumberOfNodes, dim);

                // Calculate a displacement_field which varies linearly in the space
                for(SizeType i=0; i<NumberOfNodes; i++) {
                    const array_1d<double,3>& coords = ThisGeometry[i].Coordinates();
                    Vector disp(dim);

                    for(SizeType k=0; k<dim; k++) {
                        disp[k] = VectorB[k];
                        for(SizeType l=0; l<dim; l++) {
                            disp[k] += MatrixA(k,l)*coords[l] ;
                        }
                    }

                    // Vector disp = prod(MatrixA,) + VectorB;
                    for(SizeType k=0; k<dim; k++) {
                        displacements[i*dim+k] = disp[k];
                    }
                }

                Vector strain = prod(B,displacements);
                Vector strain_err = strain-expected_strain;

                if( norm_2(strain_err)/norm_2(expected_strain) < 1e-14) {
                    //do nothing
                } else {
                    succesful = false;
                    KRATOS_ERROR << "Geometry Type = " << GetGeometryName(ThisGeometry) << " - IntegrationMethod = " << GetIntegrationName(ThisGeometry,ThisMethod) << " --> " << " error: expected strain found was not correctly recovered on gauss point. recovered strain = " << strain << " expected value "  << expected_strain << std::endl;
                }
            }

            KRATOS_CHECK(succesful);
        }
    }

    /// Test self assigned geometry Id
    KRATOS_TEST_CASE_IN_SUITE(GeometryIdSelfAssigned, KratosCoreGeometriesFastSuite) {
        auto this_geometry = Geometry<Point>();

        KRATOS_CHECK_IS_FALSE(this_geometry.IsIdGeneratedFromString());
        KRATOS_CHECK(this_geometry.IsIdSelfAssigned());

        this_geometry.SetId(2);
        KRATOS_CHECK_IS_FALSE(this_geometry.IsIdGeneratedFromString());
        KRATOS_CHECK_IS_FALSE(this_geometry.IsIdSelfAssigned());

        this_geometry.SetId("ThisGeometry");
        KRATOS_CHECK(this_geometry.IsIdGeneratedFromString());
        KRATOS_CHECK_IS_FALSE(this_geometry.IsIdSelfAssigned());
    }

    /// Test geometry Id with name
    KRATOS_TEST_CASE_IN_SUITE(GeometryName, KratosCoreGeometriesFastSuite) {
        auto this_geometry = Geometry<Point>("Geometry1");

        KRATOS_CHECK(this_geometry.IsIdGeneratedFromString());
        KRATOS_CHECK_IS_FALSE(this_geometry.IsIdSelfAssigned());
        KRATOS_CHECK_EQUAL(this_geometry.Id(), Geometry<Point>::GenerateId("Geometry1"));
    }

    /// Test geometry Id
    KRATOS_TEST_CASE_IN_SUITE(GeometryId, KratosCoreGeometriesFastSuite) {
        auto this_geometry = Geometry<Point>(1);

        KRATOS_CHECK_IS_FALSE(this_geometry.IsIdGeneratedFromString());
        KRATOS_CHECK_IS_FALSE(this_geometry.IsIdSelfAssigned());
        KRATOS_CHECK_EQUAL(this_geometry.Id(), 1);

        // Check for higher Id.
        auto this_geometry_2 = Geometry<Point>(717);
        KRATOS_CHECK_IS_FALSE(this_geometry_2.IsIdGeneratedFromString());
        KRATOS_CHECK_IS_FALSE(this_geometry_2.IsIdSelfAssigned());
        KRATOS_CHECK_EQUAL(this_geometry_2.Id(), 717);
    }
} // namespace Testing.
} // namespace Kratos.<|MERGE_RESOLUTION|>--- conflicted
+++ resolved
@@ -127,12 +127,6 @@
           return "Kratos_Point3D";
         case GeometryData::Kratos_Sphere3D1 :
           return "Kratos_Sphere3D1";
-<<<<<<< HEAD
-        case GeometryData::Kratos_Brep_Surface:
-          return "Kratos_Brep_Surface";
-        case GeometryData::Kratos_Brep_Curve_On_Surface:
-            return "Kratos_Brep_Curve_On_Surface";
-=======
         case GeometryData::Kratos_Nurbs_Curve:
           return "Kratos_Nurbs_Curve";
         case GeometryData::Kratos_Nurbs_Surface:
@@ -143,7 +137,6 @@
           return "Kratos_Nurbs_Curve_On_Surface";
         case GeometryData::Kratos_Surface_In_Nurbs_Volume:
           return "Kratos_Surface_In_Nurbs_Volume";
->>>>>>> 25e73148
         case GeometryData::Kratos_Brep_Curve:
           return "Kratos_Brep_Curve";
         case GeometryData::Kratos_Brep_Surface:
