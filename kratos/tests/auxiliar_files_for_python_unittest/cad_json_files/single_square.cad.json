{
  "tolerances": { "model_tolerance": 0.001 },
  "version_number": 1,
  "breps": [
    {
        "brep_id": 3,
        "faces": [
            {
                "brep_id": 1,
                "swapped_surface_normal": false,
                "surface": {
                    "is_trimmed": true,
                    "is_rational": true,
                    "degrees": [ 1, 1 ],
                    "knot_vectors": [
                        [ 0, 0, 15, 15 ],
                        [ 0, 0, 10, 10 ]
                    ],
                    "control_points": [
                        [
                            1,
                            [ 0, 10, 0, 1 ]
                        ],
                        [
                            2,
                            [ 15, 10, 0, 1 ]
                        ],
                        [
                            3,
                            [ 0, 0, 0, 1 ]
                        ],
                        [
                            4,
                            [ 15, 0, 0, 1 ]
                        ]
                    ]
                },
                "boundary_loops": [
                    {
                        "loop_type": "outer",
                        "trimming_curves": [
                            {
                                "trim_index": 0,
                                "curve_direction": true,
                                "parameter_curve": {
                                    "is_rational": false,
                                    "degree": 1,
                                    "knot_vector": [ 0, 0, 15, 15 ],
                                    "active_range": [ 0, 15 ],
                                    "control_points": [
                                        [
                                            5,
                                            [ 0, 0, 0, 1 ]
                                        ],
                                        [
                                            6,
                                            [ 15, 0, 0, 1 ]
                                        ]
                                    ]
                                }
                            },
                            {
                                "trim_index": 1,
                                "curve_direction": true,
                                "parameter_curve": {
                                    "is_rational": false,
                                    "degree": 1,
                                    "knot_vector": [ 0, 0, 10, 10 ],
                                    "active_range": [ 0, 10 ],
                                    "control_points": [
                                        [
                                            7,
                                            [ 15, 0, 0, 1 ]
                                        ],
                                        [
                                            8,
                                            [ 15, 10, 0, 1 ]
                                        ]
                                    ]
                                }
                            },
                            {
                                "trim_index": 2,
                                "curve_direction": true,
                                "parameter_curve": {
                                    "is_rational": false,
                                    "degree": 1,
                                    "knot_vector": [ 0, 0, 15, 15 ],
                                    "active_range": [ 0, 15 ],
                                    "control_points": [
                                        [
                                            9,
                                            [ 15, 10, 0, 1 ]
                                        ],
                                        [
                                            10,
                                            [ 0, 10, 0, 1 ]
                                        ]
                                    ]
                                }
                            },
                            {
                                "trim_index": 3,
                                "curve_direction": true,
                                "parameter_curve": {
                                    "is_rational": false,
                                    "degree": 1,
                                    "knot_vector": [ 0, 0, 10, 10 ],
                                    "active_range": [ 0, 10 ],
                                    "control_points": [
                                        [
                                            11,
                                            [ 0, 10, 0, 1 ]
                                        ],
                                        [
                                            12,
                                            [ 0, 0, 0, 1 ]
                                        ]
                                    ]
                                }
                            }
                        ]
                    }
                ],
                "embedded_loops": [],
                "embedded_edges": [],
                "embedded_points": []
            }
        ],
        "edges": [
            {
                "brep_id": 4,
                "3d_curve": {
                    "degree": 1,
                    "knot_vector": [ 0, 0, 15, 15 ],
                    "active_range": [ 0, 15 ],
                    "control_points": [
                        [
                            13,
                            [ 0, 10, 0, 1 ]
                        ],
                        [
                            14,
                            [ 15, 10, 0, 1 ]
                        ]
                    ]
                },
                "topology": [
                    {
                        "brep_id": 1,
                        "trim_index": 0,
                        "relative_direction": true
                    }
                ]
            },
            {
                "brep_id": 2,
                "3d_curve": {
                    "degree": 1,
                    "knot_vector": [ 0, 0, 10, 10 ],
                    "active_range": [ 0, 10 ],
                    "control_points": [
                        [
                            15,
                            [ 15, 10, 0, 1 ]
                        ],
                        [
                            16,
                            [ 15, 0, 0, 1 ]
                        ]
                    ]
                },
                "topology": [
                    {
                        "brep_id": 1,
                        "trim_index": 1,
                        "relative_direction": true
                    }
                ]
            },
            {
                "brep_id": 5,
                "3d_curve": {
                    "degree": 1,
                    "knot_vector": [ -15, -15, 0, 0 ],
                    "active_range": [ -15, 0 ],
                    "control_points": [
                        [
                            17,
                            [ 15, 0, 0, 1 ]
                        ],
                        [
                            18,
                            [ 0, 0, 0, 1 ]
                        ]
                    ]
                },
                "topology": [
                    {
                        "brep_id": 1,
                        "trim_index": 2,
                        "relative_direction": true
                    }
                ]
            },
            {
                "brep_id": 6,
                "3d_curve": {
                    "degree": 1,
                    "knot_vector": [ -10, -10, 0, 0 ],
                    "active_range": [ -10, 0 ],
                    "control_points": [
                        [
                            19,
                            [ 0, 0, 0, 1 ]
                        ],
                        [
                            20,
                            [ 0, 10, 0, 1 ]
                        ]
                    ]
<<<<<<< HEAD
                },
                "topology": [
                    {
                        "brep_id": 1,
                        "trim_index": 3,
                        "relative_direction": true
                    }
                ]
=======
                  }
                }
              ]
            }
          ],
          "embedded_loops": [],
          "embedded_edges": [],
          "embedded_points": []
        },
        {
          "brep_id": 15,
          "swapped_surface_normal": false,
          "surface": {
            "is_trimmed": true,
            "is_rational": true,
            "degrees": [ 1, 1 ],
            "knot_vectors": [
              [ 0, 0, 15, 15 ],
              [ 0, 0, 10, 10 ]
            ],
            "control_points": [
              [
                21,
                [ 0, 10, 0, 1 ]
              ],
              [
                22,
                [ 15, 10, 0, 1 ]
              ],
              [
                23,
                [ 0, 0, 0, 1 ]
              ],
              [
                24,
                [ 15, 0, 0, 1 ]
              ]
            ]
          },
          "boundary_loops": [],
          "embedded_loops": [],
          "embedded_edges": [],
          "embedded_points": []
        }
      ],
      "edges": [
        {
          "brep_id": 4,
          "3d_curve": {
            "degree": 1,
            "knot_vector": [ 0, 0, 15, 15 ],
            "active_range": [ 0, 15 ],
            "control_points": [
              [
                13,
                [ 0, 10, 0, 1 ]
              ],
              [
                14,
                [ 15, 10, 0, 1 ]
              ]
            ]
          },
          "topology": [
            {
              "brep_id": 1,
              "trim_index": 0,
              "relative_direction": true
            }
          ]
        },
        {
          "brep_id": 2,
          "3d_curve": {
            "degree": 1,
            "knot_vector": [ 0, 0, 10, 10 ],
            "active_range": [ 0, 10 ],
            "control_points": [
              [
                15,
                [ 15, 10, 0, 1 ]
              ],
              [
                16,
                [ 15, 0, 0, 1 ]
              ]
            ]
          },
          "topology": [
            {
              "brep_id": 1,
              "trim_index": 1,
              "relative_direction": true
            }
          ]
        },
        {
          "brep_id": 5,
          "3d_curve": {
            "degree": 1,
            "knot_vector": [ -15, -15, 0, 0 ],
            "active_range": [ -15, 0 ],
            "control_points": [
              [
                17,
                [ 15, 0, 0, 1 ]
              ],
              [
                18,
                [ 0, 0, 0, 1 ]
              ]
            ]
          },
          "topology": [
            {
              "brep_id": 1,
              "trim_index": 2,
              "relative_direction": true
>>>>>>> 1a4be03a
            }
        ],
        "vertices": [
            {
                "brep_id": 39,
                "topology": [
                    {
                        "brep_id": 1,
                        "local_coordinates": [0,0,0]
                    }
                ]
            }
        ]
    }
  ]
}<|MERGE_RESOLUTION|>--- conflicted
+++ resolved
@@ -3,232 +3,120 @@
   "version_number": 1,
   "breps": [
     {
-        "brep_id": 3,
-        "faces": [
-            {
-                "brep_id": 1,
-                "swapped_surface_normal": false,
-                "surface": {
-                    "is_trimmed": true,
-                    "is_rational": true,
-                    "degrees": [ 1, 1 ],
-                    "knot_vectors": [
-                        [ 0, 0, 15, 15 ],
-                        [ 0, 0, 10, 10 ]
-                    ],
-                    "control_points": [
-                        [
-                            1,
-                            [ 0, 10, 0, 1 ]
-                        ],
-                        [
-                            2,
-                            [ 15, 10, 0, 1 ]
-                        ],
-                        [
-                            3,
-                            [ 0, 0, 0, 1 ]
-                        ],
-                        [
-                            4,
-                            [ 15, 0, 0, 1 ]
-                        ]
-                    ]
-                },
-                "boundary_loops": [
-                    {
-                        "loop_type": "outer",
-                        "trimming_curves": [
-                            {
-                                "trim_index": 0,
-                                "curve_direction": true,
-                                "parameter_curve": {
-                                    "is_rational": false,
-                                    "degree": 1,
-                                    "knot_vector": [ 0, 0, 15, 15 ],
-                                    "active_range": [ 0, 15 ],
-                                    "control_points": [
-                                        [
-                                            5,
-                                            [ 0, 0, 0, 1 ]
-                                        ],
-                                        [
-                                            6,
-                                            [ 15, 0, 0, 1 ]
-                                        ]
-                                    ]
-                                }
-                            },
-                            {
-                                "trim_index": 1,
-                                "curve_direction": true,
-                                "parameter_curve": {
-                                    "is_rational": false,
-                                    "degree": 1,
-                                    "knot_vector": [ 0, 0, 10, 10 ],
-                                    "active_range": [ 0, 10 ],
-                                    "control_points": [
-                                        [
-                                            7,
-                                            [ 15, 0, 0, 1 ]
-                                        ],
-                                        [
-                                            8,
-                                            [ 15, 10, 0, 1 ]
-                                        ]
-                                    ]
-                                }
-                            },
-                            {
-                                "trim_index": 2,
-                                "curve_direction": true,
-                                "parameter_curve": {
-                                    "is_rational": false,
-                                    "degree": 1,
-                                    "knot_vector": [ 0, 0, 15, 15 ],
-                                    "active_range": [ 0, 15 ],
-                                    "control_points": [
-                                        [
-                                            9,
-                                            [ 15, 10, 0, 1 ]
-                                        ],
-                                        [
-                                            10,
-                                            [ 0, 10, 0, 1 ]
-                                        ]
-                                    ]
-                                }
-                            },
-                            {
-                                "trim_index": 3,
-                                "curve_direction": true,
-                                "parameter_curve": {
-                                    "is_rational": false,
-                                    "degree": 1,
-                                    "knot_vector": [ 0, 0, 10, 10 ],
-                                    "active_range": [ 0, 10 ],
-                                    "control_points": [
-                                        [
-                                            11,
-                                            [ 0, 10, 0, 1 ]
-                                        ],
-                                        [
-                                            12,
-                                            [ 0, 0, 0, 1 ]
-                                        ]
-                                    ]
-                                }
-                            }
-                        ]
-                    }
-                ],
-                "embedded_loops": [],
-                "embedded_edges": [],
-                "embedded_points": []
-            }
-        ],
-        "edges": [
-            {
-                "brep_id": 4,
-                "3d_curve": {
+      "brep_id": 3,
+      "faces": [
+        {
+          "brep_id": 1,
+          "swapped_surface_normal": false,
+          "surface": {
+            "is_trimmed": true,
+            "is_rational": true,
+            "degrees": [ 1, 1 ],
+            "knot_vectors": [
+              [ 0, 0, 15, 15 ],
+              [ 0, 0, 10, 10 ]
+            ],
+            "control_points": [
+              [
+                1,
+                [ 0, 10, 0, 1 ]
+              ],
+              [
+                2,
+                [ 15, 10, 0, 1 ]
+              ],
+              [
+                3,
+                [ 0, 0, 0, 1 ]
+              ],
+              [
+                4,
+                [ 15, 0, 0, 1 ]
+              ]
+            ]
+          },
+          "boundary_loops": [
+            {
+              "loop_type": "outer",
+              "trimming_curves": [
+                {
+                  "trim_index": 0,
+                  "curve_direction": true,
+                  "parameter_curve": {
+                    "is_rational": false,
                     "degree": 1,
                     "knot_vector": [ 0, 0, 15, 15 ],
                     "active_range": [ 0, 15 ],
                     "control_points": [
-                        [
-                            13,
-                            [ 0, 10, 0, 1 ]
-                        ],
-                        [
-                            14,
-                            [ 15, 10, 0, 1 ]
-                        ]
-                    ]
+                      [
+                        5,
+                        [ 0, 0, 0, 1 ]
+                      ],
+                      [
+                        6,
+                        [ 15, 0, 0, 1 ]
+                      ]
+                    ]
+                  }
                 },
-                "topology": [
-                    {
-                        "brep_id": 1,
-                        "trim_index": 0,
-                        "relative_direction": true
-                    }
-                ]
-            },
-            {
-                "brep_id": 2,
-                "3d_curve": {
+                {
+                  "trim_index": 1,
+                  "curve_direction": true,
+                  "parameter_curve": {
+                    "is_rational": false,
                     "degree": 1,
                     "knot_vector": [ 0, 0, 10, 10 ],
                     "active_range": [ 0, 10 ],
                     "control_points": [
-                        [
-                            15,
-                            [ 15, 10, 0, 1 ]
-                        ],
-                        [
-                            16,
-                            [ 15, 0, 0, 1 ]
-                        ]
-                    ]
+                      [
+                        7,
+                        [ 15, 0, 0, 1 ]
+                      ],
+                      [
+                        8,
+                        [ 15, 10, 0, 1 ]
+                      ]
+                    ]
+                  }
                 },
-                "topology": [
-                    {
-                        "brep_id": 1,
-                        "trim_index": 1,
-                        "relative_direction": true
-                    }
-                ]
-            },
-            {
-                "brep_id": 5,
-                "3d_curve": {
-                    "degree": 1,
-                    "knot_vector": [ -15, -15, 0, 0 ],
-                    "active_range": [ -15, 0 ],
-                    "control_points": [
-                        [
-                            17,
-                            [ 15, 0, 0, 1 ]
-                        ],
-                        [
-                            18,
-                            [ 0, 0, 0, 1 ]
-                        ]
-                    ]
+                {
+                  "trim_index": 2,
+                  "curve_direction": true,
+                  "parameter_curve": {
+                    "is_rational": false,
+                    "degree": 1,
+                    "knot_vector": [ 0, 0, 15, 15 ],
+                    "active_range": [ 0, 15 ],
+                    "control_points": [
+                      [
+                        9,
+                        [ 15, 10, 0, 1 ]
+                      ],
+                      [
+                        10,
+                        [ 0, 10, 0, 1 ]
+                      ]
+                    ]
+                  }
                 },
-                "topology": [
-                    {
-                        "brep_id": 1,
-                        "trim_index": 2,
-                        "relative_direction": true
-                    }
-                ]
-            },
-            {
-                "brep_id": 6,
-                "3d_curve": {
-                    "degree": 1,
-                    "knot_vector": [ -10, -10, 0, 0 ],
-                    "active_range": [ -10, 0 ],
-                    "control_points": [
-                        [
-                            19,
-                            [ 0, 0, 0, 1 ]
-                        ],
-                        [
-                            20,
-                            [ 0, 10, 0, 1 ]
-                        ]
-                    ]
-<<<<<<< HEAD
-                },
-                "topology": [
-                    {
-                        "brep_id": 1,
-                        "trim_index": 3,
-                        "relative_direction": true
-                    }
-                ]
-=======
+                {
+                  "trim_index": 3,
+                  "curve_direction": true,
+                  "parameter_curve": {
+                    "is_rational": false,
+                    "degree": 1,
+                    "knot_vector": [ 0, 0, 10, 10 ],
+                    "active_range": [ 0, 10 ],
+                    "control_points": [
+                      [
+                        11,
+                        [ 0, 10, 0, 1 ]
+                      ],
+                      [
+                        12,
+                        [ 0, 0, 0, 1 ]
+                      ]
+                    ]
                   }
                 }
               ]
@@ -347,20 +235,46 @@
               "brep_id": 1,
               "trim_index": 2,
               "relative_direction": true
->>>>>>> 1a4be03a
-            }
-        ],
-        "vertices": [
-            {
-                "brep_id": 39,
-                "topology": [
-                    {
-                        "brep_id": 1,
-                        "local_coordinates": [0,0,0]
-                    }
-                ]
-            }
-        ]
+            }
+          ]
+        },
+        {
+          "brep_id": 6,
+          "3d_curve": {
+            "degree": 1,
+            "knot_vector": [ -10, -10, 0, 0 ],
+            "active_range": [ -10, 0 ],
+            "control_points": [
+              [
+                19,
+                [ 0, 0, 0, 1 ]
+              ],
+              [
+                20,
+                [ 0, 10, 0, 1 ]
+              ]
+            ]
+          },
+          "topology": [
+            {
+              "brep_id": 1,
+              "trim_index": 3,
+              "relative_direction": true
+            }
+          ]
+        }
+      ],
+      "vertices": [
+        {
+          "brep_id": 39,
+          "topology": [
+            {
+              "brep_id": 1,
+              "local_coordinates": [ 0, 0, 0 ]
+            }
+          ]
+        }
+      ]
     }
   ]
 }