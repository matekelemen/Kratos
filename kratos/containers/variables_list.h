//    |  /           |
//    ' /   __| _` | __|  _ \   __|
//    . \  |   (   | |   (   |\__ `
//   _|\_\_|  \__,_|\__|\___/ ____/

//                   Multi-Physics 
//
//  License:		 BSD License 
//					 Kratos default license: kratos/license.txt
//
//  Main authors:    Pooyan Dadvand
//                   Riccardo Rossi
//                    
//

#if !defined(KRATOS_VARIABLES_LIST_H_INCLUDED )
#define  KRATOS_VARIABLES_LIST_H_INCLUDED



// System includes
#include <string>
#include <iostream>
#include <vector>


// External includes
#include <boost/iterator/indirect_iterator.hpp>


// Project includes
#include "includes/define.h"
#include "includes/kratos_components.h"
#include "containers/variable.h"


namespace Kratos
{

	///@name Kratos Classes
	///@{

	/// Holds a list of variables and their position in VariablesListDataValueContainer
	/** This class works tightly with VariablesListDataValueContainer and provides the
	the positions of variables for that containers
	*/
	class VariablesList
	{
	public:
		///@name Type Definitions
		///@{

		/// Pointer definition of VariablesList
		KRATOS_CLASS_POINTER_DEFINITION(VariablesList);



		typedef std::size_t SizeType;

		typedef std::size_t IndexType;

		typedef double BlockType;

		typedef std::vector<IndexType> KeysContainerType;

		typedef std::vector<IndexType> PositionsContainerType;

		typedef std::vector<const VariableData*> VariablesContainerType;

		typedef VariableData data_type;
		typedef const VariableData* value_type;
		typedef const VariableData* const_pointer;
		typedef VariableData const& const_reference;

		typedef boost::indirect_iterator<VariablesContainerType::const_iterator>          const_iterator;
		typedef boost::indirect_iterator<VariablesContainerType::const_reverse_iterator>  const_reverse_iterator;

		typedef VariablesContainerType::size_type size_type;
		typedef VariablesContainerType::const_iterator ptr_const_iterator;
		typedef VariablesContainerType::const_reverse_iterator ptr_const_reverse_iterator;
		typedef VariablesContainerType::difference_type difference_type;


		///@}
		///@name Life Cycle
		///@{

		/// Default constructor. mPosition should have at least on entry.
        VariablesList() = default;

        template <class TInputIteratorType>
		VariablesList(TInputIteratorType First, TInputIteratorType Last)
		{
			for (; First != Last; First++)
				Add(*First);
		}

		/// Copy constructor.
		VariablesList(VariablesList const& rOther) : mDataSize(rOther.mDataSize)
			, mHashFunctionIndex(rOther.mHashFunctionIndex)
			, mKeys(rOther.mKeys)
			, mPositions(rOther.mPositions)
			, mVariables(rOther.mVariables) {}

		/// Destructor.
		virtual ~VariablesList()
		{
		}


		///@}
		///@name Operators
		///@{

		/// Assignment operator.
		VariablesList& operator=(VariablesList const& rOther)
		{
			mDataSize = rOther.mDataSize;
			mHashFunctionIndex = rOther.mHashFunctionIndex;
			mKeys = rOther.mKeys;
			mPositions = rOther.mPositions;
			mVariables = rOther.mVariables;

			return *this;
		}

		IndexType operator()(IndexType VariableKey) const
		{
			return GetPosition(VariableKey);
		}

		template<class TDataType>
		IndexType operator()(Variable<TDataType> const& ThisVariable) const
		{
			return GetPosition(ThisVariable.Key());
		}

		const VariableData* operator[](IndexType Index) const
		{
			return mVariables[Index];
		}


		bool operator==(const VariablesList& r) const // nothrow
		{
			if (size() != r.size())
				return false;
			else
				return std::equal(mPositions.begin(), mPositions.end(), r.mPositions.begin()) &&
				std::equal(mVariables.begin(), mVariables.end(), r.mVariables.begin());
		}


		///@}
		///@name Operations
		///@{

		const_iterator             begin() const
		{
			return const_iterator(mVariables.begin());
		}
		const_iterator             end() const
		{
			return const_iterator(mVariables.end());
		}
		const_reverse_iterator     rbegin() const
		{
			return const_reverse_iterator(mVariables.rbegin());
		}
		const_reverse_iterator     rend() const
		{
			return const_reverse_iterator(mVariables.rend());
		}
		ptr_const_iterator         ptr_begin() const
		{
			return mVariables.begin();
		}
		ptr_const_iterator         ptr_end() const
		{
			return mVariables.end();
		}
		ptr_const_reverse_iterator ptr_rbegin() const
		{
			return mVariables.rbegin();
		}
		ptr_const_reverse_iterator ptr_rend() const
		{
			return mVariables.rend();
		}

		const_reference  front() const /* nothrow */
		{
			assert(!IsEmpty());
			return *mVariables.front();
		}
		const_reference  back() const  /* nothrow */
		{
			assert(!IsEmpty());
			return *mVariables.back();
		}

		size_type size() const
		{
			return mVariables.size();
		}

		size_type max_size() const
		{
			return mVariables.max_size();
		}

		void swap(VariablesList& rOther)
		{
			SizeType temp = mDataSize;
			mDataSize = rOther.mDataSize;
			rOther.mDataSize = temp;

			temp = mHashFunctionIndex;
			mHashFunctionIndex = rOther.mHashFunctionIndex;
			rOther.mHashFunctionIndex = temp;

			mVariables.swap(rOther.mVariables);
			mKeys.swap(rOther.mKeys);
			mPositions.swap(rOther.mPositions);
		}

		template<class TOtherDataType>
		void push_back(TOtherDataType const& x)
		{
			Add(x);
		}

		void clear()
		{
			mDataSize = 0;
			mHashFunctionIndex = 0;
<<<<<<< HEAD
            mVariables.clear();
            mKeys = {static_cast<IndexType>(-1)};
            mPositions = {static_cast<IndexType>(-1)};
        }
=======
			mVariables.clear();
			mKeys = {static_cast<IndexType>(-1)};
			mPositions = {static_cast<IndexType>(-1)};
		}
>>>>>>> 5ccab79c


		void Add(VariableData const& ThisVariable)
		{
			if (ThisVariable.Key() == 0)
				KRATOS_THROW_ERROR(std::logic_error,
					"Adding uninitialize variable to this variable list. Check if all variables are registered before kernel initialization", "");

			if (Has(ThisVariable))
				return;

			mVariables.push_back(&ThisVariable);
			SetPosition(ThisVariable.Key(), mDataSize);
			const SizeType block_size = sizeof(BlockType);
			mDataSize += static_cast<SizeType>(((block_size - 1) + ThisVariable.Size()) / block_size);
		}

		IndexType Index(IndexType VariableKey) const
		{
			return GetPosition(VariableKey);
		}

		template<class TDataType>
		IndexType Index(Variable<TDataType> const& ThisVariable) const
		{
			return GetPosition(ThisVariable.Key());
		}

		IndexType Index(const VariableData* pThisVariable) const
		{
			return GetPosition(pThisVariable->Key());
		}


		///@}
		///@name Access
		///@{

		SizeType DataSize() const
		{
			return mDataSize;
		}


		VariablesContainerType const& Variables()
		{
			return mVariables;
		}

		///@}
		///@name Inquiry
		///@{

		bool Has(const VariableData& rThisVariable) const
		{
			if (mPositions.empty())
				return false;

			if (rThisVariable.Key() == 0)
				return false;

			return mKeys[GetHashIndex(rThisVariable.Key(), mKeys.size(), mHashFunctionIndex)] == rThisVariable.Key();
		}

		bool IsEmpty() const
		{
			return mVariables.empty();
		}

		///@}
		///@name Input and output
		///@{

		/// Turn back information as a string.
		virtual std::string Info() const
		{
			return "variables list";
		}

		/// Print information about this object.
		virtual void PrintInfo(std::ostream& rOStream) const
		{
			rOStream << Info();
		}

		/// Print object's data.
		virtual void PrintData(std::ostream& rOStream) const
		{
			rOStream << " with " << size() << " variables";
			rOStream << " (size : " << mDataSize << " blocks of " << sizeof(BlockType) << " bytes) " << std::endl;
			for (IndexType i = 0; i < mVariables.size(); ++i)
				rOStream << "    " << mVariables[i]->Name() << " \t-> " << GetPosition(mVariables[i]->Key()) << std::endl;
		}


		///@}
	private:
		///@name Member Variables
		///@{
		SizeType mDataSize = 0;

		SizeType mHashFunctionIndex = 0;

		KeysContainerType mKeys = {static_cast<IndexType>(-1)};

		PositionsContainerType mPositions = {static_cast<IndexType>(-1)};

		VariablesContainerType mVariables;

		///@}
		///@name Private Operators
		///@{


		///@}
		///@name Private Operations
		///@{


		void SetPosition(IndexType Key, SizeType ThePosition) {
			if (mPositions.empty())
				ResizePositions();

			if (mPositions[GetHashIndex(Key,mPositions.size(),mHashFunctionIndex)] < mDataSize) // The position is ocupied and a resize  (as re hash) is needed
				ResizePositions();

			mKeys[GetHashIndex(Key, mPositions.size(), mHashFunctionIndex)] = Key;
			mPositions[GetHashIndex(Key, mPositions.size(), mHashFunctionIndex)] = ThePosition;
		}

		SizeType GetHashIndex(std::size_t Key, std::size_t TableSize, std::size_t HashFunctionIndex) const{
			return (Key >> HashFunctionIndex) & (TableSize - 1);
		}

		SizeType GetPosition(IndexType Key) const {
			SizeType index = GetHashIndex(Key,mPositions.size(),mHashFunctionIndex);
			return mPositions[index];
		}

		void ResizePositions() {
			bool size_is_ok = false;
			std::size_t new_size = mPositions.size();
			SizeType new_hash_function_index = 0;
			while (size_is_ok != true) {
				new_hash_function_index++;
				if (new_hash_function_index > 31) {
					new_hash_function_index = 0;
					new_size *= 2;
				}
				KeysContainerType new_keys(new_size, static_cast<IndexType>(-1));
				PositionsContainerType new_positions(new_size, static_cast<IndexType>(-1));
				size_is_ok = true;

					for (auto i_variable = mVariables.begin(); i_variable != mVariables.end(); i_variable++)
						if (new_positions[GetHashIndex((*i_variable)->Key(), new_size, new_hash_function_index)] > mDataSize) {
							new_positions[GetHashIndex((*i_variable)->Key(), new_size, new_hash_function_index)] = mPositions[GetHashIndex((*i_variable)->Key(), mPositions.size(), mHashFunctionIndex)];
							new_keys[GetHashIndex((*i_variable)->Key(), new_size, new_hash_function_index)] = (*i_variable)->Key();
						}
						else {
							size_is_ok = false;
							break;
						}

				if (size_is_ok) {
					mPositions.swap(new_positions);
					mKeys.swap(new_keys);
					mHashFunctionIndex = new_hash_function_index;
				}
			}
		}

		///@}
		///@name Serialization
		///@{

		friend class Serializer;


		virtual void save(Serializer& rSerializer) const
		{
			std::size_t size = mVariables.size();
			rSerializer.save("Size", size);
			for (std::size_t i = 0; i < size; i++)
			{
				rSerializer.save("Variable Name", mVariables[i]->Name());
			}
		}

		virtual void load(Serializer& rSerializer)
		{
			std::size_t size;
			rSerializer.load("Size", size);
			std::string name;
			for (std::size_t i = 0; i < size; i++)
			{
				rSerializer.load("Variable Name", name);
				Add(*KratosComponents<VariableData>::pGet(name));
			}
		}

	}; // Class VariablesList

	   ///@}
	   ///@name Input and output
	   ///@{


	   /// input stream function
	inline std::istream& operator >> (std::istream& rIStream,
		VariablesList& rThis);

	/// output stream function
	inline std::ostream& operator << (std::ostream& rOStream,
		const VariablesList& rThis)
	{
		rThis.PrintInfo(rOStream);
		rThis.PrintData(rOStream);

		return rOStream;
	}
	///@}


}  // namespace Kratos.

#endif // KRATOS_VARIABLES_LIST_H_INCLUDED  defined<|MERGE_RESOLUTION|>--- conflicted
+++ resolved
@@ -234,17 +234,10 @@
 		{
 			mDataSize = 0;
 			mHashFunctionIndex = 0;
-<<<<<<< HEAD
-            mVariables.clear();
-            mKeys = {static_cast<IndexType>(-1)};
-            mPositions = {static_cast<IndexType>(-1)};
-        }
-=======
 			mVariables.clear();
 			mKeys = {static_cast<IndexType>(-1)};
 			mPositions = {static_cast<IndexType>(-1)};
 		}
->>>>>>> 5ccab79c
 
 
 		void Add(VariableData const& ThisVariable)
