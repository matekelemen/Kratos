//    |  /           |
//    ' /   __| _` | __|  _ \   __|
//    . \  |   (   | |   (   |\__ `
//   _|\_\_|  \__,_|\__|\___/ ____/
//                   Multi-Physics
//
//  License:         BSD License
//                   Kratos default license: kratos/license.txt
//
//  Main authors:    Suneth Warnakulasuriya
//

// System includes
#include <numeric>

// Project includes

// Include base h
#include "expression.h"

namespace Kratos {

<<<<<<< HEAD
Expression::ExpressionIterator::ExpressionIterator(Expression::Pointer pExpression)
    : mpExpression(pExpression),
      mEntityIndex(0),
      mEntityDataBeginIndex(0),
      mItemComponentIndex(0),
      mItemComponentCount(pExpression->GetFlattenedShapeSize())
{
}

Expression::ExpressionIterator::ExpressionIterator(const ExpressionIterator& rOther)
    : mpExpression(rOther.mpExpression),
      mEntityIndex(rOther.mEntityIndex),
      mEntityDataBeginIndex(rOther.mEntityDataBeginIndex),
      mItemComponentIndex(rOther.mItemComponentIndex),
      mItemComponentCount(rOther.mItemComponentCount)
{
}

Expression::Pointer Expression::ExpressionIterator::GetExpression() const
{
    return mpExpression;
}

double Expression::ExpressionIterator::operator*() const
{
    return mpExpression->Evaluate(mEntityIndex, mEntityDataBeginIndex, mItemComponentIndex);
}

bool Expression::ExpressionIterator::operator==(const ExpressionIterator& rOther) const
{
    return (
        mpExpression.get() == rOther.mpExpression.get() &&
        mpExpression.get() != nullptr &&
        mEntityIndex == rOther.mEntityIndex &&
        mItemComponentIndex == rOther.mItemComponentIndex);
}

bool Expression::ExpressionIterator::operator!=(const ExpressionIterator& rOther) const
{
    return !this->operator==(rOther);
}

Expression::ExpressionIterator& Expression::ExpressionIterator::operator=(const ExpressionIterator& rOther)
{
    mpExpression = rOther.mpExpression;
    mEntityIndex = rOther.mEntityIndex;
    mEntityDataBeginIndex = rOther.mEntityDataBeginIndex;
    mItemComponentIndex = rOther.mItemComponentIndex;
    mItemComponentCount = rOther.mItemComponentCount;
    return *this;
}

Expression::ExpressionIterator& Expression::ExpressionIterator::operator++()
{
    ++mItemComponentIndex;
    if (mItemComponentIndex == mItemComponentCount) {
        mItemComponentIndex = 0;
        ++mEntityIndex;
        mEntityDataBeginIndex = mEntityIndex * mItemComponentCount;
    }
    return *this;
}

Expression::ExpressionIterator Expression::ExpressionIterator::operator++(int)
{
    ExpressionIterator temp = *this;
    ++*this;
    return temp;
}

std::size_t Expression::GetFlattenedShapeSize() const
=======
std::size_t Expression::GetItemComponentCount() const
>>>>>>> 465c8100
{
    const auto& r_shape = this->GetItemShape();
    return std::accumulate(
        r_shape.begin(),
        r_shape.end(), 1UL,
        [](const auto V1, const auto V2) { return V1 * V2; });
}

Expression::ExpressionIterator Expression::cbegin() const
{
    return ExpressionIterator(this);
}

Expression::ExpressionIterator Expression::cend() const
{
    ExpressionIterator result(this);
    result.mEntityIndex = this->NumberOfEntities();
    result.mEntityDataBeginIndex = result.mEntityIndex * result.mItemComponentCount;
    return result;
}

} // namespace Kratos<|MERGE_RESOLUTION|>--- conflicted
+++ resolved
@@ -20,13 +20,22 @@
 
 namespace Kratos {
 
-<<<<<<< HEAD
+Expression::ExpressionIterator::ExpressionIterator()
+    : mpExpression(nullptr),
+      mEntityIndex(0),
+      mEntityDataBeginIndex(0),
+      mItemComponentIndex(0),
+      mItemComponentCount(0)
+{
+    KRATOS_ERROR << "The default construction of ExpressionIterator is not allowed.\n";
+}
+
 Expression::ExpressionIterator::ExpressionIterator(Expression::Pointer pExpression)
     : mpExpression(pExpression),
       mEntityIndex(0),
       mEntityDataBeginIndex(0),
       mItemComponentIndex(0),
-      mItemComponentCount(pExpression->GetFlattenedShapeSize())
+      mItemComponentCount(pExpression->GetItemComponentCount())
 {
 }
 
@@ -91,10 +100,7 @@
     return temp;
 }
 
-std::size_t Expression::GetFlattenedShapeSize() const
-=======
 std::size_t Expression::GetItemComponentCount() const
->>>>>>> 465c8100
 {
     const auto& r_shape = this->GetItemShape();
     return std::accumulate(
@@ -103,12 +109,17 @@
         [](const auto V1, const auto V2) { return V1 * V2; });
 }
 
-Expression::ExpressionIterator Expression::cbegin() const
+std::size_t Expression::size() const
+{
+    return this->NumberOfEntities() * this->GetItemComponentCount();
+}
+
+Expression::ExpressionIterator Expression::begin() const
 {
     return ExpressionIterator(this);
 }
 
-Expression::ExpressionIterator Expression::cend() const
+Expression::ExpressionIterator Expression::end() const
 {
     ExpressionIterator result(this);
     result.mEntityIndex = this->NumberOfEntities();
@@ -116,4 +127,14 @@
     return result;
 }
 
+Expression::ExpressionIterator Expression::cbegin() const
+{
+    return begin();
+}
+
+Expression::ExpressionIterator Expression::cend() const
+{
+    return end();
+}
+
 } // namespace Kratos