--- conflicted
+++ resolved
@@ -789,267 +789,8 @@
 
     bool SynchronizeVariable(Variable<array_1d<double, 6 > > const& rThisVariable) override
     {
-<<<<<<< HEAD
-        double copy_of_send_partial = send_partial;
-        MPI_Scan(&copy_of_send_partial, &receive_accumulated, 1, MPI_DOUBLE, MPI_SUM , MPI_COMM_WORLD);
-        return true;
-    }
-
-    bool ScanSum(const int& send_partial, int& receive_accumulated) const override
-    {
-        int copy_of_send_partial = send_partial;
-        MPI_Scan(&copy_of_send_partial, &receive_accumulated, 1, MPI_INT, MPI_SUM , MPI_COMM_WORLD);
-        return true;
-    }
-
-    bool SynchronizeElementalIds() override
-    {
-        int rank;
-        MPI_Comm_rank(MPI_COMM_WORLD, &rank);
-
-        int destination = 0;
-
-        NeighbourIndicesContainerType& neighbours_indices = NeighbourIndices();
-
-        for (unsigned int i_color = 0; i_color < neighbours_indices.size(); i_color++)
-            if ((destination = neighbours_indices[i_color]) >= 0)
-            {
-                ElementsContainerType& r_local_elements = LocalMesh(i_color).Elements();
-                ElementsContainerType& r_ghost_elements = GhostMesh(i_color).Elements();
-
-                unsigned int elemental_data_size = sizeof (std::size_t) / sizeof (int);
-                unsigned int local_elements_size = r_local_elements.size();
-                unsigned int ghost_elements_size = r_ghost_elements.size();
-                unsigned int send_buffer_size = local_elements_size * elemental_data_size;
-                unsigned int receive_buffer_size = ghost_elements_size * elemental_data_size;
-
-                if ((local_elements_size == 0) && (ghost_elements_size == 0))
-                    continue; // nothing to transfer!
-
-                unsigned int position = 0;
-                double* send_buffer = new double[send_buffer_size];
-                double* receive_buffer = new double[receive_buffer_size];
-
-                // Filling the send buffer
-                for (ModelPart::ElementIterator i_element = r_local_elements.begin(); i_element != r_local_elements.end(); ++i_element)
-                {
-                    *(std::size_t*) (send_buffer + position) = i_element->Id();
-                    position += elemental_data_size;
-                }
-
-                MPI_Status status;
-
-                int send_tag = i_color;
-                int receive_tag = i_color;
-
-                MPI_Sendrecv(send_buffer, send_buffer_size, MPI_INT, destination, send_tag, receive_buffer, receive_buffer_size, MPI_INT, destination, receive_tag,
-                             MPI_COMM_WORLD, &status);
-
-                position = 0;
-                for (ModelPart::ElementIterator i_element = r_ghost_elements.begin(); i_element != r_ghost_elements.end(); ++i_element)
-                {
-                    i_element->SetId(*reinterpret_cast<std::size_t*> (receive_buffer + position));
-                    position += elemental_data_size;
-                }
-
-                if (position > receive_buffer_size)
-                    std::cout << rank << " Error in estimating receive buffer size...." << std::endl;
-
-                delete [] send_buffer;
-                delete [] receive_buffer;
-            }
-
-        return true;
-    }
-
-    bool SynchronizeNodalSolutionStepsData() override
-    {
-        int rank;
-        MPI_Comm_rank(MPI_COMM_WORLD, &rank);
-
-        int destination = 0;
-
-        NeighbourIndicesContainerType& neighbours_indices = NeighbourIndices();
-
-        for (unsigned int i_color = 0; i_color < neighbours_indices.size(); i_color++)
-            if ((destination = neighbours_indices[i_color]) >= 0)
-            {
-                NodesContainerType& r_local_nodes = LocalMesh(i_color).Nodes();
-                NodesContainerType& r_ghost_nodes = GhostMesh(i_color).Nodes();
-
-                // Calculating send and received buffer size
-                // NOTE: This part works ONLY when all nodes have the same variables list size!
-                unsigned int nodal_data_size = 0;
-                unsigned int local_nodes_size = r_local_nodes.size();
-                unsigned int ghost_nodes_size = r_ghost_nodes.size();
-                unsigned int send_buffer_size = 0;
-                unsigned int receive_buffer_size = 0;
-
-                if (local_nodes_size == 0)
-                {
-                    if (ghost_nodes_size == 0)
-                        continue; // nothing to transfer!
-                    else
-                    {
-                        nodal_data_size = r_ghost_nodes.begin()->SolutionStepData().TotalSize();
-                        receive_buffer_size = ghost_nodes_size * nodal_data_size;
-                    }
-                }
-                else
-                {
-                    nodal_data_size = r_local_nodes.begin()->SolutionStepData().TotalSize();
-                    send_buffer_size = local_nodes_size * nodal_data_size;
-                    if (ghost_nodes_size != 0)
-                        receive_buffer_size = ghost_nodes_size * nodal_data_size;
-                }
-
-                unsigned int position = 0;
-                double* send_buffer = new double[send_buffer_size];
-                double* receive_buffer = new double[receive_buffer_size];
-
-                // Filling the buffer
-                for (ModelPart::NodeIterator i_node = r_local_nodes.begin(); i_node != r_local_nodes.end(); ++i_node)
-                {
-                    std::memcpy(send_buffer + position, i_node->SolutionStepData().Data(), nodal_data_size * sizeof (double));
-                    position += nodal_data_size;
-                }
-
-                MPI_Status status;
-
-                if (position > send_buffer_size)
-                    std::cout << rank << " Error in estimating send buffer size...." << std::endl;
-
-
-                int send_tag = i_color;
-                int receive_tag = i_color;
-
-
-                MPI_Sendrecv(send_buffer, send_buffer_size, MPI_DOUBLE, destination, send_tag, receive_buffer, receive_buffer_size, MPI_DOUBLE, destination, receive_tag,
-                             MPI_COMM_WORLD, &status);
-
-                // Updating nodes
-                position = 0;
-                for (ModelPart::NodeIterator i_node = GhostMesh(i_color).NodesBegin();
-                        i_node != GhostMesh(i_color).NodesEnd(); i_node++)
-                {
-                    std::memcpy(i_node->SolutionStepData().Data(), receive_buffer + position, nodal_data_size * sizeof (double));
-                    position += nodal_data_size;
-                }
-
-                if (position > receive_buffer_size)
-                    std::cout << rank << " Error in estimating receive buffer size...." << std::endl;
-
-                delete [] send_buffer;
-                delete [] receive_buffer;
-            }
-
-        return true;
-    }
-
-    bool SynchronizeDofs() override
-    {
-        int rank;
-        MPI_Comm_rank(MPI_COMM_WORLD, &rank);
-
-        int destination = 0;
-
-        NeighbourIndicesContainerType& neighbours_indices = NeighbourIndices();
-
-        for (unsigned int i_color = 0; i_color < neighbours_indices.size(); i_color++)
-            if ((destination = neighbours_indices[i_color]) >= 0)
-            {
-                NodesContainerType& r_local_nodes = LocalMesh(i_color).Nodes();
-                NodesContainerType& r_ghost_nodes = GhostMesh(i_color).Nodes();
-
-                // Calculating send and received buffer size
-                unsigned int send_buffer_size = 0;
-                unsigned int receive_buffer_size = 0;
-
-                for (NodesContainerType::iterator i_node = r_local_nodes.begin(); i_node != r_local_nodes.end(); ++i_node)
-                    send_buffer_size += i_node->GetDofs().size();
-
-                for (NodesContainerType::iterator i_node = r_ghost_nodes.begin(); i_node != r_ghost_nodes.end(); ++i_node)
-                    receive_buffer_size += i_node->GetDofs().size();
-
-                unsigned int position = 0;
-                int* send_buffer = new int[send_buffer_size];
-                int* receive_buffer = new int[receive_buffer_size];
-
-
-                // Filling the buffer
-                for (ModelPart::NodeIterator i_node = r_local_nodes.begin(); i_node != r_local_nodes.end(); ++i_node)
-                    for (ModelPart::NodeType::DofsContainerType::iterator i_dof = i_node->GetDofs().begin(); i_dof != i_node->GetDofs().end(); i_dof++)
-                    {
-                        send_buffer[position++] = i_dof->EquationId();
-                    }
-
-
-                MPI_Status status;
-
-                if (position > send_buffer_size)
-                    std::cout << rank << " Error in estimating send buffer size...." << std::endl;
-
-
-                int send_tag = i_color;
-                int receive_tag = i_color;
-
-                MPI_Sendrecv(send_buffer, send_buffer_size, MPI_INT, destination, send_tag, receive_buffer, receive_buffer_size, MPI_INT, destination, receive_tag,
-                             MPI_COMM_WORLD, &status);
-
-                // Updating nodes
-                position = 0;
-                for (ModelPart::NodeIterator i_node = GhostMesh(i_color).NodesBegin();
-                        i_node != GhostMesh(i_color).NodesEnd(); i_node++)
-                    for (ModelPart::NodeType::DofsContainerType::iterator i_dof = i_node->GetDofs().begin(); i_dof != i_node->GetDofs().end(); i_dof++)
-                        i_dof->SetEquationId(receive_buffer[position++]);
-
-                if (position > receive_buffer_size)
-                    std::cout << rank << " Error in estimating receive buffer size...." << std::endl;
-
-                delete [] send_buffer;
-                delete [] receive_buffer;
-            }
-
-        return true;
-    }
-
-    bool SynchronizeVariable(Variable<bool> const& rThisVariable) override
-    {
-        SynchronizeVariable<bool,bool>(rThisVariable);
-        return true;
-    }
-
-    bool SynchronizeVariable(Variable<int> const& rThisVariable) override
-    {
-        SynchronizeVariable<int,int>(rThisVariable);
-        return true;
-    }
-
-    bool SynchronizeVariable(Variable<double> const& rThisVariable) override
-    {
-        SynchronizeVariable<double,double>(rThisVariable);
-        return true;
-    }
-
-    bool SynchronizeVariable(Variable<array_1d<double, 3 > > const& rThisVariable) override
-    {
-        SynchronizeVariable<array_1d<double, 3 >,double >(rThisVariable);
-        return true;
-    }
-
-    bool SynchronizeVariable(Variable<array_1d<double, 4 > > const& rThisVariable) override
-    {
-        SynchronizeVariable<array_1d<double, 4 >,double >(rThisVariable);
-        return true;
-    }
-
-    bool SynchronizeVariable(Variable<array_1d<double, 6 > > const& rThisVariable) override
-    {
-        SynchronizeVariable<array_1d<double, 6 >,double >(rThisVariable);
-=======
         MPIInternals::NodalSolutionStepValueAccess<array_1d<double,6>> solution_step_value_access(rThisVariable);
         SynchronizeFixedSizeValues(solution_step_value_access);
->>>>>>> 75407c63
         return true;
     }
 
