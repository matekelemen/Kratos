//    |  /           |
//    ' /   __| _` | __|  _ \   __|
//    . \  |   (   | |   (   |\__ `
//   _|\_\_|  \__,_|\__|\___/ ____/
//                   Multi-Physics
//
//  License:		 BSD License
//					 Kratos default license: kratos/license.txt
//
//  Main authors:    Jordi Cotela
//
//

// System includes
#include <cmath>

// External includes

// Project includes
#include "containers/model.h"
#include "includes/model_part.h"
#include "includes/parallel_environment.h"
#include "mpi/includes/mpi_communicator.h"
#include "mpi/utilities/parallel_fill_communicator.h"
#include "testing/testing.h"

namespace Kratos {

namespace Testing {

namespace Internals {

void ModelPartForMPICommunicatorTests(ModelPart& rModelPart, const DataCommunicator& rComm)
{
    /* Mesh one quarter of a circle with triangular slices (one triangle per rank)
    * Nodes 1=(0,0) and 2=(1,0) always belong to rank 0
    * Node n+2=(0,1) always belongs to the last rank
    * Nodes 3...n+1 are shared between rank n-3 and rank n-2
    * NOTE: the modelpart should at least have PARTITION_INDEX in the nodal solution step data */
    constexpr double total_angle = Globals::Pi/2.0;
    constexpr double side_length = 1.0;

    Properties::Pointer p_properties = rModelPart.CreateNewProperties(0);

    const int rank = rComm.Rank();
    const int size = rComm.Size();

    auto p_center = rModelPart.CreateNewNode(1, 0.0, 0.0, 0.0);
    p_center->FastGetSolutionStepValue(PARTITION_INDEX) = 0;

    const double angle_start = rank   * (total_angle / size);
    const double angle_end   = rank+1 * (total_angle / size);

    const double x1 = side_length * std::cos(angle_start);
    const double y1 = side_length * std::sin(angle_start);

    const double x2 = side_length * std::cos(angle_end);
    const double y2 = side_length * std::sin(angle_end);

    const unsigned int local_index = rank + 2;
    const unsigned int ghost_index = rank + 3;
    auto p_node_1 = rModelPart.CreateNewNode(local_index, x1, y1, 0.0);
    auto p_node_2 = rModelPart.CreateNewNode(ghost_index, x2, y2, 0.0);

    p_node_1->FastGetSolutionStepValue(PARTITION_INDEX) = rank;
    const int other_rank = (rank != size-1) ? rank + 1 : rank;
    p_node_2->FastGetSolutionStepValue(PARTITION_INDEX) = other_rank;

    std::vector<ModelPart::IndexType> element_nodes{1, local_index, ghost_index};
    rModelPart.CreateNewElement("Element2D3N", rank+1, element_nodes, p_properties);

    ParallelFillCommunicator(rModelPart, Testing::GetDefaultDataCommunicator()).Execute();
}

}

KRATOS_DISTRIBUTED_TEST_CASE_IN_SUITE(MPICommunicatorCreation, KratosMPICoreFastSuite)
{
    const DataCommunicator& r_world = ParallelEnvironment::GetDataCommunicator("World");

    Model model;
    ModelPart& r_model_part = model.CreateModelPart("TestModelPart");
    r_model_part.AddNodalSolutionStepVariable(PARTITION_INDEX);

    // Test regular construction
    const MPICommunicator constructed_communicator = MPICommunicator(&r_model_part.GetNodalSolutionStepVariablesList(), r_world);

    KRATOS_CHECK_EQUAL(constructed_communicator.IsDistributed(), true);
    KRATOS_CHECK_EQUAL(constructed_communicator.MyPID(), r_world.Rank());
    KRATOS_CHECK_EQUAL(constructed_communicator.TotalProcesses(), r_world.Size());

    // Test creation with given DataCommunicator
    Communicator::Pointer p_created_communicator = constructed_communicator.Create(r_world);

    KRATOS_CHECK_EQUAL(p_created_communicator->IsDistributed(), true);
    KRATOS_CHECK_EQUAL(p_created_communicator->MyPID(), r_world.Rank());
    KRATOS_CHECK_EQUAL(p_created_communicator->TotalProcesses(), r_world.Size());

    // Test creation using reference's DataCommunicator
    p_created_communicator.reset();
    p_created_communicator = constructed_communicator.Create();

    KRATOS_CHECK_EQUAL(p_created_communicator->IsDistributed(), true);
    KRATOS_CHECK_EQUAL(p_created_communicator->MyPID(), r_world.Rank());
    KRATOS_CHECK_EQUAL(p_created_communicator->TotalProcesses(), r_world.Size());
}

KRATOS_DISTRIBUTED_TEST_CASE_IN_SUITE(MPICommunicatorSynchronizeOr, KratosMPICoreFastSuite)
{
    Model model;
    ModelPart& r_model_part = model.CreateModelPart("TestModelPart");
    r_model_part.AddNodalSolutionStepVariable(PARTITION_INDEX);

    MPIDataCommunicator world_comm(MPI_COMM_WORLD);
    Internals::ModelPartForMPICommunicatorTests(r_model_part, world_comm);

    const int rank = world_comm.Rank();
    const int size = world_comm.Size();
    Node& r_center = r_model_part.Nodes()[1];

    // Single flag
    r_center.Set(STRUCTURE, (rank == size-1));
    r_model_part.GetCommunicator().SynchronizeOrNodalFlags(STRUCTURE);
    KRATOS_CHECK_EQUAL(r_center.Is(STRUCTURE), true);

    // Multiple flags
    const bool rank_is_even( (rank % 2) == 0 );
    r_center.Clear();
    r_center.Set(INLET, rank_is_even);
    r_center.Set(OUTLET, rank_is_even);
    r_center.Set(PERIODIC, rank_is_even);

    r_model_part.GetCommunicator().SynchronizeOrNodalFlags( INLET | OUTLET );
    if (size > 1) {
        KRATOS_CHECK_EQUAL(r_center.Is(INLET), true);
        KRATOS_CHECK_EQUAL(r_center.Is(OUTLET), true);
    }
    else {
        // if there is only one rank, no communication happens
        KRATOS_CHECK_EQUAL(r_center.Is(INLET), rank_is_even);
        KRATOS_CHECK_EQUAL(r_center.Is(OUTLET), rank_is_even);
    }
    KRATOS_CHECK_EQUAL(r_center.Is(PERIODIC), rank_is_even); // This one should be left untouched

}

KRATOS_DISTRIBUTED_TEST_CASE_IN_SUITE(MPICommunicatorSynchronizeAnd, KratosMPICoreFastSuite)
{
    Model model;
    ModelPart& r_model_part = model.CreateModelPart("TestModelPart");
    r_model_part.AddNodalSolutionStepVariable(PARTITION_INDEX);

    MPIDataCommunicator world_comm(MPI_COMM_WORLD);
    Internals::ModelPartForMPICommunicatorTests(r_model_part, world_comm);

    const int rank = world_comm.Rank();
    const int size = world_comm.Size();
    Node& r_center = r_model_part.Nodes()[1];

    // Single flag
    r_center.Set(STRUCTURE, (rank == size-1));
    r_model_part.GetCommunicator().SynchronizeAndNodalFlags(STRUCTURE);
    if (size > 1) {
        KRATOS_CHECK_EQUAL(r_center.Is(STRUCTURE), false);
    }

    // Multiple flags
    const bool rank_is_even( (rank % 2) == 0 );
    r_center.Clear();
    r_center.Set(INLET, rank_is_even);
    r_center.Set(OUTLET, rank_is_even);
    r_center.Set(PERIODIC, rank_is_even);

    r_model_part.GetCommunicator().SynchronizeAndNodalFlags( INLET | OUTLET );
    if (size > 1) {
        KRATOS_CHECK_EQUAL(r_center.Is(INLET), false);
        KRATOS_CHECK_EQUAL(r_center.Is(OUTLET), false);
    }
    else {
        // if there is only one rank, no communication happens
        KRATOS_CHECK_EQUAL(r_center.Is(INLET), rank_is_even);
        KRATOS_CHECK_EQUAL(r_center.Is(OUTLET), rank_is_even);
    }
    KRATOS_CHECK_EQUAL(r_center.Is(PERIODIC), rank_is_even); // This one should be left untouched
}

KRATOS_DISTRIBUTED_TEST_CASE_IN_SUITE(MPICommunicatorSynchronizeNodalFlags, KratosMPICoreFastSuite)
{
    Model model;
    ModelPart& r_model_part = model.CreateModelPart("TestModelPart");
    r_model_part.AddNodalSolutionStepVariable(PARTITION_INDEX);

    MPIDataCommunicator world_comm(MPI_COMM_WORLD);
    Internals::ModelPartForMPICommunicatorTests(r_model_part, world_comm);

    const int rank = world_comm.Rank();
    const bool rank_is_even( (rank % 2) == 0 );

    for (auto i_node = r_model_part.NodesBegin(); i_node != r_model_part.NodesEnd(); ++i_node)
    {
        i_node->Set(INLET, rank_is_even);
        i_node->Set(OUTLET, rank_is_even);
        i_node->Set(PERIODIC, !rank_is_even);
    }

    r_model_part.GetCommunicator().SynchronizeNodalFlags();
    // End result: the entire Flags are copied from owner rank to ghost copies (both defined status and values)
    for (auto i_node = r_model_part.NodesBegin(); i_node != r_model_part.NodesEnd(); ++i_node)
    {
        int owner_rank = i_node->FastGetSolutionStepValue(PARTITION_INDEX, 0);
        bool owner_is_even = ((owner_rank % 2) == 0);
        KRATOS_CHECK_EQUAL(i_node->Is(INLET), owner_is_even);
        KRATOS_CHECK_EQUAL(i_node->Is(OUTLET), owner_is_even);
        KRATOS_CHECK_EQUAL(i_node->Is(PERIODIC), !owner_is_even);
        KRATOS_CHECK_EQUAL(i_node->IsDefined(SLIP), false); // this one was never set
    }
}

KRATOS_DISTRIBUTED_TEST_CASE_IN_SUITE(MPICommunicatorNodalSolutionStepVariableAssembly, KratosMPICoreFastSuite)
{
    Model model;
    ModelPart& r_model_part = model.CreateModelPart("TestModelPart");
    r_model_part.AddNodalSolutionStepVariable(PARTITION_INDEX);
    r_model_part.AddNodalSolutionStepVariable(DOMAIN_SIZE);           // Variable<int>
    r_model_part.AddNodalSolutionStepVariable(TEMPERATURE);           // Variable<double>
    r_model_part.AddNodalSolutionStepVariable(VELOCITY);              // Variable< array_1d<double,3> >
    r_model_part.AddNodalSolutionStepVariable(CAUCHY_STRESS_VECTOR);  // Variable<Vector>
    r_model_part.AddNodalSolutionStepVariable(DEFORMATION_GRADIENT);  // Variable<Matrix>

    MPIDataCommunicator comm_world(MPI_COMM_WORLD);
    Internals::ModelPartForMPICommunicatorTests(r_model_part, comm_world);
    int rank = comm_world.Rank();
    int size = comm_world.Size();

    for (auto i_node = r_model_part.NodesBegin(); i_node != r_model_part.NodesEnd(); ++i_node)
    {
        i_node->FastGetSolutionStepValue(DOMAIN_SIZE, 0) = 1;
        i_node->FastGetSolutionStepValue(TEMPERATURE, 0) = 2.0;
        i_node->FastGetSolutionStepValue(VELOCITY_X, 0) = 1.0;
        i_node->FastGetSolutionStepValue(VELOCITY_Y, 0) = 2.0;
        Vector& r_cauchy_stress = i_node->FastGetSolutionStepValue(CAUCHY_STRESS_VECTOR, 0);
        r_cauchy_stress.resize(2, false);
        r_cauchy_stress = ZeroVector(2);
        r_cauchy_stress[1] = 1.0;
        Matrix& r_deformation_gradient = i_node->FastGetSolutionStepValue(DEFORMATION_GRADIENT, 0);
        r_deformation_gradient.resize(3,2,false);
        r_deformation_gradient = ZeroMatrix(3,2);
        r_deformation_gradient(2,0) = 1.0;
    }

    Communicator& r_comm = r_model_part.GetCommunicator();

    // center is local to rank 0 and ghost in all other ranks
    Node& r_center = r_model_part.Nodes()[1];
    // local and ghost nodes are each known in two ranks
    const unsigned int local_id = rank + 2;
<<<<<<< HEAD
    unsigned int ghost_id = (size == 1) || (rank != size-1) ? rank + 3 : 2;
    Node& r_local = r_model_part.Nodes()[local_id];
    Node& r_ghost = r_model_part.Nodes()[ghost_id];
=======
    unsigned int ghost_id = rank + 3;
    Node<3>& r_local = r_model_part.Nodes()[local_id];
    Node<3>& r_ghost = r_model_part.Nodes()[ghost_id];
>>>>>>> f99427f0

    r_comm.AssembleCurrentData(DOMAIN_SIZE);
    int expected_int_local = (size > 1) && (rank > 0) ? 2 : 1;
    int expected_int_ghost = (size > 1) && (rank != size - 1) ? 2 : 1;
    KRATOS_CHECK_EQUAL(r_center.FastGetSolutionStepValue(DOMAIN_SIZE,0), size);
    KRATOS_CHECK_EQUAL( r_local.FastGetSolutionStepValue(DOMAIN_SIZE,0), expected_int_local);
    KRATOS_CHECK_EQUAL( r_ghost.FastGetSolutionStepValue(DOMAIN_SIZE,0), expected_int_ghost);

    r_comm.AssembleCurrentData(TEMPERATURE);
    KRATOS_CHECK_EQUAL(r_center.FastGetSolutionStepValue(TEMPERATURE,0), 2.0*size);
    KRATOS_CHECK_EQUAL( r_local.FastGetSolutionStepValue(TEMPERATURE,0), 2.0*expected_int_local);
    KRATOS_CHECK_EQUAL( r_ghost.FastGetSolutionStepValue(TEMPERATURE,0), 2.0*expected_int_ghost);

    r_comm.AssembleCurrentData(VELOCITY);
    KRATOS_CHECK_EQUAL(r_center.FastGetSolutionStepValue(VELOCITY_X,0), 1.0*size);
    KRATOS_CHECK_EQUAL( r_local.FastGetSolutionStepValue(VELOCITY_X,0), 1.0*expected_int_local);
    KRATOS_CHECK_EQUAL( r_ghost.FastGetSolutionStepValue(VELOCITY_X,0), 1.0*expected_int_ghost);

    KRATOS_CHECK_EQUAL(r_center.FastGetSolutionStepValue(VELOCITY_Y,0), 2.0*size);
    KRATOS_CHECK_EQUAL( r_local.FastGetSolutionStepValue(VELOCITY_Y,0), 2.0*expected_int_local);
    KRATOS_CHECK_EQUAL( r_ghost.FastGetSolutionStepValue(VELOCITY_Y,0), 2.0*expected_int_ghost);

    KRATOS_CHECK_EQUAL(r_center.FastGetSolutionStepValue(VELOCITY_Z,0), 0.0);
    KRATOS_CHECK_EQUAL( r_local.FastGetSolutionStepValue(VELOCITY_Z,0), 0.0);
    KRATOS_CHECK_EQUAL( r_ghost.FastGetSolutionStepValue(VELOCITY_Z,0), 0.0);

    r_comm.AssembleCurrentData(CAUCHY_STRESS_VECTOR);
    const auto& r_assembled_center_vector = r_center.FastGetSolutionStepValue(CAUCHY_STRESS_VECTOR,0);
    KRATOS_CHECK_EQUAL(r_assembled_center_vector.size(), 2);
    KRATOS_CHECK_EQUAL(r_assembled_center_vector[0], 0.0);
    KRATOS_CHECK_EQUAL(r_assembled_center_vector[1], 1.0*size);

    const auto& r_assembled_local_vector = r_local.FastGetSolutionStepValue(CAUCHY_STRESS_VECTOR,0);
    KRATOS_CHECK_EQUAL(r_assembled_local_vector.size(), 2);
    KRATOS_CHECK_EQUAL(r_assembled_local_vector[0], 0.0);
    KRATOS_CHECK_EQUAL(r_assembled_local_vector[1], 1.0*expected_int_local);

    const auto& r_assembled_ghost_vector = r_ghost.FastGetSolutionStepValue(CAUCHY_STRESS_VECTOR,0);
    KRATOS_CHECK_EQUAL(r_assembled_ghost_vector.size(), 2);
    KRATOS_CHECK_EQUAL(r_assembled_ghost_vector[0], 0.0);
    KRATOS_CHECK_EQUAL(r_assembled_ghost_vector[1], 1.0*expected_int_ghost);

    r_comm.AssembleCurrentData(DEFORMATION_GRADIENT);
    const auto& r_assembled_center_matrix = r_center.FastGetSolutionStepValue(DEFORMATION_GRADIENT,0);
    KRATOS_CHECK_EQUAL(r_assembled_center_matrix.size1(), 3);
    KRATOS_CHECK_EQUAL(r_assembled_center_matrix.size2(), 2);
    KRATOS_CHECK_EQUAL(r_assembled_center_matrix(0,0), 0.0);
    KRATOS_CHECK_EQUAL(r_assembled_center_matrix(2,0), 1.0*size);

    const auto& r_assembled_local_matrix = r_local.FastGetSolutionStepValue(DEFORMATION_GRADIENT,0);
    KRATOS_CHECK_EQUAL(r_assembled_local_matrix.size1(), 3);
    KRATOS_CHECK_EQUAL(r_assembled_local_matrix.size2(), 2);
    KRATOS_CHECK_EQUAL(r_assembled_local_matrix(0,0), 0.0);
    KRATOS_CHECK_EQUAL(r_assembled_local_matrix(2,0), 1.0*expected_int_local);

    const auto& r_assembled_ghost_matrix = r_ghost.FastGetSolutionStepValue(DEFORMATION_GRADIENT,0);
    KRATOS_CHECK_EQUAL(r_assembled_ghost_matrix.size1(), 3);
    KRATOS_CHECK_EQUAL(r_assembled_ghost_matrix.size2(), 2);
    KRATOS_CHECK_EQUAL(r_assembled_ghost_matrix(0,0), 0.0);
    KRATOS_CHECK_EQUAL(r_assembled_ghost_matrix(2,0), 1.0*expected_int_ghost);
}

KRATOS_DISTRIBUTED_TEST_CASE_IN_SUITE(MPICommunicatorNodalSolutionStepVariableSynchronize, KratosMPICoreFastSuite)
{
    Model model;
    ModelPart& r_model_part = model.CreateModelPart("TestModelPart");
    r_model_part.AddNodalSolutionStepVariable(PARTITION_INDEX);
    r_model_part.AddNodalSolutionStepVariable(DOMAIN_SIZE);           // Variable<int>
    r_model_part.AddNodalSolutionStepVariable(TEMPERATURE);           // Variable<double>
    r_model_part.AddNodalSolutionStepVariable(IS_RESTARTED);          // Variable<bool>
    r_model_part.AddNodalSolutionStepVariable(VELOCITY);              // Variable< array_1d<double,3> >
    r_model_part.AddNodalSolutionStepVariable(CAUCHY_STRESS_VECTOR);  // Variable<Vector>
    r_model_part.AddNodalSolutionStepVariable(DEFORMATION_GRADIENT);  // Variable<Matrix>
    r_model_part.AddNodalSolutionStepVariable(ORIENTATION);           // Variable<Quaternion<double>>

    MPIDataCommunicator comm_world(MPI_COMM_WORLD);
    Internals::ModelPartForMPICommunicatorTests(r_model_part, comm_world);

    Communicator& r_comm = r_model_part.GetCommunicator();
    ModelPart::NodesContainerType& r_local_nodes = r_comm.LocalMesh().Nodes();
    for (auto i_node = r_local_nodes.begin(); i_node != r_local_nodes.end(); ++i_node)
    {
        i_node->FastGetSolutionStepValue(DOMAIN_SIZE, 0) = 1;
        i_node->FastGetSolutionStepValue(TEMPERATURE, 0) = 2.0;
        i_node->FastGetSolutionStepValue(IS_RESTARTED, 0) = true;
        i_node->FastGetSolutionStepValue(VELOCITY_X, 0) = 1.0;
        i_node->FastGetSolutionStepValue(VELOCITY_Y, 0) = 2.0;
        Vector& r_cauchy_stress = i_node->FastGetSolutionStepValue(CAUCHY_STRESS_VECTOR, 0);
        r_cauchy_stress.resize(2, false);
        r_cauchy_stress = ZeroVector(2);
        r_cauchy_stress[1] = 1.0;
        Matrix& r_deformation_gradient = i_node->FastGetSolutionStepValue(DEFORMATION_GRADIENT, 0);
        r_deformation_gradient.resize(3,2,false);
        r_deformation_gradient = ZeroMatrix(3,2);
        r_deformation_gradient(2,1) = 1.0;
        i_node->FastGetSolutionStepValue(ORIENTATION) = Quaternion<double>(4.0,1.0,2.0,3.0);
    }

    r_comm.SynchronizeVariable(DOMAIN_SIZE);
    for (auto i_node = r_model_part.NodesBegin(); i_node != r_model_part.NodesEnd(); ++i_node)
    {
        KRATOS_CHECK_EQUAL(i_node->FastGetSolutionStepValue(DOMAIN_SIZE,0), 1);
    }

    r_comm.SynchronizeVariable(TEMPERATURE);
    for (auto i_node = r_model_part.NodesBegin(); i_node != r_model_part.NodesEnd(); ++i_node)
    {
        KRATOS_CHECK_EQUAL(i_node->FastGetSolutionStepValue(TEMPERATURE,0), 2.0);
    }

    r_comm.SynchronizeVariable(IS_RESTARTED);
    for (auto i_node = r_model_part.NodesBegin(); i_node != r_model_part.NodesEnd(); ++i_node)
    {
        KRATOS_CHECK_EQUAL(i_node->FastGetSolutionStepValue(IS_RESTARTED,0), true);
    }

    r_comm.SynchronizeVariable(VELOCITY);
    for (auto i_node = r_model_part.NodesBegin(); i_node != r_model_part.NodesEnd(); ++i_node)
    {
        KRATOS_CHECK_EQUAL(i_node->FastGetSolutionStepValue(VELOCITY_X,0), 1.0);
        KRATOS_CHECK_EQUAL(i_node->FastGetSolutionStepValue(VELOCITY_Y,0), 2.0);
        KRATOS_CHECK_EQUAL(i_node->FastGetSolutionStepValue(VELOCITY_Z,0), 0.0);
    }

    r_comm.SynchronizeVariable(CAUCHY_STRESS_VECTOR);
    for (auto i_node = r_model_part.NodesBegin(); i_node != r_model_part.NodesEnd(); ++i_node)
    {
        const auto& r_vector = i_node->FastGetSolutionStepValue(CAUCHY_STRESS_VECTOR,0);
        KRATOS_CHECK_EQUAL(r_vector.size(), 2);
        KRATOS_CHECK_EQUAL(r_vector[0], 0.0);
        KRATOS_CHECK_EQUAL(r_vector[1], 1.0);
    }

    r_comm.SynchronizeVariable(DEFORMATION_GRADIENT);
    for (auto i_node = r_model_part.NodesBegin(); i_node != r_model_part.NodesEnd(); ++i_node)
    {
        const auto& r_matrix = i_node->FastGetSolutionStepValue(DEFORMATION_GRADIENT,0);
        KRATOS_CHECK_EQUAL(r_matrix.size1(), 3);
        KRATOS_CHECK_EQUAL(r_matrix.size2(), 2);
        KRATOS_CHECK_EQUAL(r_matrix(0,0), 0.0);
        KRATOS_CHECK_EQUAL(r_matrix(2,1), 1.0);
    }

    r_comm.SynchronizeVariable(ORIENTATION);
    for (const auto& r_node : r_model_part.Nodes()) {
        const auto& r_quaternion = r_node.FastGetSolutionStepValue(ORIENTATION);
        KRATOS_CHECK_EQUAL(r_quaternion.X(), 1.0);
        KRATOS_CHECK_EQUAL(r_quaternion.Y(), 2.0);
        KRATOS_CHECK_EQUAL(r_quaternion.Z(), 3.0);
        KRATOS_CHECK_EQUAL(r_quaternion.W(), 4.0);
    }
}

KRATOS_DISTRIBUTED_TEST_CASE_IN_SUITE(MPICommunicatorNodalDataAssembly, KratosMPICoreFastSuite)
{
    Model model;
    ModelPart& r_model_part = model.CreateModelPart("TestModelPart");
    r_model_part.AddNodalSolutionStepVariable(PARTITION_INDEX);

    MPIDataCommunicator comm_world(MPI_COMM_WORLD);
    Internals::ModelPartForMPICommunicatorTests(r_model_part, comm_world);
    int rank = comm_world.Rank();
    int size = comm_world.Size();

    for (auto i_node = r_model_part.NodesBegin(); i_node != r_model_part.NodesEnd(); ++i_node)
    {
        i_node->GetValue(DOMAIN_SIZE) = 1;
        i_node->GetValue(TEMPERATURE) = 2.0;
        i_node->GetValue(VELOCITY_X) = 1.0;
        i_node->GetValue(VELOCITY_Y) = 2.0;
        Vector& r_cauchy_stress = i_node->GetValue(CAUCHY_STRESS_VECTOR);
        r_cauchy_stress.resize(2, false);
        r_cauchy_stress = ZeroVector(2);
        r_cauchy_stress[1] = 1.0;
        Matrix& r_deformation_gradient = i_node->GetValue(DEFORMATION_GRADIENT);
        r_deformation_gradient.resize(3,2,false);
        r_deformation_gradient = ZeroMatrix(3,2);
        r_deformation_gradient(2,0) = 1.0;
    }

    Communicator& r_comm = r_model_part.GetCommunicator();

    // center is local to rank 0 and ghost in all other ranks
    Node& r_center = r_model_part.Nodes()[1];
    // local and ghost nodes are each known in two ranks
    const unsigned int local_id = rank + 2;
<<<<<<< HEAD
    unsigned int ghost_id = (size == 1) || (rank != size-1) ? rank + 3 : 2;
    Node& r_local = r_model_part.Nodes()[local_id];
    Node& r_ghost = r_model_part.Nodes()[ghost_id];
=======
    unsigned int ghost_id = rank + 3;
    Node<3>& r_local = r_model_part.Nodes()[local_id];
    Node<3>& r_ghost = r_model_part.Nodes()[ghost_id];
>>>>>>> f99427f0

    r_comm.AssembleNonHistoricalData(DOMAIN_SIZE);
    int expected_int_local = (size > 1) && rank != 0 ? 2 : 1;
    int expected_int_ghost = (size > 1) && rank != size - 1 ? 2 : 1;
    KRATOS_CHECK_EQUAL(r_center.GetValue(DOMAIN_SIZE), size);
    KRATOS_CHECK_EQUAL( r_local.GetValue(DOMAIN_SIZE), expected_int_local);
    KRATOS_CHECK_EQUAL( r_ghost.GetValue(DOMAIN_SIZE), expected_int_ghost);

    r_comm.AssembleNonHistoricalData(TEMPERATURE);
    KRATOS_CHECK_EQUAL(r_center.GetValue(TEMPERATURE), 2.0*size);
    KRATOS_CHECK_EQUAL( r_local.GetValue(TEMPERATURE), 2.0*expected_int_local);
    KRATOS_CHECK_EQUAL( r_ghost.GetValue(TEMPERATURE), 2.0*expected_int_ghost);

    r_comm.AssembleNonHistoricalData(VELOCITY);
    KRATOS_CHECK_EQUAL(r_center.GetValue(VELOCITY_X), 1.0*size);
    KRATOS_CHECK_EQUAL( r_local.GetValue(VELOCITY_X), 1.0*expected_int_local);
    KRATOS_CHECK_EQUAL( r_ghost.GetValue(VELOCITY_X), 1.0*expected_int_ghost);

    KRATOS_CHECK_EQUAL(r_center.GetValue(VELOCITY_Y), 2.0*size);
    KRATOS_CHECK_EQUAL( r_local.GetValue(VELOCITY_Y), 2.0*expected_int_local);
    KRATOS_CHECK_EQUAL( r_ghost.GetValue(VELOCITY_Y), 2.0*expected_int_ghost);

    KRATOS_CHECK_EQUAL(r_center.GetValue(VELOCITY_Z), 0.0);
    KRATOS_CHECK_EQUAL( r_local.GetValue(VELOCITY_Z), 0.0);
    KRATOS_CHECK_EQUAL( r_ghost.GetValue(VELOCITY_Z), 0.0);

    r_comm.AssembleNonHistoricalData(CAUCHY_STRESS_VECTOR);
    const auto& r_assembled_center_vector = r_center.GetValue(CAUCHY_STRESS_VECTOR);
    KRATOS_CHECK_EQUAL(r_assembled_center_vector.size(), 2);
    KRATOS_CHECK_EQUAL(r_assembled_center_vector[0], 0.0);
    KRATOS_CHECK_EQUAL(r_assembled_center_vector[1], 1.0*size);

    const auto& r_assembled_local_vector = r_local.GetValue(CAUCHY_STRESS_VECTOR);
    KRATOS_CHECK_EQUAL(r_assembled_local_vector.size(), 2);
    KRATOS_CHECK_EQUAL(r_assembled_local_vector[0], 0.0);
    KRATOS_CHECK_EQUAL(r_assembled_local_vector[1], 1.0*expected_int_local);

    const auto& r_assembled_ghost_vector = r_ghost.GetValue(CAUCHY_STRESS_VECTOR);
    KRATOS_CHECK_EQUAL(r_assembled_ghost_vector.size(), 2);
    KRATOS_CHECK_EQUAL(r_assembled_ghost_vector[0], 0.0);
    KRATOS_CHECK_EQUAL(r_assembled_ghost_vector[1], 1.0*expected_int_ghost);

    r_comm.AssembleNonHistoricalData(DEFORMATION_GRADIENT);
    const auto& r_assembled_center_matrix = r_center.GetValue(DEFORMATION_GRADIENT);
    KRATOS_CHECK_EQUAL(r_assembled_center_matrix.size1(), 3);
    KRATOS_CHECK_EQUAL(r_assembled_center_matrix.size2(), 2);
    KRATOS_CHECK_EQUAL(r_assembled_center_matrix(0,0), 0.0);
    KRATOS_CHECK_EQUAL(r_assembled_center_matrix(2,0), 1.0*size);

    const auto& r_assembled_local_matrix = r_local.GetValue(DEFORMATION_GRADIENT);
    KRATOS_CHECK_EQUAL(r_assembled_local_matrix.size1(), 3);
    KRATOS_CHECK_EQUAL(r_assembled_local_matrix.size2(), 2);
    KRATOS_CHECK_EQUAL(r_assembled_local_matrix(0,0), 0.0);
    KRATOS_CHECK_EQUAL(r_assembled_local_matrix(2,0), 1.0*expected_int_local);

    const auto& r_assembled_ghost_matrix = r_ghost.GetValue(DEFORMATION_GRADIENT);
    KRATOS_CHECK_EQUAL(r_assembled_ghost_matrix.size1(), 3);
    KRATOS_CHECK_EQUAL(r_assembled_ghost_matrix.size2(), 2);
    KRATOS_CHECK_EQUAL(r_assembled_ghost_matrix(0,0), 0.0);
    KRATOS_CHECK_EQUAL(r_assembled_ghost_matrix(2,0), 1.0*expected_int_ghost);
}

KRATOS_DISTRIBUTED_TEST_CASE_IN_SUITE(MPICommunicatorNodalDataSynchronize, KratosMPICoreFastSuite)
{
    Model model;
    ModelPart& r_model_part = model.CreateModelPart("TestModelPart");
    r_model_part.AddNodalSolutionStepVariable(PARTITION_INDEX);

    MPIDataCommunicator comm_world(MPI_COMM_WORLD);
    Internals::ModelPartForMPICommunicatorTests(r_model_part, comm_world);

    Communicator& r_comm = r_model_part.GetCommunicator();
    ModelPart::NodesContainerType& r_local_nodes = r_comm.LocalMesh().Nodes();
    for (auto i_node = r_local_nodes.begin(); i_node != r_local_nodes.end(); ++i_node)
    {
        i_node->GetValue(DOMAIN_SIZE) = 1;
        i_node->GetValue(TEMPERATURE) = 2.0;
        i_node->GetValue(IS_RESTARTED) = true;
        i_node->GetValue(VELOCITY_X) = 1.0;
        i_node->GetValue(VELOCITY_Y) = 2.0;
        Vector& r_cauchy_stress = i_node->GetValue(CAUCHY_STRESS_VECTOR);
        r_cauchy_stress.resize(2, false);
        r_cauchy_stress = ZeroVector(2);
        r_cauchy_stress[1] = 1.0;
        Matrix& r_deformation_gradient = i_node->GetValue(DEFORMATION_GRADIENT);
        r_deformation_gradient.resize(3,2,false);
        r_deformation_gradient = ZeroMatrix(3,2);
        r_deformation_gradient(2,1) = 1.0;
        i_node->SetValue(ORIENTATION, Quaternion<double>(4.0,1.0,2.0,3.0));
    }

    r_comm.SynchronizeNonHistoricalVariable(DOMAIN_SIZE);
    for (auto i_node = r_model_part.NodesBegin(); i_node != r_model_part.NodesEnd(); ++i_node)
    {
        KRATOS_CHECK_EQUAL(i_node->GetValue(DOMAIN_SIZE), 1);
    }

    r_comm.SynchronizeNonHistoricalVariable(TEMPERATURE);
    for (auto i_node = r_model_part.NodesBegin(); i_node != r_model_part.NodesEnd(); ++i_node)
    {
        KRATOS_CHECK_EQUAL(i_node->GetValue(TEMPERATURE), 2.0);
    }

    r_comm.SynchronizeNonHistoricalVariable(IS_RESTARTED);
    for (auto i_node = r_model_part.NodesBegin(); i_node != r_model_part.NodesEnd(); ++i_node)
    {
        KRATOS_CHECK_EQUAL(i_node->GetValue(IS_RESTARTED), true);
    }

    r_comm.SynchronizeNonHistoricalVariable(VELOCITY);
    for (auto i_node = r_model_part.NodesBegin(); i_node != r_model_part.NodesEnd(); ++i_node)
    {
        KRATOS_CHECK_EQUAL(i_node->GetValue(VELOCITY_X), 1.0);
        KRATOS_CHECK_EQUAL(i_node->GetValue(VELOCITY_Y), 2.0);
        KRATOS_CHECK_EQUAL(i_node->GetValue(VELOCITY_Z), 0.0);
    }

    r_comm.SynchronizeNonHistoricalVariable(CAUCHY_STRESS_VECTOR);
    for (auto i_node = r_model_part.NodesBegin(); i_node != r_model_part.NodesEnd(); ++i_node)
    {
        const auto& r_vector = i_node->GetValue(CAUCHY_STRESS_VECTOR);
        KRATOS_CHECK_EQUAL(r_vector.size(), 2);
        KRATOS_CHECK_EQUAL(r_vector[0], 0.0);
        KRATOS_CHECK_EQUAL(r_vector[1], 1.0);
    }

    r_comm.SynchronizeNonHistoricalVariable(DEFORMATION_GRADIENT);
    for (auto i_node = r_model_part.NodesBegin(); i_node != r_model_part.NodesEnd(); ++i_node)
    {
        const auto& r_matrix = i_node->GetValue(DEFORMATION_GRADIENT);
        KRATOS_CHECK_EQUAL(r_matrix.size1(), 3);
        KRATOS_CHECK_EQUAL(r_matrix.size2(), 2);
        KRATOS_CHECK_EQUAL(r_matrix(0,0), 0.0);
        KRATOS_CHECK_EQUAL(r_matrix(2,1), 1.0);
    }

    r_comm.SynchronizeNonHistoricalVariable(ORIENTATION);
    for (const auto& r_node : r_model_part.Nodes()) {
        const auto& r_quaternion = r_node.GetValue(ORIENTATION);
        KRATOS_CHECK_EQUAL(r_quaternion.X(), 1.0);
        KRATOS_CHECK_EQUAL(r_quaternion.Y(), 2.0);
        KRATOS_CHECK_EQUAL(r_quaternion.Z(), 3.0);
        KRATOS_CHECK_EQUAL(r_quaternion.W(), 4.0);
    }
}

KRATOS_DISTRIBUTED_TEST_CASE_IN_SUITE(MPICommunicatorNodalSolutionStepVariableSyncToMax, KratosMPICoreFastSuite)
{
    Model model;
    ModelPart& r_model_part = model.CreateModelPart("TestModelPart");
    r_model_part.AddNodalSolutionStepVariable(PARTITION_INDEX);
    r_model_part.AddNodalSolutionStepVariable(TEMPERATURE);

    MPIDataCommunicator comm_world(MPI_COMM_WORLD);
    Internals::ModelPartForMPICommunicatorTests(r_model_part, comm_world);
    int rank = comm_world.Rank();
    int size = comm_world.Size();

    for (auto& r_node : r_model_part.Nodes()) {
        r_node.FastGetSolutionStepValue(TEMPERATURE, 0) = 10.0*rank;
    }

    Communicator& r_comm = r_model_part.GetCommunicator();

    // center is local to rank 0 and ghost in all other ranks
<<<<<<< HEAD
    Node& r_center = r_model_part.Nodes()[1];
    // local and ghost nodes are each known in two ranks
=======
    Node<3>& r_center = r_model_part.Nodes()[1];
    // local and ghost nodes are each known in two ranks (except for first and last rank)
>>>>>>> f99427f0
    const unsigned int local_id = rank + 2;
    const unsigned int ghost_id = rank + 3;
    auto& r_local = r_model_part.Nodes()[local_id];
    auto& r_ghost = r_model_part.Nodes()[ghost_id];

    const int expected_local = (rank == 0) ? 0.0 : 10.0*rank;
    const int expected_ghost = (rank + 1 < size) ? 10.0*(rank+1) : 10.0*(size-1);

    r_comm.SynchronizeCurrentDataToMax(TEMPERATURE);
    KRATOS_CHECK_EQUAL(r_center.FastGetSolutionStepValue(TEMPERATURE, 0), 10.0*(size-1));
    KRATOS_CHECK_EQUAL(r_local.FastGetSolutionStepValue(TEMPERATURE, 0), expected_local);
    KRATOS_CHECK_EQUAL(r_ghost.FastGetSolutionStepValue(TEMPERATURE, 0), expected_ghost);
}

KRATOS_DISTRIBUTED_TEST_CASE_IN_SUITE(MPICommunicatorNodalDataVariableSyncToMax, KratosMPICoreFastSuite)
{
    Model model;
    ModelPart& r_model_part = model.CreateModelPart("TestModelPart");
    r_model_part.AddNodalSolutionStepVariable(PARTITION_INDEX);

    MPIDataCommunicator comm_world(MPI_COMM_WORLD);
    Internals::ModelPartForMPICommunicatorTests(r_model_part, comm_world);
    const int rank = comm_world.Rank();
    const int size = comm_world.Size();

    for (auto& r_node : r_model_part.Nodes()) {
        r_node.SetValue(TEMPERATURE, 10.0*rank);
    }

    Communicator& r_comm = r_model_part.GetCommunicator();

    // center is local to rank 0 and ghost in all other ranks
<<<<<<< HEAD
    Node& r_center = r_model_part.Nodes()[1];
    // local and ghost nodes are each known in two ranks
=======
    Node<3>& r_center = r_model_part.Nodes()[1];
    // local and ghost nodes are each known in two ranks (except on first and last rank)
>>>>>>> f99427f0
    const unsigned int local_id = rank + 2;
    const unsigned int ghost_id = rank + 3;
    auto& r_local = r_model_part.Nodes()[local_id];
    auto& r_ghost = r_model_part.Nodes()[ghost_id];

    const int expected_local = 10.0*rank;
    const int expected_ghost = (rank + 1 < size) ? 10.0*(rank+1) : 10.0*(size-1);

    r_comm.SynchronizeNonHistoricalDataToMax(TEMPERATURE);
    KRATOS_CHECK_EQUAL(r_center.GetValue(TEMPERATURE), 10.0*(size-1));
    KRATOS_CHECK_EQUAL(r_local.GetValue(TEMPERATURE), expected_local);
    KRATOS_CHECK_EQUAL(r_ghost.GetValue(TEMPERATURE), expected_ghost);
}

KRATOS_DISTRIBUTED_TEST_CASE_IN_SUITE(MPICommunicatorNodalSolutionStepVariableSyncToAbsMax, KratosMPICoreFastSuite)
{
    Model model;
    ModelPart& r_model_part = model.CreateModelPart("TestModelPart");
    r_model_part.AddNodalSolutionStepVariable(PARTITION_INDEX);
    r_model_part.AddNodalSolutionStepVariable(TEMPERATURE);

    MPIDataCommunicator comm_world(MPI_COMM_WORLD);
    Internals::ModelPartForMPICommunicatorTests(r_model_part, comm_world);
    int rank = comm_world.Rank();
    int size = comm_world.Size();

    for (auto& r_node : r_model_part.Nodes()) {
        r_node.FastGetSolutionStepValue(TEMPERATURE, 0) = - 10.0*rank;
    }

    Communicator& r_comm = r_model_part.GetCommunicator();

    // center is local to rank 0 and ghost in all other ranks
    Node& r_center = r_model_part.Nodes()[1];
    // local and ghost nodes are each known in two ranks
    const unsigned int local_id = rank + 2;
    const unsigned int ghost_id = rank + 3;
    auto& r_local = r_model_part.Nodes()[local_id];
    auto& r_ghost = r_model_part.Nodes()[ghost_id];

    const int expected_local = (rank == 0) ? 0.0 : - 10.0*rank;
    const int expected_ghost = (rank + 1 < size) ? - 10.0*(rank+1) : - 10.0*(size-1);

    r_comm.SynchronizeCurrentDataToAbsMax(TEMPERATURE);
    KRATOS_CHECK_EQUAL(r_center.FastGetSolutionStepValue(TEMPERATURE, 0), -10.0*(size-1));
    KRATOS_CHECK_EQUAL(r_local.FastGetSolutionStepValue(TEMPERATURE, 0), expected_local);
    KRATOS_CHECK_EQUAL(r_ghost.FastGetSolutionStepValue(TEMPERATURE, 0), expected_ghost);
}

KRATOS_DISTRIBUTED_TEST_CASE_IN_SUITE(MPICommunicatorNodalDataVariableSyncToAbsMax, KratosMPICoreFastSuite)
{
    Model model;
    ModelPart& r_model_part = model.CreateModelPart("TestModelPart");
    r_model_part.AddNodalSolutionStepVariable(PARTITION_INDEX);

    MPIDataCommunicator comm_world(MPI_COMM_WORLD);
    Internals::ModelPartForMPICommunicatorTests(r_model_part, comm_world);
    const int rank = comm_world.Rank();
    const int size = comm_world.Size();

    for (auto& r_node : r_model_part.Nodes()) {
        r_node.SetValue(TEMPERATURE, - 10.0*rank);
    }

    Communicator& r_comm = r_model_part.GetCommunicator();

    // center is local to rank 0 and ghost in all other ranks
<<<<<<< HEAD
    Node& r_center = r_model_part.Nodes()[1];
    // local and ghost nodes are each known in two ranks
=======
    Node<3>& r_center = r_model_part.Nodes()[1];
    // local and ghost nodes are each known in two ranks (except on first and last rank)
>>>>>>> f99427f0
    const unsigned int local_id = rank + 2;
    const unsigned int ghost_id = rank + 3;
    auto& r_local = r_model_part.Nodes()[local_id];
    auto& r_ghost = r_model_part.Nodes()[ghost_id];

    const int expected_local = - 10.0*rank;
    const int expected_ghost = (rank + 1 < size) ? - 10.0*(rank+1) : - 10.0*(size-1);

    r_comm.SynchronizeNonHistoricalDataToAbsMax(TEMPERATURE);
    KRATOS_CHECK_EQUAL(r_center.GetValue(TEMPERATURE), -10.0*(size-1));
    KRATOS_CHECK_EQUAL(r_local.GetValue(TEMPERATURE), expected_local);
    KRATOS_CHECK_EQUAL(r_ghost.GetValue(TEMPERATURE), expected_ghost);
}

KRATOS_DISTRIBUTED_TEST_CASE_IN_SUITE(MPICommunicatorNodalSolutionStepVariableSyncToMin, KratosMPICoreFastSuite)
{
    Model model;
    ModelPart& r_model_part = model.CreateModelPart("TestModelPart");
    r_model_part.AddNodalSolutionStepVariable(PARTITION_INDEX);
    r_model_part.AddNodalSolutionStepVariable(TEMPERATURE);

    MPIDataCommunicator comm_world(MPI_COMM_WORLD);
    Internals::ModelPartForMPICommunicatorTests(r_model_part, comm_world);
    int rank = comm_world.Rank();

    for (auto& r_node : r_model_part.Nodes()) {
        r_node.FastGetSolutionStepValue(TEMPERATURE, 0) = 10.0*rank;
    }

    Communicator& r_comm = r_model_part.GetCommunicator();

    // center is local to rank 0 and ghost in all other ranks
<<<<<<< HEAD
    Node& r_center = r_model_part.Nodes()[1];
    // local and ghost nodes are each known in two ranks
    const unsigned int local_id = rank + 2;
    unsigned int ghost_id = (size == 1) || (rank != size-1) ? rank + 3 : 2;
    Node& r_local = r_model_part.Nodes()[local_id];
    Node& r_ghost = r_model_part.Nodes()[ghost_id];
=======
    Node<3>& r_center = r_model_part.Nodes()[1];
    // local and ghost nodes are each known in two ranks (except on first and last rank)
    const unsigned int local_id = rank + 2;
    unsigned int ghost_id = rank + 3;
    Node<3>& r_local = r_model_part.Nodes()[local_id];
    Node<3>& r_ghost = r_model_part.Nodes()[ghost_id];
>>>>>>> f99427f0

    int expected_local = (rank > 0) ? 10.0*(rank-1) : 0.0;
    int expected_ghost = 10.0*rank;

    r_comm.SynchronizeCurrentDataToMin(TEMPERATURE);
    KRATOS_CHECK_EQUAL(r_center.FastGetSolutionStepValue(TEMPERATURE,0), 0.0);
    KRATOS_CHECK_EQUAL( r_local.FastGetSolutionStepValue(TEMPERATURE,0), expected_local);
    KRATOS_CHECK_EQUAL( r_ghost.FastGetSolutionStepValue(TEMPERATURE,0), expected_ghost);
}

KRATOS_DISTRIBUTED_TEST_CASE_IN_SUITE(MPICommunicatorNodalDataVariableSyncToMin, KratosMPICoreFastSuite)
{
    Model model;
    ModelPart& r_model_part = model.CreateModelPart("TestModelPart");
    r_model_part.AddNodalSolutionStepVariable(PARTITION_INDEX);

    MPIDataCommunicator comm_world(MPI_COMM_WORLD);
    Internals::ModelPartForMPICommunicatorTests(r_model_part, comm_world);
    int rank = comm_world.Rank();

    for (auto& r_node : r_model_part.Nodes()) {
        r_node.SetValue(TEMPERATURE, 10.0*rank);
    }

    Communicator& r_comm = r_model_part.GetCommunicator();

    // center is local to rank 0 and ghost in all other ranks
<<<<<<< HEAD
    Node& r_center = r_model_part.Nodes()[1];
    // local and ghost nodes are each known in two ranks
    const unsigned int local_id = rank + 2;
    unsigned int ghost_id = (size == 1) || (rank != size-1) ? rank + 3 : 2;
    Node& r_local = r_model_part.Nodes()[local_id];
    Node& r_ghost = r_model_part.Nodes()[ghost_id];
=======
    Node<3>& r_center = r_model_part.Nodes()[1];
    // local and ghost nodes are each known in two ranks (except on first and last rank)
    const unsigned int local_id = rank + 2;
    unsigned int ghost_id = rank + 3;
    Node<3>& r_local = r_model_part.Nodes()[local_id];
    Node<3>& r_ghost = r_model_part.Nodes()[ghost_id];
>>>>>>> f99427f0

    int expected_local = (rank > 0) ? 10.0*(rank-1) : 0.0;
    int expected_ghost = 10.0*rank;

    r_comm.SynchronizeNonHistoricalDataToMin(TEMPERATURE);
    KRATOS_CHECK_EQUAL(r_center.GetValue(TEMPERATURE), 0.0);
    KRATOS_CHECK_EQUAL( r_local.GetValue(TEMPERATURE), expected_local);
    KRATOS_CHECK_EQUAL( r_ghost.GetValue(TEMPERATURE), expected_ghost);
}

KRATOS_DISTRIBUTED_TEST_CASE_IN_SUITE(MPICommunicatorNodalSolutionStepVariableSyncToAbsMin, KratosMPICoreFastSuite)
{
    Model model;
    ModelPart& r_model_part = model.CreateModelPart("TestModelPart");
    r_model_part.AddNodalSolutionStepVariable(PARTITION_INDEX);
    r_model_part.AddNodalSolutionStepVariable(TEMPERATURE);

    MPIDataCommunicator comm_world(MPI_COMM_WORLD);
    Internals::ModelPartForMPICommunicatorTests(r_model_part, comm_world);
    int rank = comm_world.Rank();

    for (auto& r_node : r_model_part.Nodes()) {
        r_node.FastGetSolutionStepValue(TEMPERATURE, 0) = - 10.0*rank;
    }

    Communicator& r_comm = r_model_part.GetCommunicator();

    // center is local to rank 0 and ghost in all other ranks
<<<<<<< HEAD
    Node& r_center = r_model_part.Nodes()[1];
    // local and ghost nodes are each known in two ranks
    const unsigned int local_id = rank + 2;
    unsigned int ghost_id = (size == 1) || (rank != size-1) ? rank + 3 : 2;
    Node& r_local = r_model_part.Nodes()[local_id];
    Node& r_ghost = r_model_part.Nodes()[ghost_id];
=======
    Node<3>& r_center = r_model_part.Nodes()[1];
    // local and ghost nodes are each known in two ranks (except on first and last rank)
    const unsigned int local_id = rank + 2;
    unsigned int ghost_id = rank + 3;
    Node<3>& r_local = r_model_part.Nodes()[local_id];
    Node<3>& r_ghost = r_model_part.Nodes()[ghost_id];
>>>>>>> f99427f0

    int expected_local = (rank > 0) ? - 10.0*(rank-1) : 0.0;
    int expected_ghost = - 10.0*rank;

    r_comm.SynchronizeCurrentDataToAbsMin(TEMPERATURE);
    KRATOS_CHECK_EQUAL(r_center.FastGetSolutionStepValue(TEMPERATURE,0), 0.0);
    KRATOS_CHECK_EQUAL( r_local.FastGetSolutionStepValue(TEMPERATURE,0), expected_local);
    KRATOS_CHECK_EQUAL( r_ghost.FastGetSolutionStepValue(TEMPERATURE,0), expected_ghost);
}

KRATOS_DISTRIBUTED_TEST_CASE_IN_SUITE(MPICommunicatorNodalDataVariableSyncToAbsMin, KratosMPICoreFastSuite)
{
    Model model;
    ModelPart& r_model_part = model.CreateModelPart("TestModelPart");
    r_model_part.AddNodalSolutionStepVariable(PARTITION_INDEX);

    MPIDataCommunicator comm_world(MPI_COMM_WORLD);
    Internals::ModelPartForMPICommunicatorTests(r_model_part, comm_world);
    int rank = comm_world.Rank();

    for (auto& r_node : r_model_part.Nodes()) {
        r_node.SetValue(TEMPERATURE, - 10.0*rank);
    }

    Communicator& r_comm = r_model_part.GetCommunicator();

    // center is local to rank 0 and ghost in all other ranks
<<<<<<< HEAD
    Node& r_center = r_model_part.Nodes()[1];
    // local and ghost nodes are each known in two ranks
    const unsigned int local_id = rank + 2;
    unsigned int ghost_id = (size == 1) || (rank != size-1) ? rank + 3 : 2;
    Node& r_local = r_model_part.Nodes()[local_id];
    Node& r_ghost = r_model_part.Nodes()[ghost_id];
=======
    Node<3>& r_center = r_model_part.Nodes()[1];
    // local and ghost nodes are each known in two ranks (except on first and last rank)
    const unsigned int local_id = rank + 2;
    unsigned int ghost_id = rank + 3;
    Node<3>& r_local = r_model_part.Nodes()[local_id];
    Node<3>& r_ghost = r_model_part.Nodes()[ghost_id];
>>>>>>> f99427f0

    int expected_local = (rank > 0) ? - 10.0*(rank-1) : 0.0;
    int expected_ghost = - 10.0*rank;

    r_comm.SynchronizeNonHistoricalDataToAbsMin(TEMPERATURE);
    KRATOS_CHECK_EQUAL(r_center.GetValue(TEMPERATURE), 0.0);
    KRATOS_CHECK_EQUAL( r_local.GetValue(TEMPERATURE), expected_local);
    KRATOS_CHECK_EQUAL( r_ghost.GetValue(TEMPERATURE), expected_ghost);
}

KRATOS_DISTRIBUTED_TEST_CASE_IN_SUITE(MPICommunicatorNodalSolutionStepDataSynchronize, KratosMPICoreFastSuite)
{
    Model model;
    ModelPart& r_model_part = model.CreateModelPart("TestModelPart");
    r_model_part.AddNodalSolutionStepVariable(PARTITION_INDEX);
    r_model_part.AddNodalSolutionStepVariable(DOMAIN_SIZE);           // Variable<int>
    r_model_part.AddNodalSolutionStepVariable(TEMPERATURE);           // Variable<double>
    r_model_part.AddNodalSolutionStepVariable(IS_RESTARTED);          // Variable<bool>
    r_model_part.AddNodalSolutionStepVariable(VELOCITY);              // Variable< array_1d<double,3> >
    r_model_part.AddNodalSolutionStepVariable(CAUCHY_STRESS_VECTOR);  // Variable<Vector>
    r_model_part.AddNodalSolutionStepVariable(DEFORMATION_GRADIENT);  // Variable<Matrix>

    r_model_part.SetBufferSize(2);
    MPIDataCommunicator comm_world(MPI_COMM_WORLD);
    Internals::ModelPartForMPICommunicatorTests(r_model_part, comm_world);

    Communicator& r_comm = r_model_part.GetCommunicator();
    ModelPart::NodesContainerType& r_local_nodes = r_comm.LocalMesh().Nodes();
    for (auto i_node = r_local_nodes.begin(); i_node != r_local_nodes.end(); ++i_node)
    {
        i_node->FastGetSolutionStepValue(DOMAIN_SIZE, 0) = 1;
        i_node->FastGetSolutionStepValue(TEMPERATURE, 0) = 2.0;
        i_node->FastGetSolutionStepValue(IS_RESTARTED, 0) = true;
        i_node->FastGetSolutionStepValue(VELOCITY_X, 0) = 1.0;
        i_node->FastGetSolutionStepValue(VELOCITY_Y, 0) = 2.0;
        Vector& r_cauchy_stress = i_node->FastGetSolutionStepValue(CAUCHY_STRESS_VECTOR, 0);
        r_cauchy_stress.resize(2, false);
        r_cauchy_stress = ZeroVector(2);
        r_cauchy_stress[1] = 1.0;
        Matrix& r_deformation_gradient = i_node->FastGetSolutionStepValue(DEFORMATION_GRADIENT, 0);
        r_deformation_gradient.resize(3,2,false);
        r_deformation_gradient = ZeroMatrix(3,2);
        r_deformation_gradient(2,1) = 1.0;
    }

    // NodalSolutionStepData synchronization should also update old time steps.
    r_model_part.CloneTimeStep(1.0);

    r_comm.SynchronizeNodalSolutionStepsData();

    for (auto i_node = r_model_part.NodesBegin(); i_node != r_model_part.NodesEnd(); ++i_node)
    {
        for (unsigned int step = 0; step < 2; step++)
        {
            KRATOS_CHECK_EQUAL(i_node->FastGetSolutionStepValue(DOMAIN_SIZE,step), 1);
            KRATOS_CHECK_EQUAL(i_node->FastGetSolutionStepValue(TEMPERATURE,step), 2.0);
            KRATOS_CHECK_EQUAL(i_node->FastGetSolutionStepValue(IS_RESTARTED,step), true);
            KRATOS_CHECK_EQUAL(i_node->FastGetSolutionStepValue(VELOCITY_X,step), 1.0);
            KRATOS_CHECK_EQUAL(i_node->FastGetSolutionStepValue(VELOCITY_Y,step), 2.0);
            KRATOS_CHECK_EQUAL(i_node->FastGetSolutionStepValue(VELOCITY_Z,step), 0.0);
            const auto& r_vector = i_node->FastGetSolutionStepValue(CAUCHY_STRESS_VECTOR,step);
            KRATOS_CHECK_EQUAL(r_vector.size(), 2);
            KRATOS_CHECK_EQUAL(r_vector[0], 0.0);
            KRATOS_CHECK_EQUAL(r_vector[1], 1.0);
            const auto& r_matrix = i_node->FastGetSolutionStepValue(DEFORMATION_GRADIENT,step);
            KRATOS_CHECK_EQUAL(r_matrix.size1(), 3);
            KRATOS_CHECK_EQUAL(r_matrix.size2(), 2);
            KRATOS_CHECK_EQUAL(r_matrix(0,0), 0.0);
            KRATOS_CHECK_EQUAL(r_matrix(2,1), 1.0);
        }
    }
}


KRATOS_DISTRIBUTED_TEST_CASE_IN_SUITE(MPICommunicatorSynchronizeDofIds, KratosMPICoreFastSuite)
{
    Model model;
    ModelPart& r_model_part = model.CreateModelPart("TestModelPart");
    r_model_part.AddNodalSolutionStepVariable(PARTITION_INDEX);
    r_model_part.AddNodalSolutionStepVariable(VELOCITY);
    r_model_part.AddNodalSolutionStepVariable(REACTION);

    MPIDataCommunicator comm_world(MPI_COMM_WORLD);
    Internals::ModelPartForMPICommunicatorTests(r_model_part, comm_world);

    for (auto i_node = r_model_part.NodesBegin(); i_node != r_model_part.NodesEnd(); ++i_node)
    {
        i_node->AddDof(VELOCITY_X, REACTION_X);
        i_node->AddDof(VELOCITY_Y, REACTION_Y);
        i_node->AddDof(VELOCITY_Z, REACTION_Z);
    }

    Communicator& r_comm = r_model_part.GetCommunicator();
    ModelPart::NodesContainerType& r_local_nodes = r_comm.LocalMesh().Nodes();

    int num_local_nodes = r_local_nodes.size();
    const int id_offset = 3*(r_comm.GetDataCommunicator().ScanSum(num_local_nodes) - num_local_nodes);

    int i = 1; // Dof Ids starting from one (to make sure that no dof with id 0 exists while error checking later)
    for (auto i_node = r_local_nodes.begin(); i_node != r_local_nodes.end(); ++i_node)
    {
        auto& r_dofs = i_node->GetDofs();
        for (auto i_dof = r_dofs.begin(); i_dof != r_dofs.end(); ++i_dof)
        {
            (*i_dof)->SetEquationId(id_offset + i);
            ++i;
        }
    }

    r_comm.SynchronizeDofs();
    for (auto i_node = r_model_part.NodesBegin(); i_node != r_model_part.NodesEnd(); ++i_node)
    {
        auto& r_dofs = i_node->GetDofs();
        for (auto i_dof = r_dofs.begin(); i_dof != r_dofs.end(); ++i_dof)
        {
            KRATOS_CHECK_NOT_EQUAL((*i_dof)->EquationId(), 0);
        }
    }
}


KRATOS_DISTRIBUTED_TEST_CASE_IN_SUITE(ParallelFillCommunicatorExecution, KratosMPICoreFastSuite)
{
    Model model;
    ModelPart& r_model_part = model.CreateModelPart("TestModelPart");
    r_model_part.AddNodalSolutionStepVariable(PARTITION_INDEX);

    MPIDataCommunicator comm_world(MPI_COMM_WORLD);
    Internals::ModelPartForMPICommunicatorTests(r_model_part, comm_world);

    auto& r_mpi_comm = r_model_part.GetCommunicator();
    unsigned int number_of_colors = r_mpi_comm.GetNumberOfColors();
    auto neighbor_indices = r_mpi_comm.NeighbourIndices();

    int neighbor;
    int local_index = comm_world.Rank();
    for (unsigned int i = 0; i < number_of_colors; i++)
    {
        if ((neighbor = neighbor_indices[i]) > -1)
        {
            std::size_t interface_size = r_mpi_comm.InterfaceMeshes()[i].Nodes().size();
            std::size_t local_size = r_mpi_comm.LocalMeshes()[i].Nodes().size();
            std::size_t ghost_size = r_mpi_comm.GhostMeshes()[i].Nodes().size();
            KRATOS_CHECK_GREATER(interface_size, 0);
            KRATOS_CHECK_EQUAL(interface_size, local_size+ghost_size);
            int neighbor_index = neighbor;
            for (auto& node : r_mpi_comm.LocalMeshes()[i].Nodes())
            {
                KRATOS_CHECK_EQUAL(node.FastGetSolutionStepValue(PARTITION_INDEX,0), local_index);
            }
            for (auto& node : r_mpi_comm.GhostMeshes()[i].Nodes())
            {
                KRATOS_CHECK_EQUAL(node.FastGetSolutionStepValue(PARTITION_INDEX,0), neighbor_index);
            }
        }
    }
}


KRATOS_DISTRIBUTED_TEST_CASE_IN_SUITE(CommunicatorGlobalNumMethods, KratosMPICoreFastSuite)
{
    Model model;
    ModelPart& r_model_part = model.CreateModelPart("TestModelPart");
    r_model_part.AddNodalSolutionStepVariable(PARTITION_INDEX);

    MPIDataCommunicator comm_world(MPI_COMM_WORLD);
    Internals::ModelPartForMPICommunicatorTests(r_model_part, comm_world);

    const auto& r_mpi_comm = r_model_part.GetCommunicator();

    const unsigned int comm_size = r_mpi_comm.TotalProcesses();

    KRATOS_CHECK_EQUAL(r_mpi_comm.GlobalNumberOfNodes(), comm_size+2);
    KRATOS_CHECK_EQUAL(r_mpi_comm.GlobalNumberOfElements(), comm_size);
}

}
}<|MERGE_RESOLUTION|>--- conflicted
+++ resolved
@@ -254,15 +254,10 @@
     Node& r_center = r_model_part.Nodes()[1];
     // local and ghost nodes are each known in two ranks
     const unsigned int local_id = rank + 2;
-<<<<<<< HEAD
-    unsigned int ghost_id = (size == 1) || (rank != size-1) ? rank + 3 : 2;
+
+    unsigned int ghost_id = rank + 3;
     Node& r_local = r_model_part.Nodes()[local_id];
     Node& r_ghost = r_model_part.Nodes()[ghost_id];
-=======
-    unsigned int ghost_id = rank + 3;
-    Node<3>& r_local = r_model_part.Nodes()[local_id];
-    Node<3>& r_ghost = r_model_part.Nodes()[ghost_id];
->>>>>>> f99427f0
 
     r_comm.AssembleCurrentData(DOMAIN_SIZE);
     int expected_int_local = (size > 1) && (rank > 0) ? 2 : 1;
@@ -449,15 +444,9 @@
     Node& r_center = r_model_part.Nodes()[1];
     // local and ghost nodes are each known in two ranks
     const unsigned int local_id = rank + 2;
-<<<<<<< HEAD
-    unsigned int ghost_id = (size == 1) || (rank != size-1) ? rank + 3 : 2;
+    unsigned int ghost_id = rank + 3;
     Node& r_local = r_model_part.Nodes()[local_id];
     Node& r_ghost = r_model_part.Nodes()[ghost_id];
-=======
-    unsigned int ghost_id = rank + 3;
-    Node<3>& r_local = r_model_part.Nodes()[local_id];
-    Node<3>& r_ghost = r_model_part.Nodes()[ghost_id];
->>>>>>> f99427f0
 
     r_comm.AssembleNonHistoricalData(DOMAIN_SIZE);
     int expected_int_local = (size > 1) && rank != 0 ? 2 : 1;
@@ -623,13 +612,8 @@
     Communicator& r_comm = r_model_part.GetCommunicator();
 
     // center is local to rank 0 and ghost in all other ranks
-<<<<<<< HEAD
-    Node& r_center = r_model_part.Nodes()[1];
-    // local and ghost nodes are each known in two ranks
-=======
-    Node<3>& r_center = r_model_part.Nodes()[1];
+    Node& r_center = r_model_part.Nodes()[1];
     // local and ghost nodes are each known in two ranks (except for first and last rank)
->>>>>>> f99427f0
     const unsigned int local_id = rank + 2;
     const unsigned int ghost_id = rank + 3;
     auto& r_local = r_model_part.Nodes()[local_id];
@@ -662,13 +646,8 @@
     Communicator& r_comm = r_model_part.GetCommunicator();
 
     // center is local to rank 0 and ghost in all other ranks
-<<<<<<< HEAD
-    Node& r_center = r_model_part.Nodes()[1];
-    // local and ghost nodes are each known in two ranks
-=======
-    Node<3>& r_center = r_model_part.Nodes()[1];
+    Node& r_center = r_model_part.Nodes()[1];
     // local and ghost nodes are each known in two ranks (except on first and last rank)
->>>>>>> f99427f0
     const unsigned int local_id = rank + 2;
     const unsigned int ghost_id = rank + 3;
     auto& r_local = r_model_part.Nodes()[local_id];
@@ -736,13 +715,8 @@
     Communicator& r_comm = r_model_part.GetCommunicator();
 
     // center is local to rank 0 and ghost in all other ranks
-<<<<<<< HEAD
-    Node& r_center = r_model_part.Nodes()[1];
-    // local and ghost nodes are each known in two ranks
-=======
-    Node<3>& r_center = r_model_part.Nodes()[1];
+    Node& r_center = r_model_part.Nodes()[1];
     // local and ghost nodes are each known in two ranks (except on first and last rank)
->>>>>>> f99427f0
     const unsigned int local_id = rank + 2;
     const unsigned int ghost_id = rank + 3;
     auto& r_local = r_model_part.Nodes()[local_id];
@@ -775,21 +749,12 @@
     Communicator& r_comm = r_model_part.GetCommunicator();
 
     // center is local to rank 0 and ghost in all other ranks
-<<<<<<< HEAD
-    Node& r_center = r_model_part.Nodes()[1];
-    // local and ghost nodes are each known in two ranks
-    const unsigned int local_id = rank + 2;
-    unsigned int ghost_id = (size == 1) || (rank != size-1) ? rank + 3 : 2;
-    Node& r_local = r_model_part.Nodes()[local_id];
-    Node& r_ghost = r_model_part.Nodes()[ghost_id];
-=======
-    Node<3>& r_center = r_model_part.Nodes()[1];
+    Node& r_center = r_model_part.Nodes()[1];
     // local and ghost nodes are each known in two ranks (except on first and last rank)
     const unsigned int local_id = rank + 2;
     unsigned int ghost_id = rank + 3;
-    Node<3>& r_local = r_model_part.Nodes()[local_id];
-    Node<3>& r_ghost = r_model_part.Nodes()[ghost_id];
->>>>>>> f99427f0
+    Node& r_local = r_model_part.Nodes()[local_id];
+    Node& r_ghost = r_model_part.Nodes()[ghost_id];
 
     int expected_local = (rank > 0) ? 10.0*(rank-1) : 0.0;
     int expected_ghost = 10.0*rank;
@@ -817,21 +782,12 @@
     Communicator& r_comm = r_model_part.GetCommunicator();
 
     // center is local to rank 0 and ghost in all other ranks
-<<<<<<< HEAD
-    Node& r_center = r_model_part.Nodes()[1];
-    // local and ghost nodes are each known in two ranks
-    const unsigned int local_id = rank + 2;
-    unsigned int ghost_id = (size == 1) || (rank != size-1) ? rank + 3 : 2;
-    Node& r_local = r_model_part.Nodes()[local_id];
-    Node& r_ghost = r_model_part.Nodes()[ghost_id];
-=======
-    Node<3>& r_center = r_model_part.Nodes()[1];
+    Node& r_center = r_model_part.Nodes()[1];
     // local and ghost nodes are each known in two ranks (except on first and last rank)
     const unsigned int local_id = rank + 2;
     unsigned int ghost_id = rank + 3;
-    Node<3>& r_local = r_model_part.Nodes()[local_id];
-    Node<3>& r_ghost = r_model_part.Nodes()[ghost_id];
->>>>>>> f99427f0
+    Node& r_local = r_model_part.Nodes()[local_id];
+    Node& r_ghost = r_model_part.Nodes()[ghost_id];
 
     int expected_local = (rank > 0) ? 10.0*(rank-1) : 0.0;
     int expected_ghost = 10.0*rank;
@@ -860,21 +816,12 @@
     Communicator& r_comm = r_model_part.GetCommunicator();
 
     // center is local to rank 0 and ghost in all other ranks
-<<<<<<< HEAD
-    Node& r_center = r_model_part.Nodes()[1];
-    // local and ghost nodes are each known in two ranks
-    const unsigned int local_id = rank + 2;
-    unsigned int ghost_id = (size == 1) || (rank != size-1) ? rank + 3 : 2;
-    Node& r_local = r_model_part.Nodes()[local_id];
-    Node& r_ghost = r_model_part.Nodes()[ghost_id];
-=======
-    Node<3>& r_center = r_model_part.Nodes()[1];
+    Node& r_center = r_model_part.Nodes()[1];
     // local and ghost nodes are each known in two ranks (except on first and last rank)
     const unsigned int local_id = rank + 2;
     unsigned int ghost_id = rank + 3;
-    Node<3>& r_local = r_model_part.Nodes()[local_id];
-    Node<3>& r_ghost = r_model_part.Nodes()[ghost_id];
->>>>>>> f99427f0
+    Node& r_local = r_model_part.Nodes()[local_id];
+    Node& r_ghost = r_model_part.Nodes()[ghost_id];
 
     int expected_local = (rank > 0) ? - 10.0*(rank-1) : 0.0;
     int expected_ghost = - 10.0*rank;
@@ -902,21 +849,12 @@
     Communicator& r_comm = r_model_part.GetCommunicator();
 
     // center is local to rank 0 and ghost in all other ranks
-<<<<<<< HEAD
-    Node& r_center = r_model_part.Nodes()[1];
-    // local and ghost nodes are each known in two ranks
-    const unsigned int local_id = rank + 2;
-    unsigned int ghost_id = (size == 1) || (rank != size-1) ? rank + 3 : 2;
-    Node& r_local = r_model_part.Nodes()[local_id];
-    Node& r_ghost = r_model_part.Nodes()[ghost_id];
-=======
-    Node<3>& r_center = r_model_part.Nodes()[1];
+    Node& r_center = r_model_part.Nodes()[1];
     // local and ghost nodes are each known in two ranks (except on first and last rank)
     const unsigned int local_id = rank + 2;
     unsigned int ghost_id = rank + 3;
-    Node<3>& r_local = r_model_part.Nodes()[local_id];
-    Node<3>& r_ghost = r_model_part.Nodes()[ghost_id];
->>>>>>> f99427f0
+    Node& r_local = r_model_part.Nodes()[local_id];
+    Node& r_ghost = r_model_part.Nodes()[ghost_id];
 
     int expected_local = (rank > 0) ? - 10.0*(rank-1) : 0.0;
     int expected_ghost = - 10.0*rank;
