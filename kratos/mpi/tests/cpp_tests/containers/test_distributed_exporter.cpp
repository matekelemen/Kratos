--- conflicted
+++ resolved
@@ -51,17 +51,10 @@
     if(x.GetNumbering().IsLocal(0))
         KRATOS_EXPECT_NEAR(x[x.GetNumbering().LocalId(0)], 5.0, 1e-14);
     // TODO: These checks are failing, to be fixed by @riccardorossi
-<<<<<<< HEAD
     if(x.GetNumbering().IsLocal(total_size/2))
-        KRATOS_CHECK_NEAR(x[x.GetNumbering().LocalId(total_size/2)], 9.0, 1e-14);
+        KRATOS_EXPECT_NEAR(x[x.GetNumbering().LocalId(total_size/2)], 9.0, 1e-14);
     if(x.GetNumbering().IsLocal(total_size-1))
-        KRATOS_CHECK_NEAR(x[x.GetNumbering().LocalId(total_size-1)], 15.0, 1e-14);
-=======
-    // if(x.GetNumbering().IsLocal(total_size/2))
-    //     KRATOS_EXPECT_NEAR(x[x.GetNumbering().LocalId(total_size/2)], 9.0, 1e-14);
-    // if(x.GetNumbering().IsLocal(total_size-1))
-    //     KRATOS_EXPECT_NEAR(x[x.GetNumbering().LocalId(total_size-1)], 15.0, 1e-14);
->>>>>>> 366949ec
+        KRATOS_EXPECT_NEAR(x[x.GetNumbering().LocalId(total_size-1)], 15.0, 1e-14);
 }
 
 } // namespace Kratos::Testing