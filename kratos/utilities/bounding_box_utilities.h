//    |  /           |
//    ' /   __| _` | __|  _ \   __|
//    . \  |   (   | |   (   |\__ `
//   _|\_\_|  \__,_|\__|\___/ ____/
//                   Multi-Physics 
//
//  License:		 BSD License 
//					 Kratos default license: kratos/license.txt
//
//  Main authors:    Nelson Lafontaine
//                    
//



#if !defined(KRATOS_BOUNDING_BOX_UTILITIES_INCLUDED )
#define  KRATOS_BOUNDING_BOX_UTILITIES_INCLUDED



// System includes
#include <string>
#include <iostream>
#include <iomanip>
#include <fstream>
#include <algorithm>
#include <set>
#include <time.h>



#ifdef _OPENMP
#include <omp.h>
#endif

// External includes


// Project includes
#include "includes/define.h"
#include "includes/node.h"
#include "includes/element.h"
#include "includes/model_part.h"
#include "includes/mesh.h"

#include "geometries/geometry.h"

#include "spatial_containers/spatial_containers.h"
#include "spatial_containers/bounding_box.h"
#include "spatial_containers/cell.h"
#include "spatial_containers/bins_dynamic_objects.h"

#include "utilities/spatial_containers_configure.h"
#include "utilities/geometry_utilities.h"
#include "utilities/timer.h"

namespace Kratos
{

///******************************************************************************************************************
///******************************************************************************************************************

template <std::size_t TDimension>
class BoxFunction
{
public:
    template< class TPointType, class TPointerType>
    void operator ()(TPointerType& rObject, TPointType& rLowPoint, TPointType& rHighPoint)
    {
        rHighPoint = rObject.GetGeometry().GetPoint(0);
        rLowPoint  = rObject.GetGeometry().GetPoint(0);
        for (unsigned int point = 0; point<rObject.GetGeometry().PointsNumber(); point++)
        {
            for(std::size_t i = 0; i<TDimension; i++)
            {
                rLowPoint[i]  =  (rLowPoint[i]  >  rObject.GetGeometry().GetPoint(point)[i] ) ?  rObject.GetGeometry().GetPoint(point)[i] : rLowPoint[i];
                rHighPoint[i] =  (rHighPoint[i] <  rObject.GetGeometry().GetPoint(point)[i] ) ?  rObject.GetGeometry().GetPoint(point)[i] : rHighPoint[i];
            }
        }
    }
};



///******************************************************************************************************************
///******************************************************************************************************************

class TriBoxOverlapFunction
{
public:
    template< class TPointType, class TPointerType>
    bool operator ()(TPointerType& rObject,  const TPointType& rLowPoint, const TPointType& rHighPoint)
    {
        return rObject.GetGeometry().HasIntersection(rLowPoint, rHighPoint);
    }
};


///******************************************************************************************************************
///******************************************************************************************************************

class TDistanceFunction
{
public:
    template<class TPointerType>
    bool operator ()(TPointerType& rObj_1, TPointerType& rObj_2)
    {
        Element::GeometryType& geom_1 = rObj_1.GetGeometry();
        Element::GeometryType& geom_2 = rObj_2.GetGeometry();
        return  geom_1.HasIntersection(geom_2);
    }
};

template<class TPointType, std::size_t TDimension>
class Segment : public Point
{
    enum {Dimension = TDimension };
    typedef Point    PointType;
    typedef array_1d<double, Dimension> VectorType;
public:

    Segment(const PointType& rPoint1, const PointType& rPoint2) :
        mPoint1(rPoint1), mPoint2(rPoint2)
    {
    }

    PointType Center()
    {
        return 0.50 * (mPoint1 + mPoint2);
    }

    double Length()
    {
        return norm_2(Direction());
    }

    VectorType Direction()
    {
        return mPoint2 - mPoint1;
    }

    double Extent()
    {
        return    0.50 * Length();
    }

    void Normalize(const double epsilon = 1E-9)
    {
        const double length = Length();
        VectorType result   = Direction();
        if (length > epsilon)
        {
            const double invLength = 1.00 / length;
            for(std::size_t i = 0; i<Dimension; i++)
                result[i] =  result * invLength;
        }
        else
        {
            for(std::size_t i = 0; i<Dimension; i++)
                result[i] =  0.00;
        }

    }


    PointType  mPoint1;
    PointType  mPoint2;



};


///******************************************************************************************************************
///******************************************************************************************************************


class BoundingBoxUtilities
{
public:


    const static std::size_t dimension = 2;
    typedef Point                                            PointType;
    typedef Segment<PointType, 2>                            SegmentType;
    typedef SegmentType*                                     SegmentPointer;
    typedef std::vector<SegmentType>                         ContainerSegmentType;
    typedef ModelPart::ElementsContainerType::ContainerType  ContainerType;
    typedef ContainerType::value_type                        PointerType;
    typedef ContainerType::iterator                          IteratorType;
    typedef SpatialContainersConfigure<dimension>            Configure2D;
    typedef Cell<Configure2D>                                CellType;
    typedef std::vector<CellType>                            CellContainerType;
    typedef CellContainerType::iterator                      CellContainerIterator;
    typedef std::vector<PointerType>::iterator               PointerTypeIterator;
    typedef ContactPair<PointerType>                         ContactPairType;
    typedef std::vector<ContactPairType>                     ContainerContactPair;
    typedef ContainerContactPair::iterator                   IteratorContainerContactPair;
    typedef ContainerContactPair::value_type                 PointerContainerContactPair;
    typedef Element::GeometryType                            GeomType;
    typedef Node<3>                                          NodeType;

<<<<<<< HEAD
    BoundingBoxUtilities(ModelPart& model_part, const unsigned int& dimension) : mr_model_part(model_part), mrdimension(dimension)
=======

    BoundingBoxUtilities() {}
    BoundingBoxUtilities(ModelPart& model_part, const unsigned int& dimension) : mr_model_part(model_part)
>>>>>>> 63b2ceb4
    {
    }

    virtual ~BoundingBoxUtilities() {}

    void Test()
    {
    }





private:
<<<<<<< HEAD
    ModelPart& mr_model_part;
    unsigned int mrdimension;
=======
    ModelPart mr_model_part;
>>>>>>> 63b2ceb4




};




}  // namespace Kratos.

#endif // KRATOS_GEOMETRY_UTILITIES_INCLUDED  defined 

<|MERGE_RESOLUTION|>--- conflicted
+++ resolved
@@ -200,13 +200,7 @@
     typedef Element::GeometryType                            GeomType;
     typedef Node<3>                                          NodeType;
 
-<<<<<<< HEAD
     BoundingBoxUtilities(ModelPart& model_part, const unsigned int& dimension) : mr_model_part(model_part), mrdimension(dimension)
-=======
-
-    BoundingBoxUtilities() {}
-    BoundingBoxUtilities(ModelPart& model_part, const unsigned int& dimension) : mr_model_part(model_part)
->>>>>>> 63b2ceb4
     {
     }
 
@@ -221,16 +215,8 @@
 
 
 private:
-<<<<<<< HEAD
     ModelPart& mr_model_part;
     unsigned int mrdimension;
-=======
-    ModelPart mr_model_part;
->>>>>>> 63b2ceb4
-
-
-
-
 };
 
 
