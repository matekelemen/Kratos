--- conflicted
+++ resolved
@@ -9,10 +9,7 @@
 //
 //  Main authors:    Pooyan Dadvand
 //                   Riccardo Rossi
-<<<<<<< HEAD
-=======
 //                   Vicente Mataix Ferrandiz
->>>>>>> 6dcc8e16
 //
 //
 
@@ -23,18 +20,10 @@
 #include <string>
 #include <iostream>
 #include <fstream>
-<<<<<<< HEAD
-#include <map>
-#include <chrono>
-
-// External includes
-#include <boost/timer.hpp> // To be removed after replacing the boost timers with Kratos timer.
-=======
 #include <unordered_map>
 #include <chrono>
 
 // External includes
->>>>>>> 6dcc8e16
 
 // Project includes
 #include "includes/define.h"
@@ -67,11 +56,7 @@
  * @brief This utility can be used to compute the time employed on computations
  * @author Pooyan Dadvand
  * @author Riccardo Rossi
-<<<<<<< HEAD
- * @todo The boost::timer dependency is not in this file but in the files that include it
-=======
  * @author Vicente Mataix Ferrandiz
->>>>>>> 6dcc8e16
  */
 class KRATOS_API(KRATOS_CORE) Timer
 {
@@ -123,19 +108,7 @@
 
         }
         /// Print object's data.
-<<<<<<< HEAD
-        void PrintData(std::ostream& rOStream, double GlobalElapsedTime = -1.00) const
-        {
-            if(mRepeatNumber != 0) {
-                if(GlobalElapsedTime <= 0.00)
-                    rOStream << mRepeatNumber << " \t" << mTotalElapsedTime << "s     \t" << mMaximumTime << "s     \t" << mMinimumTime << "s     \t" << mTotalElapsedTime/static_cast<double>(mRepeatNumber) << "s     \t" ;
-                else
-                    rOStream << mRepeatNumber << " \t" << mTotalElapsedTime << "s     \t" << mMaximumTime << "s     \t" << mMinimumTime << "s     \t" << mTotalElapsedTime/static_cast<double>(mRepeatNumber) << "s     \t" << (mTotalElapsedTime/GlobalElapsedTime)*100.00 << "%" ;
-            }
-        }
-=======
         void PrintData(std::ostream& rOStream, double GlobalElapsedTime = -1.00) const;
->>>>>>> 6dcc8e16
     };
 
 public:
@@ -148,13 +121,8 @@
     /// The type of float used to store the time
     typedef double TimeType;
 
-<<<<<<< HEAD
-    /// The timer data container type (map)
-    typedef std::map<std::string, TimerData> ContainerType;
-=======
     /// The timer data container type (unordered_map)
     typedef std::unordered_map<std::string, TimerData> ContainerType;
->>>>>>> 6dcc8e16
 
     ///@}
     ///@name Life Cycle
@@ -233,8 +201,6 @@
      * @param PrintOnScreen True if the information is printed on screen, false otherwise
      */
     static void SetPrintOnScreen(bool const PrintOnScreen);
-<<<<<<< HEAD
-=======
 
     /**
      * @brief This method gets the variable which stores if the information is printed on each interval
@@ -247,7 +213,6 @@
      * @param PrintIntervalInformation True if the information is printed on each interval, false otherwise
      */
     static void SetPrintIntervalInformation(bool const PrintIntervalInformation);
->>>>>>> 6dcc8e16
 
     ///@}
     ///@name Inquiry
@@ -258,8 +223,6 @@
     ///@{
 
     /**
-<<<<<<< HEAD
-=======
      * @brief This method prints the internal information in a given stream
      * @param rOStream The strem considered
      * @param rIntervalName The internal name that will store the timing data
@@ -274,7 +237,6 @@
         );
 
     /**
->>>>>>> 6dcc8e16
      * @brief This method prints the internal information
      * @param rIntervalName The internal name that will store the timing data
      * @param StartTime The starting time
@@ -354,13 +316,6 @@
     ///@name Static Member Variables
     ///@{
 
-<<<<<<< HEAD
-    static ContainerType msTimeTable;  /// The time tables
-
-    static std::ofstream msOutputFile; /// The file to be written
-
-    static bool msPrintOnScreen;       /// If the information is printed on screen
-=======
     static ContainerType msTimeTable;       /// The time tables
 
     static std::ofstream msOutputFile;      /// The file to be written
@@ -368,7 +323,6 @@
     static bool msPrintOnScreen;            /// If the information is printed on screen
 
     static bool msPrintIntervalInformation; /// If the information of the interval is printed
->>>>>>> 6dcc8e16
 
     static const std::chrono::steady_clock::time_point mStartTime; /// The starting time
 
