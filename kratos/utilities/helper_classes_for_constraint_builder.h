--- conflicted
+++ resolved
@@ -388,17 +388,12 @@
     }
 
     VectorIndexType internal_index_vector; // indicies corresponding to internal DOFs
-<<<<<<< HEAD
-    VectorIndexType master_index_vector;   // indicies corresponding to master DOFs
-    VectorIndexType slave_index_vector;    // indicies corresponding to slave DOFs
-=======
     VectorIndexType master_index_vector; // indicies corresponding to master DOFs
     VectorIndexType slave_index_vector; // indicies corresponding to slave DOFs
 
     std::vector<double> container_master_weights; // list of master weights in the order in which they are processed
     std::vector<IndexType> container_master_slaves; // list of slave indices corresponding to each master processed
     std::vector<IndexType> processed_master_indices; // list of master indices in the order in which they are processed.
->>>>>>> 181714a8
 };
 
 ///@}
@@ -540,13 +535,9 @@
         // resizing the matrices to the new required length
         ResizeAndInitializeLocalMatrices(rLHSContribution, rRHSContribution, rEquationIds.size());
 
-<<<<<<< HEAD
-        ModifyRHS(rLHSContribution, rRHSContribution, rEquationIds);
-=======
         // Calculating the F = T'*(F-K*g) which is local to this container
         ModifyRHS(rLHSContribution, rRHSContribution, rEquationIds);
         // Calculating the K = T' * K *T which is local to this container
->>>>>>> 181714a8
         ModifyLHS(rLHSContribution, rRHSContribution, rEquationIds);
 
         KRATOS_CATCH("ResidualBasedBlockBuilderAndSolverWithConstraints:: Applying Multipoint constraints failed ..");
@@ -696,13 +687,7 @@
      * @param   rRHSContribution The rhs vector of the container
      * @param   rEquationIds the list of equation ids (extended with the masters).
      */
-<<<<<<< HEAD
-    void CalculateLocalTransformationMatrix(LocalIndicesType &rLocalIndices,
-                                            MatrixType &rTransformationMatrixLocal,
-                                            EquationIdVectorType &rEquationIds)
-=======
     void ModifyLHS(MatrixType &rLHSContribution, VectorType& rRHSContribution, EquationIdVectorType &rEquationIds)
->>>>>>> 181714a8
     {
         mLocalIndices.container_master_weights.reserve(mLocalIndices.master_index_vector.size());
         mLocalIndices.container_master_slaves.reserve(mLocalIndices.master_index_vector.size());
@@ -715,29 +700,8 @@
         for (auto& slave_index : mLocalIndices.slave_index_vector) { // Loop over all the slaves for this container
             // Get the global equation for this constraint
             auto global_master_slave_constraint = mrGlobalMasterSlaveConstraints.find(rEquationIds[slave_index]);
-<<<<<<< HEAD
-            KRATOS_DEBUG_ERROR_IF(global_master_slave_constraint == mrGlobalMasterSlaveConstraints.end()) << "No master slave constraint equation found for atleast one of the dofs .. !" << std::endl;
-=======
             // Get the tranformation matrix and constant_vector from the current slave
->>>>>>> 181714a8
             global_master_slave_constraint->second->EquationIdsVector(slave_equation_id, master_equation_ids);
-            global_master_slave_constraint->second->CalculateLocalSystem(master_weights_vector, slave_constant);
-
-            IndexType master_index = 0;
-            double master_weight = 0.0;
-            IndexType i_master = 0;
-            for (auto&  master_eq_id : master_equation_ids)
-            { // Loop over all the masters the slave has
-                master_index = std::distance(rEquationIds.begin(), std::find(rEquationIds.begin(), rEquationIds.end(), master_eq_id));
-                //master_weight = mTransformationMatrixLocal(slave_index,master_index);
-                master_weight = master_weights_vector(i_master);
-                for (auto& internal_index : mLocalIndices.internal_index_vector) {
-                    // For K(m,u) and K(u,m)
-                    rLHSContribution(internal_index, master_index) += rLHSContribution(internal_index, slave_index) * master_weight;
-                    rLHSContribution(master_index, internal_index) += rLHSContribution(slave_index, internal_index) * master_weight;
-                }
-
-                mLocalIndices.container_master_weights.push_back( master_weight );
                 mLocalIndices.container_master_slaves.push_back( slave_index );
                 mLocalIndices.processed_master_indices.push_back( master_index );
                 i_master++;
@@ -774,13 +738,7 @@
      * @param   rRHSContribution The rhs vector of the container
      * @param   rEquationIds the list of equation ids (extended with the masters).
      */
-<<<<<<< HEAD
-    void CalculateLocalConstantVector(LocalIndicesType &rLocalIndexStructure,
-                                      VectorType &rConstantVectorLocal,
-                                      EquationIdVectorType &rEquationIds)
-=======
     void ModifyRHS(MatrixType &rLHSContribution, VectorType& rRHSContribution, EquationIdVectorType &rEquationIds)
->>>>>>> 181714a8
     {
         IndexType slave_equation_id;
         EquationIdVectorType master_equation_ids;
