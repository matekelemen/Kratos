//    |  /           |
//    ' /   __| _` | __|  _ \   __|
//    . \  |   (   | |   (   |\__ `
//   _|\_\_|  \__,_|\__|\___/ ____/
//                   Multi-Physics
//
//  License:         BSD License
//                     Kratos default license: kratos/license.txt
//
//  Main authors:    Pooyan Dadvand
//                   Riccardo Rossi
//
//  Collaborator:    Vicente Mataix Ferrandiz
//

#if !defined(KRATOS_MATH_UTILS )
#define  KRATOS_MATH_UTILS

/* System includes */
#include <cmath>
#include <type_traits>

/* External includes */

/* External includes */
#include "includes/ublas_interface.h"
#include "containers/array_1d.h"

namespace Kratos
{

///@name Kratos Globals
///@{

///@}
///@name Type Definitions
///@{

///@}
///@name  Enum's
///@{

///@}
///@name  Functions
///@{

///@}
///@name Kratos Classes
///@{

/**
 * @class MathUtils
 * @ingroup KratosCore
 * @brief Various mathematical utilitiy functions
 * @details Various mathematical utilitiy functions. Defines several utility functions.
 * @author Riccardo Rossi
 * @author Pooyan Dadvand
 */
template<class TDataType>
class MathUtils
{
public:

    ///@name Type Definitions
    ///@{

    typedef Matrix MatrixType;

    typedef Vector VectorType;

    typedef std::size_t SizeType;

    typedef std::size_t IndexType;

    typedef boost::numeric::ublas::indirect_array<DenseVector<std::size_t>> IndirectArrayType;

    ///@}
    ///@name Life Cycle
    ///@{

    /* Constructor */


    /** Destructor */

    ///@}
    ///@name Operators
    ///@{


    ///@}
    ///@name Operations
    ///@{

    /**
     * This function calculates the number of elements between first and last.
     * @param rFirstData First element
     * @param rSecondData Second element
     * @return Distance Number of elements
     */

    static TDataType Distance(
        const TDataType& rFirstData,
        const TDataType& rSecondData
        )
    {
        return rFirstData.Distance(rSecondData);
    }

    /**
     * In geometry, Heron's formula (sometimes called Hero's formula), named after Hero of Alexandria, gives the area of a triangle by requiring no arbitrary choice of side as base or vertex as origin, contrary to other formulas for the area of a triangle, such as half the base times the height or half the norm of a cross product of two sides.
     * @param a First length
     * @param b Second length
     * @param c Third length
     * @return Heron solution: Heron's formula states that the area of a triangle whose sides have lengths a, b, and c
     */

    template<bool check>// = false>
    static inline double Heron(
        double a,
        double b,
        double c
        )
    {
        const double s = 0.5 * (a + b + c);
        const double A2 = s * (s - a) * (s - b) * (s - c);
        if(check == true)
        {
            if(A2 < 0.0)
            {
                KRATOS_ERROR << "The square of area is negative, probably the triangle is in bad shape:" << A2 << std::endl;
            }
            else
            {
                return std::sqrt(A2);
            }
        }
        else
        {
            return std::sqrt(std::abs(A2));
        }
    }

    /**
     * It gives you the absolute value of a given value
     * @param rData The value to compute the absolute value
     * @return The absolute value of rData
     */

    static TDataType Abs(const TDataType& rData)
    {
        return rData > TDataType(0) ? rData : -rData;
    }

    /**
     * It gives you the minimum value between two values
     * @param rValue1 The first value
     * @param rValue2 The second value
     * @return The minimum value
     */

    static TDataType Min(
        const TDataType& rValue1,
        const TDataType& rValue2
        )
    {
        return rValue1 > rValue2 ? rValue2 : rValue1;
    }

    /**
     * It gives you the maximum value between two values
     * @param rValue1 The first value
     * @param rValue2 The second value
     * @return The maximum value
     */

    static TDataType Max(
        const TDataType& rValue1,
        const TDataType& rValue2
        )
    {
        return rValue1 > rValue2 ? rValue1 : rValue2;
    }

    /**
     * Calculates the determinant of a 2x2, 3x3 and 4x4 matrix (using bounded matrix for performance)
     * @param InputMatrix The matrix to calculate
     * @return DetA: The determinant of the matrix
     */

    template<class TMatrixType>
    static inline TDataType DetMat(const TMatrixType& InputMatrix)
    {
        static_assert(std::is_same<typename TMatrixType::value_type, TDataType>::value, "Bad value type.");
        TDataType InputMatrixDet;

        if (InputMatrix.size1() == 1)
        {
            InputMatrixDet = InputMatrix(0, 0);
        }
        else if (InputMatrix.size1() == 2)
        {
            InputMatrixDet = InputMatrix(0, 0) * InputMatrix(1, 1) - InputMatrix(0, 1) * InputMatrix(1, 0);
        }
        else if (InputMatrix.size1() == 3)
        {
            InputMatrixDet = InputMatrix(0, 0) * InputMatrix(1, 1) * InputMatrix(2, 2)
                           + InputMatrix(1, 0) * InputMatrix(2, 1) * InputMatrix(0, 2)
                           + InputMatrix(0, 1) * InputMatrix(1, 2) * InputMatrix(2, 0)
                           - InputMatrix(2, 0) * InputMatrix(1, 1) * InputMatrix(0, 2)
                           - InputMatrix(2, 1) * InputMatrix(1, 2) * InputMatrix(0, 0)
                           - InputMatrix(1, 0) * InputMatrix(0, 1) * InputMatrix(2,2);
        }
        else
        {
            InputMatrixDet = InputMatrix(0, 1) * InputMatrix(1, 3) * InputMatrix(2, 2) * InputMatrix(3, 0) - InputMatrix(0, 1) * InputMatrix(1, 2) * InputMatrix(2, 3) * InputMatrix(3, 0) - InputMatrix(0, 0) * InputMatrix(1, 3) * InputMatrix(2, 2) * InputMatrix(3, 1) + InputMatrix(0, 0) * InputMatrix(1, 2) * InputMatrix(2, 3) * InputMatrix(3, 1) - InputMatrix(0, 1) * InputMatrix(1, 3) * InputMatrix(2, 0) * InputMatrix(3, 2) + InputMatrix(0, 0) * InputMatrix(1, 3) * InputMatrix(2, 1) * InputMatrix(3, 2) + InputMatrix(0, 1) * InputMatrix(1, 0) * InputMatrix(2, 3) * InputMatrix(3, 2) - InputMatrix(0, 0) * InputMatrix(1, 1) * InputMatrix(2, 3) * InputMatrix(3, 2) + InputMatrix(0, 3) * (InputMatrix(1, 2) * InputMatrix(2, 1) * InputMatrix(3, 0) - InputMatrix(1, 1) * InputMatrix(2, 2) * InputMatrix(3, 0) - InputMatrix(1, 2) * InputMatrix(2, 0) * InputMatrix(3, 1) + InputMatrix(1, 0) * InputMatrix(2, 2) * InputMatrix(3, 1) + InputMatrix(1, 1) * InputMatrix(2, 0) * InputMatrix(3, 2) - InputMatrix(1, 0) * InputMatrix(2, 1) * InputMatrix(3, 2)) + (InputMatrix(0, 1) * InputMatrix(1, 2) * InputMatrix(2, 0) - InputMatrix(0, 0) * InputMatrix(1, 2) * InputMatrix(2, 1) - InputMatrix(0, 1) * InputMatrix(1, 0) * InputMatrix(2, 2) + InputMatrix(0, 0) * InputMatrix(1, 1) * InputMatrix(2, 2)) * InputMatrix(3, 3) + InputMatrix(0, 2) * (-(InputMatrix(1, 3) * InputMatrix(2, 1) * InputMatrix(3, 0)) + InputMatrix(1, 1) * InputMatrix(2, 3) * InputMatrix(3, 0) + InputMatrix(1, 3) * InputMatrix(2, 0) * InputMatrix(3, 1) - InputMatrix(1, 0) * InputMatrix(2, 3) * InputMatrix(3, 1) - InputMatrix(1, 1) * InputMatrix(2, 0) * InputMatrix(3, 3) + InputMatrix(1, 0) * InputMatrix(2, 1) * InputMatrix(3, 3));
        }

        return InputMatrixDet;
    }

    template<class TMatrixType>
    static TDataType Cofactor(const TMatrixType& rMat, IndexType i, IndexType j)
    {
        static_assert(std::is_same<typename TMatrixType::value_type, TDataType>::value, "Bad value type.");

        KRATOS_ERROR_IF(rMat.size1() != rMat.size2() || rMat.size1() == 0) << "Bad matrix dimensions." << std::endl;

        if (rMat.size1() == 1)
            return 1;

        IndirectArrayType ia1(rMat.size1() - 1), ia2(rMat.size2() - 1);

        // Construct the submatrix structure for the first minor.
        unsigned i_sub = 0;
        for (unsigned k = 0; k < rMat.size1(); ++k)
            if (k != i)
                ia1(i_sub++) = k;

        unsigned j_sub = 0;
        for (unsigned k = 0; k < rMat.size2(); ++k)
            if (k != j)
                ia2(j_sub++) = k;

#ifdef KRATOS_USE_AMATRIX   // This macro definition is for the migration period and to be removed afterward please do not use it
<<<<<<< HEAD
        PermutationMatrix<const TMatrixType, IndirectArrayType> sub_mat(rMat, ia1, ia2);
=======
		PermutationMatrix<const TMatrixType, IndirectArrayType> sub_mat(rMat, ia1, ia2);
>>>>>>> 5443a83c
#else
        boost::numeric::ublas::matrix_indirect<const TMatrixType, IndirectArrayType> sub_mat(rMat, ia1, ia2);
#endif // KRATOS_USE_AMATRIX
        const TDataType first_minor = DetMat(sub_mat);
        return ((i + j) % 2) ? -first_minor : first_minor;
    }

    template<class TMatrixType>
    static MatrixType CofactorMatrix(const TMatrixType& rMat)
    {
        static_assert(std::is_same<TDataType, double>::value, "Bad value type.");
        static_assert(std::is_same<typename TMatrixType::value_type, double>::value, "Bad value type.");

        MatrixType cofactor_matrix(rMat.size1(), rMat.size2());

        for (unsigned i = 0; i < rMat.size1(); ++i)
            for (unsigned j = 0; j < rMat.size2(); ++j)
                cofactor_matrix(i, j) = Cofactor(rMat, i, j);

        return cofactor_matrix;
    }

    /**
     * Calculates the inverse of a 2x2, 3x3 and 4x4 matrices (using bounded matrix for performance)
     * @param InputMatrix The matrix to invert
     * @return InvertMatrix: The inverted matrix
     */

    template<unsigned int TDim>
    static inline BoundedMatrix<TDataType, TDim, TDim> InvertMatrix(
            const BoundedMatrix<TDataType, TDim, TDim>& InputMatrix,
            TDataType& InputMatrixDet,
            const TDataType Tolerance = std::numeric_limits<double>::epsilon()
            )
    {
        BoundedMatrix<TDataType, TDim, TDim> InvertedMatrix;

        /* Compute Determinant of the matrix */
        InputMatrixDet = DetMat(InputMatrix);

        if (std::abs(InputMatrixDet) < Tolerance)
        {
            KRATOS_WATCH(InputMatrix);
            KRATOS_ERROR << " Determinant of the matrix is zero or almost zero!!!, InputMatrixDet = " << InputMatrixDet << std::endl;
        }

        if (TDim == 1)
        {
            InvertedMatrix(0, 0) = 1.0 / InputMatrixDet;
        }
        else if (TDim == 2)
        {
            /* Compute inverse of the Matrix */
            InvertedMatrix(0, 0) =   InputMatrix(1, 1) / InputMatrixDet;
            InvertedMatrix(0, 1) = - InputMatrix(0, 1) / InputMatrixDet;
            InvertedMatrix(1, 0) = - InputMatrix(1, 0) / InputMatrixDet;
            InvertedMatrix(1, 1) =   InputMatrix(0, 0) / InputMatrixDet;
        }
        else if (TDim == 3)
        {
            /* Compute inverse of the Matrix */
            // First column
            InvertedMatrix(0, 0) =   (InputMatrix(1, 1) * InputMatrix(2, 2) - InputMatrix(1, 2) * InputMatrix(2, 1)) / InputMatrixDet;
            InvertedMatrix(1, 0) = - (InputMatrix(1, 0) * InputMatrix(2, 2) - InputMatrix(2, 0) * InputMatrix(1, 2)) / InputMatrixDet;
            InvertedMatrix(2, 0) =   (InputMatrix(1, 0) * InputMatrix(2, 1) - InputMatrix(1, 1) * InputMatrix(2, 0)) / InputMatrixDet;

            // Second column
            InvertedMatrix(0, 1) = - (InputMatrix(0, 1) * InputMatrix(2, 2) - InputMatrix(0, 2) * InputMatrix(2, 1)) / InputMatrixDet;
            InvertedMatrix(1, 1) =   (InputMatrix(0, 0) * InputMatrix(2, 2) - InputMatrix(0, 2) * InputMatrix(2, 0)) / InputMatrixDet;
            InvertedMatrix(2, 1) = - (InputMatrix(0, 0) * InputMatrix(2, 1) - InputMatrix(0, 1) * InputMatrix(2, 0)) / InputMatrixDet;

            // Third column
            InvertedMatrix(0, 2) =   (InputMatrix(0, 1) * InputMatrix(1, 2) - InputMatrix(0, 2) * InputMatrix(1, 1)) / InputMatrixDet;
            InvertedMatrix(1, 2) = - (InputMatrix(0, 0) * InputMatrix(1, 2) - InputMatrix(0, 2) * InputMatrix(1, 0)) / InputMatrixDet;
            InvertedMatrix(2, 2) =   (InputMatrix(0, 0) * InputMatrix(1, 1) - InputMatrix(1, 0) * InputMatrix(0, 1)) / InputMatrixDet;
        }
        else if (TDim == 4)
        {
            /* Compute inverse of the Matrix */
            // First column
            InvertedMatrix(0, 0) = -(InputMatrix(1, 3) * InputMatrix(2, 2) * InputMatrix(3, 1)) + InputMatrix(1, 2) * InputMatrix(2, 3) * InputMatrix(3, 1) + InputMatrix(1, 3) * InputMatrix(2, 1) * InputMatrix(3, 2) - InputMatrix(1, 1) * InputMatrix(2, 3) * InputMatrix(3, 2) - InputMatrix(1, 2) * InputMatrix(2, 1) * InputMatrix(3, 3) + InputMatrix(1, 1) * InputMatrix(2, 2) * InputMatrix(3, 3);
            InvertedMatrix(0, 1) = InputMatrix(0, 3) * InputMatrix(2, 2) * InputMatrix(3, 1) - InputMatrix(0, 2) * InputMatrix(2, 3) * InputMatrix(3, 1) - InputMatrix(0, 3) * InputMatrix(2, 1) * InputMatrix(3, 2) + InputMatrix(0, 1) * InputMatrix(2, 3) * InputMatrix(3, 2) + InputMatrix(0, 2) * InputMatrix(2, 1) * InputMatrix(3, 3) - InputMatrix(0, 1) * InputMatrix(2, 2) * InputMatrix(3, 3);
            InvertedMatrix(0, 2) = -(InputMatrix(0, 3) * InputMatrix(1, 2) * InputMatrix(3, 1)) + InputMatrix(0, 2) * InputMatrix(1, 3) * InputMatrix(3, 1) + InputMatrix(0, 3) * InputMatrix(1, 1) * InputMatrix(3, 2) - InputMatrix(0, 1) * InputMatrix(1, 3) * InputMatrix(3, 2) - InputMatrix(0, 2) * InputMatrix(1, 1) * InputMatrix(3, 3) + InputMatrix(0, 1) * InputMatrix(1, 2) * InputMatrix(3, 3);
            InvertedMatrix(0, 3) = InputMatrix(0, 3) * InputMatrix(1, 2) * InputMatrix(2, 1) - InputMatrix(0, 2) * InputMatrix(1, 3) * InputMatrix(2, 1) - InputMatrix(0, 3) * InputMatrix(1, 1) * InputMatrix(2, 2) + InputMatrix(0, 1) * InputMatrix(1, 3) * InputMatrix(2, 2) + InputMatrix(0, 2) * InputMatrix(1, 1) * InputMatrix(2, 3) - InputMatrix(0, 1) * InputMatrix(1, 2) * InputMatrix(2, 3);

            // Second column
            InvertedMatrix(1, 0) = InputMatrix(1, 3) * InputMatrix(2, 2) * InputMatrix(3, 0) - InputMatrix(1, 2) * InputMatrix(2, 3) * InputMatrix(3, 0) - InputMatrix(1, 3) * InputMatrix(2, 0) * InputMatrix(3, 2) + InputMatrix(1, 0) * InputMatrix(2, 3) * InputMatrix(3, 2) + InputMatrix(1, 2) * InputMatrix(2, 0) * InputMatrix(3, 3) - InputMatrix(1, 0) * InputMatrix(2, 2) * InputMatrix(3, 3);
            InvertedMatrix(1, 1) = -(InputMatrix(0, 3) * InputMatrix(2, 2) * InputMatrix(3, 0)) + InputMatrix(0, 2) * InputMatrix(2, 3) * InputMatrix(3, 0) + InputMatrix(0, 3) * InputMatrix(2, 0) * InputMatrix(3, 2) - InputMatrix(0, 0) * InputMatrix(2, 3) * InputMatrix(3, 2) - InputMatrix(0, 2) * InputMatrix(2, 0) * InputMatrix(3, 3) + InputMatrix(0, 0) * InputMatrix(2, 2) * InputMatrix(3, 3);
            InvertedMatrix(1, 2) = InputMatrix(0, 3) * InputMatrix(1, 2) * InputMatrix(3, 0) - InputMatrix(0, 2) * InputMatrix(1, 3) * InputMatrix(3, 0) - InputMatrix(0, 3) * InputMatrix(1, 0) * InputMatrix(3, 2) + InputMatrix(0, 0) * InputMatrix(1, 3) * InputMatrix(3, 2) + InputMatrix(0, 2) * InputMatrix(1, 0) * InputMatrix(3, 3) - InputMatrix(0, 0) * InputMatrix(1, 2) * InputMatrix(3, 3);
            InvertedMatrix(1, 3) = -(InputMatrix(0, 3) * InputMatrix(1, 2) * InputMatrix(2, 0)) + InputMatrix(0, 2) * InputMatrix(1, 3) * InputMatrix(2, 0) + InputMatrix(0, 3) * InputMatrix(1, 0) * InputMatrix(2, 2) - InputMatrix(0, 0) * InputMatrix(1, 3) * InputMatrix(2, 2) - InputMatrix(0, 2) * InputMatrix(1, 0) * InputMatrix(2, 3) + InputMatrix(0, 0) * InputMatrix(1, 2) * InputMatrix(2, 3);

            // Third column
            InvertedMatrix(2, 0) = -(InputMatrix(1, 3) * InputMatrix(2, 1) * InputMatrix(3, 0)) + InputMatrix(1, 1) * InputMatrix(2, 3) * InputMatrix(3, 0) + InputMatrix(1, 3) * InputMatrix(2, 0) * InputMatrix(3, 1) - InputMatrix(1, 0) * InputMatrix(2, 3) * InputMatrix(3, 1) - InputMatrix(1, 1) * InputMatrix(2, 0) * InputMatrix(3, 3) + InputMatrix(1, 0) * InputMatrix(2, 1) * InputMatrix(3, 3);
            InvertedMatrix(2, 1) = InputMatrix(0, 3) * InputMatrix(2, 1) * InputMatrix(3, 0) - InputMatrix(0, 1) * InputMatrix(2, 3) * InputMatrix(3, 0) - InputMatrix(0, 3) * InputMatrix(2, 0) * InputMatrix(3, 1) + InputMatrix(0, 0) * InputMatrix(2, 3) * InputMatrix(3, 1) + InputMatrix(0, 1) * InputMatrix(2, 0) * InputMatrix(3, 3) - InputMatrix(0, 0) * InputMatrix(2, 1) * InputMatrix(3, 3);
            InvertedMatrix(2, 2) = -(InputMatrix(0, 3) * InputMatrix(1, 1) * InputMatrix(3, 0)) + InputMatrix(0, 1) * InputMatrix(1, 3) * InputMatrix(3, 0) + InputMatrix(0, 3) * InputMatrix(1, 0) * InputMatrix(3, 1) - InputMatrix(0, 0) * InputMatrix(1, 3) * InputMatrix(3, 1) - InputMatrix(0, 1) * InputMatrix(1, 0) * InputMatrix(3, 3) + InputMatrix(0, 0) * InputMatrix(1, 1) * InputMatrix(3, 3);
            InvertedMatrix(2, 3) = InputMatrix(0, 3) * InputMatrix(1, 1) * InputMatrix(2, 0) - InputMatrix(0, 1) * InputMatrix(1, 3) * InputMatrix(2, 0) - InputMatrix(0, 3) * InputMatrix(1, 0) * InputMatrix(2, 1) + InputMatrix(0, 0) * InputMatrix(1, 3) * InputMatrix(2, 1) + InputMatrix(0, 1) * InputMatrix(1, 0) * InputMatrix(2, 3) - InputMatrix(0, 0) * InputMatrix(1, 1) * InputMatrix(2, 3);

            // Fourth column
            InvertedMatrix(3, 0) = InputMatrix(1, 2) * InputMatrix(2, 1) * InputMatrix(3, 0) - InputMatrix(1, 1) * InputMatrix(2, 2) * InputMatrix(3, 0) - InputMatrix(1, 2) * InputMatrix(2, 0) * InputMatrix(3, 1) + InputMatrix(1, 0) * InputMatrix(2, 2) * InputMatrix(3, 1) + InputMatrix(1, 1) * InputMatrix(2, 0) * InputMatrix(3, 2) - InputMatrix(1, 0) * InputMatrix(2, 1) * InputMatrix(3, 2);
            InvertedMatrix(3, 1) = -(InputMatrix(0, 2) * InputMatrix(2, 1) * InputMatrix(3, 0)) + InputMatrix(0, 1) * InputMatrix(2, 2) * InputMatrix(3, 0) + InputMatrix(0, 2) * InputMatrix(2, 0) * InputMatrix(3, 1) - InputMatrix(0, 0) * InputMatrix(2, 2) * InputMatrix(3, 1) - InputMatrix(0, 1) * InputMatrix(2, 0) * InputMatrix(3, 2) + InputMatrix(0, 0) * InputMatrix(2, 1) * InputMatrix(3, 2);
            InvertedMatrix(3, 2) = InputMatrix(0, 2) * InputMatrix(1, 1) * InputMatrix(3, 0) - InputMatrix(0, 1) * InputMatrix(1, 2) * InputMatrix(3, 0) - InputMatrix(0, 2) * InputMatrix(1, 0) * InputMatrix(3, 1) + InputMatrix(0, 0) * InputMatrix(1, 2) * InputMatrix(3, 1) + InputMatrix(0, 1) * InputMatrix(1, 0) * InputMatrix(3, 2) - InputMatrix(0, 0) * InputMatrix(1, 1) * InputMatrix(3, 2);
            InvertedMatrix(3, 3) = -(InputMatrix(0, 2) * InputMatrix(1, 1) * InputMatrix(2, 0)) + InputMatrix(0, 1) * InputMatrix(1, 2) * InputMatrix(2, 0) + InputMatrix(0, 2) * InputMatrix(1, 0) * InputMatrix(2, 1) - InputMatrix(0, 0) * InputMatrix(1, 2) * InputMatrix(2, 1) - InputMatrix(0, 1) * InputMatrix(1, 0) * InputMatrix(2, 2) + InputMatrix(0, 0) * InputMatrix(1, 1) * InputMatrix(2, 2);

            InvertedMatrix /= InputMatrixDet;
        }
        else
        {
            KRATOS_ERROR << "::WARNING: Size not implemented. Size: " << TDim << std::endl;
        }

        return InvertedMatrix;
    }

    /**
     * It inverts non square matrices (https://en.wikipedia.org/wiki/Inverse_element#Matrices)
     * @param InputMatrix Is the input matrix (unchanged at output)
     * @param InvertedMatrix Is the inverse of the input matrix
     * @param InputMatrixDet Is the determinant of the input matrix
     */

    static void GeneralizedInvertMatrix(
        const MatrixType& InputMatrix,
        MatrixType& InvertedMatrix,
        TDataType& InputMatrixDet
        )
    {
        const unsigned int size_1 = InputMatrix.size1();
        const unsigned int size_2 = InputMatrix.size2();

        if (size_1 == size_2)
        {
            InvertMatrix(InputMatrix, InvertedMatrix, InputMatrixDet);
        }
        else if (size_1 < size_2) // Right inverse
        {
            if (InvertedMatrix.size1() != size_2 || InvertedMatrix.size2() != size_1)
            {
                InvertedMatrix.resize(size_2, size_1, false);
            }
            const Matrix aux = prod(InputMatrix, trans(InputMatrix));
            Matrix auxInv;
            InvertMatrix(aux, auxInv, InputMatrixDet);
            InputMatrixDet = std::sqrt(InputMatrixDet);
            noalias(InvertedMatrix) = prod(trans(InputMatrix), auxInv);
        }
        else // Left inverse
        {
            if (InvertedMatrix.size1() != size_2 || InvertedMatrix.size2() != size_1)
            {
                InvertedMatrix.resize(size_2, size_1, false);
            }
            const Matrix aux = prod(trans(InputMatrix), InputMatrix);
            Matrix auxInv;
            InvertMatrix(aux, auxInv, InputMatrixDet);
            InputMatrixDet = std::sqrt(InputMatrixDet);
            noalias(InvertedMatrix) = prod(auxInv, trans(InputMatrix));
        }
    }

    /**
     * @brief This function is designed to be called when a dense linear system is needed to be solved
     * @param A System matrix
     * @param rX Solution vector. it's also the initial guess for iterative linear solvers.
     * @param rB Right hand side vector.
     */
    static void Solve(
        MatrixType A,
        VectorType& rX,
        const VectorType& rB
        )
    {
<<<<<<< HEAD
#ifdef KRATOS_USE_AMATRIX   // This macro definition is for the migration period and to be removed afterward please do not use it
        AMatrix::LUFactorization<MatrixType, DenseVector<std::size_t> > lu_factorization(A);
        double determinant = lu_factorization.determinant();
        KRATOS_ERROR_IF(std::abs(determinant) <= std::numeric_limits<double>::epsilon()) << "::WARNING: Matrix is singular: " << A << std::endl;
        rX = lu_factorization.solve(rB);
=======
        const SizeType size1 = A.size1();
#ifdef KRATOS_USE_AMATRIX   // This macro definition is for the migration period and to be removed afterward please do not use it
		AMatrix::LUFactorization<MatrixType, DenseVector<std::size_t> > lu_factorization(A);
		double determinant = lu_factorization.determinant();
		KRATOS_ERROR_IF(std::abs(determinant) <= std::numeric_limits<double>::epsilon()) << "::WARNING: Matrix is singular: " << A << std::endl;
		rX = lu_factorization.solve(rB);
>>>>>>> 5443a83c
#else
        const SizeType size1 = A.size1();
        rX = rB;
        typedef permutation_matrix<SizeType> pmatrix;
        pmatrix pm(size1);
        int singular = lu_factorize(A,pm);
        KRATOS_DEBUG_ERROR_IF(singular == 1) << "::ERROR: Matrix is singular: " << A << std::endl;
        lu_substitute(A, pm, rX);
#endif // ifdef KRATOS_USE_AMATRIX
    }

    /**
     * It inverts matrices of order 2, 3 and 4
     * @param InputMatrix Is the input matrix (unchanged at output)
     * @param InvertedMatrix Is the inverse of the input matrix
     * @param InputMatrixDet Is the determinant of the input matrix
     */

    static void InvertMatrix(
        const MatrixType& InputMatrix,
        MatrixType& InvertedMatrix,
        TDataType& InputMatrixDet
        )
    {
        const SizeType size = InputMatrix.size2();

        if(size == 1) {
            if(InvertedMatrix.size1() != 1 || InvertedMatrix.size2() != 1) {
                InvertedMatrix.resize(1,1,false);
            }
            InvertedMatrix(0,0) = 1.0/InputMatrix(0,0);
            InputMatrixDet = InputMatrix(0,0);
        } else if (size == 2) {
            InvertMatrix2(InputMatrix, InvertedMatrix, InputMatrixDet);
        } else if (size == 3) {
            InvertMatrix3(InputMatrix, InvertedMatrix, InputMatrixDet);
        } else if (size == 4) {
            InvertMatrix4(InputMatrix, InvertedMatrix, InputMatrixDet);
        } else {
            const SizeType size1 = InputMatrix.size1();
            const SizeType size2 = InputMatrix.size2();
            if(InvertedMatrix.size1() != size1 || InvertedMatrix.size2() != size2) {
                InvertedMatrix.resize(size1, size2,false);
            }

#ifdef KRATOS_USE_AMATRIX   // This macro definition is for the migration period and to be removed afterward please do not use it
            Matrix temp(InputMatrix);
            AMatrix::LUFactorization<MatrixType, DenseVector<std::size_t> > lu_factorization(temp);
            InputMatrixDet = lu_factorization.determinant();
            KRATOS_ERROR_IF(std::abs(InputMatrixDet) <= std::numeric_limits<double>::epsilon()) << "::WARNING: Matrix is singular: " << InputMatrix << std::endl;
            InvertedMatrix = lu_factorization.inverse();
#else

            typedef permutation_matrix<SizeType> pmatrix;
            Matrix A(InputMatrix);
            pmatrix pm(A.size1());
            const int singular = lu_factorize(A,pm);
            InvertedMatrix.assign( IdentityMatrix(A.size1()));
            KRATOS_ERROR_IF(singular == 1) << "::ERROR: Matrix is singular: " << InputMatrix << std::endl;
            lu_substitute(A, pm, InvertedMatrix);

            // Calculating determinant
            InputMatrixDet = 1.0;

            for (IndexType i = 0; i < A.size1();++i) {
                IndexType ki = pm[i] == i ? 0 : 1;
                InputMatrixDet *= (ki == 0) ? A(i,i) : -A(i,i);
            }

 #endif // ifdef KRATOS_USE_AMATRIX
       }
    }

    /**
     * It inverts matrices of order 2 //VERIFIED!!!
     * @param InputMatrix Is the input matrix (unchanged at output)
     * @param InvertedMatrix Is the inverse of the input matrix
     * @param InputMatrixDet Is the determinant of the input matrix
     */

    static void InvertMatrix2(
        const MatrixType& InputMatrix,
        MatrixType& InvertedMatrix,
        TDataType& InputMatrixDet
        )
    {
        KRATOS_TRY;

        if(InvertedMatrix.size1() != 2 || InvertedMatrix.size2() != 2)
        {
            InvertedMatrix.resize(2,2,false);
        }

        InputMatrixDet = InputMatrix(0,0)*InputMatrix(1,1)-InputMatrix(0,1)*InputMatrix(1,0);

        InvertedMatrix(0,0) =  InputMatrix(1,1);
        InvertedMatrix(0,1) = -InputMatrix(0,1);
        InvertedMatrix(1,0) = -InputMatrix(1,0);
        InvertedMatrix(1,1) =  InputMatrix(0,0);

        InvertedMatrix/=InputMatrixDet;

        KRATOS_CATCH("");
    }

    /**
     * It inverts matrices of order 3 //VERIFIED!!!
     * @param InputMatrix Is the input matrix (unchanged at output)
     * @param InvertedMatrix Is the inverse of the input matrix
     * @param InputMatrixDet Is the determinant of the input matrix
     */

    static void InvertMatrix3(
        const MatrixType& InputMatrix,
        MatrixType& InvertedMatrix,
        TDataType& InputMatrixDet
        )
    {
        KRATOS_TRY;

        if(InvertedMatrix.size1() != 3 || InvertedMatrix.size2() != 3)
        {
            InvertedMatrix.resize(3,3,false);
        }

        // Filling the inverted matrix with the algebraic complements
        // First column
        InvertedMatrix(0,0) = InputMatrix(1,1)*InputMatrix(2,2) - InputMatrix(1,2)*InputMatrix(2,1);
        InvertedMatrix(1,0) = -InputMatrix(1,0)*InputMatrix(2,2) + InputMatrix(1,2)*InputMatrix(2,0);
        InvertedMatrix(2,0) = InputMatrix(1,0)*InputMatrix(2,1) - InputMatrix(1,1)*InputMatrix(2,0);

        // Second column
        InvertedMatrix(0,1) = -InputMatrix(0,1)*InputMatrix(2,2) + InputMatrix(0,2)*InputMatrix(2,1);
        InvertedMatrix(1,1) = InputMatrix(0,0)*InputMatrix(2,2) - InputMatrix(0,2)*InputMatrix(2,0);
        InvertedMatrix(2,1) = -InputMatrix(0,0)*InputMatrix(2,1) + InputMatrix(0,1)*InputMatrix(2,0);

        // Third column
        InvertedMatrix(0,2) = InputMatrix(0,1)*InputMatrix(1,2) - InputMatrix(0,2)*InputMatrix(1,1);
        InvertedMatrix(1,2) = -InputMatrix(0,0)*InputMatrix(1,2) + InputMatrix(0,2)*InputMatrix(1,0);
        InvertedMatrix(2,2) = InputMatrix(0,0)*InputMatrix(1,1) - InputMatrix(0,1)*InputMatrix(1,0);

        // Calculation of determinant (of the input matrix)
        InputMatrixDet = InputMatrix(0,0)*InvertedMatrix(0,0) + InputMatrix(0,1)*InvertedMatrix(1,0) + InputMatrix(0,2)*InvertedMatrix(2,0);

        // Finalizing the calculation of the inverted matrix
        InvertedMatrix /= InputMatrixDet;

        KRATOS_CATCH("")
    }

    /**
     * It inverts matrices of order 4
     * @param InputMatrix Is the input matrix (unchanged at output)
     * @param InvertedMatrix Is the inverse of the input matrix
     * @param InputMatrixDet Is the determinant of the input matrix
     */

    static void InvertMatrix4(
        const MatrixType& InputMatrix,
        MatrixType& InvertedMatrix,
        TDataType& InputMatrixDet
        )
    {
        KRATOS_TRY;

        if (InvertedMatrix.size1() != 4 || InvertedMatrix.size2() != 4)
        {
            InvertedMatrix.resize(4, 4, false);
        }

        /* Compute inverse of the Matrix */
        // First column
        InvertedMatrix(0, 0) = -(InputMatrix(1, 3) * InputMatrix(2, 2) * InputMatrix(3, 1)) + InputMatrix(1, 2) * InputMatrix(2, 3) * InputMatrix(3, 1) + InputMatrix(1, 3) * InputMatrix(2, 1) * InputMatrix(3, 2) - InputMatrix(1, 1) * InputMatrix(2, 3) * InputMatrix(3, 2) - InputMatrix(1, 2) * InputMatrix(2, 1) * InputMatrix(3, 3) + InputMatrix(1, 1) * InputMatrix(2, 2) * InputMatrix(3, 3);
        InvertedMatrix(0, 1) = InputMatrix(0, 3) * InputMatrix(2, 2) * InputMatrix(3, 1) - InputMatrix(0, 2) * InputMatrix(2, 3) * InputMatrix(3, 1) - InputMatrix(0, 3) * InputMatrix(2, 1) * InputMatrix(3, 2) + InputMatrix(0, 1) * InputMatrix(2, 3) * InputMatrix(3, 2) + InputMatrix(0, 2) * InputMatrix(2, 1) * InputMatrix(3, 3) - InputMatrix(0, 1) * InputMatrix(2, 2) * InputMatrix(3, 3);
        InvertedMatrix(0, 2) = -(InputMatrix(0, 3) * InputMatrix(1, 2) * InputMatrix(3, 1)) + InputMatrix(0, 2) * InputMatrix(1, 3) * InputMatrix(3, 1) + InputMatrix(0, 3) * InputMatrix(1, 1) * InputMatrix(3, 2) - InputMatrix(0, 1) * InputMatrix(1, 3) * InputMatrix(3, 2) - InputMatrix(0, 2) * InputMatrix(1, 1) * InputMatrix(3, 3) + InputMatrix(0, 1) * InputMatrix(1, 2) * InputMatrix(3, 3);
        InvertedMatrix(0, 3) = InputMatrix(0, 3) * InputMatrix(1, 2) * InputMatrix(2, 1) - InputMatrix(0, 2) * InputMatrix(1, 3) * InputMatrix(2, 1) - InputMatrix(0, 3) * InputMatrix(1, 1) * InputMatrix(2, 2) + InputMatrix(0, 1) * InputMatrix(1, 3) * InputMatrix(2, 2) + InputMatrix(0, 2) * InputMatrix(1, 1) * InputMatrix(2, 3) - InputMatrix(0, 1) * InputMatrix(1, 2) * InputMatrix(2, 3);

        // Second column
        InvertedMatrix(1, 0) = InputMatrix(1, 3) * InputMatrix(2, 2) * InputMatrix(3, 0) - InputMatrix(1, 2) * InputMatrix(2, 3) * InputMatrix(3, 0) - InputMatrix(1, 3) * InputMatrix(2, 0) * InputMatrix(3, 2) + InputMatrix(1, 0) * InputMatrix(2, 3) * InputMatrix(3, 2) + InputMatrix(1, 2) * InputMatrix(2, 0) * InputMatrix(3, 3) - InputMatrix(1, 0) * InputMatrix(2, 2) * InputMatrix(3, 3);
        InvertedMatrix(1, 1) = -(InputMatrix(0, 3) * InputMatrix(2, 2) * InputMatrix(3, 0)) + InputMatrix(0, 2) * InputMatrix(2, 3) * InputMatrix(3, 0) + InputMatrix(0, 3) * InputMatrix(2, 0) * InputMatrix(3, 2) - InputMatrix(0, 0) * InputMatrix(2, 3) * InputMatrix(3, 2) - InputMatrix(0, 2) * InputMatrix(2, 0) * InputMatrix(3, 3) + InputMatrix(0, 0) * InputMatrix(2, 2) * InputMatrix(3, 3);
        InvertedMatrix(1, 2) = InputMatrix(0, 3) * InputMatrix(1, 2) * InputMatrix(3, 0) - InputMatrix(0, 2) * InputMatrix(1, 3) * InputMatrix(3, 0) - InputMatrix(0, 3) * InputMatrix(1, 0) * InputMatrix(3, 2) + InputMatrix(0, 0) * InputMatrix(1, 3) * InputMatrix(3, 2) + InputMatrix(0, 2) * InputMatrix(1, 0) * InputMatrix(3, 3) - InputMatrix(0, 0) * InputMatrix(1, 2) * InputMatrix(3, 3);
        InvertedMatrix(1, 3) = -(InputMatrix(0, 3) * InputMatrix(1, 2) * InputMatrix(2, 0)) + InputMatrix(0, 2) * InputMatrix(1, 3) * InputMatrix(2, 0) + InputMatrix(0, 3) * InputMatrix(1, 0) * InputMatrix(2, 2) - InputMatrix(0, 0) * InputMatrix(1, 3) * InputMatrix(2, 2) - InputMatrix(0, 2) * InputMatrix(1, 0) * InputMatrix(2, 3) + InputMatrix(0, 0) * InputMatrix(1, 2) * InputMatrix(2, 3);

        // Third column
        InvertedMatrix(2, 0) = -(InputMatrix(1, 3) * InputMatrix(2, 1) * InputMatrix(3, 0)) + InputMatrix(1, 1) * InputMatrix(2, 3) * InputMatrix(3, 0) + InputMatrix(1, 3) * InputMatrix(2, 0) * InputMatrix(3, 1) - InputMatrix(1, 0) * InputMatrix(2, 3) * InputMatrix(3, 1) - InputMatrix(1, 1) * InputMatrix(2, 0) * InputMatrix(3, 3) + InputMatrix(1, 0) * InputMatrix(2, 1) * InputMatrix(3, 3);
        InvertedMatrix(2, 1) = InputMatrix(0, 3) * InputMatrix(2, 1) * InputMatrix(3, 0) - InputMatrix(0, 1) * InputMatrix(2, 3) * InputMatrix(3, 0) - InputMatrix(0, 3) * InputMatrix(2, 0) * InputMatrix(3, 1) + InputMatrix(0, 0) * InputMatrix(2, 3) * InputMatrix(3, 1) + InputMatrix(0, 1) * InputMatrix(2, 0) * InputMatrix(3, 3) - InputMatrix(0, 0) * InputMatrix(2, 1) * InputMatrix(3, 3);
        InvertedMatrix(2, 2) = -(InputMatrix(0, 3) * InputMatrix(1, 1) * InputMatrix(3, 0)) + InputMatrix(0, 1) * InputMatrix(1, 3) * InputMatrix(3, 0) + InputMatrix(0, 3) * InputMatrix(1, 0) * InputMatrix(3, 1) - InputMatrix(0, 0) * InputMatrix(1, 3) * InputMatrix(3, 1) - InputMatrix(0, 1) * InputMatrix(1, 0) * InputMatrix(3, 3) + InputMatrix(0, 0) * InputMatrix(1, 1) * InputMatrix(3, 3);
        InvertedMatrix(2, 3) = InputMatrix(0, 3) * InputMatrix(1, 1) * InputMatrix(2, 0) - InputMatrix(0, 1) * InputMatrix(1, 3) * InputMatrix(2, 0) - InputMatrix(0, 3) * InputMatrix(1, 0) * InputMatrix(2, 1) + InputMatrix(0, 0) * InputMatrix(1, 3) * InputMatrix(2, 1) + InputMatrix(0, 1) * InputMatrix(1, 0) * InputMatrix(2, 3) - InputMatrix(0, 0) * InputMatrix(1, 1) * InputMatrix(2, 3);

        // Fourth column
        InvertedMatrix(3, 0) = InputMatrix(1, 2) * InputMatrix(2, 1) * InputMatrix(3, 0) - InputMatrix(1, 1) * InputMatrix(2, 2) * InputMatrix(3, 0) - InputMatrix(1, 2) * InputMatrix(2, 0) * InputMatrix(3, 1) + InputMatrix(1, 0) * InputMatrix(2, 2) * InputMatrix(3, 1) + InputMatrix(1, 1) * InputMatrix(2, 0) * InputMatrix(3, 2) - InputMatrix(1, 0) * InputMatrix(2, 1) * InputMatrix(3, 2);
        InvertedMatrix(3, 1) = -(InputMatrix(0, 2) * InputMatrix(2, 1) * InputMatrix(3, 0)) + InputMatrix(0, 1) * InputMatrix(2, 2) * InputMatrix(3, 0) + InputMatrix(0, 2) * InputMatrix(2, 0) * InputMatrix(3, 1) - InputMatrix(0, 0) * InputMatrix(2, 2) * InputMatrix(3, 1) - InputMatrix(0, 1) * InputMatrix(2, 0) * InputMatrix(3, 2) + InputMatrix(0, 0) * InputMatrix(2, 1) * InputMatrix(3, 2);
        InvertedMatrix(3, 2) = InputMatrix(0, 2) * InputMatrix(1, 1) * InputMatrix(3, 0) - InputMatrix(0, 1) * InputMatrix(1, 2) * InputMatrix(3, 0) - InputMatrix(0, 2) * InputMatrix(1, 0) * InputMatrix(3, 1) + InputMatrix(0, 0) * InputMatrix(1, 2) * InputMatrix(3, 1) + InputMatrix(0, 1) * InputMatrix(1, 0) * InputMatrix(3, 2) - InputMatrix(0, 0) * InputMatrix(1, 1) * InputMatrix(3, 2);
        InvertedMatrix(3, 3) = -(InputMatrix(0, 2) * InputMatrix(1, 1) * InputMatrix(2, 0)) + InputMatrix(0, 1) * InputMatrix(1, 2) * InputMatrix(2, 0) + InputMatrix(0, 2) * InputMatrix(1, 0) * InputMatrix(2, 1) - InputMatrix(0, 0) * InputMatrix(1, 2) * InputMatrix(2, 1) - InputMatrix(0, 1) * InputMatrix(1, 0) * InputMatrix(2, 2) + InputMatrix(0, 0) * InputMatrix(1, 1) * InputMatrix(2, 2);

        // Calculation of determinant (of the input matrix)
        InputMatrixDet = InputMatrix(0, 1) * InputMatrix(1, 3) * InputMatrix(2, 2) * InputMatrix(3, 0) - InputMatrix(0, 1) * InputMatrix(1, 2) * InputMatrix(2, 3) * InputMatrix(3, 0) - InputMatrix(0, 0) * InputMatrix(1, 3) * InputMatrix(2, 2) * InputMatrix(3, 1) + InputMatrix(0, 0) * InputMatrix(1, 2) * InputMatrix(2, 3) * InputMatrix(3, 1) - InputMatrix(0, 1) * InputMatrix(1, 3) * InputMatrix(2, 0) * InputMatrix(3, 2) + InputMatrix(0, 0) * InputMatrix(1, 3) * InputMatrix(2, 1) * InputMatrix(3, 2) + InputMatrix(0, 1) * InputMatrix(1, 0) * InputMatrix(2, 3) * InputMatrix(3, 2) - InputMatrix(0, 0) * InputMatrix(1, 1) * InputMatrix(2, 3) * InputMatrix(3, 2) + InputMatrix(0, 3) * (InputMatrix(1, 2) * InputMatrix(2, 1) * InputMatrix(3, 0) - InputMatrix(1, 1) * InputMatrix(2, 2) * InputMatrix(3, 0) - InputMatrix(1, 2) * InputMatrix(2, 0) * InputMatrix(3, 1) + InputMatrix(1, 0) * InputMatrix(2, 2) * InputMatrix(3, 1) + InputMatrix(1, 1) * InputMatrix(2, 0) * InputMatrix(3, 2) - InputMatrix(1, 0) * InputMatrix(2, 1) * InputMatrix(3, 2)) + (InputMatrix(0, 1) * InputMatrix(1, 2) * InputMatrix(2, 0) - InputMatrix(0, 0) * InputMatrix(1, 2) * InputMatrix(2, 1) - InputMatrix(0, 1) * InputMatrix(1, 0) * InputMatrix(2, 2) + InputMatrix(0, 0) * InputMatrix(1, 1) * InputMatrix(2, 2)) * InputMatrix(3, 3) + InputMatrix(0, 2) * (-(InputMatrix(1, 3) * InputMatrix(2, 1) * InputMatrix(3, 0)) + InputMatrix(1, 1) * InputMatrix(2, 3) * InputMatrix(3, 0) + InputMatrix(1, 3) * InputMatrix(2, 0) * InputMatrix(3, 1) - InputMatrix(1, 0) * InputMatrix(2, 3) * InputMatrix(3, 1) - InputMatrix(1, 1) * InputMatrix(2, 0) * InputMatrix(3, 3) + InputMatrix(1, 0) * InputMatrix(2, 1) * InputMatrix(3, 3));

        // Finalizing the calculation of the inverted matrix
        InvertedMatrix /= InputMatrixDet;

        KRATOS_CATCH("");
    }

    /**
     * Calculates the determinant of a matrix of dimension 2x2 or 3x3 (no check performed on matrix size)
     * @param A Is the input matrix
     * @return The determinant of the 2x2 matrix
     */

    static inline TDataType Det(const MatrixType& A)
    {
        TDataType Det;

        if (A.size1() == 2)
        {
            Det = Det2(A);
        }
        else if (A.size1() == 3)
        {
            Det = Det3(A);
        }
        else if (A.size1() == 4)
        {
            Det = Det4(A);
        }
        else
        {
#ifdef KRATOS_USE_AMATRIX   // This macro definition is for the migration period and to be removed afterward please do not use it
            Matrix temp(A);
            AMatrix::LUFactorization<MatrixType, DenseVector<std::size_t> > lu_factorization(temp);
            Det = lu_factorization.determinant();
#else
            using namespace boost::numeric::ublas;
            typedef permutation_matrix<SizeType> pmatrix;
            Matrix Aux(A);
            pmatrix pm(Aux.size1());
            bool singular = lu_factorize(Aux,pm);

            if (singular == true)
            {
                return 0.0;
            }

            Det = 1.0;

            for (unsigned int i = 0; i < Aux.size1();i++)
            {
                unsigned int ki = pm[i] == i ? 0 : 1;
                Det *= std::pow(-1.0, ki) * Aux(i,i);
            }
#endif // ifdef KRATOS_USE_AMATRIX
       }

        return Det;
    }

    /**
     * Calculates the determinant of a matrix of dimension 2x2 or 3x3 (no check performed on matrix size)
     * @param A Is the input matrix
     * @return The determinant of the 2x2 matrix
     */

    static inline TDataType GeneralizedDet(const MatrixType& A)
    {
        TDataType determinant;

        if (A.size1() == A.size2())
        {
            determinant = Det(A);
        }
        else if (A.size1() < A.size2()) // Right determinant
        {
            Matrix AAT = prod( A, trans(A) );
            determinant = std::sqrt(Det(AAT));
        }
        else // Left determinant
        {
            Matrix ATA = prod( trans(A), A );
            determinant = std::sqrt(Det(ATA));
        }

        return determinant;
    }

    /**
     * Calculates the determinant of a matrix of dimension 2x2 (no check performed on matrix size)
     * @param A Is the input matrix
     * @return The determinant of the 2x2 matrix
     */

    static inline TDataType Det2(const MatrixType& A)
    {
        return (A(0,0)*A(1,1)-A(0,1)*A(1,0));
    }

    /**
     * Calculates the determinant of a matrix of dimension 3*3 (no check performed on matrix size)
     * @param A Is the input matrix
     * @return The determinant of the 3x3 matrix
     */

    static inline TDataType Det3(const MatrixType& A)
    {
        // Calculating the algebraic complements to the first line
        const double a = A(1,1)*A(2,2) - A(1,2)*A(2,1);
        const double b = A(1,0)*A(2,2) - A(1,2)*A(2,0);
        const double c = A(1,0)*A(2,1) - A(1,1)*A(2,0);

        return A(0,0)*a - A(0,1)*b + A(0,2)*c;
    }

    /**
     * Calculates the determinant of a matrix of dimension 4*4 (no check performed on matrix size)
     * @param A Is the input matrix
     * @return The determinant of the 4x4 matrix
     */

    static inline TDataType Det4(const MatrixType& A)
    {
        const double Det = A(0,1)*A(1,3)*A(2,2)*A(3,0)-A(0,1)*A(1,2)*A(2,3)*A(3,0)-A(0,0)*A(1,3)*A(2,2)*A(3,1)+A(0,0)*A(1,2)*A(2,3)*A(3,1)
                          -A(0,1)*A(1,3)*A(2,0)*A(3,2)+A(0,0)*A(1,3)*A(2,1)*A(3,2)+A(0,1)*A(1,0)*A(2,3)*A(3,2)-A(0,0)*A(1,1)*A(2,3)*A(3,2)+A(0,3)*(A(1,2)*A(2,1)*A(3,0)-A(1,1)*A(2,2)*A(3,0)-A(1,2)*A(2,0)*A(3,1)+A(1,0)*A(2,2)*A(3,1)+A(1,1)*A(2,0)*A(3,2)
                          -A(1,0)*A(2,1)*A(3,2))+(A(0,1)*A(1,2)*A(2,0)-A(0,0)*A(1,2)*A(2,1)-A(0,1)*A(1,0)*A(2,2)+A(0,0)*A(1,1)*A(2,2))*A(3,3)+A(0,2)*(-(A(1,3)*A(2,1)*A(3,0))+A(1,1)*A(2,3)*A(3,0)+A(1,3)*A(2,0)*A(3,1)-A(1,0)*A(2,3)*A(3,1)-A(1,1)*A(2,0)*A(3,3)+A(1,0)*A(2,1)*A(3,3));
        return Det;
    }

    /**
     * Calculates the determinant of a matrix of dimension 2x2 (in this case for a bounded matrix)
     * @param A Is the input matrix
     * @return The determinant of the matrix
     */

    static inline TDataType Det(const BoundedMatrix<double,2,2>& A)
    {
        return (A(0,0)*A(1,1)-A(0,1)*A(1,0));
    }

    /**
     * Calculates the determinant of a matrix of dimension 3x3 (in this case for a bounded matrix)
     * @param A Is the input matrix
     * @return The determinant of the matrix
     */

    static inline TDataType Det(const BoundedMatrix<double,3,3>& A)
    {
        // Calculating the algebraic complements to the first line
        const double a = A(1,1)*A(2,2) - A(1,2)*A(2,1);
        const double b = A(1,0)*A(2,2) - A(1,2)*A(2,0);
        const double c = A(1,0)*A(2,1) - A(1,1)*A(2,0);

        return A(0,0)*a - A(0,1)*b + A(0,2)*c;
    }

    /**
     * Performs the dot product of two vectors of dimension 3
     * (no check performed on vector sizes)
     * @param a First input vector
     * @param b Second input vector
     * @return The resulting norm
     */

    static inline TDataType Dot3(
        Vector& a,
        Vector& b
        )
    {
        return (a[0]*b[0] + a[1]*b[1] + a[2]*b[2]);
    }

    /**
     * Performs the dot product of two vectors of arbitrary size
     * (no check performed on vector sizes)
     * @param FirstVector First input vector
     * @param SecondVector Second input vector
     * @return The resulting norm
     */

    static inline TDataType Dot(
        const Vector& FirstVector,
        const Vector& SecondVector
        )
    {
        Vector::const_iterator i = FirstVector.begin();
        Vector::const_iterator j = SecondVector.begin();
        TDataType temp = TDataType();
        while(i != FirstVector.end())
        {
            temp += *i++ * *j++;
        }
        return temp;
        //return std::inner_product(FirstVector.begin(), FirstVector.end(), SecondVector.begin(), TDataType());
    }

    /**
     * Calculates the norm of vector "a" which is assumed to be of size 3
     * (no check is performed on the vector's size)
     * @param a Input vector
     * @return The resulting norm
     */

    static inline TDataType Norm3(Vector& a)
    {
        TDataType temp = std::pow(a[0],2) + std::pow(a[1],2) + std::pow(a[2],2);
        temp = std::sqrt(temp);
        return temp;
    }

    static inline double Norm3(const array_1d<double, 3>& a)
    {
        double temp = std::pow(a[0],2) + std::pow(a[1],2) + std::pow(a[2],2);
        temp = std::sqrt(temp);
        return temp;
    }

    /**
     * Calculates the norm of vector "a"
     * @param a Input vector
     * @return The resulting norm
     */

    static inline TDataType Norm(const Vector& a)
    {
        Vector::const_iterator i = a.begin();
        TDataType temp = TDataType();
        while(i != a.end())
        {
            temp += (*i) * (*i);
            i++;
        }
        return std::sqrt(temp);
    }

    /**
     * Calculates the norm of vector "a" while avoiding underflow and overflow.
     * @param a Input vector
     * @return The resulting norm
     * @see http://www.netlib.org/lapack/explore-html/da/d7f/dnrm2_8f_source.html
     */

    static inline TDataType StableNorm(const Vector& a)
    {
        if (a.size() == 0) {
            return 0;
        }

        if (a.size() == 1) {
            return a[0];
        }

        TDataType scale {0};

        TDataType sqr_sum_scaled {1};

        for (auto it = a.begin(); it != a.end(); ++it) {
            TDataType x = *it;

            if (x != 0) {
                const TDataType abs_x = std::abs(x);

                if (scale < abs_x) {
                    const TDataType f = scale / abs_x;
                    sqr_sum_scaled = sqr_sum_scaled * (f * f) + 1.0;
                    scale = abs_x;
                } else {
                    x = abs_x / scale;
                    sqr_sum_scaled += x * x;
                }
            }
        }

        return scale * std::sqrt(sqr_sum_scaled);
    }

    /**
     * Performs the vector product of the two input vectors a,b
     * a,b are assumed to be of size 3 (no check is performed on vector sizes)
     * @param a First input vector
     * @param b Second input vector
     * @return The resulting vector
     */

    static inline Vector CrossProduct(
        Vector& a,
        Vector& b
        )
    {
        Vector c(3);

        c[0] = a[1]*b[2] - a[2]*b[1];
        c[1] = a[2]*b[0] - a[0]*b[2];
        c[2] = a[0]*b[1] - a[1]*b[0];

        return c;
    }

    /**
     * This auxiliar struct helps to checl if the values have the same adress
     * If the direction is the same we have aliasing
     */

    /**
    * Checks there is aliasing
    * @param value1 The first value
    * @param value2 The second value
    */
    template< class T1, class T2>
    static inline typename std::enable_if<std::is_same<T1, T2>::value, bool>::type CheckIsAlias(T1& value1, T2& value2)
    {
        return value1 == value2;
    }

    /**
    * Checks there is aliasing
    * @param value1 The first value
    * @param value2 The second value
    */
    template< class T1, class T2>
    static inline typename std::enable_if<!std::is_same<T1, T2>::value, bool>::type CheckIsAlias(T1& value1, T2& value2)
    {
        return false;
    }

    /**
     * Performs the cross product of the two input vectors a,b
     * a,b are assumed to be of size 3 (check is only performed on vector sizes in debug mode)
     * @param a First input vector
     * @param b Second input vector
     * @param c The resulting vector
     */

    template< class T1, class T2 , class T3>
    static inline void CrossProduct(T1& c, const T2& a, const T3& b ){
        if (c.size() != 3) c.resize(3);
#ifdef KRATOS_DEBUG
        KRATOS_ERROR_IF(a.size() != 3 || b.size() != 3 || c.size() != 3) << "The size of the vectors is different of 3: " << a << ", " << b << " and " << c << std::endl;
        KRATOS_ERROR_IF(CheckIsAlias(c, a)) << "Aliasing between the output parameter and the first input parameter" << std::endl;
        KRATOS_ERROR_IF(CheckIsAlias(c, b))  << "Aliasing between the output parameter and the second input parameter"  << std::endl;
#endif
        c[0] = a[1]*b[2] - a[2]*b[1];
        c[1] = a[2]*b[0] - a[0]*b[2];
        c[2] = a[0]*b[1] - a[1]*b[0];
    }

    /**
     * Performs the unitary cross product of the two input vectors a,b
     * a,b are assumed to be of size 3 (no check is performed on vector sizes)
     * @param a First input vector
     * @param b Second input vector
     * @param c The resulting vector
     */

    template< class T1, class T2 , class T3>
    static inline void UnitCrossProduct(T1& c, const T2& a, const T3& b ){
        CrossProduct(c,a,b);
        const double norm = norm_2(c);
#ifdef KRATOS_DEBUG
        if(norm < 1000.0*std::numeric_limits<double>::epsilon())
            KRATOS_ERROR << "norm is 0 when making the UnitCrossProduct of the vectors " << a << " and " << b << std::endl;
#endif
        c/=norm;
    }

    /**
     * Computes the angle between two vectors in 3D
     * @param v1 First input vector
     * @param v2 Second input vector
     */

    template< class T1, class T2>
    static inline TDataType VectorsAngle(const T1& v1, const T2& v2 ){
        const T1 aux_1 = v1 * norm_2(v2);
        const T2 aux_2 = norm_2(v1) * v2;
        const TDataType num = norm_2(aux_1 - aux_2);
        const TDataType denom = norm_2(aux_1 + aux_2);
        return 2.0 * std::atan2( num , denom);
    }

    /**
     * Returns a matrix :
     * A = a.tensorproduct.b
     * a,b are assumed to be of order 3, no check is performed on the size of the vectors
     * @param a First input vector
     * @param b Second input vector
     */

    static inline MatrixType TensorProduct3(
        Vector& a,
        Vector& b
        )
    {
        MatrixType A(3,3);

        A(0,0) = a[0]*b[0];
        A(0,1) = a[0]*b[1];
        A(0,2) = a[0]*b[2];
        A(1,0) = a[1]*b[0];
        A(1,1) = a[1]*b[1];
        A(1,2) = a[1]*b[2];
        A(2,0) = a[2]*b[0];
        A(2,1) = a[2]*b[1];
        A(2,2) = a[2]*b[2];

        return A;
    }

    /**
     * "InputMatrix" is ADDED to "Destination" matrix starting from
     * InitialRow and InitialCol of the destination matrix
     * "Destination" is assumed to be able to contain the "input matrix"
     * (no check is performed on the bounds)
     * @param Destination The matric destination
     * @param InputMatrix The input matrix to be computed
     * @param InitialRow The initial row to compute
     * @param InitialCol The initial column to compute
     */

    static inline void  AddMatrix(
        MatrixType& Destination,
        MatrixType& InputMatrix,
        int InitialRow,
        int InitialCol
        )
    {
        KRATOS_TRY
        for(unsigned int i = 0; i < InputMatrix.size1(); i++)
        {
            for(unsigned int j = 0; j < InputMatrix.size2(); j++)
            {
                Destination(InitialRow+i, InitialCol+j) += InputMatrix(i,j);
            }
        }
        KRATOS_CATCH("")
    }

    /**
     *  "InputMatrix" is SUBTRACTED to "Destination" matrix starting from
     * InitialRow and InitialCol of the destination matrix
     * "Destination" is assumed to be able to contain the "input matrix"
     * (no check is performed on the bounds)
     * @param Destination The matric destination
     * @param InputMatrix The input matrix to be computed
     * @param InitialRow The initial row to compute
     * @param InitialCol The initial column to compute
     */

    static inline void  SubtractMatrix(
        MatrixType& Destination,
        MatrixType& InputMatrix,
        int InitialRow,
        int InitialCol
        )
    {
        KRATOS_TRY;

        for(unsigned int i = 0; i<InputMatrix.size1(); i++)
        {
            for(unsigned int j = 0; j<InputMatrix.size2(); j++)
            {
                Destination(InitialRow+i, InitialCol+j) -= InputMatrix(i,j);
            }
        }

        KRATOS_CATCH("");
    }

    /**
     * "InputMatrix" is WRITTEN on "Destination" matrix starting from
     * InitialRow and InitialCol of the destination matrix
     * "Destination" is assumed to be able to contain the "input matrix"
     * (no check is performed on the bounds)
     * ATTENTION: Destination is overwritten!!
     * @param Destination The matric destination
     * @param InputMatrix The input matrix to be computed
     * @param InitialRow The initial row to compute
     * @param InitialCol The initial column to compute
     */

    static inline void  WriteMatrix(
        MatrixType& Destination,
        MatrixType& InputMatrix,
        int InitialRow,
        int InitialCol
        )
    {
        KRATOS_TRY;

        for(unsigned int i = 0; i < InputMatrix.size1(); i++)
        {
            for(unsigned int j = 0; j < InputMatrix.size2(); j++)
            {
                Destination(InitialRow+i, InitialCol+j) = InputMatrix(i,j);
            }
        }

        KRATOS_CATCH("");
    }

    /**
     * Performs the Kroneker product of the Reduced Matrix with the identity matrix of size "dimension"
     * @param Destination The matric destination
     * @param ReducedMatrix The reduced matrix to be computed
     * @param dimension The dimension where we work
     */

    static inline void  ExpandReducedMatrix(
        MatrixType& Destination,
        MatrixType& ReducedMatrix,
        unsigned int dimension
        )
    {
        KRATOS_TRY;

        const unsigned int size = ReducedMatrix.size2();

        for (unsigned int i = 0; i < size; i++)
        {
            unsigned int rowindex = i*dimension;
            for (unsigned int j = 0; j < size; j++)
            {
                unsigned int colindex = j*dimension;
                for(unsigned int ii=0; ii<dimension; ii++)
                {
                    Destination(rowindex+ii,colindex+ii) = ReducedMatrix(i,j);
                }
            }
        }

        KRATOS_CATCH("");
    }

    /**
     * Performs the Kroneker product of the Reduced Matrix with the identity matrix of size "dimension" ADDING to the destination matrix
     * @param Destination The matric destination
     * @param ReducedMatrix The reduced matrix to be added
     * @param dimension The dimension where we work
     */

    static inline void  ExpandAndAddReducedMatrix(
        MatrixType& Destination,
        MatrixType& ReducedMatrix,
        const unsigned int dimension
        )
    {
        KRATOS_TRY;

        const unsigned int size = ReducedMatrix.size2();
        unsigned int rowindex = 0;
    unsigned int colindex = 0;

        for (unsigned int i = 0; i < size; i++)
        {
            rowindex = i * dimension;
            for (unsigned int j = 0; j < size; j++)
            {
                colindex = j * dimension;
                for(unsigned int ii = 0; ii < dimension; ii++)
                {
                    Destination(rowindex+ii,colindex+ii) += ReducedMatrix(i,j);
                }
            }
        }

        KRATOS_CATCH("");
    }

    /**
     * Performs x += coeff*y. no check on bounds is performed
     * @param x The vector destination
     * @param y The vector to be added
     * @param coeff The proportion to be added
     */

    static inline void  VecAdd(
        Vector& x,
        TDataType coeff,
        Vector& y)
    {
        KRATOS_TRY
        unsigned int size=x.size();

        for (unsigned int i=0; i<size; i++)
        {
            x[i] += coeff * y[i];
        }
        KRATOS_CATCH("")
    }

   /**
     * Transforms a stess vector into a matrix. Stresses are assumed to be stored
     * in the following way:
     * \f$ [ s11, s22, s33, s12, s23, s13 ] \f$ for 3D case and
     * \f$ [ s11, s22, s33, s12 ] \f$ for 2D case.
     * \f$ [ s11, s22, s12 ] \f$ for 2D case.
     * @param rStressVector the given stress vector
     * @return the corresponding stress tensor in matrix form
     */
    static inline MatrixType StressVectorToTensor(const Vector& rStressVector)
    {
        KRATOS_TRY
        Matrix StressTensor;

        if (rStressVector.size()==3) {
            StressTensor.resize(2,2,false);
            StressTensor(0,0) = rStressVector[0];
            StressTensor(0,1) = rStressVector[2];
            StressTensor(1,0) = rStressVector[2];
            StressTensor(1,1) = rStressVector[1];
        } else if (rStressVector.size()==4) {
            StressTensor.resize(3,3,false);
            StressTensor(0,0) = rStressVector[0];
            StressTensor(0,1) = rStressVector[3];
            StressTensor(0,2) = 0.0;
            StressTensor(1,0) = rStressVector[3];
            StressTensor(1,1) = rStressVector[1];
            StressTensor(1,2) = 0.0;
            StressTensor(2,0) = 0.0;
            StressTensor(2,1) = 0.0;
            StressTensor(2,2) = rStressVector[2];
        } else if (rStressVector.size()==6) {
            StressTensor.resize(3,3,false);
            StressTensor(0,0) = rStressVector[0];
            StressTensor(0,1) = rStressVector[3];
            StressTensor(0,2) = rStressVector[5];
            StressTensor(1,0) = rStressVector[3];
            StressTensor(1,1) = rStressVector[1];
            StressTensor(1,2) = rStressVector[4];
            StressTensor(2,0) = rStressVector[5];
            StressTensor(2,1) = rStressVector[4];
            StressTensor(2,2) = rStressVector[2];
        }

        return StressTensor;

        KRATOS_CATCH("");
    }

   /**
     * @brief Transforms a  vector into a symmetric matrix.
     * @details Components are assumed to be stored in the following way:
     * \f$ [ s11, s22, s33, s12, s23, s13 ] \f$ for 3D case and
     * \f$ [ s11, s22, s33, s12 ] \f$ for 2D case.
     * \f$ [ s11, s22, s12 ] \f$ for 2D case.
     * @param rVector the given stress vector
     * @return The corresponding Tensor in matrix form
     * @tparam TVector The vector type considered
     * @tparam TMatrixType The matrix returning type
     */
    template<class TVector, class TMatrixType = MatrixType>
    static inline TMatrixType VectorToSymmetricTensor(const TVector& rVector)
    {
        KRATOS_TRY;

        TMatrixType Tensor;

        if (rVector.size() == 3) {
            Tensor.resize(2,2,false);
            Tensor(0,0) = rVector[0];
            Tensor(0,1) = rVector[2];
            Tensor(1,0) = rVector[2];
            Tensor(1,1) = rVector[1];
        } else if (rVector.size() == 4) {
            Tensor.resize(3,3,false);
            Tensor(0,0) = rVector[0];
            Tensor(0,1) = rVector[3];
            Tensor(0,2) = 0.0;
            Tensor(1,0) = rVector[3];
            Tensor(1,1) = rVector[1];
            Tensor(1,2) = 0.0;
            Tensor(2,0) = 0.0;
            Tensor(2,1) = 0.0;
            Tensor(2,2) = rVector[2];
        } else if (rVector.size() == 6) {
            Tensor.resize(3,3,false);
            Tensor(0,0) = rVector[0];
            Tensor(0,1) = rVector[3];
            Tensor(0,2) = rVector[5];
            Tensor(1,0) = rVector[3];
            Tensor(1,1) = rVector[1];
            Tensor(1,2) = rVector[4];
            Tensor(2,0) = rVector[5];
            Tensor(2,1) = rVector[4];
            Tensor(2,2) = rVector[2];
        }

        return Tensor;

        KRATOS_CATCH("");
    }

    /**
     * Sign function
     * @param ThisDataType The value to extract the sign
     * @return The sign of the value
     */
    static inline int Sign(const TDataType& ThisDataType)
    {
        KRATOS_TRY;
        const TDataType& x = ThisDataType;
        return (x > 0) ? 1 : ((x < 0) ? -1 : 0);
        KRATOS_CATCH("");
    }


    /**
     * Transforms a strain vector into a matrix. Strains are assumed to be stored
     * in the following way:
     * \f$ [ e11, e22, e33, 2*e12, 2*e23, 2*e13 ] \f$ for 3D case and
     * \f$ [ e11, e22, e33, 2*e12 ] \f$ for 2D case.
     * \f$ [ e11, e22, 2*e12 ] \f$ for 2D case.
     * Hence the deviatoric components of the strain vector are divided by 2
     * while they are stored into the matrix
     * @param rStrainVector the given strain vector
     * @return the corresponding strain tensor in matrix form
     */

    static inline MatrixType StrainVectorToTensor( const VectorType& rStrainVector)
    {
        KRATOS_TRY
        Matrix StrainTensor;

        if (rStrainVector.size()==3) {
            StrainTensor.resize(2,2, false);
            StrainTensor(0,0) = rStrainVector[0];
            StrainTensor(0,1) = 0.5*rStrainVector[2];
            StrainTensor(1,0) = 0.5*rStrainVector[2];
            StrainTensor(1,1) = rStrainVector[1];
        } else if (rStrainVector.size()==4) {
            StrainTensor.resize(3,3, false);
            StrainTensor(0,0) = rStrainVector[0];
            StrainTensor(0,1) = 0.5*rStrainVector[3];
            StrainTensor(0,2) = 0;
            StrainTensor(1,0) = 0.5*rStrainVector[3];
            StrainTensor(1,1) = rStrainVector[1];
            StrainTensor(1,2) = 0;
            StrainTensor(2,0) = 0;
            StrainTensor(2,1) = 0;
            StrainTensor(2,2) = rStrainVector[2];
        } else if (rStrainVector.size()==6) {
            StrainTensor.resize(3,3, false);
            StrainTensor(0,0) = rStrainVector[0];
            StrainTensor(0,1) = 0.5*rStrainVector[3];
            StrainTensor(0,2) = 0.5*rStrainVector[5];
            StrainTensor(1,0) = 0.5*rStrainVector[3];
            StrainTensor(1,1) = rStrainVector[1];
            StrainTensor(1,2) = 0.5*rStrainVector[4];
            StrainTensor(2,0) = 0.5*rStrainVector[5];
            StrainTensor(2,1) = 0.5*rStrainVector[4];
            StrainTensor(2,2) = rStrainVector[2];
        }

        return StrainTensor;

        KRATOS_CATCH("");
    }

    /**
     * @brief Transforms a given symmetric Strain Tensor to Voigt Notation:
     * @details The following cases:
     *  - In the 3D case: from a second order tensor (3*3) Matrix  to a corresponing (6*1) Vector
     *    \f$ [ e11, e22, e33, 2*e12, 2*e23, 2*e13 ] \f$ for 3D case and
     *  - In the 2D case: from a second order tensor (3*3) Matrix  to a corresponing (4*1) Vector
     *    \f$ [ e11, e22, e33, 2*e12 ] \f$ fir 2D case.
     *  - In the 2D case: from a second order tensor (2*2) Matrix  to a corresponing (3*1) Vector
     *    \f$ [ e11, e22, 2*e12 ] \f$ fir 2D case.
     * @param rStrainTensor the given symmetric second order strain tensor
     * @return the corresponding strain tensor in vector form
     * @tparam TMatrixType The matrix type considered
     * @tparam TVector The vector returning type
     */

    template<class TMatrixType, class TVector = Vector>
    static inline Vector StrainTensorToVector(
        const TMatrixType& rStrainTensor,
        SizeType rSize = 0
        )
    {
        KRATOS_TRY;

        Vector StrainVector;

        if(rSize == 0) {
            if(rStrainTensor.size1() == 2) {
                rSize = 3;
            } else if(rStrainTensor.size1() == 3) {
                rSize = 6;
            }
        }

        if (rSize == 3) {
            StrainVector.resize(3,false);
            StrainVector[0] = rStrainTensor(0,0);
            StrainVector[1] = rStrainTensor(1,1);
            StrainVector[2] = 2.0*rStrainTensor(0,1);
        } else if (rSize == 4) {
            StrainVector.resize(4,false);
            StrainVector[0] = rStrainTensor(0,0);
            StrainVector[1] = rStrainTensor(1,1);
            StrainVector[2] = rStrainTensor(2,2);
            StrainVector[3] = 2.0*rStrainTensor(0,1);
        } else if (rSize == 6) {
            StrainVector.resize(6,false);
            StrainVector[0] = rStrainTensor(0,0);
            StrainVector[1] = rStrainTensor(1,1);
            StrainVector[2] = rStrainTensor(2,2);
            StrainVector[3] = 2.0*rStrainTensor(0,1);
            StrainVector[4] = 2.0*rStrainTensor(1,2);
            StrainVector[5] = 2.0*rStrainTensor(0,2);
        }

        return StrainVector;

        KRATOS_CATCH("");
     }

    /**
     * @brief Transforms a given symmetric Stress Tensor to Voigt Notation:
     * @details Components are assumed to be stored in the following way:
     * \f$ [ s11, s22, s33, s12, s23, s13 ] \f$ for 3D case and
     * \f$ [ s11, s22, s33, s12 ] \f$ for 2D case.
     * \f$ [ s11, s22, s12 ] \f$ for 2D case.
     * In the 3D case: from a second order tensor (3*3) Matrix  to a corresponing (6*1) Vector
     * In the 3D case: from a second order tensor (3*3) Matrix  to a corresponing (4*1) Vector
     * In the 2D case: from a second order tensor (2*2) Matrix  to a corresponing (3*1) Vector
     * @param rStressTensor the given symmetric second order stress tensor
     * @return the corresponding stress tensor in vector form
     * @tparam TMatrixType The matrix type considered
     * @tparam TVector The vector returning type
     */
    template<class TMatrixType, class TVector = Vector>
    static inline TVector StressTensorToVector(
        const TMatrixType& rStressTensor,
        unsigned int rSize = 0
        )
    {
        KRATOS_TRY;

        TVector StressVector;

        if(rSize == 0) {
            if(rStressTensor.size1() == 2) {
                rSize = 3;
            }
            else if(rStressTensor.size1() == 3) {
                rSize = 6;
            }
        }

        if (rSize == 3) {
            if (StressVector.size() != 3) StressVector.resize(3,false);
            StressVector[0] = rStressTensor(0,0);
            StressVector[1] = rStressTensor(1,1);
            StressVector[2] = rStressTensor(0,1);
        } else if (rSize == 4) {
            if (StressVector.size() != 4) StressVector.resize(4,false);
            StressVector[0] = rStressTensor(0,0);
            StressVector[1] = rStressTensor(1,1);
            StressVector[2] = rStressTensor(2,2);
            StressVector[3] = rStressTensor(0,1);
        } else if (rSize == 6) {
            if (StressVector.size() != 6) StressVector.resize(6,false);
            StressVector[0] = rStressTensor(0,0);
            StressVector[1] = rStressTensor(1,1);
            StressVector[2] = rStressTensor(2,2);
            StressVector[3] = rStressTensor(0,1);
            StressVector[4] = rStressTensor(1,2);
            StressVector[5] = rStressTensor(0,2);
        }

        return StressVector;

        KRATOS_CATCH("");
     }

    /**
     * @brief Transforms a given symmetric Tensor to Voigt Notation:
     * @details The following cases:
     *  - In the 3D case: from a second order tensor (3*3) Matrix  to a corresponing (6*1) Vector
     *  - In the 3D case: from a second order tensor (3*3) Matrix  to a corresponing (4*1) Vector
     *  - In the 2D case: from a second order tensor (2*2) Matrix  to a corresponing (3*1) Vector
     * @param rTensor the given symmetric second order stress tensor
     * @return the corresponding stress tensor in vector form
     * @tparam TMatrixType The matrix type considered
     * @tparam TVector The vector returning type
     */

    template<class TMatrixType, class TVector = Vector>
    static inline TVector SymmetricTensorToVector(
        const TMatrixType& rTensor,
        SizeType rSize = 0
        )
    {
        KRATOS_TRY;

        Vector vector;

        if(rSize == 0) {
            if(rTensor.size1() == 2) {
                rSize = 3;
            } else if(rTensor.size1() == 3) {
                rSize = 6;
            }
        }

        if (rSize == 3) {
            vector.resize(3,false);
            vector[0]= rTensor(0,0);
            vector[1]= rTensor(1,1);
            vector[2]= rTensor(0,1);

        } else if (rSize==4) {
            vector.resize(4,false);
            vector[0]= rTensor(0,0);
            vector[1]= rTensor(1,1);
            vector[2]= rTensor(2,2);
            vector[3]= rTensor(0,1);
        } else if (rSize==6) {
            vector.resize(6);
            vector[0]= rTensor(0,0);
            vector[1]= rTensor(1,1);
            vector[2]= rTensor(2,2);
            vector[3]= rTensor(0,1);
            vector[4]= rTensor(1,2);
            vector[5]= rTensor(0,2);
        }

        return vector;

        KRATOS_CATCH("");
     }

    /**
     * Calculates the eigenvectors and eigenvalues of given symmetric TDimxTDim matrix
     * The eigenvectors and eigenvalues are calculated using the iterative Gauss-Seidel-method
     * @param A The given symmetric matrix the eigenvectors are to be calculated.
     * @param eigen_vector_matrix The result matrix (will be overwritten with the eigenvectors)
     * @param eigen_values_matrix The result diagonal matrix with the eigenvalues
     * @param tolerance The largest value considered to be zero
     * @param max_iterations Maximum number of iterations
     */

    template<unsigned int TDim>
    static inline bool EigenSystem(
            const BoundedMatrix<TDataType, TDim, TDim>& A,
            BoundedMatrix<TDataType, TDim, TDim>& eigen_vector_matrix,
            BoundedMatrix<TDataType, TDim, TDim>& eigen_values_matrix,
            const TDataType tolerance = 1.0e-18,
            const unsigned int max_iterations = 20
            )
    {
        bool is_converged = false;
        eigen_values_matrix = ZeroMatrix(TDim,TDim);
        BoundedMatrix<TDataType, TDim, TDim> TempMat = A;
        BoundedMatrix<TDataType, TDim, TDim> AuxA;

        const BoundedMatrix<TDataType, TDim, TDim> Indentity = IdentityMatrix(TDim);
        BoundedMatrix<TDataType, TDim, TDim> V = Indentity;
        BoundedMatrix<TDataType, TDim, TDim> Vaux;
        BoundedMatrix<TDataType, TDim, TDim> Rotation;

        for(unsigned int iterations = 0; iterations < max_iterations; iterations++)
        {
            is_converged = true;

            TDataType a = 0.0;
            unsigned int index1 = 0;
            unsigned int index2 = 1;

            for(unsigned int i = 0; i < TDim; i++)
            {
                for(unsigned int j = (i + 1); j < TDim; j++)
                {
                    if((std::abs(TempMat(i, j)) > a ) && (std::abs(TempMat(i, j)) > tolerance))
                    {
                        a = std::abs(TempMat(i,j));
                        index1 = i;
                        index2 = j;
                        is_converged = false;
                    }
                }
            }

            if(is_converged)
            {
                break;
            }

            // Calculation of Rotation angle
            TDataType gamma = (TempMat(index2, index2)-TempMat(index1, index1)) / (2 * TempMat(index1, index2));
            TDataType u = 1.0;

            if(std::abs(gamma) > tolerance && std::abs(gamma)< (1/tolerance))
            {
                u = gamma / std::abs(gamma) * 1.0 / (std::abs(gamma) + std::sqrt(1.0 + gamma * gamma));
            }
            else
            {
                if  (std::abs(gamma) >= (1.0/tolerance))
                {
                    u = 0.5 / gamma;
                }
            }

            TDataType c = 1.0 / (std::sqrt(1.0 + u * u));
            TDataType s = c * u;
            TDataType teta = s / (1.0 + c);

            // Rotation of the Matrix
            AuxA = TempMat;
            AuxA(index2, index2) = TempMat(index2,index2) + u * TempMat(index1, index2);
            AuxA(index1, index1) = TempMat(index1,index1) - u * TempMat(index1, index2);
            AuxA(index1, index2) = 0.0;
            AuxA(index2, index1) = 0.0;

            for(unsigned int i = 0; i < TDim; i++)
            {
                if((i!= index1) && (i!= index2))
                {
                    AuxA(index2, i) = TempMat(index2, i) + s * (TempMat(index1, i)- teta * TempMat(index2, i));
                    AuxA(i, index2) = TempMat(index2, i) + s * (TempMat(index1, i)- teta * TempMat(index2, i));
                    AuxA(index1, i) = TempMat(index1, i) - s * (TempMat(index2, i) + teta * TempMat(index1, i));
                    AuxA(i, index1) = TempMat(index1, i) - s * (TempMat(index2, i) + teta * TempMat(index1, i));
                }
            }

            TempMat = AuxA;

            // Calculation of the eigeneigen_vector_matrix V
            Rotation = Indentity;
            Rotation(index2, index1) = -s;
            Rotation(index1, index2) =  s;
            Rotation(index1, index1) =  c;
            Rotation(index2, index2) =  c;

            Vaux = ZeroMatrix(TDim, TDim);

            for(unsigned int i = 0; i < TDim; i++)
            {
                for(unsigned int j = 0; j < TDim; j++)
                {
                    for(unsigned int k = 0; k < TDim; k++)
                    {
                        Vaux(i, j) += V(i, k) * Rotation(k, j);
                    }
                }
            }
            V = Vaux;
        }

        if(!(is_converged))
        {
            std::cout<<" WARNING: Spectral decomposition not converged "<<std::endl;
        }

        for(unsigned int i = 0; i < TDim; i++)
        {
            eigen_values_matrix(i, i) = TempMat(i, i);
            for(unsigned int j = 0; j < TDim; j++)
            {
                eigen_vector_matrix(i, j) = V(j, i);
            }
        }

        return is_converged;
    }

    ///@}
    ///@name Access
    ///@{


    ///@}
    ///@name Inquiry
    ///@{


    ///@}
    ///@name Input and output
    ///@{

    ///@}
    ///@name Friends
    ///@{

private:

    ///@name Private static Member Variables
    ///@{

    ///@}
    ///@name Private member Variables
    ///@{

    ///@}
    ///@name Private Operators
    ///@{

    ///@}
    ///@name Private Operations
    ///@{

    ///@}
    ///@name Private  Access
    ///@{

    ///@}
    ///@name Private Inquiry
    ///@{

    ///@}
    ///@name Private LifeCycle
    ///@{

    ///@}
    ///@name Unaccessible methods
    ///@{

    MathUtils(void);

    MathUtils(MathUtils& rSource);

}; /* Class MathUtils */

///@name Type Definitions
///@{


///@}
///@name Input and output
///@{

}  /* namespace Kratos.*/

#endif /* KRATOS_MATH_UTILS  defined */<|MERGE_RESOLUTION|>--- conflicted
+++ resolved
@@ -243,11 +243,7 @@
                 ia2(j_sub++) = k;
 
 #ifdef KRATOS_USE_AMATRIX   // This macro definition is for the migration period and to be removed afterward please do not use it
-<<<<<<< HEAD
         PermutationMatrix<const TMatrixType, IndirectArrayType> sub_mat(rMat, ia1, ia2);
-=======
-		PermutationMatrix<const TMatrixType, IndirectArrayType> sub_mat(rMat, ia1, ia2);
->>>>>>> 5443a83c
 #else
         boost::numeric::ublas::matrix_indirect<const TMatrixType, IndirectArrayType> sub_mat(rMat, ia1, ia2);
 #endif // KRATOS_USE_AMATRIX
@@ -419,20 +415,11 @@
         const VectorType& rB
         )
     {
-<<<<<<< HEAD
 #ifdef KRATOS_USE_AMATRIX   // This macro definition is for the migration period and to be removed afterward please do not use it
         AMatrix::LUFactorization<MatrixType, DenseVector<std::size_t> > lu_factorization(A);
         double determinant = lu_factorization.determinant();
         KRATOS_ERROR_IF(std::abs(determinant) <= std::numeric_limits<double>::epsilon()) << "::WARNING: Matrix is singular: " << A << std::endl;
         rX = lu_factorization.solve(rB);
-=======
-        const SizeType size1 = A.size1();
-#ifdef KRATOS_USE_AMATRIX   // This macro definition is for the migration period and to be removed afterward please do not use it
-		AMatrix::LUFactorization<MatrixType, DenseVector<std::size_t> > lu_factorization(A);
-		double determinant = lu_factorization.determinant();
-		KRATOS_ERROR_IF(std::abs(determinant) <= std::numeric_limits<double>::epsilon()) << "::WARNING: Matrix is singular: " << A << std::endl;
-		rX = lu_factorization.solve(rB);
->>>>>>> 5443a83c
 #else
         const SizeType size1 = A.size1();
         rX = rB;
