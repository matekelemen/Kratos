//    |  /           |
//    ' /   __| _` | __|  _ \   __|
//    . \  |   (   | |   (   |\__ `
//   _|\_\_|  \__,_|\__|\___/ ____/
//                   Multi-Physics
//
//  License:         BSD License
//                   Kratos default license: kratos/license.txt
//
//  Main authors:    Pooyan Dadvand
//                   Riccardo Rossi
//
//  Collaborators:   Vicente Mataix Ferrandiz
//                   Pablo Becker
//

#pragma once

// System includes
#include <cmath>
#include <type_traits>

// External includes

<<<<<<< HEAD
// External includes
=======
// Project includes
>>>>>>> cf86370e
#include "input_output/logger.h"
#include "includes/ublas_interface.h"

namespace Kratos
{

///@name Kratos Globals
///@{

///@}
///@name Type Definitions
///@{

///@}
///@name  Enum's
///@{

///@}
///@name  Functions
///@{

///@}
///@name Kratos Classes
///@{

/**
 * @class MathUtils
 * @ingroup KratosCore
 * @brief Various mathematical utilitiy functions
 * @details Various mathematical utilitiy functions. Defines several utility functions.
 * @author Riccardo Rossi
 * @author Pooyan Dadvand
 */
template<class TDataType>
class MathUtils
{
public:

    ///@name Type Definitions
    ///@{

    /// The matrix type
    typedef Matrix MatrixType;

    /// The vector type
    typedef Vector VectorType;

    /// The size type
    typedef std::size_t SizeType;

    /// The index type
    typedef std::size_t IndexType;

    /// The indirect array type
    typedef boost::numeric::ublas::indirect_array<DenseVector<std::size_t>> IndirectArrayType;

    /// The machine precision
    static constexpr TDataType ZeroTolerance = std::numeric_limits<TDataType>::epsilon();

    ///@}
    ///@name Life Cycle
    ///@{

    ///@}
    ///@name Operators
    ///@{

    ///@}
    ///@name Operations
    ///@{

    /**
     * @brief This function returns the machine precision
     * @return The corresponding epsilon for the TDataType
     */
    static inline TDataType GetZeroTolerance()
    {
        return ZeroTolerance;
    }

    /**
     * @brief In geometry, Heron's formula (sometimes called Hero's formula), named after Hero of Alexandria, gives the area of a triangle by requiring no arbitrary choice of side as base or vertex as origin, contrary to other formulas for the area of a triangle, such as half the base times the height or half the norm of a cross product of two sides.
     * @param a First length
     * @param b Second length
     * @param c Third length
     * @return Heron solution: Heron's formula states that the area of a triangle whose sides have lengths a, b, and c
     */
    template<bool TCheck>// = false>
    static inline double Heron(
        double a,
        double b,
        double c
        )
    {
        const double s = 0.5 * (a + b + c);
        const double A2 = s * (s - a) * (s - b) * (s - c);
        if constexpr(TCheck) {
            if(A2 < 0.0) {
                KRATOS_ERROR << "The square of area is negative, probably the triangle is in bad shape:" << A2 << std::endl;
            } else {
                return std::sqrt(A2);
            }
        } else {
            return std::sqrt(std::abs(A2));
        }
    }

    /**
     * @brief It gives you the absolute value of a given value
     * @param rData The value to compute the absolute value
     * @return The absolute value of rData
     */
    static TDataType Abs(const TDataType& rData)
    {
        return rData > TDataType(0) ? rData : -rData;
    }

    /**
     * @brief It gives you the minimum value between two values
     * @param rValue1 The first value
     * @param rValue2 The second value
     * @return The minimum value
     */
    static TDataType Min(
        const TDataType& rValue1,
        const TDataType& rValue2
        )
    {
        return rValue1 > rValue2 ? rValue2 : rValue1;
    }

    /**
     * @brief It gives you the maximum value between two values
     * @param rValue1 The first value
     * @param rValue2 The second value
     * @return The maximum value
     */
    static TDataType Max(
        const TDataType& rValue1,
        const TDataType& rValue2
        )
    {
        return rValue1 > rValue2 ? rValue1 : rValue2;
    }

    /**
     * @brief Calculates the cofactor
     * @param rMat The matrix to calculate
     * @param i The index i
     * @param j The index j
     * @return The cofactor of the matrix
     */
    template<class TMatrixType>
    static TDataType Cofactor(const TMatrixType& rMat, IndexType i, IndexType j)
    {
        static_assert(std::is_same<typename TMatrixType::value_type, TDataType>::value, "Bad value type.");

        KRATOS_ERROR_IF(rMat.size1() != rMat.size2() || rMat.size1() == 0) << "Bad matrix dimensions." << std::endl;

        if (rMat.size1() == 1)
            return 1;

        IndirectArrayType ia1(rMat.size1() - 1), ia2(rMat.size2() - 1);

        // Construct the submatrix structure for the first minor.
        unsigned i_sub = 0;
        for (unsigned k = 0; k < rMat.size1(); ++k)
            if (k != i)
                ia1(i_sub++) = k;

        unsigned j_sub = 0;
        for (unsigned k = 0; k < rMat.size2(); ++k)
            if (k != j)
                ia2(j_sub++) = k;

#ifdef KRATOS_USE_AMATRIX   // This macro definition is for the migration period and to be removed afterward please do not use it
        PermutationMatrix<const TMatrixType, IndirectArrayType> sub_mat(rMat, ia1, ia2);
#else
        boost::numeric::ublas::matrix_indirect<const TMatrixType, IndirectArrayType> sub_mat(rMat, ia1, ia2);
#endif // KRATOS_USE_AMATRIX
        const TDataType first_minor = Det(sub_mat);
        return ((i + j) % 2) ? -first_minor : first_minor;
    }

    /**
     * @brief Calculates the cofactor matrix
     * @param rMat The matrix to calculate
     * @return The cofactor matrix
     */
    template<class TMatrixType>
    static MatrixType CofactorMatrix(const TMatrixType& rMat)
    {
        static_assert(std::is_same<TDataType, double>::value, "Bad value type.");
        static_assert(std::is_same<typename TMatrixType::value_type, double>::value, "Bad value type.");

        MatrixType cofactor_matrix(rMat.size1(), rMat.size2());

        for (IndexType i = 0; i < rMat.size1(); ++i)
            for (IndexType j = 0; j < rMat.size2(); ++j)
                cofactor_matrix(i, j) = Cofactor(rMat, i, j);

        return cofactor_matrix;
    }

    /**
     * @brief Calculates the inverse of a 2x2, 3x3 and 4x4 matrices (using bounded matrix for performance)
     * @param rInputMatrix The matrix to invert
     * @param rInputMatrixDet The determinant of the matrix
     * @param Tolerance The maximum tolerance considered
     * @return InvertMatrix: The inverted matrix
     */
    template<SizeType TDim>
    KRATOS_DEPRECATED_MESSAGE("Please use InvertMatrix() instead")
    static inline BoundedMatrix<TDataType, TDim, TDim> InvertMatrix(
        const BoundedMatrix<TDataType, TDim, TDim>& rInputMatrix,
        TDataType& rInputMatrixDet,
        const TDataType Tolerance = ZeroTolerance
        )
    {
        BoundedMatrix<TDataType, TDim, TDim> inverted_matrix;

        /* Compute Determinant of the matrix */
        rInputMatrixDet = Det(rInputMatrix);

        if constexpr (TDim == 1) {
            inverted_matrix(0,0) = 1.0/rInputMatrix(0,0);
            rInputMatrixDet = rInputMatrix(0,0);
        } else if constexpr (TDim == 2) {
            InvertMatrix2(rInputMatrix, inverted_matrix, rInputMatrixDet);
        } else if constexpr (TDim == 3) {
            InvertMatrix3(rInputMatrix, inverted_matrix, rInputMatrixDet);
        } else if constexpr (TDim == 4) {
            InvertMatrix4(rInputMatrix, inverted_matrix, rInputMatrixDet);
        } else {
            KRATOS_ERROR << "Size not implemented. Size: " << TDim << std::endl;
        }

        // Checking condition number
        if (Tolerance > 0.0) { // Check is skipped for negative tolerances
            CheckConditionNumber(rInputMatrix, inverted_matrix, Tolerance);
        }

        return inverted_matrix;
    }

    /**
     * @brief This method checks the condition number of  amtrix
     * @param rInputMatrix Is the input matrix (unchanged at output)
     * @param rInvertedMatrix Is the inverse of the input matrix
     * @param Tolerance The maximum tolerance considered
     */
    template<class TMatrix1, class TMatrix2>
    static inline bool CheckConditionNumber(
        const TMatrix1& rInputMatrix,
        TMatrix2& rInvertedMatrix,
        const TDataType Tolerance = std::numeric_limits<double>::epsilon(),
        const bool ThrowError = true
        )
    {
        // We want at least 4 significant digits
        const TDataType max_condition_number = (1.0/Tolerance) * 1.0e-4;

        // Find the condition number to define is inverse is OK
        const double input_matrix_norm = norm_frobenius(rInputMatrix);
        const double inverted_matrix_norm = norm_frobenius(rInvertedMatrix);

        // Now the condition number is the product of both norms
        const double cond_number = input_matrix_norm * inverted_matrix_norm ;
        // Finally check if the condition number is low enough
        if (cond_number > max_condition_number) {
            if (ThrowError) {
                KRATOS_WATCH(rInputMatrix);
                KRATOS_ERROR << " Condition number of the matrix is too high!, cond_number = " << cond_number << std::endl;
            }
            return false;
        }

        return true;
    }

    /**
     * @brief It inverts non square matrices (https://en.wikipedia.org/wiki/Inverse_element#Matrices)
     * @param rInputMatrix Is the input matrix (unchanged at output)
     * @param rInvertedMatrix Is the inverse of the input matrix
     * @param rInputMatrixDet Is the determinant of the input matrix
     * @param Tolerance The maximum tolerance considered
     * @tparam TMatrix1 The type of the input matrix
     * @tparam TMatrix2 Is the type of the output matrix
     */
    template<class TMatrix1, class TMatrix2>
    static void GeneralizedInvertMatrix(
        const TMatrix1& rInputMatrix,
        TMatrix2& rInvertedMatrix,
        TDataType& rInputMatrixDet,
        const TDataType Tolerance = ZeroTolerance
        )
    {
        const SizeType size_1 = rInputMatrix.size1();
        const SizeType size_2 = rInputMatrix.size2();

        if (size_1 == size_2) {
            InvertMatrix(rInputMatrix, rInvertedMatrix, rInputMatrixDet, Tolerance);
        } else if (size_1 < size_2) { // Right inverse
            if (rInvertedMatrix.size1() != size_2 || rInvertedMatrix.size2() != size_1) {
                rInvertedMatrix.resize(size_2, size_1, false);
            }
            const Matrix aux = prod(rInputMatrix, trans(rInputMatrix));
            Matrix auxInv;
            InvertMatrix(aux, auxInv, rInputMatrixDet, Tolerance);
            rInputMatrixDet = std::sqrt(rInputMatrixDet);
            noalias(rInvertedMatrix) = prod(trans(rInputMatrix), auxInv);
        } else { // Left inverse
            if (rInvertedMatrix.size1() != size_2 || rInvertedMatrix.size2() != size_1) {
                rInvertedMatrix.resize(size_2, size_1, false);
            }
            const Matrix aux = prod(trans(rInputMatrix), rInputMatrix);
            Matrix auxInv;
            InvertMatrix(aux, auxInv, rInputMatrixDet, Tolerance);
            rInputMatrixDet = std::sqrt(rInputMatrixDet);
            noalias(rInvertedMatrix) = prod(auxInv, trans(rInputMatrix));
        }
    }

    /**
     * @brief This function is designed to be called when a dense linear system is needed to be solved
     * @param A System matrix
     * @param rX Solution vector. it's also the initial guess for iterative linear solvers.
     * @param rB Right hand side vector.
     */
    static void Solve(
        MatrixType A,
        VectorType& rX,
        const VectorType& rB
        )
    {
#ifdef KRATOS_USE_AMATRIX   // This macro definition is for the migration period and to be removed afterward please do not use it
        AMatrix::LUFactorization<MatrixType, DenseVector<std::size_t> > lu_factorization(A);
        double determinant = lu_factorization.determinant();
        KRATOS_ERROR_IF(std::abs(determinant) <= ZeroTolerance) << "Matrix is singular: " << A << std::endl;
        rX = lu_factorization.solve(rB);
#else
        const SizeType size1 = A.size1();
        rX = rB;
        typedef permutation_matrix<SizeType> pmatrix;
        pmatrix pm(size1);
        int singular = lu_factorize(A,pm);
        KRATOS_DEBUG_ERROR_IF(singular == 1) << "Matrix is singular: " << A << std::endl;
        lu_substitute(A, pm, rX);
#endif // ifdef KRATOS_USE_AMATRIX
    }

    /**
     * @brief It inverts matrices of order 2, 3 and 4
     * @param rInputMatrix Is the input matrix (unchanged at output)
     * @param rInvertedMatrix Is the inverse of the input matrix
     * @param rInputMatrixDet Is the determinant of the input matrix
     * @tparam TMatrix1 The type of the input matrix
     * @tparam TMatrix2 Is the type of the output matrix
     */
    template<class TMatrix1, class TMatrix2>
    static void InvertMatrix(
        const TMatrix1& rInputMatrix,
        TMatrix2& rInvertedMatrix,
        TDataType& rInputMatrixDet,
        const TDataType Tolerance = ZeroTolerance
        )
    {
        KRATOS_DEBUG_ERROR_IF_NOT(rInputMatrix.size1() == rInputMatrix.size2()) << "Matrix provided is non-square" << std::endl;

        const SizeType size = rInputMatrix.size2();

        if(size == 1) {
            if(rInvertedMatrix.size1() != 1 || rInvertedMatrix.size2() != 1) {
                rInvertedMatrix.resize(1,1,false);
            }
            rInvertedMatrix(0,0) = 1.0/rInputMatrix(0,0);
            rInputMatrixDet = rInputMatrix(0,0);
        } else if (size == 2) {
            InvertMatrix2(rInputMatrix, rInvertedMatrix, rInputMatrixDet);
        } else if (size == 3) {
            InvertMatrix3(rInputMatrix, rInvertedMatrix, rInputMatrixDet);
        } else if (size == 4) {
            InvertMatrix4(rInputMatrix, rInvertedMatrix, rInputMatrixDet);
        } else if (std::is_same<TMatrix1, Matrix>::value) {

            const SizeType size1 = rInputMatrix.size1();
            const SizeType size2 = rInputMatrix.size2();
            if(rInvertedMatrix.size1() != size1 || rInvertedMatrix.size2() != size2) {
                rInvertedMatrix.resize(size1, size2,false);
            }

            Matrix A(rInputMatrix);
#ifdef KRATOS_USE_AMATRIX   // This macro definition is for the migration period and to be removed afterward please do not use it
            AMatrix::LUFactorization<MatrixType, DenseVector<std::size_t> > lu_factorization(A);
            rInputMatrixDet = lu_factorization.determinant();
            KRATOS_ERROR_IF(std::abs(rInputMatrixDet) <= ZeroTolerance) << "Matrix is singular: " << rInputMatrix << std::endl;
            rInvertedMatrix = lu_factorization.inverse();
#else
            typedef permutation_matrix<SizeType> pmatrix;
            pmatrix pm(A.size1());
            const int singular = lu_factorize(A,pm);
            rInvertedMatrix.assign( IdentityMatrix(A.size1()));
            KRATOS_ERROR_IF(singular == 1) << "Matrix is singular: " << rInputMatrix << std::endl;
            lu_substitute(A, pm, rInvertedMatrix);

            // Calculating determinant
            rInputMatrixDet = 1.0;

            for (IndexType i = 0; i < size1;++i) {
                IndexType ki = pm[i] == i ? 0 : 1;
                rInputMatrixDet *= (ki == 0) ? A(i,i) : -A(i,i);
            }
 #endif // ifdef KRATOS_USE_AMATRIX
       } else { // Bounded-matrix case
            const SizeType size1 = rInputMatrix.size1();
            const SizeType size2 = rInputMatrix.size2();

            Matrix A(rInputMatrix);
            Matrix invA(rInvertedMatrix);

 #ifdef KRATOS_USE_AMATRIX   // This macro definition is for the migration period and to be removed afterward please do not use it
            AMatrix::LUFactorization<MatrixType, DenseVector<std::size_t> > lu_factorization(A);
            rInputMatrixDet = lu_factorization.determinant();
            KRATOS_ERROR_IF(std::abs(rInputMatrixDet) <= ZeroTolerance) << "Matrix is singular: " << rInputMatrix << std::endl;
            invA = lu_factorization.inverse();
 #else
            typedef permutation_matrix<SizeType> pmatrix;
            pmatrix pm(size1);
            const int singular = lu_factorize(A,pm);
            invA.assign( IdentityMatrix(size1));
            KRATOS_ERROR_IF(singular == 1) << "Matrix is singular: " << rInputMatrix << std::endl;
            lu_substitute(A, pm, invA);

            // Calculating determinant
            rInputMatrixDet = 1.0;

            for (IndexType i = 0; i < size1;++i) {
                IndexType ki = pm[i] == i ? 0 : 1;
                rInputMatrixDet *= (ki == 0) ? A(i,i) : -A(i,i);
            }
 #endif // ifdef KRATOS_USE_AMATRIX

            for (IndexType i = 0; i < size1;++i) {
                for (IndexType j = 0; j < size2;++j) {
                    rInvertedMatrix(i,j) = invA(i,j);
                }
            }
       }

       // Checking condition number
       if (Tolerance > 0.0) { // Check is skipped for negative tolerances
            CheckConditionNumber(rInputMatrix, rInvertedMatrix, Tolerance);
       }
    }

    /**
     * @brief It inverts matrices of order 2
     * @param rInputMatrix Is the input matrix (unchanged at output)
     * @param rInvertedMatrix Is the inverse of the input matrix
     * @param rInputMatrixDet Is the determinant of the input matrix
     */
    template<class TMatrix1, class TMatrix2>
    static void InvertMatrix2(
        const TMatrix1& rInputMatrix,
        TMatrix2& rInvertedMatrix,
        TDataType& rInputMatrixDet
        )
    {
        KRATOS_TRY;

        KRATOS_DEBUG_ERROR_IF_NOT(rInputMatrix.size1() == rInputMatrix.size2()) << "Matrix provided is non-square" << std::endl;

        if(rInvertedMatrix.size1() != 2 || rInvertedMatrix.size2() != 2) {
            rInvertedMatrix.resize(2,2,false);
        }

        rInputMatrixDet = rInputMatrix(0,0)*rInputMatrix(1,1)-rInputMatrix(0,1)*rInputMatrix(1,0);

        rInvertedMatrix(0,0) =  rInputMatrix(1,1);
        rInvertedMatrix(0,1) = -rInputMatrix(0,1);
        rInvertedMatrix(1,0) = -rInputMatrix(1,0);
        rInvertedMatrix(1,1) =  rInputMatrix(0,0);

        rInvertedMatrix/=rInputMatrixDet;

        KRATOS_CATCH("");
    }

    /**
     * @brief It inverts matrices of order 3
     * @param rInputMatrix Is the input matrix (unchanged at output)
     * @param rInvertedMatrix Is the inverse of the input matrix
     * @param rInputMatrixDet Is the determinant of the input matrix
     */
    template<class TMatrix1, class TMatrix2>
    static void InvertMatrix3(
        const TMatrix1& rInputMatrix,
        TMatrix2& rInvertedMatrix,
        TDataType& rInputMatrixDet
        )
    {
        KRATOS_TRY;

        KRATOS_DEBUG_ERROR_IF_NOT(rInputMatrix.size1() == rInputMatrix.size2()) << "Matrix provided is non-square" << std::endl;

        if(rInvertedMatrix.size1() != 3 || rInvertedMatrix.size2() != 3) {
            rInvertedMatrix.resize(3,3,false);
        }

        // Filling the inverted matrix with the algebraic complements
        // First column
        rInvertedMatrix(0,0) = rInputMatrix(1,1)*rInputMatrix(2,2) - rInputMatrix(1,2)*rInputMatrix(2,1);
        rInvertedMatrix(1,0) = -rInputMatrix(1,0)*rInputMatrix(2,2) + rInputMatrix(1,2)*rInputMatrix(2,0);
        rInvertedMatrix(2,0) = rInputMatrix(1,0)*rInputMatrix(2,1) - rInputMatrix(1,1)*rInputMatrix(2,0);

        // Second column
        rInvertedMatrix(0,1) = -rInputMatrix(0,1)*rInputMatrix(2,2) + rInputMatrix(0,2)*rInputMatrix(2,1);
        rInvertedMatrix(1,1) = rInputMatrix(0,0)*rInputMatrix(2,2) - rInputMatrix(0,2)*rInputMatrix(2,0);
        rInvertedMatrix(2,1) = -rInputMatrix(0,0)*rInputMatrix(2,1) + rInputMatrix(0,1)*rInputMatrix(2,0);

        // Third column
        rInvertedMatrix(0,2) = rInputMatrix(0,1)*rInputMatrix(1,2) - rInputMatrix(0,2)*rInputMatrix(1,1);
        rInvertedMatrix(1,2) = -rInputMatrix(0,0)*rInputMatrix(1,2) + rInputMatrix(0,2)*rInputMatrix(1,0);
        rInvertedMatrix(2,2) = rInputMatrix(0,0)*rInputMatrix(1,1) - rInputMatrix(0,1)*rInputMatrix(1,0);

        // Calculation of determinant (of the input matrix)
        rInputMatrixDet = rInputMatrix(0,0)*rInvertedMatrix(0,0) + rInputMatrix(0,1)*rInvertedMatrix(1,0) + rInputMatrix(0,2)*rInvertedMatrix(2,0);

        // Finalizing the calculation of the inverted matrix
        rInvertedMatrix /= rInputMatrixDet;

        KRATOS_CATCH("")
    }

    /**
     * @brief It inverts matrices of order 4
     * @param rInputMatrix Is the input matrix (unchanged at output)
     * @param rInvertedMatrix Is the inverse of the input matrix
     * @param rInputMatrixDet Is the determinant of the input matrix
     */
    template<class TMatrix1, class TMatrix2>
    static void InvertMatrix4(
        const TMatrix1& rInputMatrix,
        TMatrix2& rInvertedMatrix,
        TDataType& rInputMatrixDet
        )
    {
        KRATOS_TRY;

        KRATOS_DEBUG_ERROR_IF_NOT(rInputMatrix.size1() == rInputMatrix.size2()) << "Matrix provided is non-square" << std::endl;

        if (rInvertedMatrix.size1() != 4 || rInvertedMatrix.size2() != 4) {
            rInvertedMatrix.resize(4, 4, false);
        }

        /* Compute inverse of the Matrix */
        // First column
        rInvertedMatrix(0, 0) = -(rInputMatrix(1, 3) * rInputMatrix(2, 2) * rInputMatrix(3, 1)) + rInputMatrix(1, 2) * rInputMatrix(2, 3) * rInputMatrix(3, 1) + rInputMatrix(1, 3) * rInputMatrix(2, 1) * rInputMatrix(3, 2) - rInputMatrix(1, 1) * rInputMatrix(2, 3) * rInputMatrix(3, 2) - rInputMatrix(1, 2) * rInputMatrix(2, 1) * rInputMatrix(3, 3) + rInputMatrix(1, 1) * rInputMatrix(2, 2) * rInputMatrix(3, 3);
        rInvertedMatrix(0, 1) = rInputMatrix(0, 3) * rInputMatrix(2, 2) * rInputMatrix(3, 1) - rInputMatrix(0, 2) * rInputMatrix(2, 3) * rInputMatrix(3, 1) - rInputMatrix(0, 3) * rInputMatrix(2, 1) * rInputMatrix(3, 2) + rInputMatrix(0, 1) * rInputMatrix(2, 3) * rInputMatrix(3, 2) + rInputMatrix(0, 2) * rInputMatrix(2, 1) * rInputMatrix(3, 3) - rInputMatrix(0, 1) * rInputMatrix(2, 2) * rInputMatrix(3, 3);
        rInvertedMatrix(0, 2) = -(rInputMatrix(0, 3) * rInputMatrix(1, 2) * rInputMatrix(3, 1)) + rInputMatrix(0, 2) * rInputMatrix(1, 3) * rInputMatrix(3, 1) + rInputMatrix(0, 3) * rInputMatrix(1, 1) * rInputMatrix(3, 2) - rInputMatrix(0, 1) * rInputMatrix(1, 3) * rInputMatrix(3, 2) - rInputMatrix(0, 2) * rInputMatrix(1, 1) * rInputMatrix(3, 3) + rInputMatrix(0, 1) * rInputMatrix(1, 2) * rInputMatrix(3, 3);
        rInvertedMatrix(0, 3) = rInputMatrix(0, 3) * rInputMatrix(1, 2) * rInputMatrix(2, 1) - rInputMatrix(0, 2) * rInputMatrix(1, 3) * rInputMatrix(2, 1) - rInputMatrix(0, 3) * rInputMatrix(1, 1) * rInputMatrix(2, 2) + rInputMatrix(0, 1) * rInputMatrix(1, 3) * rInputMatrix(2, 2) + rInputMatrix(0, 2) * rInputMatrix(1, 1) * rInputMatrix(2, 3) - rInputMatrix(0, 1) * rInputMatrix(1, 2) * rInputMatrix(2, 3);

        // Second column
        rInvertedMatrix(1, 0) = rInputMatrix(1, 3) * rInputMatrix(2, 2) * rInputMatrix(3, 0) - rInputMatrix(1, 2) * rInputMatrix(2, 3) * rInputMatrix(3, 0) - rInputMatrix(1, 3) * rInputMatrix(2, 0) * rInputMatrix(3, 2) + rInputMatrix(1, 0) * rInputMatrix(2, 3) * rInputMatrix(3, 2) + rInputMatrix(1, 2) * rInputMatrix(2, 0) * rInputMatrix(3, 3) - rInputMatrix(1, 0) * rInputMatrix(2, 2) * rInputMatrix(3, 3);
        rInvertedMatrix(1, 1) = -(rInputMatrix(0, 3) * rInputMatrix(2, 2) * rInputMatrix(3, 0)) + rInputMatrix(0, 2) * rInputMatrix(2, 3) * rInputMatrix(3, 0) + rInputMatrix(0, 3) * rInputMatrix(2, 0) * rInputMatrix(3, 2) - rInputMatrix(0, 0) * rInputMatrix(2, 3) * rInputMatrix(3, 2) - rInputMatrix(0, 2) * rInputMatrix(2, 0) * rInputMatrix(3, 3) + rInputMatrix(0, 0) * rInputMatrix(2, 2) * rInputMatrix(3, 3);
        rInvertedMatrix(1, 2) = rInputMatrix(0, 3) * rInputMatrix(1, 2) * rInputMatrix(3, 0) - rInputMatrix(0, 2) * rInputMatrix(1, 3) * rInputMatrix(3, 0) - rInputMatrix(0, 3) * rInputMatrix(1, 0) * rInputMatrix(3, 2) + rInputMatrix(0, 0) * rInputMatrix(1, 3) * rInputMatrix(3, 2) + rInputMatrix(0, 2) * rInputMatrix(1, 0) * rInputMatrix(3, 3) - rInputMatrix(0, 0) * rInputMatrix(1, 2) * rInputMatrix(3, 3);
        rInvertedMatrix(1, 3) = -(rInputMatrix(0, 3) * rInputMatrix(1, 2) * rInputMatrix(2, 0)) + rInputMatrix(0, 2) * rInputMatrix(1, 3) * rInputMatrix(2, 0) + rInputMatrix(0, 3) * rInputMatrix(1, 0) * rInputMatrix(2, 2) - rInputMatrix(0, 0) * rInputMatrix(1, 3) * rInputMatrix(2, 2) - rInputMatrix(0, 2) * rInputMatrix(1, 0) * rInputMatrix(2, 3) + rInputMatrix(0, 0) * rInputMatrix(1, 2) * rInputMatrix(2, 3);

        // Third column
        rInvertedMatrix(2, 0) = -(rInputMatrix(1, 3) * rInputMatrix(2, 1) * rInputMatrix(3, 0)) + rInputMatrix(1, 1) * rInputMatrix(2, 3) * rInputMatrix(3, 0) + rInputMatrix(1, 3) * rInputMatrix(2, 0) * rInputMatrix(3, 1) - rInputMatrix(1, 0) * rInputMatrix(2, 3) * rInputMatrix(3, 1) - rInputMatrix(1, 1) * rInputMatrix(2, 0) * rInputMatrix(3, 3) + rInputMatrix(1, 0) * rInputMatrix(2, 1) * rInputMatrix(3, 3);
        rInvertedMatrix(2, 1) = rInputMatrix(0, 3) * rInputMatrix(2, 1) * rInputMatrix(3, 0) - rInputMatrix(0, 1) * rInputMatrix(2, 3) * rInputMatrix(3, 0) - rInputMatrix(0, 3) * rInputMatrix(2, 0) * rInputMatrix(3, 1) + rInputMatrix(0, 0) * rInputMatrix(2, 3) * rInputMatrix(3, 1) + rInputMatrix(0, 1) * rInputMatrix(2, 0) * rInputMatrix(3, 3) - rInputMatrix(0, 0) * rInputMatrix(2, 1) * rInputMatrix(3, 3);
        rInvertedMatrix(2, 2) = -(rInputMatrix(0, 3) * rInputMatrix(1, 1) * rInputMatrix(3, 0)) + rInputMatrix(0, 1) * rInputMatrix(1, 3) * rInputMatrix(3, 0) + rInputMatrix(0, 3) * rInputMatrix(1, 0) * rInputMatrix(3, 1) - rInputMatrix(0, 0) * rInputMatrix(1, 3) * rInputMatrix(3, 1) - rInputMatrix(0, 1) * rInputMatrix(1, 0) * rInputMatrix(3, 3) + rInputMatrix(0, 0) * rInputMatrix(1, 1) * rInputMatrix(3, 3);
        rInvertedMatrix(2, 3) = rInputMatrix(0, 3) * rInputMatrix(1, 1) * rInputMatrix(2, 0) - rInputMatrix(0, 1) * rInputMatrix(1, 3) * rInputMatrix(2, 0) - rInputMatrix(0, 3) * rInputMatrix(1, 0) * rInputMatrix(2, 1) + rInputMatrix(0, 0) * rInputMatrix(1, 3) * rInputMatrix(2, 1) + rInputMatrix(0, 1) * rInputMatrix(1, 0) * rInputMatrix(2, 3) - rInputMatrix(0, 0) * rInputMatrix(1, 1) * rInputMatrix(2, 3);

        // Fourth column
        rInvertedMatrix(3, 0) = rInputMatrix(1, 2) * rInputMatrix(2, 1) * rInputMatrix(3, 0) - rInputMatrix(1, 1) * rInputMatrix(2, 2) * rInputMatrix(3, 0) - rInputMatrix(1, 2) * rInputMatrix(2, 0) * rInputMatrix(3, 1) + rInputMatrix(1, 0) * rInputMatrix(2, 2) * rInputMatrix(3, 1) + rInputMatrix(1, 1) * rInputMatrix(2, 0) * rInputMatrix(3, 2) - rInputMatrix(1, 0) * rInputMatrix(2, 1) * rInputMatrix(3, 2);
        rInvertedMatrix(3, 1) = -(rInputMatrix(0, 2) * rInputMatrix(2, 1) * rInputMatrix(3, 0)) + rInputMatrix(0, 1) * rInputMatrix(2, 2) * rInputMatrix(3, 0) + rInputMatrix(0, 2) * rInputMatrix(2, 0) * rInputMatrix(3, 1) - rInputMatrix(0, 0) * rInputMatrix(2, 2) * rInputMatrix(3, 1) - rInputMatrix(0, 1) * rInputMatrix(2, 0) * rInputMatrix(3, 2) + rInputMatrix(0, 0) * rInputMatrix(2, 1) * rInputMatrix(3, 2);
        rInvertedMatrix(3, 2) = rInputMatrix(0, 2) * rInputMatrix(1, 1) * rInputMatrix(3, 0) - rInputMatrix(0, 1) * rInputMatrix(1, 2) * rInputMatrix(3, 0) - rInputMatrix(0, 2) * rInputMatrix(1, 0) * rInputMatrix(3, 1) + rInputMatrix(0, 0) * rInputMatrix(1, 2) * rInputMatrix(3, 1) + rInputMatrix(0, 1) * rInputMatrix(1, 0) * rInputMatrix(3, 2) - rInputMatrix(0, 0) * rInputMatrix(1, 1) * rInputMatrix(3, 2);
        rInvertedMatrix(3, 3) = -(rInputMatrix(0, 2) * rInputMatrix(1, 1) * rInputMatrix(2, 0)) + rInputMatrix(0, 1) * rInputMatrix(1, 2) * rInputMatrix(2, 0) + rInputMatrix(0, 2) * rInputMatrix(1, 0) * rInputMatrix(2, 1) - rInputMatrix(0, 0) * rInputMatrix(1, 2) * rInputMatrix(2, 1) - rInputMatrix(0, 1) * rInputMatrix(1, 0) * rInputMatrix(2, 2) + rInputMatrix(0, 0) * rInputMatrix(1, 1) * rInputMatrix(2, 2);

        // Calculation of determinant (of the input matrix)
        rInputMatrixDet = rInputMatrix(0, 1) * rInputMatrix(1, 3) * rInputMatrix(2, 2) * rInputMatrix(3, 0) - rInputMatrix(0, 1) * rInputMatrix(1, 2) * rInputMatrix(2, 3) * rInputMatrix(3, 0) - rInputMatrix(0, 0) * rInputMatrix(1, 3) * rInputMatrix(2, 2) * rInputMatrix(3, 1) + rInputMatrix(0, 0) * rInputMatrix(1, 2) * rInputMatrix(2, 3) * rInputMatrix(3, 1) - rInputMatrix(0, 1) * rInputMatrix(1, 3) * rInputMatrix(2, 0) * rInputMatrix(3, 2) + rInputMatrix(0, 0) * rInputMatrix(1, 3) * rInputMatrix(2, 1) * rInputMatrix(3, 2) + rInputMatrix(0, 1) * rInputMatrix(1, 0) * rInputMatrix(2, 3) * rInputMatrix(3, 2) - rInputMatrix(0, 0) * rInputMatrix(1, 1) * rInputMatrix(2, 3) * rInputMatrix(3, 2) + rInputMatrix(0, 3) * (rInputMatrix(1, 2) * rInputMatrix(2, 1) * rInputMatrix(3, 0) - rInputMatrix(1, 1) * rInputMatrix(2, 2) * rInputMatrix(3, 0) - rInputMatrix(1, 2) * rInputMatrix(2, 0) * rInputMatrix(3, 1) + rInputMatrix(1, 0) * rInputMatrix(2, 2) * rInputMatrix(3, 1) + rInputMatrix(1, 1) * rInputMatrix(2, 0) * rInputMatrix(3, 2) - rInputMatrix(1, 0) * rInputMatrix(2, 1) * rInputMatrix(3, 2)) + (rInputMatrix(0, 1) * rInputMatrix(1, 2) * rInputMatrix(2, 0) - rInputMatrix(0, 0) * rInputMatrix(1, 2) * rInputMatrix(2, 1) - rInputMatrix(0, 1) * rInputMatrix(1, 0) * rInputMatrix(2, 2) + rInputMatrix(0, 0) * rInputMatrix(1, 1) * rInputMatrix(2, 2)) * rInputMatrix(3, 3) + rInputMatrix(0, 2) * (-(rInputMatrix(1, 3) * rInputMatrix(2, 1) * rInputMatrix(3, 0)) + rInputMatrix(1, 1) * rInputMatrix(2, 3) * rInputMatrix(3, 0) + rInputMatrix(1, 3) * rInputMatrix(2, 0) * rInputMatrix(3, 1) - rInputMatrix(1, 0) * rInputMatrix(2, 3) * rInputMatrix(3, 1) - rInputMatrix(1, 1) * rInputMatrix(2, 0) * rInputMatrix(3, 3) + rInputMatrix(1, 0) * rInputMatrix(2, 1) * rInputMatrix(3, 3));

        // Finalizing the calculation of the inverted matrix
        rInvertedMatrix /= rInputMatrixDet;

        KRATOS_CATCH("");
    }

    /**
     * @brief Calculates the determinant of a matrix of dimension 2x2 (no check performed on matrix size)
     * @param rA Is the input matrix
     * @return The determinant of the 2x2 matrix
     */
    template<class TMatrixType>
    static inline TDataType Det2(const TMatrixType& rA)
    {
        KRATOS_DEBUG_ERROR_IF_NOT(rA.size1() == rA.size2()) << "Matrix provided is non-square" << std::endl;

        return (rA(0,0)*rA(1,1)-rA(0,1)*rA(1,0));
    }

    /**
     * @brief Calculates the determinant of a matrix of dimension 3*3 (no check performed on matrix size)
     * @param rA Is the input matrix
     * @return The determinant of the 3x3 matrix
     */
    template<class TMatrixType>
    static inline TDataType Det3(const TMatrixType& rA)
    {
        KRATOS_DEBUG_ERROR_IF_NOT(rA.size1() == rA.size2()) << "Matrix provided is non-square" << std::endl;

        // Calculating the algebraic complements to the first line
        const double a = rA(1,1)*rA(2,2) - rA(1,2)*rA(2,1);
        const double b = rA(1,0)*rA(2,2) - rA(1,2)*rA(2,0);
        const double c = rA(1,0)*rA(2,1) - rA(1,1)*rA(2,0);

        return rA(0,0)*a - rA(0,1)*b + rA(0,2)*c;
    }

    /**
     * @brief Calculates the determinant of a matrix of dimension 4*4 (no check performed on matrix size)
     * @param rA Is the input matrix
     * @return The determinant of the 4x4 matrix
     */
    template<class TMatrixType>
    static inline TDataType Det4(const TMatrixType& rA)
    {
        KRATOS_DEBUG_ERROR_IF_NOT(rA.size1() == rA.size2()) << "Matrix provided is non-square" << std::endl;

        const double det = rA(0,1)*rA(1,3)*rA(2,2)*rA(3,0)-rA(0,1)*rA(1,2)*rA(2,3)*rA(3,0)-rA(0,0)*rA(1,3)*rA(2,2)*rA(3,1)+rA(0,0)*rA(1,2)*rA(2,3)*rA(3,1)
                          -rA(0,1)*rA(1,3)*rA(2,0)*rA(3,2)+rA(0,0)*rA(1,3)*rA(2,1)*rA(3,2)+rA(0,1)*rA(1,0)*rA(2,3)*rA(3,2)-rA(0,0)*rA(1,1)*rA(2,3)*rA(3,2)+rA(0,3)*(rA(1,2)*rA(2,1)*rA(3,0)-rA(1,1)*rA(2,2)*rA(3,0)-rA(1,2)*rA(2,0)*rA(3,1)+rA(1,0)*rA(2,2)*rA(3,1)+rA(1,1)*rA(2,0)*rA(3,2)
                          -rA(1,0)*rA(2,1)*rA(3,2))+(rA(0,1)*rA(1,2)*rA(2,0)-rA(0,0)*rA(1,2)*rA(2,1)-rA(0,1)*rA(1,0)*rA(2,2)+rA(0,0)*rA(1,1)*rA(2,2))*rA(3,3)+rA(0,2)*(-(rA(1,3)*rA(2,1)*rA(3,0))+rA(1,1)*rA(2,3)*rA(3,0)+rA(1,3)*rA(2,0)*rA(3,1)-rA(1,0)*rA(2,3)*rA(3,1)-rA(1,1)*rA(2,0)*rA(3,3)+rA(1,0)*rA(2,1)*rA(3,3));
        return det;
    }

public:
    /**
     * @brief Calculates the determinant of a matrix of a square matrix of any size (no check performed on release mode)
     * @param rA Is the input matrix
     * @return The determinant of any size matrix
     */
    template<class TMatrixType>
    static inline TDataType Det(const TMatrixType& rA)
    {
        KRATOS_DEBUG_ERROR_IF_NOT(rA.size1() == rA.size2()) << "Matrix provided is non-square" << std::endl;

        switch (rA.size1()) {
            case 2:
                return Det2(rA);
            case 3:
                return Det3(rA);
            case 4:
                return Det4(rA);
            default:
                TDataType det = 1.0;
#ifdef KRATOS_USE_AMATRIX   // This macro definition is for the migration period and to be removed afterward please do not use it
                Matrix temp(rA);
                AMatrix::LUFactorization<MatrixType, DenseVector<std::size_t> > lu_factorization(temp);
                det = lu_factorization.determinant();
#else
                using namespace boost::numeric::ublas;
                typedef permutation_matrix<SizeType> pmatrix;
                Matrix Aux(rA);
                pmatrix pm(Aux.size1());
                bool singular = lu_factorize(Aux,pm);

                if (singular) {
                    return 0.0;
                }

                for (IndexType i = 0; i < Aux.size1();++i) {
                    IndexType ki = pm[i] == i ? 0 : 1;
                    det *= std::pow(-1.0, ki) * Aux(i,i);
                }
#endif // ifdef KRATOS_USE_AMATRIX
                return det;
       }
    }

    /**
     * @brief Calculates the determinant of any matrix (no check performed on matrix size)
     * @param rA Is the input matrix
     * @return The determinant of the 2x2 matrix
     */
    template<class TMatrixType>
    static inline TDataType GeneralizedDet(const TMatrixType& rA)
    {
        if (rA.size1() == rA.size2()) {
            return Det(rA);
        } else if (rA.size1() < rA.size2()) { // Right determinant
            const Matrix AAT = prod( rA, trans(rA) );
            return std::sqrt(Det(AAT));
        } else { // Left determinant
            const Matrix ATA = prod( trans(rA), rA );
            return std::sqrt(Det(ATA));
        }
    }

    /**
     * @brief Performs the dot product of two vectors of dimension 3
     * @details No check performed on vector sizes
     * @param a First input vector
     * @param b Second input vector
     * @return The resulting norm
     */
    static inline TDataType Dot3(
        const Vector& a,
        const Vector& b
        )
    {
        return (a[0]*b[0] + a[1]*b[1] + a[2]*b[2]);
    }

    /**
     * @brief Performs the dot product of two vectors of arbitrary size
     * @details No check performed on vector sizes
     * @param rFirstVector First input vector
     * @param rSecondVector Second input vector
     * @return The resulting norm
     */
    static inline TDataType Dot(
        const Vector& rFirstVector,
        const Vector& rSecondVector
        )
    {
        Vector::const_iterator i = rFirstVector.begin();
        Vector::const_iterator j = rSecondVector.begin();
        TDataType temp = TDataType();
        while(i != rFirstVector.end()) {
            temp += *i++ * *j++;
        }
        return temp;
        //return std::inner_product(rFirstVector.begin(), rFirstVector.end(), rSecondVector.begin(), TDataType());
    }

    /**
     * @brief Calculates the norm of vector "a" which is assumed to be of size 3
     * @details No check is performed on the vector's size
     * @param a Input vector
     * @return The resulting norm
     */
    template<class TVectorType>
    static inline TDataType Norm3(const TVectorType& a)
    {
        TDataType temp = std::pow(a[0],2) + std::pow(a[1],2) + std::pow(a[2],2);
        temp = std::sqrt(temp);
        return temp;
    }

    /**
     * @brief Calculates the norm of vector "a"
     * @param a Input vector
     * @return The resulting norm
     */
    static inline TDataType Norm(const Vector& a)
    {
        Vector::const_iterator i = a.begin();
        TDataType temp = TDataType();
        while(i != a.end()) {
            temp += (*i) * (*i);
            i++;
        }
        return std::sqrt(temp);
    }

    /**
     * @brief Calculates the norm of vector "a" while avoiding underflow and overflow.
     * @param a Input vector
     * @return The resulting norm
     * @see http://www.netlib.org/lapack/explore-html/da/d7f/dnrm2_8f_source.html
     */
    static inline TDataType StableNorm(const Vector& a)
    {
        if (a.size() == 0) {
            return 0;
        }

        if (a.size() == 1) {
            return a[0];
        }

        TDataType scale {0};

        TDataType sqr_sum_scaled {1};

        for (auto it = a.begin(); it != a.end(); ++it) {
            TDataType x = *it;

            if (x != 0) {
                const TDataType abs_x = std::abs(x);

                if (scale < abs_x) {
                    const TDataType f = scale / abs_x;
                    sqr_sum_scaled = sqr_sum_scaled * (f * f) + 1.0;
                    scale = abs_x;
                } else {
                    x = abs_x / scale;
                    sqr_sum_scaled += x * x;
                }
            }
        }

        return scale * std::sqrt(sqr_sum_scaled);
    }

    /**
     * @brief Performs the vector product of the two input vectors a,b
     * @details a,b are assumed to be of size 3 (no check is performed on vector sizes)
     * @param a First input vector
     * @param b Second input vector
     * @return The resulting vector
     */
    template<class T>
    static inline T CrossProduct(
        const T& a,
        const T& b
        )
    {
        T c(a);

        c[0] = a[1]*b[2] - a[2]*b[1];
        c[1] = a[2]*b[0] - a[0]*b[2];
        c[2] = a[0]*b[1] - a[1]*b[0];

        return c;
    }

    /**
    * @brief Checks there is aliasing
    * @param value1 The first value
    * @param value2 The second value
    */
    template< class T1, class T2>
    static inline typename std::enable_if<std::is_same<T1, T2>::value, bool>::type CheckIsAlias(T1& value1, T2& value2)
    {
        return value1 == value2;
    }

    /**
    * @brief Checks there is aliasing
    * @param value1 The first value
    * @param value2 The second value
    */
    template< class T1, class T2>
    static inline typename std::enable_if<!std::is_same<T1, T2>::value, bool>::type CheckIsAlias(T1& value1, T2& value2)
    {
        return false;
    }

    /**
     * @brief Performs the cross product of the two input vectors a,b
     * @details a,b are assumed to be of size 3 (check is only performed on vector sizes in debug mode)
     * @param a First input vector
     * @param b Second input vector
     * @param c The resulting vector
     */
    template< class T1, class T2 , class T3>
    static inline void CrossProduct(T1& c, const T2& a, const T3& b ){
        if (c.size() != 3) c.resize(3);

        KRATOS_DEBUG_ERROR_IF(a.size() != 3 || b.size() != 3 || c.size() != 3)
            << "The size of the vectors is different of 3: "
            << a << ", " << b << " and " << c << std::endl;
        KRATOS_DEBUG_ERROR_IF(CheckIsAlias(c, a))
            << "Aliasing between the output parameter and the first "
            << "input parameter" << std::endl;
        KRATOS_DEBUG_ERROR_IF(CheckIsAlias(c, b))  << "Aliasing between "
            << "the output parameter and the second input parameter"  << std::endl;

        c[0] = a[1]*b[2] - a[2]*b[1];
        c[1] = a[2]*b[0] - a[0]*b[2];
        c[2] = a[0]*b[1] - a[1]*b[0];
    }

    /**
     * @brief Performs the unitary cross product of the two input vectors a,b
     * @details a,b are assumed to be of size 3 (no check is performed on vector sizes)
     * @param a First input vector
     * @param b Second input vector
     * @param c The resulting vector
     */
    template< class T1, class T2 , class T3>
    static inline void UnitCrossProduct(T1& c, const T2& a, const T3& b ){
        CrossProduct(c,a,b);
        const double norm = norm_2(c);
        KRATOS_DEBUG_ERROR_IF(norm < 1000.0*ZeroTolerance)
            << "norm is 0 when making the UnitCrossProduct of the vectors "
            << a << " and " << b << std::endl;
        c/=norm;
    }

    /**
     * @brief This computes a orthonormal basis from a given vector (Frisvad method)
     * @param c The input vector
     * @param a First resulting vector
     * @param b Second resulting vector
     * @param Type The type of method employed, 0 is HughesMoeller, 1 is Frisvad and otherwise Naive
     */
    template< class T1, class T2 , class T3>
    static inline void OrthonormalBasis(const T1& c,T2& a,T3& b, const IndexType Type = 0 ){
        if (Type == 0)
            OrthonormalBasisHughesMoeller(c,a,b);
        else if (Type == 1)
            OrthonormalBasisFrisvad(c,a,b);
        else
            OrthonormalBasisNaive(c,a,b);
    }

    /**
     * @brief This computes a orthonormal basis from a given vector (Hughes Moeller method)
     * @param c The input vector
     * @param a First resulting vector
     * @param b Second resulting vector
     * @note Orthonormal basis taken from: http://orbit.dtu.dk/files/126824972/onb_frisvad_jgt2012_v2.pdf
     */
    template< class T1, class T2 , class T3>
    static inline void OrthonormalBasisHughesMoeller(const T1& c,T2& a,T3& b ){
        KRATOS_DEBUG_ERROR_IF(norm_2(c) < (1.0 - 1.0e-6) || norm_2(c) > (1.0 + 1.0e-6)) << "Input should be a normal vector" << std::endl;
        //  Choose a vector  orthogonal  to n as the  direction  of b2.
        if(std::abs(c[0]) > std::abs(c[2])) {
            b[0] =  c[1];
            b[1] = -c[0];
            b[2] =  0.0;
        } else {
            b[0] =   0.0;
            b[1] =   c[2];
            b[2]  = -c[1];
        }
        b /=  norm_2(b); //  Normalize  b
        UnitCrossProduct(a, b , c); //  Construct  a  using a cross  product
    }

    /**
     * @brief This computes a orthonormal basis from a given vector (Frisvad method)
     * @param c The input vector
     * @param a First resulting vector
     * @param b Second resulting vector
     * @note Orthonormal basis taken from: http://orbit.dtu.dk/files/126824972/onb_frisvad_jgt2012_v2.pdf
     */
    template< class T1, class T2 , class T3>
    static inline void OrthonormalBasisFrisvad(const T1& c,T2& a,T3& b ){
        KRATOS_DEBUG_ERROR_IF(norm_2(c) < (1.0 - 1.0e-3) || norm_2(c) > (1.0 + 1.0e-3)) << "Input should be a normal vector" << std::endl;
        if ((c[2] + 1.0) > 1.0e4 * ZeroTolerance) {
            a[0] = 1.0 - std::pow(c[0], 2)/(1.0 + c[2]);
            a[1] = - (c[0] * c[1])/(1.0 + c[2]);
            a[2] = - c[0];
            const double norm_a = norm_2(a);
            a /= norm_a;
            b[0] = - (c[0] * c[1])/(1.0 + c[2]);
            b[1] = 1.0 - std::pow(c[1], 2)/(1.0 + c[2]);
            b[2] = -c[1];
            const double norm_b = norm_2(b);
            b /= norm_b;
        } else { // In case that the vector is in negative Z direction
            a[0] = 1.0;
            a[1] = 0.0;
            a[2] = 0.0;
            b[0] = 0.0;
            b[1] = -1.0;
            b[2] = 0.0;
        }
    }

    /**
     * @brief This computes a orthonormal basis from a given vector (Naive method)
     * @param c The input vector
     * @param a First resulting vector
     * @param b Second resulting vector
     * @note Orthonormal basis taken from: http://orbit.dtu.dk/files/126824972/onb_frisvad_jgt2012_v2.pdf
     */
    template< class T1, class T2 , class T3>
    static inline void OrthonormalBasisNaive(const T1& c,T2& a,T3& b ){
        KRATOS_DEBUG_ERROR_IF(norm_2(c) < (1.0 - 1.0e-3) || norm_2(c) > (1.0 + 1.0e-3)) << "Input should be a normal vector" << std::endl;
        // If c is near  the x-axis , use  the y-axis. Otherwise  use  the x-axis.
        if(c[0] > 0.9f) {
            a[0] = 0.0;
            a[1] = 1.0;
            a[2] = 0.0;
        } else {
            a[0] = 1.0;
            a[1] = 0.0;
            a[2] = 0.0;
        }
        a  -= c * inner_prod(a, c); // Make a  orthogonal  to c
        a /=  norm_2(a);            //  Normalize  a
        UnitCrossProduct(b, c, a);  //  Construct  b  using a cross  product
    }

    /**
     * @brief Computes the angle between two vectors in 3D
     * @param rV1 First input vector
     * @param rV2 Second input vector
     */
    template< class T1, class T2>
    static inline TDataType VectorsAngle(const T1& rV1, const T2& rV2 ){
        const T1 aux_1 = rV1 * norm_2(rV2);
        const T2 aux_2 = norm_2(rV1) * rV2;
        const TDataType num = norm_2(aux_1 - aux_2);
        const TDataType denom = norm_2(aux_1 + aux_2);
        return 2.0 * std::atan2( num , denom);
    }

    /**
     * @brief Returns a matrix :
     * A = a.tensorproduct.b
     * @details a,b are assumed to be of order 3, no check is performed on the size of the vectors
     * @param a First input vector
     * @param b Second input vector
     * @return Returns A = a.tensorproduct.b
     */
    static inline MatrixType TensorProduct3(
        const Vector& a,
        const Vector& b
        )
    {
        MatrixType A(3,3);

        A(0,0) = a[0]*b[0];
        A(0,1) = a[0]*b[1];
        A(0,2) = a[0]*b[2];
        A(1,0) = a[1]*b[0];
        A(1,1) = a[1]*b[1];
        A(1,2) = a[1]*b[2];
        A(2,0) = a[2]*b[0];
        A(2,1) = a[2]*b[1];
        A(2,2) = a[2]*b[2];

        return A;
    }

    /**
     * @brief "rInputMatrix" is ADDED to "Destination" matrix starting from InitialRow and InitialCol of the destination matrix
     * @details "Destination" is assumed to be able to contain the "input matrix" (no check is performed on the bounds)
     * @param rDestination The matrix destination
     * @param rInputMatrix The input matrix to be added
     * @param InitialRow The initial row
     * @param InitialCol The initial column
     */
    template<class TMatrixType1, class TMatrixType2>
    static inline void AddMatrix(
        TMatrixType1& rDestination,
        const TMatrixType2& rInputMatrix,
        const IndexType InitialRow,
        const IndexType InitialCol
        )
    {
        KRATOS_TRY

        for(IndexType i = 0; i < rInputMatrix.size1(); ++i) {
            for(IndexType j = 0; j < rInputMatrix.size2(); ++j) {
                rDestination(InitialRow+i, InitialCol+j) += rInputMatrix(i,j);
            }
        }
        KRATOS_CATCH("")
    }

    /**
     * @brief "rInputVector" is ADDED to "Destination" vector starting from InitialIndex of the destination matrix
     * @details "Destination" is assumed to be able to contain the "input vector" (no check is performed on the bounds)
     * @param rDestination The vector destination
     * @param rInputVector The input vector to be added
     * @param InitialIndex The initial index
     */
    template<class TVectorType1, class TVectorType2>
    static inline void AddVector(
        TVectorType1& rDestination,
        const TVectorType2& rInputVector,
        const IndexType InitialIndex
        )
    {
        KRATOS_TRY

        for(IndexType i = 0; i < rInputVector.size(); ++i) {
            rDestination[InitialIndex+i] += rInputVector[i];
        }
        KRATOS_CATCH("")
    }

    /**
     * @brief "rInputMatrix" is SUBTRACTED to "rDestination" matrix starting from InitialRow and InitialCol of the destination matrix
     * @details "rDestination" is assumed to be able to contain the "input matrix" (no check is performed on the bounds)
     * @param rDestination The matric destination
     * @param rInputMatrix The input matrix to be computed
     * @param InitialRow The initial row to compute
     * @param InitialCol The initial column to compute
     */
    static inline void  SubtractMatrix(
        MatrixType& rDestination,
        const MatrixType& rInputMatrix,
        const IndexType InitialRow,
        const IndexType InitialCol
        )
    {
        KRATOS_TRY;

        for(IndexType i = 0; i<rInputMatrix.size1(); ++i) {
            for(IndexType j = 0; j<rInputMatrix.size2(); ++j) {
                rDestination(InitialRow+i, InitialCol+j) -= rInputMatrix(i,j);
            }
        }

        KRATOS_CATCH("");
    }

    /**
     * @brief "rInputMatrix" is WRITTEN on "Destination" matrix starting from InitialRow and InitialCol of the destination matrix
     * @details "Destination" is assumed to be able to contain the "input matrix" (no check is performed on the bounds)
     * @warning Destination is overwritten!!
     * @param rDestination The matric destination
     * @param rrInputMatrix The input matrix to be computed
     * @param InitialRow The initial row to compute
     * @param InitialCol The initial column to compute
     */
    static inline void  WriteMatrix(
        MatrixType& rDestination,
        const MatrixType& rInputMatrix,
        const IndexType InitialRow,
        const IndexType InitialCol
        )
    {
        KRATOS_TRY;

        for(IndexType i = 0; i < rInputMatrix.size1(); ++i) {
            for(IndexType j = 0; j < rInputMatrix.size2(); ++j) {
                rDestination(InitialRow+i, InitialCol+j) = rInputMatrix(i,j);
            }
        }

        KRATOS_CATCH("");
    }

    /**
     * @brief Performs the Kroneker product of the Reduced Matrix with the identity matrix of size "dimension"
     * @param rDestination The matric destination
     * @param rReducedMatrix The reduced matrix to be computed
     * @param Dimension The dimension where we work
     */
    static inline void ExpandReducedMatrix(
        MatrixType& rDestination,
        const MatrixType& rReducedMatrix,
        const SizeType Dimension
        )
    {
        KRATOS_TRY;

        const SizeType size = rReducedMatrix.size2();
        IndexType rowindex = 0;
        IndexType colindex = 0;

        for (IndexType i = 0; i < size; ++i) {
            rowindex = i * Dimension;
            for (IndexType j = 0; j < size; ++j) {
                colindex = j * Dimension;
                for(IndexType ii = 0; ii < Dimension; ++ii) {
                    rDestination(rowindex+ii, colindex+ii) = rReducedMatrix(i, j);
                }
            }
        }

        KRATOS_CATCH("");
    }

    /**
     * @brief Performs the Kroneker product of the Reduced Matrix with the identity matrix of size "dimension" ADDING to the destination matrix
     * @param rDestination The matric destination
     * @param rReducedMatrix The reduced matrix to be added
     * @param Dimension The dimension where we work
     */
    static inline void  ExpandAndAddReducedMatrix(
        MatrixType& rDestination,
        const MatrixType& rReducedMatrix,
        const SizeType Dimension
        )
    {
        KRATOS_TRY;

        const SizeType size = rReducedMatrix.size2();
        IndexType rowindex = 0;
        IndexType colindex = 0;

        for (IndexType i = 0; i < size; ++i) {
            rowindex = i * Dimension;
            for (IndexType j = 0; j < size; ++j) {
                colindex = j * Dimension;
                for(IndexType ii = 0; ii < Dimension; ++ii) {
                    rDestination(rowindex+ii, colindex+ii) += rReducedMatrix(i, j);
                }
            }
        }

        KRATOS_CATCH("");
    }

    /**
     * @brief Performs rX += coeff*rY. no check on bounds is performed
     * @param rX The vector destination
     * @param rY The vector to be added
     * @param coeff The proportion to be added
     */
    static inline void  VecAdd(
        Vector& rX,
        const TDataType coeff,
        Vector& rY
        )
    {
        KRATOS_TRY
        SizeType size=rX.size();

        for (IndexType i=0; i<size; ++i) {
            rX[i] += coeff * rY[i];
        }
        KRATOS_CATCH("")
    }

   /**
     * @brief Transforms a stess vector into a matrix. Stresses are assumed to be stored in the following way:
     * \f$ [ s11, s22, s33, s12, s23, s13 ] \f$ for 3D case and
     * \f$ [ s11, s22, s33, s12 ] \f$ for 2D case.
     * \f$ [ s11, s22, s12 ] \f$ for 2D case.
     * @param rStressVector the given stress vector
     * @return the corresponding stress tensor in matrix form
     * @tparam TVector The vector type considered
     * @tparam TMatrixType The matrix returning type
     */
    template<class TVector, class TMatrixType = MatrixType>
    static inline TMatrixType StressVectorToTensor(const TVector& rStressVector)
    {
        KRATOS_TRY;

        const SizeType matrix_size = rStressVector.size() == 3 ? 2 : 3;
        TMatrixType stress_tensor(matrix_size, matrix_size);

        if (rStressVector.size()==3) {
            stress_tensor(0,0) = rStressVector[0];
            stress_tensor(0,1) = rStressVector[2];
            stress_tensor(1,0) = rStressVector[2];
            stress_tensor(1,1) = rStressVector[1];
        } else if (rStressVector.size()==4) {
            stress_tensor(0,0) = rStressVector[0];
            stress_tensor(0,1) = rStressVector[3];
            stress_tensor(0,2) = 0.0;
            stress_tensor(1,0) = rStressVector[3];
            stress_tensor(1,1) = rStressVector[1];
            stress_tensor(1,2) = 0.0;
            stress_tensor(2,0) = 0.0;
            stress_tensor(2,1) = 0.0;
            stress_tensor(2,2) = rStressVector[2];
        } else if (rStressVector.size()==6) {
            stress_tensor(0,0) = rStressVector[0];
            stress_tensor(0,1) = rStressVector[3];
            stress_tensor(0,2) = rStressVector[5];
            stress_tensor(1,0) = rStressVector[3];
            stress_tensor(1,1) = rStressVector[1];
            stress_tensor(1,2) = rStressVector[4];
            stress_tensor(2,0) = rStressVector[5];
            stress_tensor(2,1) = rStressVector[4];
            stress_tensor(2,2) = rStressVector[2];
        }

        return stress_tensor;

        KRATOS_CATCH("");
    }

   /**
     * @brief Transforms a  vector into a symmetric matrix.
     * @details Components are assumed to be stored in the following way:
     * \f$ [ s11, s22, s33, s12, s23, s13 ] \f$ for 3D case and
     * \f$ [ s11, s22, s33, s12 ] \f$ for 2D case.
     * \f$ [ s11, s22, s12 ] \f$ for 2D case.
     * @param rVector the given stress vector
     * @return The corresponding Tensor in matrix form
     * @tparam TVector The vector type considered
     * @tparam TMatrixType The matrix returning type
     */
    template<class TVector, class TMatrixType = MatrixType>
    static inline TMatrixType VectorToSymmetricTensor(const TVector& rVector)
    {
        KRATOS_TRY;

        const SizeType matrix_size = rVector.size() == 3 ? 2 : 3;
        TMatrixType tensor(matrix_size, matrix_size);

        if (rVector.size() == 3) {
            tensor(0,0) = rVector[0];
            tensor(0,1) = rVector[2];
            tensor(1,0) = rVector[2];
            tensor(1,1) = rVector[1];
        } else if (rVector.size() == 4) {
            tensor(0,0) = rVector[0];
            tensor(0,1) = rVector[3];
            tensor(0,2) = 0.0;
            tensor(1,0) = rVector[3];
            tensor(1,1) = rVector[1];
            tensor(1,2) = 0.0;
            tensor(2,0) = 0.0;
            tensor(2,1) = 0.0;
            tensor(2,2) = rVector[2];
        } else if (rVector.size() == 6) {
            tensor(0,0) = rVector[0];
            tensor(0,1) = rVector[3];
            tensor(0,2) = rVector[5];
            tensor(1,0) = rVector[3];
            tensor(1,1) = rVector[1];
            tensor(1,2) = rVector[4];
            tensor(2,0) = rVector[5];
            tensor(2,1) = rVector[4];
            tensor(2,2) = rVector[2];
        }

        return tensor;

        KRATOS_CATCH("");
    }

    /**
     * @brief Sign function
     * @param ThisDataType The value to extract the sign
     * @return The sign of the value
     */
    static inline int Sign(const TDataType& ThisDataType)
    {
        KRATOS_TRY;
        const TDataType& x = ThisDataType;
        return (x > 0) ? 1 : ((x < 0) ? -1 : 0);
        KRATOS_CATCH("");
    }


    /**
     * @brief Transforms a strain vector into a matrix. Strains are assumed to be stored in the following way:
     * \f$ [ e11, e22, e33, 2*e12, 2*e23, 2*e13 ] \f$ for 3D case and
     * \f$ [ e11, e22, e33, 2*e12 ] \f$ for 2D case.
     * \f$ [ e11, e22, 2*e12 ] \f$ for 2D case.
     * @details Hence the deviatoric components of the strain vector are divided by 2 while they are stored into the matrix
     * @param rStrainVector the given strain vector
     * @return the corresponding strain tensor in matrix form
     * @tparam TVector The vector type considered
     * @tparam TMatrixType The matrix returning type
     */
    template<class TVector, class TMatrixType = MatrixType>
    static inline TMatrixType StrainVectorToTensor( const TVector& rStrainVector)
    {
        KRATOS_TRY

        const SizeType matrix_size = rStrainVector.size() == 3 ? 2 : 3;
        TMatrixType strain_tensor(matrix_size, matrix_size);

        if (rStrainVector.size()==3) {
            strain_tensor(0,0) = rStrainVector[0];
            strain_tensor(0,1) = 0.5*rStrainVector[2];
            strain_tensor(1,0) = 0.5*rStrainVector[2];
            strain_tensor(1,1) = rStrainVector[1];
        } else if (rStrainVector.size()==4) {
            strain_tensor(0,0) = rStrainVector[0];
            strain_tensor(0,1) = 0.5*rStrainVector[3];
            strain_tensor(0,2) = 0;
            strain_tensor(1,0) = 0.5*rStrainVector[3];
            strain_tensor(1,1) = rStrainVector[1];
            strain_tensor(1,2) = 0;
            strain_tensor(2,0) = 0;
            strain_tensor(2,1) = 0;
            strain_tensor(2,2) = rStrainVector[2];
        } else if (rStrainVector.size()==6) {
            strain_tensor(0,0) = rStrainVector[0];
            strain_tensor(0,1) = 0.5*rStrainVector[3];
            strain_tensor(0,2) = 0.5*rStrainVector[5];
            strain_tensor(1,0) = 0.5*rStrainVector[3];
            strain_tensor(1,1) = rStrainVector[1];
            strain_tensor(1,2) = 0.5*rStrainVector[4];
            strain_tensor(2,0) = 0.5*rStrainVector[5];
            strain_tensor(2,1) = 0.5*rStrainVector[4];
            strain_tensor(2,2) = rStrainVector[2];
        }

        return strain_tensor;

        KRATOS_CATCH("");
    }

    /**
     * @brief Transforms a given symmetric Strain Tensor to Voigt Notation:
     * @details The following cases:
     *  - In the 3D case: from a second order tensor (3*3) Matrix  to a corresponing (6*1) Vector
     *    \f$ [ e11, e22, e33, 2*e12, 2*e23, 2*e13 ] \f$ for 3D case and
     *  - In the 2D case: from a second order tensor (3*3) Matrix  to a corresponing (4*1) Vector
     *    \f$ [ e11, e22, e33, 2*e12 ] \f$ fir 2D case.
     *  - In the 2D case: from a second order tensor (2*2) Matrix  to a corresponing (3*1) Vector
     *    \f$ [ e11, e22, 2*e12 ] \f$ fir 2D case.
     * @param rStrainTensor the given symmetric second order strain tensor
     * @return the corresponding strain tensor in vector form
     * @tparam TMatrixType The matrix type considered
     * @tparam TVector The vector returning type
     */
    template<class TMatrixType, class TVector = Vector>
    static inline Vector StrainTensorToVector(
        const TMatrixType& rStrainTensor,
        SizeType rSize = 0
        )
    {
        KRATOS_TRY;

        if(rSize == 0) {
            if(rStrainTensor.size1() == 2) {
                rSize = 3;
            } else if(rStrainTensor.size1() == 3) {
                rSize = 6;
            }
        }

        Vector strain_vector(rSize);

        if (rSize == 3) {
            strain_vector[0] = rStrainTensor(0,0);
            strain_vector[1] = rStrainTensor(1,1);
            strain_vector[2] = 2.0*rStrainTensor(0,1);
        } else if (rSize == 4) {
            strain_vector[0] = rStrainTensor(0,0);
            strain_vector[1] = rStrainTensor(1,1);
            strain_vector[2] = rStrainTensor(2,2);
            strain_vector[3] = 2.0*rStrainTensor(0,1);
        } else if (rSize == 6) {
            strain_vector[0] = rStrainTensor(0,0);
            strain_vector[1] = rStrainTensor(1,1);
            strain_vector[2] = rStrainTensor(2,2);
            strain_vector[3] = 2.0*rStrainTensor(0,1);
            strain_vector[4] = 2.0*rStrainTensor(1,2);
            strain_vector[5] = 2.0*rStrainTensor(0,2);
        }

        return strain_vector;

        KRATOS_CATCH("");
     }

    /**
     * @brief Transforms a given symmetric Stress Tensor to Voigt Notation:
     * @details Components are assumed to be stored in the following way:
     * \f$ [ s11, s22, s33, s12, s23, s13 ] \f$ for 3D case and
     * \f$ [ s11, s22, s33, s12 ] \f$ for 2D case.
     * \f$ [ s11, s22, s12 ] \f$ for 2D case.
     * In the 3D case: from a second order tensor (3*3) Matrix  to a corresponing (6*1) Vector
     * In the 3D case: from a second order tensor (3*3) Matrix  to a corresponing (4*1) Vector
     * In the 2D case: from a second order tensor (2*2) Matrix  to a corresponing (3*1) Vector
     * @param rStressTensor the given symmetric second order stress tensor
     * @return the corresponding stress tensor in vector form
     * @tparam TMatrixType The matrix type considered
     * @tparam TVector The vector returning type
     */
    template<class TMatrixType, class TVector = Vector>
    static inline TVector StressTensorToVector(
        const TMatrixType& rStressTensor,
        SizeType rSize = 0
        )
    {
        KRATOS_TRY;

        if(rSize == 0) {
            if(rStressTensor.size1() == 2) {
                rSize = 3;
            } else if(rStressTensor.size1() == 3) {
                rSize = 6;
            }
        }

        TVector stress_vector(rSize);

        if (rSize == 3) {
            stress_vector[0] = rStressTensor(0,0);
            stress_vector[1] = rStressTensor(1,1);
            stress_vector[2] = rStressTensor(0,1);
        } else if (rSize == 4) {
            stress_vector[0] = rStressTensor(0,0);
            stress_vector[1] = rStressTensor(1,1);
            stress_vector[2] = rStressTensor(2,2);
            stress_vector[3] = rStressTensor(0,1);
        } else if (rSize == 6) {
            stress_vector[0] = rStressTensor(0,0);
            stress_vector[1] = rStressTensor(1,1);
            stress_vector[2] = rStressTensor(2,2);
            stress_vector[3] = rStressTensor(0,1);
            stress_vector[4] = rStressTensor(1,2);
            stress_vector[5] = rStressTensor(0,2);
        }

        return stress_vector;

        KRATOS_CATCH("");
     }

    /**
     * @brief Transforms a given symmetric Tensor to Voigt Notation:
     * @details The following cases:
     *  - In the 3D case: from a second order tensor (3*3) Matrix  to a corresponing (6*1) Vector
     *  - In the 3D case: from a second order tensor (3*3) Matrix  to a corresponing (4*1) Vector
     *  - In the 2D case: from a second order tensor (2*2) Matrix  to a corresponing (3*1) Vector
     * @param rTensor the given symmetric second order stress tensor
     * @return the corresponding stress tensor in vector form
     * @tparam TMatrixType The matrix type considered
     * @tparam TVector The vector returning type
     */
    template<class TMatrixType, class TVector = Vector>
    static inline TVector SymmetricTensorToVector(
        const TMatrixType& rTensor,
        SizeType rSize = 0
        )
    {
        KRATOS_TRY;

        if(rSize == 0) {
            if(rTensor.size1() == 2) {
                rSize = 3;
            } else if(rTensor.size1() == 3) {
                rSize = 6;
            }
        }

        Vector vector(rSize);

        if (rSize == 3) {
            vector[0]= rTensor(0,0);
            vector[1]= rTensor(1,1);
            vector[2]= rTensor(0,1);

        } else if (rSize==4) {
            vector[0]= rTensor(0,0);
            vector[1]= rTensor(1,1);
            vector[2]= rTensor(2,2);
            vector[3]= rTensor(0,1);
        } else if (rSize==6) {
            vector[0]= rTensor(0,0);
            vector[1]= rTensor(1,1);
            vector[2]= rTensor(2,2);
            vector[3]= rTensor(0,1);
            vector[4]= rTensor(1,2);
            vector[5]= rTensor(0,2);
        }

        return vector;

        KRATOS_CATCH("");
     }

    /**
     * @brief Calculates the product operation B'DB
     * @param rA The resulting matrix
     * @param rD The "center" matrix
     * @param rB The matrices to be transposed
     * @tparam TMatrixType1 The type of matrix considered (1)
     * @tparam TMatrixType2 The type of matrix considered (2)
     * @tparam TMatrixType3 The type of matrix considered (3)
     */
    template<class TMatrixType1, class TMatrixType2, class TMatrixType3>
    static inline void BtDBProductOperation(
        TMatrixType1& rA,
        const TMatrixType2& rD,
        const TMatrixType3& rB
        )
    {
        // The sizes
        const SizeType size1 = rB.size2();
        const SizeType size2 = rB.size2();

#ifdef KRATOS_USE_AMATRIX   // This macro definition is for the migration period and to be removed afterward please do not use it
        KRATOS_WARNING_IF("BtDBProductOperation", rA.size1() != size1 || rA.size2() != size2) << "BtDBProductOperation has detected an incorrect size of your resulting matrix matrix. Please resize before compute" << std::endl;
#else
        if (rA.size1() != size1 || rA.size2() != size2)
            rA.resize(size1, size2, false);
#endif // KRATOS_USE_AMATRIX

        // Direct multiplication
        // noalias(rA) = prod( trans( rB ), MatrixType(prod(rD, rB)));

        // Manual multiplication
        rA.clear();
        for(IndexType k = 0; k< rD.size1(); ++k) {
            for(IndexType l = 0; l < rD.size2(); ++l) {
                const double Dkl = rD(k, l);
                for(IndexType j = 0; j < rB.size2(); ++j) {
                    const double DklBlj = Dkl * rB(l, j);
                    for(IndexType i = 0; i< rB.size2(); ++i) {
                        rA(i, j) += rB(k, i) * DklBlj;
                    }
                }
            }
        }
    }

    /**
     * @brief Calculates the product operation BDB'
     * @param rA The resulting matrix
     * @param rD The "center" matrix
     * @param rB The matrices to be transposed
     * @tparam TMatrixType1 The type of matrix considered (1)
     * @tparam TMatrixType2 The type of matrix considered (2)
     * @tparam TMatrixType3 The type of matrix considered (3)
     */
    template<class TMatrixType1, class TMatrixType2, class TMatrixType3>
    static inline void BDBtProductOperation(
        TMatrixType1& rA,
        const TMatrixType2& rD,
        const TMatrixType3& rB
        )
    {
        // The sizes
        const SizeType size1 = rB.size1();
        const SizeType size2 = rB.size1();

#ifdef KRATOS_USE_AMATRIX   // This macro definition is for the migration period and to be removed afterward please do not use it
        KRATOS_WARNING_IF("BDBtProductOperation", rA.size1() != size1 || rA.size2() != size2) << "BDBtProductOperation has detected an incorrect size of your resulting matrix matrix. Please resize before compute" << std::endl;
#else
        if (rA.size1() != size1 || rA.size2() != size2)
            rA.resize(size1, size2, false);
#endif // KRATOS_USE_AMATRIX

        // Direct multiplication
        // noalias(rA) = prod(rB, MatrixType(prod(rD, trans(rB))));

        // Manual multiplication
        rA.clear();
        for(IndexType k = 0; k< rD.size1(); ++k) {
            for(IndexType l = 0; l < rD.size2(); ++l) {
                const double Dkl = rD(k,l);
                for(IndexType j = 0; j < rB.size1(); ++j) {
                    const double DklBjl = Dkl * rB(j,l);
                    for(IndexType i = 0; i< rB.size1(); ++i) {
                        rA(i, j) += rB(i, k) * DklBjl;
                    }
                }
            }
        }
    }

    /**
     * @brief Calculates the eigenvectors and eigenvalues of given symmetric matrix
     * @details The eigenvectors and eigenvalues are calculated using the iterative Gauss-Seidel-method. The resulting decomposition is LDL'
     * @note See https://en.wikipedia.org/wiki/Gauss%E2%80%93Seidel_method
     * @param rA The given symmetric matrix the eigenvectors are to be calculated.
     * @param rEigenVectorsMatrix The result matrix (will be overwritten with the eigenvectors)
     * @param rEigenValuesMatrix The result diagonal matrix with the eigenvalues
     * @param Tolerance The largest value considered to be zero
     * @param MaxIterations Maximum number of iterations
     * @tparam TMatrixType1 The type of matrix considered (1)
     * @tparam TMatrixType2 The type of matrix considered (2)
     */
    template<class TMatrixType1, class TMatrixType2>
    static inline bool GaussSeidelEigenSystem(
        const TMatrixType1& rA,
        TMatrixType2& rEigenVectorsMatrix,
        TMatrixType2& rEigenValuesMatrix,
        const TDataType Tolerance = 1.0e-18,
        const SizeType MaxIterations = 20
        )
    {
        bool is_converged = false;

        const SizeType size = rA.size1();

#ifdef KRATOS_USE_AMATRIX   // This macro definition is for the migration period and to be removed afterward please do not use it
        KRATOS_WARNING_IF("EigenSystem", rEigenVectorsMatrix.size1() != size || rEigenVectorsMatrix.size2() != size) << "EigenSystem has detected an incorrect size of your EigenVectorsMatrix matrix. Please resize before compute" << std::endl;
        KRATOS_WARNING_IF("EigenSystem", rEigenValuesMatrix.size1() != size || rEigenValuesMatrix.size2() != size) << "EigenSystem has detected an incorrect size of your EigenValuesMatrix matrix. Please resize before compute" << std::endl;
#else
        if (rEigenVectorsMatrix.size1() != size || rEigenVectorsMatrix.size2() != size)
            rEigenVectorsMatrix.resize(size, size, false);
        if (rEigenValuesMatrix.size1() != size || rEigenValuesMatrix.size2() != size)
            rEigenValuesMatrix.resize(size, size, false);
#endif // KRATOS_USE_AMATRIX

        const TMatrixType2 identity_matrix = IdentityMatrix(size);
        noalias(rEigenVectorsMatrix) = identity_matrix;
        noalias(rEigenValuesMatrix) = rA;

        // Auxiliar values
        TMatrixType2 aux_A, aux_V_matrix, rotation_matrix;
        TDataType a, u, c, s, gamma, teta;
        IndexType index1, index2;

        aux_A.resize(size,size,false);
        aux_V_matrix.resize(size,size,false);
        rotation_matrix.resize(size,size,false);

        for(IndexType iterations = 0; iterations < MaxIterations; ++iterations) {
            is_converged = true;

            a = 0.0;
            index1 = 0;
            index2 = 1;

            for(IndexType i = 0; i < size; ++i) {
                for(IndexType j = (i + 1); j < size; ++j) {
                    if((std::abs(rEigenValuesMatrix(i, j)) > a ) && (std::abs(rEigenValuesMatrix(i, j)) > Tolerance)) {
                        a = std::abs(rEigenValuesMatrix(i,j));
                        index1 = i;
                        index2 = j;
                        is_converged = false;
                    }
                }
            }

            if(is_converged) {
                break;
            }

            // Calculation of Rotation angle
            gamma = (rEigenValuesMatrix(index2, index2)-rEigenValuesMatrix(index1, index1)) / (2 * rEigenValuesMatrix(index1, index2));
            u = 1.0;

            if(std::abs(gamma) > Tolerance && std::abs(gamma)< (1.0/Tolerance)) {
                u = gamma / std::abs(gamma) * 1.0 / (std::abs(gamma) + std::sqrt(1.0 + gamma * gamma));
            } else {
                if  (std::abs(gamma) >= (1.0/Tolerance)) {
                    u = 0.5 / gamma;
                }
            }

            c = 1.0 / (std::sqrt(1.0 + u * u));
            s = c * u;
            teta = s / (1.0 + c);

            // Rotation of the Matrix
            noalias(aux_A) = rEigenValuesMatrix;
            aux_A(index2, index2) = rEigenValuesMatrix(index2,index2) + u * rEigenValuesMatrix(index1, index2);
            aux_A(index1, index1) = rEigenValuesMatrix(index1,index1) - u * rEigenValuesMatrix(index1, index2);
            aux_A(index1, index2) = 0.0;
            aux_A(index2, index1) = 0.0;

            for(IndexType i = 0; i < size; ++i) {
                if((i!= index1) && (i!= index2)) {
                    aux_A(index2, i) = rEigenValuesMatrix(index2, i) + s * (rEigenValuesMatrix(index1, i)- teta * rEigenValuesMatrix(index2, i));
                    aux_A(i, index2) = rEigenValuesMatrix(index2, i) + s * (rEigenValuesMatrix(index1, i)- teta * rEigenValuesMatrix(index2, i));
                    aux_A(index1, i) = rEigenValuesMatrix(index1, i) - s * (rEigenValuesMatrix(index2, i) + teta * rEigenValuesMatrix(index1, i));
                    aux_A(i, index1) = rEigenValuesMatrix(index1, i) - s * (rEigenValuesMatrix(index2, i) + teta * rEigenValuesMatrix(index1, i));
                }
            }

            noalias(rEigenValuesMatrix) = aux_A;

            // Calculation of the eigeneigen vector matrix V
            noalias(rotation_matrix) = identity_matrix;
            rotation_matrix(index2, index1) = -s;
            rotation_matrix(index1, index2) =  s;
            rotation_matrix(index1, index1) =  c;
            rotation_matrix(index2, index2) =  c;

            noalias(aux_V_matrix) = ZeroMatrix(size, size);

            for(IndexType i = 0; i < size; ++i) {
                for(IndexType j = 0; j < size; ++j) {
                    for(IndexType k = 0; k < size; ++k) {
                        aux_V_matrix(i, j) += rEigenVectorsMatrix(i, k) * rotation_matrix(k, j);
                    }
                }
            }
            noalias(rEigenVectorsMatrix) = aux_V_matrix;
        }

        KRATOS_WARNING_IF("MathUtils::EigenSystem", !is_converged) << "Spectral decomposition not converged " << std::endl;

        return is_converged;
    }

    /**
     * @brief Calculates the eigenvectors and eigenvalues of given symmetric TDimxTDim matrix
     * @details The eigenvectors and eigenvalues are calculated using the iterative Gauss-Seidel-method. The resulting decomposition is L'DL
     * @note See https://en.wikipedia.org/wiki/Gauss%E2%80%93Seidel_method
     * @param A The given symmetric matrix the eigenvectors are to be calculated.
     * @param rEigenVectorsMatrix The result matrix (will be overwritten with the eigenvectors)
     * @param rEigenValuesMatrix The result diagonal matrix with the eigenvalues
     * @param Tolerance The largest value considered to be zero
     * @param MaxIterations Maximum number of iterations
     * @tparam TDim The size of the bounded matrix
     * @warning This method is deprecated. Will be removed soon
     */
    template<SizeType TDim>
    KRATOS_DEPRECATED_MESSAGE("Please use GaussSeidelEigenSystem() instead. Note the resulting EigenVectors matrix is transposed respect GaussSeidelEigenSystem()")
    static inline bool EigenSystem(
        const BoundedMatrix<TDataType, TDim, TDim>& rA,
        BoundedMatrix<TDataType, TDim, TDim>& rEigenVectorsMatrix,
        BoundedMatrix<TDataType, TDim, TDim>& rEigenValuesMatrix,
        const TDataType Tolerance = 1.0e-18,
        const SizeType MaxIterations = 20
        )
    {
        const bool is_converged = GaussSeidelEigenSystem(rA, rEigenVectorsMatrix, rEigenValuesMatrix, Tolerance, MaxIterations);

        const BoundedMatrix<TDataType, TDim, TDim> V_matrix = rEigenVectorsMatrix;
        for(IndexType i = 0; i < TDim; ++i) {
            for(IndexType j = 0; j < TDim; ++j) {
                rEigenVectorsMatrix(i, j) = V_matrix(j, i);
            }
        }

        return is_converged;
    }

    /**
     * @brief Calculates the square root of a matrix
     * @details This function calculates the square root of a matrix by doing an eigenvalue decomposition
     * The square root of a matrix A is defined as A = V*S*inv(V) where A is the eigenvectors matrix
     * and S the diagonal matrix containing the square root of the eigenvalues. Note that the previous
     * expression can be rewritten as A = V*S*trans(V) since V is orthogonal.
     * @tparam TMatrixType1 Input matrix type
     * @tparam TMatrixType2 Output matrix type
     * @param rA Input matrix
     * @param rMatrixSquareRoot Square root output matrix
     * @param Tolerance Tolerance of the eigenvalue decomposition
     * @param MaxIterations Maximum iterations of the eigenvalue decomposition
     * @return true The eigenvalue decomposition problem converged
     * @return false The eigenvalue decomposition problem did not converge
     */
    template<class TMatrixType1, class TMatrixType2>
    static inline bool MatrixSquareRoot(
        const TMatrixType1 &rA,
        TMatrixType2 &rMatrixSquareRoot,
        const TDataType Tolerance = 1.0e-18,
        const SizeType MaxIterations = 20
        )
    {
        // Do an eigenvalue decomposition of the input matrix
        TMatrixType2 eigenvectors_matrix, eigenvalues_matrix;
        const bool is_converged = GaussSeidelEigenSystem(rA, eigenvectors_matrix, eigenvalues_matrix, Tolerance, MaxIterations);
        KRATOS_WARNING_IF("MatrixSquareRoot", !is_converged) << "GaussSeidelEigenSystem did not converge.\n";

        // Get the square root of the eigenvalues
        SizeType size = eigenvalues_matrix.size1();
        for (SizeType i = 0; i < size; ++i) {
            KRATOS_ERROR_IF(eigenvalues_matrix(i,i) < 0) << "Eigenvalue " << i << " is negative. Square root matrix cannot be computed" << std::endl;
            eigenvalues_matrix(i,i) = std::sqrt(eigenvalues_matrix(i,i));
        }

        // Calculate the solution from the previous decomposition and eigenvalues square root
        BDBtProductOperation(rMatrixSquareRoot, eigenvalues_matrix, eigenvectors_matrix);

        return is_converged;
    }

    /**
     * @brief Calculates the Factorial of a number k, Factorial = k!
     * @tparam Number The number of which the Factorial is computed
     */
    template<class TIntegerType>
    static inline TIntegerType Factorial(const TIntegerType Number)
    {
        if (Number == 0) {
            return 1;
        }
        TIntegerType k = Number;
        for (TIntegerType i = Number - 1; i > 0; --i){
            k *= i;
        }
        return k;
    }

    /**
     * @brief Calculates the exponential of a matrix
     * @brief see https://mathworld.wolfram.com/MatrixExponential.html
     * @tparam rMatrix: the matrix A of which exp is calculated
     * @tparam rExponentialMatrix: exp(A)
     */
    template<class TMatrixType>
    static inline void CalculateExponentialOfMatrix(
        const TMatrixType& rMatrix,
        TMatrixType& rExponentialMatrix,
        const double Tolerance = 1000.0*ZeroTolerance,
        const SizeType MaxTerms = 200
        )
    {
        SizeType series_term = 2;
        SizeType factorial = 1;
        const SizeType dimension = rMatrix.size1();

        noalias(rExponentialMatrix) = IdentityMatrix(dimension) + rMatrix;
        TMatrixType exponent_matrix = rMatrix;
        TMatrixType aux_matrix;

        while (series_term < MaxTerms) {
            noalias(aux_matrix) = prod(exponent_matrix, rMatrix);
            noalias(exponent_matrix) = aux_matrix;
            factorial = Factorial(series_term);
            noalias(rExponentialMatrix) += exponent_matrix / factorial;
            const double norm_series_term = std::abs(norm_frobenius(exponent_matrix) / factorial);
            if (norm_series_term < Tolerance)
                break;
            series_term++;
        }
    }

    ///@}
    ///@name Access
    ///@{


    ///@}
    ///@name Inquiry
    ///@{


    ///@}
    ///@name Input and output
    ///@{

    ///@}
    ///@name Friends
    ///@{

private:

    ///@name Private static Member Variables
    ///@{

    ///@}
    ///@name Private member Variables
    ///@{

    ///@}
    ///@name Private Operators
    ///@{

    ///@}
    ///@name Private Operations
    ///@{

    ///@}
    ///@name Private  Access
    ///@{

    ///@}
    ///@name Private Inquiry
    ///@{

    ///@}
    ///@name Private LifeCycle
    ///@{

    ///@}
    ///@name Unaccessible methods
    ///@{

    MathUtils(void);

    MathUtils(MathUtils& rSource);

}; /* Class MathUtils */

///@name Type Definitions
///@{

///@}
///@name Input and output
///@{

}  /* namespace Kratos.*/<|MERGE_RESOLUTION|>--- conflicted
+++ resolved
@@ -22,11 +22,7 @@
 
 // External includes
 
-<<<<<<< HEAD
-// External includes
-=======
 // Project includes
->>>>>>> cf86370e
 #include "input_output/logger.h"
 #include "includes/ublas_interface.h"
 
