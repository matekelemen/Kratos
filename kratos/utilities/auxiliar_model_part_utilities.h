//    |  /           |
//    ' /   __| _` | __|  _ \   __|
//    . \  |   (   | |   (   |\__ `
//   _|\_\_|  \__,_|\__|\___/ ____/
//                   Multi-Physics
//
//  License:         BSD License
//                   Kratos default license: kratos/license.txt
//
//  Main authors:    Vicente Mataix Ferrandiz
//
//

#pragma once

// System includes
#include <unordered_set>

// External includes

// Project includes
#include "includes/model_part.h"
#include "utilities/parallel_utilities.h"

namespace Kratos
{
///@name Kratos Globals
///@{

///@}
///@name Type Definitions
///@{

///@}
///@name  Functions
///@{

///@}
///@name Kratos Classes
///@{

/**
 * @class AuxiliarModelPartUtilities
 * @ingroup KratosCore
 * @brief This utility includes auxiliar methods not included in the model part to avoid increase more than necessary the API
 * @todo Typo, Auxiliar is not English, it is Auxiliary, please replace it.
 * @author Vicente Mataix Ferrandiz
 */
class KRATOS_API(KRATOS_CORE) AuxiliarModelPartUtilities
{
public:
    ///@name Type Definitions
    ///@{

    /// The index type definition
    using IndexType = std::size_t;

    /// Counted pointer of AuxiliarModelPartUtilities
    KRATOS_CLASS_POINTER_DEFINITION( AuxiliarModelPartUtilities );

    using DataLocation = Globals::DataLocation;

    ///@}
    ///@name Life Cycle
    ///@{

    /**
     * The default constructor
     */
    AuxiliarModelPartUtilities(ModelPart& rModelPart):
        mrModelPart(rModelPart)
    {
    }

    virtual ~AuxiliarModelPartUtilities()= default;

    ///@}
    ///@name Operators
    ///@{

    ///@}
    ///@name Operations
    ///@{

    /**
     * @brief This method adds the given element and the belonging nodes
     * @param pNewElement The new element added
     */
    void AddElementWithNodes(Element::Pointer pNewElement);

    /**
     * @brief Inserts a list of elements and the belonging nodes to a submodelpart provided their Id. Does nothing if applied to the top model part
     * @param rElementIds The ids of the elements
     */
    void AddElementsWithNodes(const std::vector<IndexType>& rElementIds);

    /**
     * @brief Inserts a list of pointers to elements and the belonging nodes
     * @param ItElementsBegin The begin iterator
     * @param ItElementsEnd The end iterator
     * @tparam TIteratorType The class of iterator considered
     */
    template<class TIteratorType >
    void AddElementsWithNodes(
        TIteratorType ItElementsBegin,
        TIteratorType ItElementsEnd
        )
    {
        KRATOS_TRY

        // Using auxiliay method
        ModelPart* p_root_model_part = &mrModelPart.GetRootModelPart();
        std::vector<IndexType> list_of_nodes;
        ModelPart::ElementsContainerType new_elements_to_add ;
        AuxiliaryAddEntitiesWithNodes<ModelPart::ElementsContainerType, TIteratorType>(p_root_model_part->Elements(), new_elements_to_add , list_of_nodes, ItElementsBegin, ItElementsEnd);

        // Add to all of the leaves
        ModelPart* p_current_part = &mrModelPart;
        while(p_current_part->IsSubModelPart()) {
            for(auto it_elem = new_elements_to_add.begin(); it_elem!=new_elements_to_add.end(); ++it_elem) {
                p_current_part->Elements().push_back( *(it_elem.base()) );
            }
            p_current_part->AddNodes(list_of_nodes);

            p_current_part->Elements().Unique();
            p_current_part = &(p_current_part->GetParentModelPart());
        }

        KRATOS_CATCH("")
    }

    /**
     * @brief This method adds the given condition and the belonging nodes
     * @param pNewCondition The new condition added
     */
    void AddConditionWithNodes(Condition::Pointer pNewCondition);

    /**
     * @brief Inserts a list of conditions and the belonging nodes to a submodelpart provided their Id. Does nothing if applied to the top model part
     * @param rConditionIds The ids of the conditions
     */
    void AddConditionsWithNodes(const std::vector<IndexType>& rConditionIds);

    /**
     * @brief Inserts a list of pointers to conditions and the belonging nodes
     * @param ItConditionsBegin The begin iterator
     * @param ItConditionsEnd The end iterator
     * @tparam TIteratorType The class of iterator considered
     */
    template<class TIteratorType >
    void AddConditionsWithNodes(
        TIteratorType ItConditionsBegin,
        TIteratorType ItConditionsEnd
        )
    {
        KRATOS_TRY

        // Using auxiliay method
        ModelPart* p_root_model_part = &mrModelPart.GetRootModelPart();
        std::vector<IndexType> list_of_nodes;
        ModelPart::ConditionsContainerType new_conditions_to_add ;
        AuxiliaryAddEntitiesWithNodes<ModelPart::ConditionsContainerType, TIteratorType>(p_root_model_part->Conditions(), new_conditions_to_add, list_of_nodes, ItConditionsBegin, ItConditionsEnd);

        // Add to all of the leaves
        ModelPart* p_current_part = &mrModelPart;
        while(p_current_part->IsSubModelPart()) {
            for(auto it_cond = new_conditions_to_add.begin(); it_cond!=new_conditions_to_add.end(); ++it_cond) {
                p_current_part->Conditions().push_back( *(it_cond.base()) );
            }
            p_current_part->AddNodes(list_of_nodes);

            p_current_part->Conditions().Unique();
            p_current_part = &(p_current_part->GetParentModelPart());
        }

        KRATOS_CATCH("")
    }

    /**
     * @brief This method copies the structure of submodelparts
     * @param rModelPartToCopyFromIt The model part to copy from it
     * @param rModelPartToCopyIntoIt The model part where to copy the structure of the submodelparts
     */
    static void CopySubModelPartStructure(const ModelPart& rModelPartToCopyFromIt, ModelPart& rModelPartToCopyIntoIt);

    /**
     * @brief This method ensured that the properties of elements and conditions are on the model part (it does recursively in all model parts)
     * @param RemovePreviousProperties If we clear previous properties and ensure only the properties existing in the elements and conditions (true by default)
     */
    void RecursiveEnsureModelPartOwnsProperties(const bool RemovePreviousProperties = true);

    /**
     * @brief This method ensured that the properties of elements and conditions are on the model part
     * @param RemovePreviousProperties If we clear previous properties and ensure only the properties existing in the elements and conditions (true by default)
     */
    void EnsureModelPartOwnsProperties(const bool RemovePreviousProperties = true);

    /**
     * @brief Remove the element with given Id from mesh with ThisIndex in this modelpart and all its subs.
     * @details This method removes belonging entities too.
     * This means that if the element has nodes defining a condition, and the nodes defining that condition are removed the condition is removed too
     * Basically the method checks that when removing the nodes doesn't affect to other entities
     * @param ElementId The id of the element to remove
     * @param IdentifierFlag The flag that identifies the entities to remove
     * @param ThisIndex The index of the mesh where remove the entity
     */
    void RemoveElementAndBelongings(IndexType ElementId, Flags IdentifierFlag = TO_ERASE, IndexType ThisIndex = 0);

    /**
     * @brief Remove given element from mesh with ThisIndex in this modelpart and all its subs.
     * @details This method removes belonging entities too.
     * This means that if the element has nodes defining a condition, and the nodes defining that condition are removed the condition is removed too
     * Basically the method checks that when removing the nodes doesn't affect to other entities
     * @param rThisElement The reference of the element
     * @param IdentifierFlag The flag that identifies the entities to remove
     * @param ThisIndex The index of the mesh where remove the entity
     */
    void RemoveElementAndBelongings(Element& rThisElement, const Flags IdentifierFlag = TO_ERASE, IndexType ThisIndex = 0);

    /**
     * @brief Remove given element from mesh with ThisIndex in this modelpart and all its subs.
     * @details This method removes belonging entities too.
     * This means that if the element has nodes defining a condition, and the nodes defining that condition are removed the condition is removed too
     * Basically the method checks that when removing the nodes doesn't affect to other entities
     * @param pThisElement The pointer to the element to remove
     * @param IdentifierFlag The flag that identifies the entities to remove
     * @param ThisIndex The index of the mesh where remove the entity
     */
    void RemoveElementAndBelongings(Element::Pointer pThisElement, const Flags IdentifierFlag = TO_ERASE, IndexType ThisIndex = 0);

    /**
     * @brief Remove the element with given Id from mesh with ThisIndex in parents, itself and children.
     * @details This method removes belonging entities too.
     * This means that if the element has nodes defining a condition, and the nodes defining that condition are removed the condition is removed too
     * Basically the method checks that when removing the nodes doesn't affect to other entities
     * @param ElementId The id of the element to remove
     * @param IdentifierFlag The flag that identifies the entities to remove
     * @param ThisIndex The index of the mesh where remove the entity
     */
    void RemoveElementAndBelongingsFromAllLevels(IndexType ElementId, const Flags IdentifierFlag = TO_ERASE, IndexType ThisIndex = 0);

    /**
     * @brief Remove given element from mesh with ThisIndex in parents, itself and children.
     * @details This method removes belonging entities too.
     * This means that if the element has nodes defining a condition, and the nodes defining that condition are removed the condition is removed too
     * Basically the method checks that when removing the nodes doesn't affect to other entities
     * @param rThisElement The reference of the element
     * @param IdentifierFlag The flag that identifies the entities to remove
     * @param ThisIndex The index of the mesh where remove the entity
     */
    void RemoveElementAndBelongingsFromAllLevels(Element& rThisElement, const Flags IdentifierFlag = TO_ERASE, IndexType ThisIndex = 0);

    /**
     * @brief Remove given element from mesh with ThisIndex in parents, itself and children.
     * @details This method removes belonging entities too.
     * This means that if the element has nodes defining a condition, and the nodes defining that condition are removed the condition is removed too
     * Basically the method checks that when removing the nodes doesn't affect to other entities
     * @param pThisElement The pointer to the element to remove
     * @param IdentifierFlag The flag that identifies the entities to remove
     * @param ThisIndex The index of the mesh where remove the entity
     */
    void RemoveElementAndBelongingsFromAllLevels(Element::Pointer pThisElement, const Flags IdentifierFlag = TO_ERASE, IndexType ThisIndex = 0);

    /**
     * @brief  It erases all elements identified by "IdentifierFlag" by removing the pointer.
     * @details This method removes belonging entities too.
     * This means that if the element has nodes defining a condition, and the nodes defining that condition are removed the condition is removed too
     * Basically the method checks that when removing the nodes doesn't affect to other entities
     * Pointers are erased from this level downwards nodes will be automatically destructured when no pointer is left to them
     * @param IdentifierFlag The flag that identifies the entities to remove
     */
    void RemoveElementsAndBelongings(Flags IdentifierFlag = TO_ERASE);

    /**
     * @brief It erases all elements identified by "IdentifierFlag" by removing the pointer.
     * @details This method removes belonging entities too.
     * This means that if the element has nodes defining a condition, and the nodes defining that condition are removed the condition is removed too
     * Basically the method checks that when removing the nodes doesn't affect to other entities
     * Pointers are erased from this level downwards nodes will be automatically destructured when no pointer is left to them
     * @param IdentifierFlag The flag that identifies the entities to remove
     */
    void RemoveElementsAndBelongingsFromAllLevels(const Flags IdentifierFlag = TO_ERASE);

    /**
     * @brief Remove the condition with given Id from mesh with ThisIndex in this modelpart and all its subs.
     * @details This method removes belonging entities too.
     * This means that if the condition has nodes defining an element, and the nodes defining that element are removed the element is removed too
     * Basically the method checks that when removing the nodes doesn't affect to other entities
     * @param ConditionId The ID of the condition to remove
     * @param IdentifierFlag The flag that identifies the entities to removeentities too
     * @param ThisIndex The index of the mesh where remove the entity
     */
    void RemoveConditionAndBelongings(IndexType ConditionId, Flags IdentifierFlag = TO_ERASE, IndexType ThisIndex = 0);

    /**
     * @brief Remove given condition from mesh with ThisIndex in this modelpart and all its subs.
     * @details This method removes belonging entities too.
     * This means that if the condition has nodes defining an element, and the nodes defining that element are removed the element is removed too
     * Basically the method checks that when removing the nodes doesn't affect to other entities
     * @param rThisCondition The reference to the condition to remove
     * @param IdentifierFlag The flag that identifies the entities to remove
     * @param ThisIndex The index of the mesh where remove the entity
     */
    void RemoveConditionAndBelongings(Condition& ThisCondition, const Flags IdentifierFlag = TO_ERASE, IndexType ThisIndex = 0);

    /**
     * @brief Remove given condition from mesh with ThisIndex in this modelpart and all its subs. This method removes belonging entities too
     * @details The method check that when removing the nodes doesn't affect to other entities
     * @param pThisCondition The pointer to the condition to remove
     * @param IdentifierFlag The flag that identifies the entities to remove
     * @param ThisIndex The index of the mesh where remove the entity
     */
    void RemoveConditionAndBelongings(Condition::Pointer pThisCondition, const Flags IdentifierFlag = TO_ERASE, IndexType ThisIndex = 0);

    /**
     * @brief Remove the condition with given Id from mesh with ThisIndex in parents, itself and children.
     * @details This method removes belonging entities too.
     * This means that if the condition has nodes defining an element, and the nodes defining that element are removed the element is removed too
     * Basically the method checks that when removing the nodes doesn't affect to other entities
     * @param ConditionId The ID of the condition to remove
     * @param IdentifierFlag The flag that identifies the entities to remove
     * @param ThisIndex The index of the mesh where remove the entity
     */
    void RemoveConditionAndBelongingsFromAllLevels(IndexType ConditionId, const Flags IdentifierFlag = TO_ERASE, IndexType ThisIndex = 0);

    /**
     * @brief Remove given condition from mesh with ThisIndex in parents, itself and children.
     * @details This method removes belonging entities too.
     * This means that if the condition has nodes defining an element, and the nodes defining that element are removed the element is removed too
     * Basically the method checks that when removing the nodes doesn't affect to other entities
     * @param rThisCondition The reference to the condition to remove
     * @param IdentifierFlag The flag that identifies the entities to remove
     * @param ThisIndex The index of the mesh where remove the entity
     */
    void RemoveConditionAndBelongingsFromAllLevels(Condition& rThisCondition, const Flags IdentifierFlag = TO_ERASE, IndexType ThisIndex = 0);

    /**
     * @brief Remove given condition from mesh with ThisIndex in parents, itself and children.
     * @details This method removes belonging entities too.
     * This means that if the condition has nodes defining an element, and the nodes defining that element are removed the element is removed too
     * Basically the method checks that when removing the nodes doesn't affect to other entities
     * @param pThisCondition The pointer to the condition to remove
     * @param IdentifierFlag The flag that identifies the entities to remove
     * @param ThisIndex The index of the mesh where remove the entity
     */
    void RemoveConditionAndBelongingsFromAllLevels(Condition::Pointer pThisCondition, const Flags IdentifierFlag = TO_ERASE, IndexType ThisIndex = 0);

    /**
     * @brief It erases all conditions identified by "IdentifierFlag" by removing the pointer.
     * @details This method removes belonging entities too.
     * This means that if the condition has nodes defining an element, and the nodes defining that element are removed the element is removed too
     * Basically the method checks that when removing the nodes doesn't affect to other entities
     * Pointers are erased from this level downwards nodes will be automatically destructured when no pointer is left to them
     * @param IdentifierFlag The flag that identifies the entities to remove
     */
    void RemoveConditionsAndBelongings(Flags IdentifierFlag = TO_ERASE);

    /**
     * @brief It erases all conditions identified by "IdentifierFlag" by removing the pointer.
     * @details This method removes belonging entities too.
     * This means that if the condition has nodes defining an element, and the nodes defining that element are removed the element is removed too
     * Basically the method checks that when removing the nodes doesn't affect to other entities
     * Pointers are erased from this level downwards nodes will be automatically destructured when no pointer is left to them
     * @param IdentifierFlag The flag that identifies the entities to remove
     */
    void RemoveConditionsAndBelongingsFromAllLevels(const Flags IdentifierFlag = TO_ERASE);

    /**
     * @brief This method removed nodes from submodelparts not contained neither in the elements or conditions
     */
    void RemoveOrphanNodesFromSubModelParts();

    /// To Export a Scalar data (Double/int/...)
    template<class TContainerType>
    void GetScalarData(
        const Variable<typename TContainerType::value_type>& rVariable,
        const DataLocation DataLoc,
        TContainerType& data) const
    {
        KRATOS_TRY

        switch (DataLoc)
        {
        case (DataLocation::NodeHistorical):{
            data.resize(mrModelPart.NumberOfNodes());

            auto inodebegin = mrModelPart.NodesBegin();

            IndexPartition<IndexType>(mrModelPart.NumberOfNodes()).for_each([&](IndexType Index){
                auto inode = inodebegin + Index;

                data[Index] = inode->FastGetSolutionStepValue(rVariable);
            });

            break;
        }
        case (DataLocation::NodeNonHistorical):{
            data.resize(mrModelPart.NumberOfNodes());

            GetScalarDataFromContainer(mrModelPart.Nodes(), rVariable, data);
            break;
        }
        case (DataLocation::Element):{
            data.resize(mrModelPart.NumberOfElements());

            GetScalarDataFromContainer(mrModelPart.Elements(), rVariable, data);
            break;
        }
        case (DataLocation::Condition):{
            data.resize(mrModelPart.NumberOfConditions());

            GetScalarDataFromContainer(mrModelPart.Conditions(), rVariable, data);
            break;
        }
        case (DataLocation::ModelPart):{
            data.resize(1);
            data[0] = mrModelPart[rVariable];
            break;
        }
        case (DataLocation::ProcessInfo):{
            data.resize(1);
            data[0] = mrModelPart.GetProcessInfo()[rVariable];
            break;
        }
        default:{
            KRATOS_ERROR << "unknown Datalocation" << std::endl;
            break;
        }
        }

        KRATOS_CATCH("")
    }

    /// To Export a Vector data (std::vector/array/..)
    template<class TContainerType, class TVarType>
    void GetVectorData(
        const Variable<TVarType>& rVariable,
        const DataLocation DataLoc,
        TContainerType& data) const
    {
        KRATOS_TRY

        switch (DataLoc)
        {
        case (DataLocation::NodeHistorical):{
            unsigned int TSize = mrModelPart.NumberOfNodes() > 0 ? mrModelPart.NodesBegin()->FastGetSolutionStepValue(rVariable).size() : 0;

            TSize = mrModelPart.GetCommunicator().GetDataCommunicator().MaxAll(TSize);
            data.resize(mrModelPart.NumberOfNodes()*TSize);

            auto inodebegin = mrModelPart.NodesBegin();

            IndexPartition<IndexType>(mrModelPart.NumberOfNodes()).for_each([&](IndexType Index){
                auto inode = inodebegin + Index;

                const auto& r_val = inode->FastGetSolutionStepValue(rVariable);
                for(std::size_t dim = 0 ; dim < TSize ; dim++){
                    data[(Index*TSize) + dim] = r_val[dim];
                }
            });

            break;
        }
        case (DataLocation::NodeNonHistorical):{
            unsigned int TSize = mrModelPart.NumberOfNodes() > 0 ? mrModelPart.NodesBegin()->GetValue(rVariable).size() : 0;

            TSize = mrModelPart.GetCommunicator().GetDataCommunicator().MaxAll(TSize);

            data.resize(mrModelPart.NumberOfNodes()*TSize);

            GetVectorDataFromContainer(mrModelPart.Nodes(), TSize, rVariable, data);
            break;
        }
        case (DataLocation::Element):{
            unsigned int TSize = mrModelPart.NumberOfElements() > 0 ? mrModelPart.ElementsBegin()->GetValue(rVariable).size() : 0;

            TSize = mrModelPart.GetCommunicator().GetDataCommunicator().MaxAll(TSize);

            data.resize(mrModelPart.NumberOfElements()*TSize);

            GetVectorDataFromContainer(mrModelPart.Elements(), TSize, rVariable, data);
            break;
        }
        case (DataLocation::Condition):{
            unsigned int TSize = mrModelPart.NumberOfConditions() > 0 ? mrModelPart.ConditionsBegin()->GetValue(rVariable).size() : 0;

            TSize = mrModelPart.GetCommunicator().GetDataCommunicator().MaxAll(TSize);

            data.resize(mrModelPart.NumberOfConditions()*TSize);

            GetVectorDataFromContainer(mrModelPart.Conditions(), TSize, rVariable, data);
            break;
        }
        case (DataLocation::ModelPart):{
            std::size_t TSize = mrModelPart[rVariable].size();
            data.resize(TSize);

            IndexType counter = 0;
            auto& r_val = mrModelPart[rVariable];
            for(std::size_t dim = 0 ; dim < TSize ; dim++){
                    data[counter++] = r_val[dim];
                }
            break;
        }
        case (DataLocation::ProcessInfo):{
            const std::size_t TSize = mrModelPart.GetProcessInfo()[rVariable].size();
            data.resize(TSize);

            IndexType counter = 0;
            auto& r_val = mrModelPart.GetProcessInfo()[rVariable];
            for(std::size_t dim = 0 ; dim < TSize ; dim++){
                    data[counter++] = r_val[dim];
                }
            break;
        }
        default:{
            KRATOS_ERROR << "unknown Datalocation" << std::endl;
            break;
        }
        }

        KRATOS_CATCH("")
    }

    /// To Import a Scalar data (Double/int/...)
    template<class TContainerType>
    void SetScalarData(
        const Variable<typename TContainerType::value_type>& rVariable,
        const DataLocation DataLoc,
        const TContainerType& rData)
    {
        KRATOS_TRY

        switch (DataLoc)
        {
        case (DataLocation::NodeHistorical):{
            auto inodebegin = mrModelPart.NodesBegin();
            IndexPartition<IndexType>(mrModelPart.NumberOfNodes()).for_each([&](IndexType Index){
                auto inode = inodebegin + Index;

                auto& r_val = inode->FastGetSolutionStepValue(rVariable);
                r_val = rData[Index];
            });

            break;
        }
        case (DataLocation::NodeNonHistorical):{
            SetScalarDataFromContainer(mrModelPart.Nodes(), rVariable, rData);
            break;
        }
        case (DataLocation::Element):{
            SetScalarDataFromContainer(mrModelPart.Elements(), rVariable, rData);
            break;
        }
        case (DataLocation::Condition):{
            SetScalarDataFromContainer(mrModelPart.Conditions(), rVariable, rData);
            break;
        }
        case (DataLocation::ModelPart):{
            mrModelPart[rVariable]= rData[0];
            break;
        }
        case (DataLocation::ProcessInfo):{
            mrModelPart.GetProcessInfo()[rVariable] = rData[0] ;
            break;
        }
        default:{
            KRATOS_ERROR << "unknown Datalocation" << std::endl;
            break;
        }
        }

        KRATOS_CATCH("")
    }

    /// To Import a Vector data (std::vector/array/..)
    template<class TContainerType, class TVarType>
    void SetVectorData(
        const Variable<TVarType>& rVariable,
        const DataLocation DataLoc,
        const TContainerType& rData)
    {
        KRATOS_TRY

        switch (DataLoc)
        {
        case (DataLocation::NodeHistorical):{
            unsigned int size = mrModelPart.NumberOfNodes() > 0 ? mrModelPart.NodesBegin()->FastGetSolutionStepValue(rVariable).size() : 0;

            size = mrModelPart.GetCommunicator().GetDataCommunicator().MaxAll(size);

            auto inodebegin = mrModelPart.NodesBegin();
            IndexPartition<IndexType>(mrModelPart.NumberOfNodes()).for_each([&](IndexType Index){
                auto inode = inodebegin + Index;
                auto& r_val = inode->FastGetSolutionStepValue(rVariable);

                KRATOS_DEBUG_ERROR_IF(r_val.size() != size) << "mismatch in size!" << std::endl;

                for(std::size_t dim = 0 ; dim < size ; dim++){
                    r_val[dim] = rData[(Index*size) + dim];
                }
            });

            break;
        }
        case (DataLocation::NodeNonHistorical):{
            unsigned int size = mrModelPart.NumberOfNodes() > 0 ? mrModelPart.NodesBegin()->GetValue(rVariable).size() : 0;

            size = mrModelPart.GetCommunicator().GetDataCommunicator().MaxAll(size);

            SetVectorDataFromContainer(mrModelPart.Nodes(), size, rVariable, rData);
            break;
        }
        case (DataLocation::Element):{
            unsigned int size = mrModelPart.NumberOfElements() > 0 ? mrModelPart.ElementsBegin()->GetValue(rVariable).size() : 0;

            size = mrModelPart.GetCommunicator().GetDataCommunicator().MaxAll(size);

            SetVectorDataFromContainer(mrModelPart.Elements(), size, rVariable, rData);
            break;
        }
        case (DataLocation::Condition):{
            unsigned int size = mrModelPart.NumberOfConditions() > 0 ? mrModelPart.ConditionsBegin()->GetValue(rVariable).size() : 0;

            size = mrModelPart.GetCommunicator().GetDataCommunicator().MaxAll(size);

            SetVectorDataFromContainer(mrModelPart.Conditions(), size, rVariable, rData);
            break;
        }
        case (DataLocation::ModelPart):{
            const std::size_t size = mrModelPart[rVariable].size();

            IndexType counter = 0;
            auto& r_val = mrModelPart[rVariable];
                for(std::size_t dim = 0 ; dim < size ; dim++){
                    r_val[dim] = rData[counter++];
                }
            break;
            }
        case (DataLocation::ProcessInfo):{
            const std::size_t size = mrModelPart.GetProcessInfo()[rVariable].size();

            IndexType counter = 0;
            auto& r_val = mrModelPart.GetProcessInfo()[rVariable];
            for(std::size_t dim = 0 ; dim < size ; dim++){
                    r_val[dim] = rData[counter++];
                }
            break;
        }
        default:{
            KRATOS_ERROR << "unknown Datalocation" << std::endl;
            break;
        }

        }

        KRATOS_CATCH("")
    }

    /**
     * @brief This method deep copies a whole model part
     * @details When a pointer to Model is provided the provided Model will be considered for the copy, otherwise the Model of the current ModelPart will be considered. The last is the default behaviour.
     * This is deep copy, meaning that every entity is deep copied, so created from scratch. The only thing that would be equal will be the Model if not custom Model is provided
     * @param rNewModelPartName The name of the new model part
     * @param pModel The pointer to the Model that will host the new ModelPart, if nullptr, the current Model will be used.
     * @return The deep copied model part
     */
    ModelPart& DeepCopyModelPart(
        const std::string& rNewModelPartName,
        Model* pModel = nullptr
        );

    /**
     * @brief This method deep copies a entities
     * @details Only works with Element and Condition due to the lack of consistency of the entities Clone methods
     * @param rModelPart The model part to copy the entities
     * @param rEntities The entities to be copied
     * @param rReferenceEntities The entities to be copied
     * @param rGeometryPointerDatabase The database of geometries
     * @tparam TClassContainer rEntities type
     * @tparam TReferenceClassContainer rReferenceEntities type
     */
    template<class TClassContainer, class TReferenceClassContainer>
    void DeepCopyEntities(
        ModelPart& rModelPart,
        TClassContainer& rEntities,
        TReferenceClassContainer& rReferenceEntities,
        std::unordered_map<Geometry<Node>::Pointer,Geometry<Node>::Pointer>& rGeometryPointerDatabase
        )
    {
        KRATOS_TRY

        auto& r_properties= rModelPart.rProperties();
        rEntities.SetMaxBufferSize(rReferenceEntities.GetMaxBufferSize());
        rEntities.SetSortedPartSize(rReferenceEntities.GetSortedPartSize());
        const auto& r_reference_entities_container = rReferenceEntities.GetContainer();
        auto& r_entities_container = rEntities.GetContainer();
        const IndexType number_entities = r_reference_entities_container.size();
        r_entities_container.resize(number_entities);
        const auto it_ent_begin = r_reference_entities_container.begin();
        IndexPartition<std::size_t>(number_entities).for_each([&it_ent_begin,&r_entities_container,&rGeometryPointerDatabase,&r_properties](std::size_t i) {
            auto it_ent = it_ent_begin + i;
            auto& p_old_ent = (*it_ent);
            auto p_new_ent = p_old_ent->Create(p_old_ent->Id(), rGeometryPointerDatabase[p_old_ent->pGetGeometry()], r_properties(p_old_ent->pGetProperties()->Id()));
            p_new_ent->SetData(p_old_ent->GetData());
            p_new_ent->Set(Flags(*p_old_ent));
            r_entities_container[i] = p_new_ent;
        });

        KRATOS_CATCH("")
    }

<<<<<<< HEAD
    ///@}
    ///@name Access
    ///@{

    ///@}
    ///@name Inquiry
    ///@{

    ///@}
    ///@name Friends
    ///@{

    ///@}
    ///@name Input and output
    ///@{
=======
    /**
    * @brief Retrieve the IDs of neighboring elements for each element.
    * @details This function retrieves the IDs of neighboring elements for each element in the model part.
    * The IDs are stored in an unordered map where the key is the ID of the element and the value
    * is a vector containing the IDs of its neighboring elements.
    * @return An unordered map containing the IDs of neighboring elements for each element.
    */
    std::unordered_map<IndexType, std::vector<IndexType>> RetrieveElementsNeighbourElementsIds();

    /**
    * @brief Retrieve the IDs of neighboring conditions for each condition.
    * @details This function retrieves the IDs of neighboring conditions for each condition in the model part.
    * The IDs are stored in an unordered map where the key is the ID of the condition and the value
    * is a vector containing the IDs of its neighboring conditions.
    * @return An unordered map containing the IDs of neighboring conditions for each condition.
    */
    std::unordered_map<IndexType, std::vector<IndexType>> RetrieveConditionsNeighbourConditionsIds();
>>>>>>> 6a08b6bb

    /// Turn back information as a string.
    virtual std::string Info() const
    {
        return "AuxiliarModelPartUtilities";
    }

    /// Print information about this object.
    virtual void PrintInfo(std::ostream& rOStream) const
    {
        rOStream << Info() << std::endl;
    }

    /// Print object's data.
    virtual void PrintData(std::ostream& rOStream) const
    {
        rOStream << Info() << std::endl;
    }

private:
    ///@name Static Member Variables
    ///@{

    ///@}
    ///@name Member Variables
    ///@{

    ModelPart& mrModelPart;

    ///@}
    ///@name Private Operators
    ///@{

    ///@}
    ///@name Private Operations
    ///@{

    template<typename TDataType, class TContainerType, class TDataContainerType>
    void GetScalarDataFromContainer(
        const TContainerType& rContainer,
        const Variable<TDataType>& rVariable,
        TDataContainerType& data) const
    {
        KRATOS_TRY

        DataSizeCheck(rContainer.size(), data.size());

        IndexPartition<std::size_t>(rContainer.size()).for_each([&](std::size_t index){
            const auto& r_entity = *(rContainer.begin() + index);
            data[index] = r_entity.GetValue(rVariable);
        });

        KRATOS_CATCH("")
    }

    template<typename TDataType, class TContainerType, class TDataContainerType>
    void GetVectorDataFromContainer(
        const TContainerType& rContainer,
        const std::size_t VectorSize,
        const Variable<TDataType>& rVariable,
        TDataContainerType& data) const
    {
        KRATOS_TRY

        DataSizeCheck(rContainer.size()*VectorSize, data.size());

        IndexPartition<std::size_t>(rContainer.size()).for_each([&](std::size_t index){
            const auto& r_entity = *(rContainer.begin() + index);
            const auto& r_val = r_entity.GetValue(rVariable);
            for(std::size_t dim = 0 ; dim < VectorSize ; dim++){
                data[(VectorSize*index) + dim] = r_val[dim];
            }
        });

        KRATOS_CATCH("")
    }

    template<typename TDataType, class TContainerType, class TDataContainerType>
    void SetScalarDataFromContainer(
        TContainerType& rContainer,
        const Variable<TDataType>& rVariable,
        const TDataContainerType& rData) const
    {
        KRATOS_TRY

        DataSizeCheck(rContainer.size(), rData.size());

        IndexPartition<std::size_t>(rContainer.size()).for_each([&](std::size_t index){
            auto& r_entity = *(rContainer.begin() + index);
            r_entity.SetValue(rVariable, rData[index]);
        });

        KRATOS_CATCH("")
    }

    template<typename TDataType, class TContainerType, class TDataContainerType>
    void SetVectorDataFromContainer(
        TContainerType& rContainer,
        const std::size_t VectorSize,
        const Variable<TDataType>& rVariable,
        const TDataContainerType& rData) const
    {
        KRATOS_TRY

        DataSizeCheck(rContainer.size()*VectorSize, rData.size());

        IndexPartition<std::size_t>(rContainer.size()).for_each([&](std::size_t index){
            auto& r_entity = *(rContainer.begin() + index);
            TDataType aux;
            KRATOS_DEBUG_ERROR_IF(aux.size() != VectorSize) << "mismatch in size!" << std::endl;
            for(std::size_t dim = 0 ; dim < VectorSize ; dim++){
                aux[dim] = rData[(VectorSize*index) + dim];
            }
            r_entity.SetValue(rVariable, aux);
        });

        KRATOS_CATCH("")
    }

    void DataSizeCheck(
        const std::size_t ContainerSize,
        const std::size_t DataSize) const
    {
        KRATOS_ERROR_IF(ContainerSize != DataSize) << "Mismatch in size! Container size: " << ContainerSize << " | Data size: " << DataSize << std::endl;
    }

    /**
     * @brief Inserts a list of entities and the belonging nodes to a submodelpart provided their Id. Does nothing if applied to the top model part
	 * @param rEntitiesContainer The entities to be added
     * @param rEntitiesIds The ids of the entities
     */
    template<class TEntitiesContainer>
    void AuxiliaryAddEntitiesWithNodes(
        TEntitiesContainer& rEntitiesContainer,
        const std::vector<IndexType>& rEntitiesIds
        )
    {
        KRATOS_TRY
        
        // Obtain from the root model part the corresponding list of nodes
        const auto it_ent_end = rEntitiesContainer.end();
        std::unordered_set<IndexType> set_of_node_ids;
        for(IndexType i=0; i<rEntitiesIds.size(); ++i) {
          auto it_ent = rEntitiesContainer.find(rEntitiesIds[i]);
          if(it_ent!=it_ent_end) {
            const auto& r_geom = it_ent->GetGeometry();
            for (IndexType j = 0; j < r_geom.size(); ++j) {
              set_of_node_ids.insert(r_geom[j].Id());
            }
          } else {
            KRATOS_ERROR << "The entity with Id " << rEntitiesIds[i] << " does not exist in the root model part";
          }
        }

        // Adding nodes
        std::vector<IndexType> list_of_nodes;
        list_of_nodes.insert(list_of_nodes.end(), set_of_node_ids.begin(), set_of_node_ids.end());
        mrModelPart.AddNodes(list_of_nodes);

        // Add to all of the leaves
        ModelPart* p_current_part = &mrModelPart;
        while(p_current_part->IsSubModelPart()) {
          p_current_part->AddNodes(list_of_nodes);
          p_current_part = &(p_current_part->GetParentModelPart());
        }

        KRATOS_CATCH("")
    }

    /**
     * @brief Inserts a list of pointers to elements and the belonging nodes
     * @param rEntitiesContainer The entities to be added
     * @param ItElementsBegin The begin iterator
     * @param ItElementsEnd The end iterator
     * @tparam TEntitiesContainer The class of entities considered
     * @tparam TIteratorType The class of iterator considered
     */
    template<class TEntitiesContainer, class TIteratorType>
    void AuxiliaryAddEntitiesWithNodes(
        TEntitiesContainer& rEntitiesContainer,
        TEntitiesContainer& rAux,
        std::vector<IndexType>& rListOfNodes,
        TIteratorType ItEntitiesBegin,
        TIteratorType ItEntitiesEnd
        )
    {
        KRATOS_TRY
        
        TEntitiesContainer aux_root;
        std::unordered_set<IndexType> set_of_nodes;
        
        const auto it_ent_end = rEntitiesContainer.end();
        for(TIteratorType it_ent = ItEntitiesBegin; it_ent!=ItEntitiesEnd; ++it_ent) {
            auto it_ent_found = rEntitiesContainer.find(it_ent->Id());
            if(it_ent_found == it_ent_end) { // Entity does not exist in the top model part
                aux_root.push_back( *(it_ent.base()) );
                rAux.push_back( *(it_ent.base()) );
                const auto& r_geom = it_ent->GetGeometry();
                for (IndexType i = 0; i < r_geom.size(); ++i) {
                    set_of_nodes.insert(r_geom[i].Id());
                }
            } else { // If it_ent does exist verify it_ent is the same entity
                if(&(*it_ent_found) != &(*it_ent)) { //check if the pointee coincides
                    KRATOS_ERROR << "Attempting to add a new entity wit_enth Id :" << it_ent_found->Id() << ", unfortunately a (different) entity wit_enth the same Id already exists" << std::endl;
                } else {
                    rAux.push_back( *(it_ent.base()) );
                    const auto& r_geom = it_ent->GetGeometry();
                    for (IndexType i = 0; i < r_geom.size(); ++i) {
                        set_of_nodes.insert(r_geom[i].Id());
                    }
                }
            }
        }

        // Adding nodes
        rListOfNodes.insert(rListOfNodes.end(), set_of_nodes.begin(), set_of_nodes.end());
        mrModelPart.AddNodes(rListOfNodes);

        for(auto it_ent = aux_root.begin(); it_ent!=aux_root.end(); ++it_ent) {
            rEntitiesContainer.push_back( *(it_ent.base()) );
        }
        rEntitiesContainer.Unique();

        KRATOS_CATCH("")
    }
    
    /**
     * @brief This method copies the submodelpart structure from the original model part to the new one.
     * @details This method is called recursively
     * @param rOriginalModelPart The original model part
     * @param rNewModelPart The new model part
     */
    void DeepCopySubModelPart(
        const ModelPart& rOldModelPart,
        ModelPart& rNewModelPart
        );

    ///@}
    ///@name Private  Access
    ///@{

    ///@}
    ///@name Private Inquiry
    ///@{

    ///@}
    ///@name Unaccessible methods
    ///@{
    ///@}
};// class AuxiliarModelPartUtilities

///@}
///@name Type Definitions
///@{

///@}
///@name Input and output
///@{

///@}

}  // namespace Kratos.<|MERGE_RESOLUTION|>--- conflicted
+++ resolved
@@ -710,7 +710,6 @@
         KRATOS_CATCH("")
     }
 
-<<<<<<< HEAD
     ///@}
     ///@name Access
     ///@{
@@ -726,7 +725,7 @@
     ///@}
     ///@name Input and output
     ///@{
-=======
+  
     /**
     * @brief Retrieve the IDs of neighboring elements for each element.
     * @details This function retrieves the IDs of neighboring elements for each element in the model part.
@@ -744,7 +743,6 @@
     * @return An unordered map containing the IDs of neighboring conditions for each condition.
     */
     std::unordered_map<IndexType, std::vector<IndexType>> RetrieveConditionsNeighbourConditionsIds();
->>>>>>> 6a08b6bb
 
     /// Turn back information as a string.
     virtual std::string Info() const
