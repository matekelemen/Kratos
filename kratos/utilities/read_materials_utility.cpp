//    |  /           |
//    ' /   __| _` | __|  _ \   __|
//    . \  |   (   | |   (   |\__ `
//   _|\_\_|  \__,_|\__|\___/ ____/
//                   Multi-Physics
//
//  License:		 BSD License
//					 Kratos default license: kratos/license.txt
//
//  Main authors:    Marcelo Raschi
//                   Vicente Mataix Ferrandiz
//

// System includes

// External includes

// Project includes
#include "utilities/read_materials_utility.h"

namespace Kratos
{

ReadMaterialsUtility::ReadMaterialsUtility(Model& rModel) : mrModel(rModel)
{
}

/***********************************************************************************/
/***********************************************************************************/

ReadMaterialsUtility::ReadMaterialsUtility(
    Parameters Params,
    Model& rModel
    ) : mrModel(rModel)
{
    Parameters default_parameters(R"(
    {
        "Parameters" : {
            "materials_filename" : "please specify the file to be opened"
        }
    }  )"
    );

    Params.RecursivelyValidateAndAssignDefaults(default_parameters);

    // Read json string in materials file, create Parameters
    const std::string& materials_filename = Params["Parameters"]["materials_filename"].GetString();
    std::ifstream infile(materials_filename);
    KRATOS_ERROR_IF_NOT(infile.good()) << "Materials file: " << materials_filename << " cannot be found" << std::endl;
    std::stringstream buffer;
    buffer << infile.rdbuf();
    Parameters materials(buffer.str());

    GetPropertyBlock(materials);
}

/***********************************************************************************/
/***********************************************************************************/

ReadMaterialsUtility::ReadMaterialsUtility(
    const std::string& rParametersName,
    Model& rModel
    ) : mrModel(rModel)
{
    // Receive json string with materials properties, create Parameters
    Parameters materials(rParametersName);

    GetPropertyBlock(materials);
}

/***********************************************************************************/
/***********************************************************************************/

void ReadMaterialsUtility::ReadMaterials(Parameters Params)
{
    GetPropertyBlock(Params);
}

/***********************************************************************************/
/***********************************************************************************/

void ReadMaterialsUtility::GetPropertyBlock(Parameters Materials)
{
    KRATOS_INFO("Read materials") << "Started" << std::endl;

    CheckUniqueMaterialAssignment(Materials);

    for (IndexType i = 0; i < Materials["properties"].size(); ++i) {
        Parameters material = Materials["properties"].GetArrayItem(i);
        AssignPropertyBlock(material);
    }
    KRATOS_INFO("Read materials") << "Finished" << std::endl;
}

/***********************************************************************************/
/***********************************************************************************/

void ReadMaterialsUtility::TrimComponentName(std::string& rLine){
    std::stringstream ss(rLine);
    std::size_t counter = 0;
    while (std::getline(ss, rLine, '.')){++counter;}
    if (counter > 1)
        KRATOS_WARNING("Read materials") << "Ignoring module information for component " << rLine << std::endl;
}

/***********************************************************************************/
/***********************************************************************************/

void ReadMaterialsUtility::CreateProperty(
    Parameters Data,
    Properties::Pointer& pNewProperty
    )
{
<<<<<<< HEAD
    // Set the CONSTITUTIVE_LAW for the current pNewPropertyerties.
=======
    // Set the CONSTITUTIVE_LAW for the current pNewProperties.
>>>>>>> eeac60e1
    if (Data.Has("constitutive_law")) {
        Parameters cl_parameters = Data["constitutive_law"];
        std::string constitutive_law_name = cl_parameters["name"].GetString();
        TrimComponentName(constitutive_law_name);
        cl_parameters["name"].SetString(constitutive_law_name);

        auto p_constitutive_law = KratosComponents<ConstitutiveLaw>().Get(constitutive_law_name).Create(cl_parameters);
        pNewProperty->SetValue(CONSTITUTIVE_LAW, p_constitutive_law);
    } else {
        KRATOS_INFO("Read materials") << "No constitutive law defined for material ID: " << pNewProperty->Id() << std::endl;
    }

    // Add / override the values of material parameters in the pNewPropertyerties
    Parameters variables = Data["Variables"];
    for(auto iter = variables.begin(); iter != variables.end(); ++iter) {
        const Parameters value = variables.GetValue(iter.name());

        std::string variable_name = iter.name();
        TrimComponentName(variable_name);

        // We don't just copy the values, we do some tyransformation depending of the destination variable
        if(KratosComponents<Variable<double> >::Has(variable_name)) {
            const Variable<double>& variable = KratosComponents<Variable<double>>().Get(variable_name);
            if (!value.IsNull())
                pNewProperty->SetValue(variable, value.GetDouble());
        } else if(KratosComponents<Variable<bool> >::Has(variable_name)) {
            const Variable<bool>& variable = KratosComponents<Variable<bool>>().Get(variable_name);
            if (!value.IsNull())
                pNewProperty->SetValue(variable, value.GetBool());
        } else if(KratosComponents<Variable<int> >::Has(variable_name)) {
            const Variable<int>& variable = KratosComponents<Variable<int>>().Get(variable_name);
            if (!value.IsNull())
                pNewProperty->SetValue(variable, value.GetInt());
        } else if(KratosComponents<Variable<array_1d<double, 3> > >::Has(variable_name)) {
            const Variable<array_1d<double, 3>>& variable = KratosComponents<Variable<array_1d<double, 3>>>().Get(variable_name);
            if (!value.IsNull()) {
                array_1d<double, 3> temp(3, 0.0);
                const Vector& value_variable = value.GetVector();
                KRATOS_ERROR_IF(value_variable.size() != 3) << "The vector of variable " << variable_name << " has size " << value_variable.size() << " and it is supposed to be 3" << std::endl;
                for (IndexType index = 0; index < 3; ++index)
                    temp[index] = value_variable[index];
                pNewProperty->SetValue(variable, temp);
            }
        } else if(KratosComponents<Variable<array_1d<double, 6> > >::Has(variable_name)) {
            const Variable<array_1d<double, 6>>& variable = KratosComponents<Variable<array_1d<double, 6>>>().Get(variable_name);
            if (!value.IsNull()) {
                array_1d<double, 6> temp(6, 0.0);
                const Vector& value_variable = value.GetVector();
                KRATOS_ERROR_IF(value_variable.size() != 6) << "The vector of variable " << variable_name << " has size " << value_variable.size() << " and it is supposed to be 6" << std::endl;
                for (IndexType index = 0; index < 6; ++index)
                    temp[index] = value_variable[index];
                pNewProperty->SetValue(variable, temp);
            }
        } else if(KratosComponents<Variable<Vector > >::Has(variable_name)) {
            const Variable<Vector>& variable = KratosComponents<Variable<Vector>>().Get(variable_name);
            if (!value.IsNull()) {
                pNewProperty->SetValue(variable, value.GetVector());
            }
        } else if(KratosComponents<Variable<Matrix> >::Has(variable_name)) {
            const Variable<Matrix>& variable = KratosComponents<Variable<Matrix>>().Get(variable_name);
            if (!value.IsNull()) {
                pNewProperty->SetValue(variable, value.GetMatrix());
            }
        } else if(KratosComponents<Variable<std::string> >::Has(variable_name)) {
            const Variable<std::string>& variable = KratosComponents<Variable<std::string>>().Get(variable_name);
            if (!value.IsNull()) {
                pNewProperty->SetValue(variable, value.GetString());
            }
        } else {
            KRATOS_ERROR << "Value type not defined";
        }
    }

    // Add / override tables in the pNewPropertyerties
    Parameters tables = Data["Tables"];
    for(auto iter = tables.begin(); iter != tables.end(); ++iter) {
        auto table_param = tables.GetValue(iter.name());
        // Case table is double, double. TODO(marandra): Does it make sense to consider other cases?
        Table<double> table;

        std::string input_var_name = table_param["input_variable"].GetString();
        TrimComponentName(input_var_name);
        std::string output_var_name = table_param["output_variable"].GetString();
        TrimComponentName(output_var_name);

        const auto input_var = KratosComponents<Variable<double>>().Get(input_var_name);
        const auto output_var = KratosComponents<Variable<double>>().Get(output_var_name);
        for (IndexType i = 0; i < table_param["data"].size(); ++i) {
            table.insert(table_param["data"][i][0].GetDouble(),
                         table_param["data"][i][1].GetDouble());
        }
        pNewProperty->SetTable(input_var, output_var, table);
<<<<<<< HEAD
=======
    }
}

/***********************************************************************************/
/***********************************************************************************/

void ReadMaterialsUtility::CreateSubProperties(
    ModelPart& rModelPart,
    Parameters Data,
    Properties::Pointer& pNewProperty
    )
{
    if (Data.Has("sub_properties")) {

        PointerVectorSet<Properties, IndexedObject> list_sub_properties;

        const std::size_t number_of_subproperties = Data["sub_properties"].size();

        // We do a check of ids
        for(std::size_t i_sub_prop=0; i_sub_prop < number_of_subproperties; ++i_sub_prop) {
            const int sub_property_id = Data["sub_properties"][i_sub_prop]["properties_id"].GetInt();
            KRATOS_ERROR_IF(sub_property_id == static_cast<int>(pNewProperty->Id())) << "You cannot assign to a property a subproperty with the same Id" << std::endl;
        }

        // We assign the subproperties now
        for(std::size_t i_sub_prop=0; i_sub_prop < number_of_subproperties; ++i_sub_prop) {
            // Copy of the current parameters
            Parameters sub_prop = Data["sub_properties"][i_sub_prop];

            // We get the subproperty id
            const int sub_property_id = sub_prop["properties_id"].GetInt();

            // We check if already defined
            const bool already_defined = rModelPart.HasProperties(sub_property_id);
            KRATOS_INFO_IF("ReadMaterialsUtility", already_defined) << "Subproperty " << sub_property_id << " already defined. The first material definition will be taken into account" << std::endl;

            // We get or create the new subproperty
            Properties::Pointer p_new_sub_prop = rModelPart.pGetProperties(sub_property_id, mesh_id);

            // Read the recursively subproperties
            CreateSubProperties(rModelPart, sub_prop, p_new_sub_prop);

            // We create the new sub property
            if (sub_prop.Has("Material") && !already_defined)
                CreateProperty(sub_prop["Material"], p_new_sub_prop);

            list_sub_properties.insert(list_sub_properties.begin(), p_new_sub_prop);
        }

        pNewProperty->SetSubProperties(list_sub_properties);
    }
}

/***********************************************************************************/
/***********************************************************************************/

void ReadMaterialsUtility::AssignPropertyBlock(Parameters Data)
{
    // Get the properties for the specified model part.
    ModelPart& r_model_part = mrModel.GetModelPart(Data["model_part_name"].GetString());
    const IndexType property_id = Data["properties_id"].GetInt();
    Properties::Pointer p_prop = r_model_part.pGetProperties(property_id, mesh_id);

    // Compute the size using the iterators
    std::size_t variables_size = 0;
    for(auto it=Data["Material"]["Variables"].begin(); it!=Data["Material"]["Variables"].end(); ++it)
        ++variables_size;

    std::size_t tables_size = 0;
    for(auto it=Data["Material"]["Tables"].begin(); it!=Data["Material"]["Tables"].end(); ++it)
        ++tables_size;

    KRATOS_WARNING_IF("Read materials", variables_size > 0 && p_prop->HasVariables())
        << "Property " << std::to_string(property_id) << " already has variables." << std::endl;
    KRATOS_WARNING_IF("Read materials", tables_size > 0 && p_prop->HasTables())
        << "Property " << std::to_string(property_id) << " already has tables." << std::endl;

    // Assign the property to the model part
    r_model_part.AddProperties(p_prop);

    // Assign the p_properties to the model part's elements and conditions.
    auto& r_elements_array = r_model_part.Elements();
    auto& r_conditions_array = r_model_part.Conditions();

    #pragma omp parallel for
    for(int i = 0; i < static_cast<int>(r_elements_array.size()); ++i) {
        auto it_elem = r_elements_array.begin() + i;
        it_elem->SetProperties(p_prop);
    }

    #pragma omp parallel for
    for(int i = 0; i < static_cast<int>(r_conditions_array.size()); ++i) {
        auto it_cond = r_conditions_array.begin() + i;
        it_cond->SetProperties(p_prop);
    }

    // If the property has subproperties block we allocate this properties first
    CreateSubProperties(r_model_part, Data, p_prop);

    // We create the new property
    CreateProperty(Data["Material"], p_prop);
}

/***********************************************************************************/
/***********************************************************************************/
  
void ReadMaterialsUtility::CheckUniqueMaterialAssignment(Parameters Materials)
{
    const std::size_t num_props = Materials["properties"].size();

    // save all ModelPartNames in a vector
    std::vector<std::string> model_part_names(num_props);
    for (IndexType i = 0; i < num_props; ++i) {
        model_part_names[i] = Materials["properties"].GetArrayItem(i)["model_part_name"].GetString();
    }

    // sort the names
    std::sort(model_part_names.begin(), model_part_names.end());

    // check if the same name exists multiple times (this requires the sorting)
    const auto it = std::unique( model_part_names.begin(), model_part_names.end() );
    KRATOS_ERROR_IF_NOT(it == model_part_names.end()) << "Materials for ModelPart \""
        << *it << "\" are specified multiple times!" << std::endl;

    // checking if a parent also has a materials definition, i.e. if the assignment is unique
    std::string parent_model_part_name;
    for (IndexType i = 0; i < num_props; ++i) {
        parent_model_part_name = model_part_names[i];

        // removing the submodelpart-names one-by-one
        while (parent_model_part_name.find(".") != std::string::npos) {
            std::size_t found_pos = parent_model_part_name.find_last_of(".");
            parent_model_part_name = parent_model_part_name.substr(0, found_pos);

            // check if the parent-modelpart-name also has a materials definition
            const bool parent_has_materials = std::find(model_part_names.begin(), model_part_names.end(),
                parent_model_part_name) != model_part_names.end();

            KRATOS_ERROR_IF(parent_has_materials) << "Materials for ModelPart \""
                << model_part_names[i] << "\" are specified multiple times!\n"
                << "Overdefined due to also specifying the materials for Parent-ModelPart \""
                << parent_model_part_name << "\"!" << std::endl;
        }
>>>>>>> eeac60e1
    }
}

/***********************************************************************************/
/***********************************************************************************/

void ReadMaterialsUtility::CreateSubProperties(
    ModelPart& rModelPart,
    Parameters Data,
    Properties::Pointer& pNewProperty
    )
{
    if (Data.Has("sub_properties")) {

        PointerVectorSet<Properties, IndexedObject> list_sub_properties;

        const std::size_t number_of_subproperties = Data["sub_properties"].size();

        // We do a check of ids
        for(std::size_t i_sub_prop=0; i_sub_prop < number_of_subproperties; ++i_sub_prop) {
            const int sub_property_id = Data["sub_properties"][i_sub_prop]["properties_id"].GetInt();
            KRATOS_ERROR_IF(sub_property_id == static_cast<int>(pNewProperty->Id())) << "You cannot assign to a property a subproperty with the same Id" << std::endl;
        }

        // We assign the subproperties now
        for(std::size_t i_sub_prop=0; i_sub_prop < number_of_subproperties; ++i_sub_prop) {
            // Copy of the current parameters
            Parameters sub_prop = Data["sub_properties"][i_sub_prop];

            // We get the subproperty id
            const int sub_property_id = sub_prop["properties_id"].GetInt();

            // We check if already defined
            const bool already_defined = rModelPart.HasProperties(sub_property_id);
            KRATOS_INFO_IF("ReadMaterialsUtility", already_defined) << "Subproperty " << sub_property_id << " already defined. The first material definition will be taken into account" << std::endl;

            // We get or create the new subproperty
            Properties::Pointer p_new_sub_prop = rModelPart.pGetProperties(sub_property_id, mesh_id);

            // Read the recursively subproperties
            CreateSubProperties(rModelPart, sub_prop, p_new_sub_prop);

            // We create the new sub property
            if (sub_prop.Has("Material") && !already_defined)
                CreateProperty(sub_prop["Material"], p_new_sub_prop);

            list_sub_properties.insert(list_sub_properties.begin(), p_new_sub_prop);
        }

        pNewProperty->SetSubProperties(list_sub_properties);
    }
}

/***********************************************************************************/
/***********************************************************************************/

void ReadMaterialsUtility::AssignPropertyBlock(Parameters Data)
{
    // Get the properties for the specified model part.
    ModelPart& r_model_part = mrModel.GetModelPart(Data["model_part_name"].GetString());
    const IndexType property_id = Data["properties_id"].GetInt();
    Properties::Pointer p_prop = r_model_part.pGetProperties(property_id, mesh_id);

    // Compute the size using the iterators
    std::size_t variables_size = 0;
    for(auto it=Data["Material"]["Variables"].begin(); it!=Data["Material"]["Variables"].end(); ++it)
        ++variables_size;

    std::size_t tables_size = 0;
    for(auto it=Data["Material"]["Tables"].begin(); it!=Data["Material"]["Tables"].end(); ++it)
        ++tables_size;

    KRATOS_WARNING_IF("Read materials", variables_size > 0 && p_prop->HasVariables())
        << "Property " << std::to_string(property_id) << " already has variables." << std::endl;
    KRATOS_WARNING_IF("Read materials", tables_size > 0 && p_prop->HasTables())
        << "Property " << std::to_string(property_id) << " already has tables." << std::endl;

    // Assign the property to the model part
    r_model_part.AddProperties(p_prop);

    // Assign the p_properties to the model part's elements and conditions.
    auto& r_elements_array = r_model_part.Elements();
    auto& r_conditions_array = r_model_part.Conditions();

    #pragma omp parallel for
    for(int i = 0; i < static_cast<int>(r_elements_array.size()); ++i) {
        auto it_elem = r_elements_array.begin() + i;
        it_elem->SetProperties(p_prop);
    }

    #pragma omp parallel for
    for(int i = 0; i < static_cast<int>(r_conditions_array.size()); ++i) {
        auto it_cond = r_conditions_array.begin() + i;
        it_cond->SetProperties(p_prop);
    }

    // If the property has subproperties block we allocate this properties first
    CreateSubProperties(r_model_part, Data, p_prop);

    // We create the new property
    CreateProperty(Data["Material"], p_prop);
}

}  // namespace Kratos.<|MERGE_RESOLUTION|>--- conflicted
+++ resolved
@@ -111,11 +111,7 @@
     Properties::Pointer& pNewProperty
     )
 {
-<<<<<<< HEAD
-    // Set the CONSTITUTIVE_LAW for the current pNewPropertyerties.
-=======
     // Set the CONSTITUTIVE_LAW for the current pNewProperties.
->>>>>>> eeac60e1
     if (Data.Has("constitutive_law")) {
         Parameters cl_parameters = Data["constitutive_law"];
         std::string constitutive_law_name = cl_parameters["name"].GetString();
@@ -208,8 +204,6 @@
                          table_param["data"][i][1].GetDouble());
         }
         pNewProperty->SetTable(input_var, output_var, table);
-<<<<<<< HEAD
-=======
     }
 }
 
@@ -353,108 +347,7 @@
                 << "Overdefined due to also specifying the materials for Parent-ModelPart \""
                 << parent_model_part_name << "\"!" << std::endl;
         }
->>>>>>> eeac60e1
-    }
-}
-
-/***********************************************************************************/
-/***********************************************************************************/
-
-void ReadMaterialsUtility::CreateSubProperties(
-    ModelPart& rModelPart,
-    Parameters Data,
-    Properties::Pointer& pNewProperty
-    )
-{
-    if (Data.Has("sub_properties")) {
-
-        PointerVectorSet<Properties, IndexedObject> list_sub_properties;
-
-        const std::size_t number_of_subproperties = Data["sub_properties"].size();
-
-        // We do a check of ids
-        for(std::size_t i_sub_prop=0; i_sub_prop < number_of_subproperties; ++i_sub_prop) {
-            const int sub_property_id = Data["sub_properties"][i_sub_prop]["properties_id"].GetInt();
-            KRATOS_ERROR_IF(sub_property_id == static_cast<int>(pNewProperty->Id())) << "You cannot assign to a property a subproperty with the same Id" << std::endl;
-        }
-
-        // We assign the subproperties now
-        for(std::size_t i_sub_prop=0; i_sub_prop < number_of_subproperties; ++i_sub_prop) {
-            // Copy of the current parameters
-            Parameters sub_prop = Data["sub_properties"][i_sub_prop];
-
-            // We get the subproperty id
-            const int sub_property_id = sub_prop["properties_id"].GetInt();
-
-            // We check if already defined
-            const bool already_defined = rModelPart.HasProperties(sub_property_id);
-            KRATOS_INFO_IF("ReadMaterialsUtility", already_defined) << "Subproperty " << sub_property_id << " already defined. The first material definition will be taken into account" << std::endl;
-
-            // We get or create the new subproperty
-            Properties::Pointer p_new_sub_prop = rModelPart.pGetProperties(sub_property_id, mesh_id);
-
-            // Read the recursively subproperties
-            CreateSubProperties(rModelPart, sub_prop, p_new_sub_prop);
-
-            // We create the new sub property
-            if (sub_prop.Has("Material") && !already_defined)
-                CreateProperty(sub_prop["Material"], p_new_sub_prop);
-
-            list_sub_properties.insert(list_sub_properties.begin(), p_new_sub_prop);
-        }
-
-        pNewProperty->SetSubProperties(list_sub_properties);
-    }
-}
-
-/***********************************************************************************/
-/***********************************************************************************/
-
-void ReadMaterialsUtility::AssignPropertyBlock(Parameters Data)
-{
-    // Get the properties for the specified model part.
-    ModelPart& r_model_part = mrModel.GetModelPart(Data["model_part_name"].GetString());
-    const IndexType property_id = Data["properties_id"].GetInt();
-    Properties::Pointer p_prop = r_model_part.pGetProperties(property_id, mesh_id);
-
-    // Compute the size using the iterators
-    std::size_t variables_size = 0;
-    for(auto it=Data["Material"]["Variables"].begin(); it!=Data["Material"]["Variables"].end(); ++it)
-        ++variables_size;
-
-    std::size_t tables_size = 0;
-    for(auto it=Data["Material"]["Tables"].begin(); it!=Data["Material"]["Tables"].end(); ++it)
-        ++tables_size;
-
-    KRATOS_WARNING_IF("Read materials", variables_size > 0 && p_prop->HasVariables())
-        << "Property " << std::to_string(property_id) << " already has variables." << std::endl;
-    KRATOS_WARNING_IF("Read materials", tables_size > 0 && p_prop->HasTables())
-        << "Property " << std::to_string(property_id) << " already has tables." << std::endl;
-
-    // Assign the property to the model part
-    r_model_part.AddProperties(p_prop);
-
-    // Assign the p_properties to the model part's elements and conditions.
-    auto& r_elements_array = r_model_part.Elements();
-    auto& r_conditions_array = r_model_part.Conditions();
-
-    #pragma omp parallel for
-    for(int i = 0; i < static_cast<int>(r_elements_array.size()); ++i) {
-        auto it_elem = r_elements_array.begin() + i;
-        it_elem->SetProperties(p_prop);
-    }
-
-    #pragma omp parallel for
-    for(int i = 0; i < static_cast<int>(r_conditions_array.size()); ++i) {
-        auto it_cond = r_conditions_array.begin() + i;
-        it_cond->SetProperties(p_prop);
-    }
-
-    // If the property has subproperties block we allocate this properties first
-    CreateSubProperties(r_model_part, Data, p_prop);
-
-    // We create the new property
-    CreateProperty(Data["Material"], p_prop);
+    }
 }
 
 }  // namespace Kratos.