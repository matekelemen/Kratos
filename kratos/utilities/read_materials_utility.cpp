//    |  /           |
//    ' /   __| _` | __|  _ \   __|
//    . \  |   (   | |   (   |\__ `
//   _|\_\_|  \__,_|\__|\___/ ____/
//                   Multi-Physics
//
//  License:		 BSD License
//					 Kratos default license: kratos/license.txt
//
//  Main authors:    Marcelo Raschi
//                   Vicente Mataix Ferrandiz
//

// System includes

// External includes

// Project includes
#include "utilities/read_materials_utility.h"

namespace Kratos {
namespace {

template <class TValueType>
void CheckIfOverwritingValue(const Properties& rProps,
                             const Variable<TValueType>& rVariable,
                             const TValueType& rValue)
{
    KRATOS_WARNING_IF("ReadMaterialsUtility", rProps.Has(rVariable)) << "The properties ID: "
        << rProps.Id() << " already has " << rVariable.Name() << "\nOverwriting "
        << rProps[rVariable] << " with " << rValue << std::endl;
}

}

/***********************************************************************************/
/***********************************************************************************/

ReadMaterialsUtility::ReadMaterialsUtility(
    Parameters Params,
    Model& rModel
    ) : mrModel(rModel)
{
    KRATOS_TRY;

    Parameters default_parameters(R"(
    {
        "Parameters" : {
            "materials_filename" : "please specify the file to be opened"
        }
    }  )"
    );

    Params.RecursivelyValidateAndAssignDefaults(default_parameters);

    // Read json string in materials file, create Parameters
    const std::string& materials_filename = Params["Parameters"]["materials_filename"].GetString();
    std::ifstream infile(materials_filename);
    KRATOS_ERROR_IF_NOT(infile.good()) << "Materials file: " << materials_filename << " cannot be found" << std::endl;
    std::stringstream buffer;
    buffer << infile.rdbuf();
    Parameters materials(buffer.str());

    GetPropertyBlock(materials);

    KRATOS_CATCH("");
}

/***********************************************************************************/
/***********************************************************************************/

ReadMaterialsUtility::ReadMaterialsUtility(
    const std::string& rParametersName,
    Model& rModel
    ) : mrModel(rModel)
{
    KRATOS_TRY;

    // Receive json string with materials properties, create Parameters
    Parameters materials(rParametersName);

    GetPropertyBlock(materials);

    KRATOS_CATCH("");
}

/***********************************************************************************/
/***********************************************************************************/

void ReadMaterialsUtility::ReadMaterials(Parameters MaterialData)
{
    KRATOS_TRY;

    GetPropertyBlock(MaterialData);

    KRATOS_CATCH("");
}

/***********************************************************************************/
/***********************************************************************************/

void ReadMaterialsUtility::GetPropertyBlock(Parameters Materials)
{
    KRATOS_TRY;

    KRATOS_INFO("Read materials") << "Started" << std::endl;

    CheckUniqueMaterialAssignment(Materials);

    // We create first the properties (to avoid property creation duplication when assigning subproperties)
    for (IndexType i = 0; i < Materials["properties"].size(); ++i) {
        Parameters material = Materials["properties"].GetArrayItem(i);

        // Get the properties for the specified model part.
        ModelPart& r_model_part = mrModel.GetModelPart(material["model_part_name"].GetString());
        const IndexType property_id = material["properties_id"].GetInt();
        Properties::Pointer p_prop = r_model_part.pGetProperties(property_id, mesh_id);
    }

    // Now we assign the property block
    for (IndexType i = 0; i < Materials["properties"].size(); ++i) {
        Parameters material = Materials["properties"].GetArrayItem(i);
        AssignPropertyBlock(material);
    }

    KRATOS_INFO("Read materials") << "Finished" << std::endl;

    KRATOS_CATCH("");
}

/***********************************************************************************/
/***********************************************************************************/

void ReadMaterialsUtility::TrimComponentName(std::string& rLine)
{
    KRATOS_TRY;

    std::stringstream ss(rLine);
    std::size_t counter = 0;
    while (std::getline(ss, rLine, '.')){++counter;}
    KRATOS_WARNING_IF("Read materials", counter > 1) << "Ignoring module information for component " << rLine << std::endl;

    KRATOS_CATCH("");
}

/***********************************************************************************/
/***********************************************************************************/

void ReadMaterialsUtility::CreateProperty(
    Parameters Data,
    Properties::Pointer& pNewProperty
    )
{
    KRATOS_TRY;

    // Set the CONSTITUTIVE_LAW for the current p_properties.
    if (Data.Has("constitutive_law")) {
        Parameters cl_parameters = Data["constitutive_law"];
        std::string constitutive_law_name = cl_parameters["name"].GetString();
        TrimComponentName(constitutive_law_name);
        cl_parameters["name"].SetString(constitutive_law_name);

<<<<<<< HEAD
        auto p_constitutive_law = KratosComponents<ConstitutiveLaw>().Get(constitutive_law_name).Create(cl_parameters);
        pNewProperty->SetValue(CONSTITUTIVE_LAW, p_constitutive_law);
=======
        KRATOS_ERROR_IF_NOT(KratosComponents<ConstitutiveLaw>::Has(constitutive_law_name))
            << "Kratos components missing \"" << constitutive_law_name << "\"" << std::endl;
        auto p_constitutive_law =
            KratosComponents<ConstitutiveLaw>::Get(constitutive_law_name).Create(cl_parameters);
        p_prop->SetValue(CONSTITUTIVE_LAW, p_constitutive_law);
>>>>>>> 6da140c7
    } else {
        KRATOS_INFO("Read materials") << "No constitutive law defined for material ID: " << pNewProperty->Id() << std::endl;
    }

    // Add / override the values of material parameters in the p_properties
    Parameters variables = Data["Variables"];
    for (auto iter = variables.begin(); iter != variables.end(); ++iter) {
        const Parameters value = variables.GetValue(iter.name());

        std::string variable_name = iter.name();
        TrimComponentName(variable_name);

        // We don't just copy the values, we do some tyransformation depending of the destination variable
        if (KratosComponents<Variable<double> >::Has(variable_name)) {
            const Variable<double>& variable = KratosComponents<Variable<double>>().Get(variable_name);
            CheckIfOverwritingValue(*pNewProperty, variable, value.GetDouble());
            pNewProperty->SetValue(variable, value.GetDouble());
        } else if(KratosComponents<Variable<bool> >::Has(variable_name)) {
            const Variable<bool>& variable = KratosComponents<Variable<bool>>().Get(variable_name);
            CheckIfOverwritingValue(*pNewProperty, variable, value.GetBool());
            pNewProperty->SetValue(variable, value.GetBool());
        } else if(KratosComponents<Variable<int> >::Has(variable_name)) {
            const Variable<int>& variable = KratosComponents<Variable<int>>().Get(variable_name);
            CheckIfOverwritingValue(*pNewProperty, variable, value.GetInt());
            pNewProperty->SetValue(variable, value.GetInt());
        } else if(KratosComponents<Variable<array_1d<double, 3> > >::Has(variable_name)) {
            const Variable<array_1d<double, 3>>& variable = KratosComponents<Variable<array_1d<double, 3>>>().Get(variable_name);
            array_1d<double, 3> temp = ZeroVector(3);
            const Vector& value_variable = value.GetVector();
            KRATOS_ERROR_IF(value_variable.size() != 3) << "The vector of variable " << variable_name << " has size " << value_variable.size() << " and it is supposed to be 3" << std::endl;
            for (IndexType index = 0; index < 3; ++index)
                temp[index] = value_variable[index];
            CheckIfOverwritingValue(*pNewProperty, variable, temp);
            pNewProperty->SetValue(variable, temp);
        } else if(KratosComponents<Variable<array_1d<double, 6> > >::Has(variable_name)) {
            const Variable<array_1d<double, 6>>& variable = KratosComponents<Variable<array_1d<double, 6>>>().Get(variable_name);
            array_1d<double, 6> temp = ZeroVector(6);
            const Vector& value_variable = value.GetVector();
            KRATOS_ERROR_IF(value_variable.size() != 6) << "The vector of variable " << variable_name << " has size " << value_variable.size() << " and it is supposed to be 6" << std::endl;
            for (IndexType index = 0; index < 6; ++index)
                temp[index] = value_variable[index];
            CheckIfOverwritingValue(*pNewProperty, variable, temp);
            pNewProperty->SetValue(variable, temp);
        } else if(KratosComponents<Variable<Vector > >::Has(variable_name)) {
            const Variable<Vector>& variable = KratosComponents<Variable<Vector>>().Get(variable_name);
            CheckIfOverwritingValue(*pNewProperty, variable, value.GetVector());
            pNewProperty->SetValue(variable, value.GetVector());
        } else if(KratosComponents<Variable<Matrix> >::Has(variable_name)) {
            const Variable<Matrix>& variable = KratosComponents<Variable<Matrix>>().Get(variable_name);
            CheckIfOverwritingValue(*pNewProperty, variable, value.GetMatrix());
            pNewProperty->SetValue(variable, value.GetMatrix());
        } else if(KratosComponents<Variable<std::string> >::Has(variable_name)) {
            const Variable<std::string>& variable = KratosComponents<Variable<std::string>>().Get(variable_name);
            CheckIfOverwritingValue(*pNewProperty, variable, value.GetString());
            pNewProperty->SetValue(variable, value.GetString());
        } else {
            KRATOS_ERROR << "Value type for \"" << variable_name << "\" not defined";
        }
    }

    // Add / override tables in the p_properties
    Parameters tables = Data["Tables"];
    for (auto iter = tables.begin(); iter != tables.end(); ++iter) {
        auto table_param = tables.GetValue(iter.name());
        // Case table is double, double. TODO(marandra): Does it make sense to consider other cases?
        Table<double> table;

        std::string input_var_name = table_param["input_variable"].GetString();
        TrimComponentName(input_var_name);
        std::string output_var_name = table_param["output_variable"].GetString();
        TrimComponentName(output_var_name);

        const auto input_var = KratosComponents<Variable<double>>().Get(input_var_name);
        const auto output_var = KratosComponents<Variable<double>>().Get(output_var_name);
        for (IndexType i = 0; i < table_param["data"].size(); ++i) {
            table.insert(table_param["data"][i][0].GetDouble(),
                         table_param["data"][i][1].GetDouble());
        }
        pNewProperty->SetTable(input_var, output_var, table);
    }

    KRATOS_CATCH("");
}

/***********************************************************************************/
/***********************************************************************************/

void ReadMaterialsUtility::CreateSubProperties(
    ModelPart& rModelPart,
    Parameters Data,
    Properties::Pointer& pNewProperty
    )
{
    KRATOS_TRY;

    if (Data.Has("sub_properties")) {

        PointerVectorSet<Properties, IndexedObject> list_sub_properties;

        const std::size_t number_of_subproperties = Data["sub_properties"].size();

        // We do a check of ids
        for(std::size_t i_sub_prop=0; i_sub_prop < number_of_subproperties; ++i_sub_prop) {
            const int sub_property_id = Data["sub_properties"][i_sub_prop]["properties_id"].GetInt();
            KRATOS_ERROR_IF(sub_property_id == static_cast<int>(pNewProperty->Id())) << "You cannot assign to a property a subproperty with the same Id" << std::endl;
        }

        // We assign the subproperties now
        for(std::size_t i_sub_prop=0; i_sub_prop < number_of_subproperties; ++i_sub_prop) {
            // Copy of the current parameters
            Parameters sub_prop = Data["sub_properties"][i_sub_prop];

            // We get the subproperty id
            const int sub_property_id = sub_prop["properties_id"].GetInt();
            const bool use_existing_property = sub_prop.Has("use_existing_property") ? sub_prop["use_existing_property"].GetBool() : false;

            // We check if already defined
            const bool already_defined = rModelPart.GetRootModelPart().HasProperties(sub_property_id);

            KRATOS_ERROR_IF(!use_existing_property && already_defined) << "Subproperty " << sub_property_id << " already defined. You need to set: \"use_existing_property\" : true" << std::endl;
            KRATOS_WARNING_IF("ReadMaterialsUtility", already_defined && sub_prop.Has("Material")) << "Subproperty " << sub_property_id << " already defined. The first material definition will be taken into account" << std::endl;

            // We get or create the new subproperty
            Properties::Pointer p_new_sub_prop = rModelPart.pGetProperties(sub_property_id, mesh_id);

            // Read the recursively subproperties
            CreateSubProperties(rModelPart, sub_prop, p_new_sub_prop);

            // We create the new sub property
            if (sub_prop.Has("Material") && !already_defined)
                CreateProperty(sub_prop["Material"], p_new_sub_prop);

            list_sub_properties.insert(list_sub_properties.begin(), p_new_sub_prop);
        }

        pNewProperty->SetSubProperties(list_sub_properties);
    }

    KRATOS_CATCH("");
}

/***********************************************************************************/
/***********************************************************************************/

void ReadMaterialsUtility::AssignPropertyBlock(Parameters Data)
{
    KRATOS_TRY;

    // Get the properties for the specified model part.
    ModelPart& r_model_part = mrModel.GetModelPart(Data["model_part_name"].GetString());
    const IndexType property_id = Data["properties_id"].GetInt();
    const IndexType mesh_id = 0;
    Properties::Pointer p_prop;
    if (r_model_part.RecursivelyHasProperties(property_id, mesh_id)) {
        KRATOS_WARNING("ReadMaterialsUtility") << "WARNING:: The properties ID: " << property_id << " in mesh ID: " << mesh_id << " is already defined. " << "This will overwrite the existing values" << std::endl;
        p_prop = r_model_part.pGetProperties(property_id, mesh_id);

        // Compute the size using the iterators
        std::size_t variables_size = 0;
        for(auto it=Data["Material"]["Variables"].begin(); it!=Data["Material"]["Variables"].end(); ++it)
            ++variables_size;

        std::size_t tables_size = 0;
        for(auto it=Data["Material"]["Tables"].begin(); it!=Data["Material"]["Tables"].end(); ++it)
            ++tables_size;

        KRATOS_WARNING_IF("ReadMaterialsUtility", variables_size > 0 && p_prop->HasVariables()) << "WARNING:: The properties ID: " << property_id << " already has variables." << std::endl;
        KRATOS_WARNING_IF("ReadMaterialsUtility", tables_size > 0 && p_prop->HasTables()) << "WARNING:: The properties ID: " << property_id << " already has tables." << std::endl;
    } else {
        p_prop = r_model_part.CreateNewProperties(property_id, mesh_id);
    }

    // Assign the p_properties to the model part's elements and conditions.
    auto& r_elements_array = r_model_part.Elements();
    auto& r_conditions_array = r_model_part.Conditions();

    #pragma omp parallel for
    for(int i = 0; i < static_cast<int>(r_elements_array.size()); ++i) {
        auto it_elem = r_elements_array.begin() + i;
        it_elem->SetProperties(p_prop);
    }

    #pragma omp parallel for
    for(int i = 0; i < static_cast<int>(r_conditions_array.size()); ++i) {
        auto it_cond = r_conditions_array.begin() + i;
        it_cond->SetProperties(p_prop);
    }

    // If the property has subproperties block we allocate this properties first
    CreateSubProperties(r_model_part, Data, p_prop);

    // We create the new property
    CreateProperty(Data["Material"], p_prop);

    KRATOS_CATCH("");
}

/***********************************************************************************/
/***********************************************************************************/

void ReadMaterialsUtility::CheckUniqueMaterialAssignment(Parameters Materials)
{
    KRATOS_TRY;

    const std::size_t num_props = Materials["properties"].size();

    // save all ModelPartNames in a vector
    std::vector<std::string> model_part_names(num_props);
    for (IndexType i = 0; i < num_props; ++i) {
        model_part_names[i] = Materials["properties"].GetArrayItem(i)["model_part_name"].GetString();
    }

    // sort the names
    std::sort(model_part_names.begin(), model_part_names.end());

    // check if the same name exists multiple times (this requires the sorting)
    const auto it = std::unique( model_part_names.begin(), model_part_names.end() );
    KRATOS_ERROR_IF_NOT(it == model_part_names.end()) << "Materials for ModelPart \""
        << *it << "\" are specified multiple times!" << std::endl;

    // checking if a parent also has a materials definition, i.e. if the assignment is unique
    std::string parent_model_part_name;
    for (IndexType i = 0; i < num_props; ++i) {
        parent_model_part_name = model_part_names[i];

        // removing the submodelpart-names one-by-one
        while (parent_model_part_name.find(".") != std::string::npos) {
            std::size_t found_pos = parent_model_part_name.find_last_of(".");
            parent_model_part_name = parent_model_part_name.substr(0, found_pos);

            // check if the parent-modelpart-name also has a materials definition
            const bool parent_has_materials = std::find(model_part_names.begin(), model_part_names.end(),
                parent_model_part_name) != model_part_names.end();

            KRATOS_ERROR_IF(parent_has_materials) << "Materials for ModelPart \""
                << model_part_names[i] << "\" are specified multiple times!\n"
                << "Overdefined due to also specifying the materials for Parent-ModelPart \""
                << parent_model_part_name << "\"!" << std::endl;
        }
    }

    KRATOS_CATCH("");
}

}  // namespace Kratos.<|MERGE_RESOLUTION|>--- conflicted
+++ resolved
@@ -160,16 +160,9 @@
         TrimComponentName(constitutive_law_name);
         cl_parameters["name"].SetString(constitutive_law_name);
 
-<<<<<<< HEAD
-        auto p_constitutive_law = KratosComponents<ConstitutiveLaw>().Get(constitutive_law_name).Create(cl_parameters);
-        pNewProperty->SetValue(CONSTITUTIVE_LAW, p_constitutive_law);
-=======
-        KRATOS_ERROR_IF_NOT(KratosComponents<ConstitutiveLaw>::Has(constitutive_law_name))
-            << "Kratos components missing \"" << constitutive_law_name << "\"" << std::endl;
-        auto p_constitutive_law =
-            KratosComponents<ConstitutiveLaw>::Get(constitutive_law_name).Create(cl_parameters);
+        KRATOS_ERROR_IF_NOT(KratosComponents<ConstitutiveLaw>::Has(constitutive_law_name)) << "Kratos components missing \"" << constitutive_law_name << "\"" << std::endl;
+        auto p_constitutive_law = KratosComponents<ConstitutiveLaw>::Get(constitutive_law_name).Create(cl_parameters);
         p_prop->SetValue(CONSTITUTIVE_LAW, p_constitutive_law);
->>>>>>> 6da140c7
     } else {
         KRATOS_INFO("Read materials") << "No constitutive law defined for material ID: " << pNewProperty->Id() << std::endl;
     }
