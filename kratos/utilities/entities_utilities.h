//    |  /           |
//    ' /   __| _` | __|  _ \   __|
//    . \  |   (   | |   (   |\__ `
//   _|\_\_|  \__,_|\__|\___/ ____/
//                   Multi-Physics
//
//  License:         BSD License
//                   Kratos default license: kratos/license.txt
//
//  Main authors:    Vicente Mataix Ferrandiz
//                   Philipp Bucher (https://github.com/philbucher)
//

#pragma once

// System includes

// External includes

// Project includes
#include "includes/model_part.h"
#include "utilities/parallel_utilities.h"
#include "utilities/string_utilities.h"

namespace Kratos
{
/**
 * @namespace EntitiesUtilities
 * @ingroup KratosCore
 * @brief This namespace includes several utilities necessaries for the computation of entities functions in a efficient way
 * @author Vicente Mataix Ferrandiz
 * @author Philipp Bucher
 */
namespace EntitiesUtilities
{
    /**
     * @brief Template struct for entity identifier.
     * @brief This struct is used to identify and retrieve entity types based on their names and definitions.
     * @tparam TEntity The entity type.
     */
    template<class TEntity>
    class KRATOS_API(KRATOS_CORE) EntitityIdentifier
    {
    public:
        ///@name Type Definitions
        ///@{

        /// Geometry type definition
        using GeometryType = typename TEntity::GeometryType;

        /// Length of array definition
        constexpr static std::size_t LengthArray = static_cast<std::size_t>(GeometryData::KratosGeometryType::NumberOfGeometryTypes);

        /// Pointer definition of ReplaceElementsAndConditionsProcess
        KRATOS_CLASS_POINTER_DEFINITION(EntitityIdentifier);

        ///@}
        ///@name Life Cycle
        ///@{

        /**
         * @brief Default constructor
         */
        EntitityIdentifier() = default;

        /**
         * @brief Constructor
         * @param rName The name of the entity.
         */
        EntitityIdentifier(const std::string& rName);

        /**
         * @brief Copy constructor
         */
        EntitityIdentifier(const EntitityIdentifier& rOther)
            : mTypes(rOther.mTypes),
              mIsInitialized(rOther.mIsInitialized)
        {
        }

        ///@}
        ///@name Operators
        ///@{

        /**
         * @brief Assignment operator.
         */
        EntitityIdentifier& operator=(const EntitityIdentifier& rOther)
        {
            mTypes = rOther.mTypes;
            mIsInitialized = rOther.mIsInitialized;

            return *this;
        }

        ///@}
        ///@name Operations
        ///@{

        /**
         * @brief Checks if the object is initialized.
         * @return true if the object is initialized, false otherwise.
         */
        bool IsInitialized() const;

        /**
         * @brief Get the prototype entity.
         * @param pGeometry The pointer to the geometry.
         * @return true there is a prototype for the provided entity.
         * @return false there is no prototype for the provided entity.
         */
<<<<<<< HEAD
        const bool HasPrototypeEntity(typename GeometryType::Pointer pGeometry) const;
=======
        bool HasPrototypeEntity(typename GeometryType::Pointer pGeometry) const;
>>>>>>> bbf08110

        /**
         * @brief Get the prototype entity.
         * @param rGeometry The reference to the geometry.
         * @return true there is a prototype for the provided entity.
         * @return false there is no prototype for the provided entity.
         */
<<<<<<< HEAD
        const bool HasPrototypeEntity(const GeometryType& rGeometry) const;
=======
        bool HasPrototypeEntity(const GeometryType& rGeometry) const;
>>>>>>> bbf08110

        /**
         * @brief Get the prototype entity.
         * @param pGeometry The pointer to the geometry.
         * @return const TEntity& The prototype entity.
         */
        const TEntity& GetPrototypeEntity(typename GeometryType::Pointer pGeometry) const;

        /**
         * @brief Get the prototype entity.
         * @param rGeometry The reference to the geometry.
         * @return const TEntity& The prototype entity.
         */
        const TEntity& GetPrototypeEntity(const GeometryType& rGeometry) const;

        ///@}
        ///@name Input and output
        ///@{

        /// Turn back information as a string.
        std::string Info() const
        {
            return "EntitityIdentifier";
        }

        /// Print information about this object.
        void PrintInfo(std::ostream& rOStream) const
        {
            rOStream << "EntitityIdentifier";
        }

        /// Print object's data.
        void PrintData(std::ostream& rOStream) const;

        ///@}
    private:
        ///@name Private Member Variables
        ///@{

        std::array<const TEntity*, LengthArray> mTypes;          /// The settings of the entities
        bool mIsInitialized = false;                             /// If the object is initialized

        ///@}
        ///@name Private Operations
        ///@{

        /**
         * @brief Returns the name of the entity type for the given entity.
         * @return the name of the entity type as a string
         * @throws std::logic_error if the entity type is not supported
         */
        std::string GetEntityTypeName() const;

        /**
         * @brief Generate single type prototype entity.
         * @param rName The name to generate single type from
         * @throws std::runtime_error if entity name is not found in KratosComponents
         */
        void GenerateSingleType(const std::string& rName);

        /**
         * @brief Generate multiple types entities map.
         * @param rName The name to generate multiple types from
         * @throws std::runtime_error if entity name is not found in KratosComponents
         */
        void GenerateMultipleTypes(const std::string& rName);

        /**
         * @brief Generate templated types entities map.
         * @param rName The name to generate templated types from
         * @throws std::runtime_error if entity name is not found in KratosComponents
         */
        void GenerateTemplatedTypes(const std::string& rName);

        ///@}
    }; ///  Class EntitityIdentifier

    ///@}
    ///@name Input and output
    ///@{

    /// input stream function
    template<class TEntity>
    inline std::istream& operator >> (std::istream& rIStream,
                                    EntitityIdentifier<TEntity>& rThis);

    /// output stream function
    template<class TEntity>
    inline std::ostream& operator << (std::ostream& rOStream,
                                    const EntitityIdentifier<TEntity>& rThis)
    {
        rThis.PrintInfo(rOStream);
        rOStream << std::endl;
        rThis.PrintData(rOStream);

        return rOStream;
    }
    ///@}

    /**
     * @brief This method initializes all the active entities (conditions, elements, constraints)
     * @param rModelPart The model part of the problem to solve
     */
    void KRATOS_API(KRATOS_CORE) InitializeAllEntities(ModelPart& rModelPart);

    /**
     * @brief This method calls InitializeSolution for all the entities (conditions, elements, constraints)
     * @param rModelPart The model part of the problem to solve
     */
    void KRATOS_API(KRATOS_CORE) InitializeSolutionStepAllEntities(ModelPart& rModelPart);

    /**
     * @brief This method calls FinalizeSolutionStep for all the entities (conditions, elements, constraints)
     * @param rModelPart The model part of the problem to solve
     */
    void KRATOS_API(KRATOS_CORE) FinalizeSolutionStepAllEntities(ModelPart& rModelPart);

    /**
     * @brief This method calls InitializeNonLinearIteration for all the entities (conditions, elements, constraints)
     * @param rModelPart The model part of the problem to solve
     */
    void KRATOS_API(KRATOS_CORE) InitializeNonLinearIterationAllEntities(ModelPart& rModelPart);

    /**
     * @brief This method calls FinalizeNonLinearIteration for all the entities (conditions, elements, constraints)
     * @param rModelPart The model part of the problem to solve
     */
    void KRATOS_API(KRATOS_CORE) FinalizeNonLinearIterationAllEntities(ModelPart& rModelPart);

    /**
     * @brief This method returns the appropriate TEntitytype container (elements, conditions, and nodes) from model part
     * @param rModelPart The model part of the problem to solve
     */
    template<class TEntityType>
    KRATOS_API(KRATOS_CORE) PointerVectorSet<TEntityType, IndexedObject>& GetEntities(ModelPart& rModelPart);

    /**
     * @brief This method initializes all the active entities
     * @param rModelPart The model part of the problem to solve
     */
    template<class TEntityType>
    void InitializeEntities(ModelPart& rModelPart)
    {
        KRATOS_TRY

        // Array of entities
        auto& r_entities_array = GetEntities<TEntityType>(rModelPart);

        // The current process info
        const ProcessInfo& r_current_process_info = rModelPart.GetProcessInfo();

        // Initialize
        block_for_each(
            r_entities_array,
            [&r_current_process_info](TEntityType& rEntity) {
                // If the entity is active
                if (rEntity.IsActive()) {
                    rEntity.Initialize(r_current_process_info);
                }
            }
        );

        KRATOS_CATCH("")
    }

    /**
     * @brief This method calls InitializeSolutionStep for all the entities
     * @param rModelPart The model part of the problem to solve
     */
    template<class TEntityType>
    void InitializeSolutionStepEntities(ModelPart& rModelPart)
    {
        KRATOS_TRY

        // The current process info
        const ProcessInfo& r_current_process_info = rModelPart.GetProcessInfo();

        // Initialize
        block_for_each(
            GetEntities<TEntityType>(rModelPart),
            [&r_current_process_info](TEntityType& rEntity){
                rEntity.InitializeSolutionStep(r_current_process_info);
            }
        );

        KRATOS_CATCH("")
    }

    /**
     * @brief This method calls FinalizeSolutionStep for all the entities
     * @param rModelPart The model part of the problem to solve
     */
    template<class TEntityType>
    void FinalizeSolutionStepEntities(ModelPart& rModelPart)
    {
        KRATOS_TRY

        // The current process info
        const ProcessInfo& r_current_process_info = rModelPart.GetProcessInfo();

        // Initialize
        block_for_each(
            GetEntities<TEntityType>(rModelPart),
            [&r_current_process_info](TEntityType& rEntity){
                rEntity.FinalizeSolutionStep(r_current_process_info);
            }
        );

        KRATOS_CATCH("")
    }

    /**
     * @brief This method calls InitializeNonLinearIteration for all the entities
     * @param rModelPart The model part of the problem to solve
     */
    template<class TEntityType>
    void InitializeNonLinearIterationEntities(ModelPart& rModelPart)
    {
        KRATOS_TRY

        // The current process info
        const ProcessInfo& r_current_process_info = rModelPart.GetProcessInfo();

        // Initialize
        block_for_each(
            GetEntities<TEntityType>(rModelPart),
            [&r_current_process_info](TEntityType& rEntity){
                rEntity.InitializeNonLinearIteration(r_current_process_info);
            }
        );

        KRATOS_CATCH("")
    }

    /**
     * @brief This method calls FinalizeNonLinearIteration for all the entities
     * @param rModelPart The model part of the problem to solve
     */
    template<class TEntityType>
    void FinalizeNonLinearIterationEntities(ModelPart& rModelPart)
    {
        KRATOS_TRY

        // The current process info
        const ProcessInfo& r_current_process_info = rModelPart.GetProcessInfo();

        // Initialize
        block_for_each(
            GetEntities<TEntityType>(rModelPart),
            [&r_current_process_info](TEntityType& rEntity){
                rEntity.FinalizeNonLinearIteration(r_current_process_info);
            }
        );

        KRATOS_CATCH("")
    }

    ///@}

}; // namespace EntitiesUtilities
}  // namespace Kratos<|MERGE_RESOLUTION|>--- conflicted
+++ resolved
@@ -109,11 +109,7 @@
          * @return true there is a prototype for the provided entity.
          * @return false there is no prototype for the provided entity.
          */
-<<<<<<< HEAD
-        const bool HasPrototypeEntity(typename GeometryType::Pointer pGeometry) const;
-=======
         bool HasPrototypeEntity(typename GeometryType::Pointer pGeometry) const;
->>>>>>> bbf08110
 
         /**
          * @brief Get the prototype entity.
@@ -121,11 +117,7 @@
          * @return true there is a prototype for the provided entity.
          * @return false there is no prototype for the provided entity.
          */
-<<<<<<< HEAD
-        const bool HasPrototypeEntity(const GeometryType& rGeometry) const;
-=======
         bool HasPrototypeEntity(const GeometryType& rGeometry) const;
->>>>>>> bbf08110
 
         /**
          * @brief Get the prototype entity.
