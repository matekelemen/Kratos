//    |  /           |
//    ' /   __| _` | __|  _ \   __|
//    . \  |   (   | |   (   |\__ `
//   _|\_\_|  \__,_|\__|\___/ ____/
//                   Multi-Physics
//
//  License:		 BSD License
//					 Kratos default license: kratos/license.txt
//
//  Main authors:    Pooyan Dadvand
//                   Riccardo Rossi
//                   Vicente Mataix Ferrandiz
//
//

#if !defined(KRATOS_NORMAL_CALCULATION_UTILS )
#define  KRATOS_NORMAL_CALCULATION_UTILS

// System includes

// External includes

// Project includes
#include "includes/model_part.h"
#include "utilities/math_utils.h"
#include "utilities/variable_utils.h"
#include "includes/deprecated_variables.h"

namespace Kratos
{

///@name Kratos Globals
///@{

///@}
///@name Type Definitions
///@{

///@}
///@name  Enum's
///@{

///@}
///@name  Functions
///@{

///@}
///@name Kratos Classes
///@{

/**
 * @namespace NormalCalculationUtils
 * @ingroup KratosCore
 * @brief Tool to evaluate the normals on nodes based on the normals of a set of surface conditions
 * @author Pooyan Dadvand
 * @author Riccardo Rossi
 * @author Vicente Mataix Ferrandiz
 */
class KRATOS_API(KRATOS_CORE) NormalCalculationUtils
{
public:
<<<<<<< HEAD
    /**@name Type Definitions */
    /*@{ */
    typedef ModelPart::NodesContainerType NodesArrayType;
    typedef ModelPart::ConditionsContainerType ConditionsArrayType;
    /*@} */
    /**@name Life Cycle
    */
    /*@{ */

    /** Constructor.
    */


    /** Destructor.
    */

    /*@} */
    /**@name Operators
    */
    /*@{ */


    /*@} */
    /**@name Operations */
    /*@{ */

    /// Calculates the "area normal" (vector oriented as the normal with a dimension proportional to the area).
    /** This is done on the base of the Conditions provided which should be
      * understood as the surface elements of the area of interest.
      * @param rConditions A set of conditions defining the "skin" of a model
      * @param dimension Spatial dimension (2 or 3)
      * @note This function is not recommended for distributed (MPI) runs, as
      * the user has to ensure that the calculated normals are assembled between
      * processes. The overload of this function that takes a ModelPart is
      * preferable in ths case, as it performs the required communication.
      */
    void CalculateOnSimplex(ConditionsArrayType& rConditions,
                            int dimension)
    {
        KRATOS_TRY

        //calculating the normals and storing on the conditions
        array_1d<double,3> An;
        if(dimension == 2)
        {
            for(ConditionsArrayType::iterator it =  rConditions.begin();
                    it !=rConditions.end(); it++)
            {
                if (it->GetGeometry().PointsNumber() == 2)
                    CalculateNormal2D(it,An);
            }
        }
        else if(dimension == 3)
        {
            array_1d<double,3> v1;
            array_1d<double,3> v2;
            for(ConditionsArrayType::iterator it =  rConditions.begin();
                    it !=rConditions.end(); it++)
            {
                //calculate the normal on the given condition
                if (it->GetGeometry().PointsNumber() == 3)
                    CalculateNormal3D(it,An,v1,v2);
            }
        }
=======
    ///@name Type Definitions
    ///@{

    /// The index type definition
    typedef std::size_t IndexType;

    /// The size type definition
    typedef std::size_t SizeType;
>>>>>>> 2691b8ec

    // Node definitions
    typedef Node<3> NodeType;

    /// Definition of geometries
    typedef Geometry<NodeType> GeometryType;

    /// Condition type definition
    typedef ModelPart::ConditionType ConditionType;

    /// Conditions array definition
    typedef ModelPart::ConditionsContainerType ConditionsArrayType;

<<<<<<< HEAD
    /// Calculates the area normal (vector oriented as the normal with a dimension proportional to the area).
    /** This is done on the base of the Conditions provided which should be
      * understood as the surface elements of the area of interest.
      * @param rModelPart ModelPart of the problem. Must have a set of conditions defining the "skin" of the domain
      * @param dimension Spatial dimension (2 or 3)
      * @note Use this fuction instead of its overload taking a Conditions array for MPI applications,
      * as it will take care of communication between partitions.
      */
    void CalculateOnSimplex(ModelPart& rModelPart,
                            int Dimension)
    {   
        // Resetting the normals
        const array_1d<double,3> zero = ZeroVector(3);

        if (rModelPart.GetCommunicator().GetDataCommunicator().IsDistributed()) {
            // If Parallel make sure normals are reset in all partitions
            VariableUtils().SetFlag(VISITED, false, rModelPart.Nodes());

            for(auto & cond: rModelPart.Conditions()) {
                for(auto & node: cond.GetGeometry()) {
                    node.Set(VISITED, true);
                }
            }

            rModelPart.GetCommunicator().SynchronizeAndNodalFlags(VISITED);

            for(auto & node: rModelPart.Nodes()) {
                if(node.Is(VISITED)) {
                    node.FastGetSolutionStepValue(NORMAL) = zero;
                }
            }
        } else {
            // In serial iteratre normally over the condition nodes
            for(auto & cond: rModelPart.Conditions()) {
                for(auto & node: cond.GetGeometry()) {
                    node.FastGetSolutionStepValue(NORMAL) = zero;
                }
            }
        }

        this->CalculateOnSimplex(rModelPart.Conditions(),Dimension);
        rModelPart.GetCommunicator().AssembleCurrentData(NORMAL);
    }
    
    
    /**this function swaps the normal of all of the conditions in a model part
	 * This is done by swapping the two first nodes in the geometry and is thus appropriate for simplicial elements
	 * @param rModelPart ModelPart of the problem. Must have a set of conditions defining the "skin" of the domain
	 */    
    void SwapNormals(ModelPart& rModelPart)
	{
		KRATOS_TRY
        //KRATOS_WATCH(rModelPart.ConditionsBegin()->GetGeometry()[0].Id())
		for(ModelPart::ConditionsContainerType::iterator it=rModelPart.ConditionsBegin(); it!=rModelPart.ConditionsEnd(); it++)
		{
            Node<3>::Pointer paux = it->GetGeometry()(0);
            it->GetGeometry()(0) = it->GetGeometry()(1);
            it->GetGeometry()(1) = paux;
			//it->GetGeometry()(0).swap(it->GetGeometry()(1));
		}
        //KRATOS_WATCH(rModelPart.ConditionsBegin()->GetGeometry()[0].Id())
		KRATOS_CATCH("")
	}

    /// Calculates the area normal (vector oriented as the normal with a dimension proportional to the area) using only nodes marked with a flag variable.
    /** This function is equivalent to other implementations of CalculateOnSimplex, but instead of using all conditions in the array, it only uses
      * those that contain a value of rVariable != Zero. This is useful in problems where a part of the boundary is a slip condition, as it provides
      * more reasonable values for the normals on the border between this area and other parts of the boundary. This function is safe to use in MPI.
      * @param rModelPart ModelPart of the problem. Must have a set of conditions defining the "skin" of the domain.
      * @param Dimension Spatial dimension (2 or 3).
      * @param rVariable The Kratos::Variable used to indicate which parts of the boundary will be used to calculate the normals.
      * @param Zero The 'off' value for the flag. Conditions where rVariable == Zero will be skipped for normal calculation.
      */
    template< class TValueType >
    void CalculateOnSimplex(ModelPart& rModelPart,
                            int Dimension,
                            Variable<TValueType>& rVariable,
                            const TValueType Zero)
=======
    ///@}
    ///@name Life Cycle
    ///@{

    ///@}
    ///@name Operators
    ///@{

    ///@}
    ///@name Operations
    ///@{

    /**
     * @brief It computes the normal in the conditions
     * @param rModelPart The model part to compute
     */
    template<class TContainerType>
    void CalculateNormalsInContainer(ModelPart& rModelPart);

    /**
     * @brief It computes the mean of the normal in the entities and in all the nodes
     * @param rModelPart The model part to compute
     * @param EnforceGenericGeometryAlgorithm If enforce the generic algorithm for any kind of geometry
     * @tparam TEntity The entity type considered
     */
    template<class TEntity>
    void CalculateNormals(
        ModelPart& rModelPart,
        const bool EnforceGenericGeometryAlgorithm = false
        );

    /**
     * @brief It computes the mean of the normal in the entities and in all the nodes (unit normal version)
     * @param rModelPart The model part to compute
     * @param EnforceGenericGeometryAlgorithm If enforce the generic algorithm for any kind of geometry
     * @tparam TEntity The entity type considered
     */
    template<class TEntity>
    void CalculateUnitNormals(
        ModelPart& rModelPart,
        const bool EnforceGenericGeometryAlgorithm = false
        );

    /**
     * @brief Calculates the "area normal" (vector oriented as the normal with a dimension proportional to the area).
     * @details This is done on the base of the Conditions provided which should be understood as the surface elements of the area of interest.
     * @param rConditions A set of conditions defining the "skin" of a model
     * @param Dimension Spatial dimension (2 or 3)
     * @note This function is not recommended for distributed (MPI) runs, as the user has to ensure that the calculated normals are assembled between processes. The overload of this function that takes a ModelPart is preferable in ths case, as it performs the required communication.
     */
    void CalculateOnSimplex(
        ConditionsArrayType& rConditions,
        const std::size_t Dimension
        );

    /**
     * @brief Calculates nodal area normal shape sensitivities w.r.t. nodal coordinates of the condition.
     *
     * @param rConditions   List of conditions where shape sensitivities need to be calculated.
     * @param Dimension     Dimensionality of the conditions
     */
    void CalculateNormalShapeDerivativesOnSimplex(
        ConditionsArrayType& rConditions,
        const std::size_t Dimension
    );

    /**
     * @brief Calculates the area normal (vector oriented as the normal with a dimension proportional to the area).
     * @details This is done on the base of the Conditions provided which should be  understood as the surface elements of the area of interest.
     * @param rModelPart ModelPart of the problem. Must have a set of conditions defining the "skin" of the domain
     * @param Dimension Spatial dimension (2 or 3)
     * @note Use this fuction instead of its overload taking a Conditions array for MPI applications, as it will take care of communication between partitions.
     */
    void CalculateOnSimplex(
        ModelPart& rModelPart,
        const std::size_t Dimension
        );

    /**
     * @brief Calculates the area normal (vector oriented as the normal with a dimension proportional to the area).
     * @details This is done on the base of the Conditions provided which should be  understood as the surface elements of the area of interest.
     * @param rModelPart ModelPart of the problem. Must have a set of conditions defining the "skin" of the domain
     * @note Use this fuction instead of its overload taking a Conditions array for MPI applications, as it will take care of communication between partitions.
     */
    void CalculateOnSimplex(
        ModelPart& rModelPart
        );

    /**
     * @brief This function swaps the normal of all of the conditions in a model part
     * @details This is done by swapping the two first nodes in the geometry and is thus appropriate for simplicial elements
     * @param rModelPart ModelPart of the problem. Must have a set of conditions defining the "skin" of the domain
     */
    void SwapNormals(ModelPart& rModelPart);

    /**
     * @brief Calculates the area normal (vector oriented as the normal with a dimension proportional to the area) using only nodes marked with a flag variable.
     * @details This function is equivalent to other implementations of CalculateOnSimplex, but instead of using all conditions in the array, it only uses those that contain a value of rVariable != Zero. This is useful in problems where a part of the boundary is a slip condition, as it provides more reasonable values for the normals on the border between this area and other parts of the boundary. This function is safe to use in MPI.
     * @param rModelPart ModelPart of the problem. Must have a set of conditions defining the "skin" of the domain.
     * @param Dimension Spatial dimension (2 or 3).
     * @param rVariable The Kratos::Variable used to indicate which parts of the boundary will be used to calculate the normals.
     * @param Zero The 'off' value for the flag. Conditions where rVariable == Zero will be skipped for normal calculation.
     */
    template<class TValueType>
    void CalculateOnSimplex(
        ModelPart& rModelPart,
        const std::size_t Dimension,
        Variable<TValueType>& rVariable,
        const TValueType Zero
        )
>>>>>>> 2691b8ec
    {
        KRATOS_TRY;

        // Reset normals
        const array_1d<double,3> ZeroNormal(3,0.0);

        for(ModelPart::NodesContainerType::iterator it = rModelPart.NodesBegin(); it !=rModelPart.NodesEnd(); it++) {
            noalias(it->FastGetSolutionStepValue(NORMAL)) = ZeroNormal;
        }

        // Calculate new condition normals, using only conditions with rVariable == rValue
        array_1d<double,3> An(3,0.0);

        if ( Dimension == 2 ) {
            for ( ModelPart::ConditionIterator itCond = rModelPart.ConditionsBegin(); itCond != rModelPart.ConditionsEnd(); ++itCond ) {
                if ( itCond->GetValue(rVariable) != Zero )
                    CalculateNormal2D(*itCond,An);
            }
        } else if ( Dimension == 3 ) {
            array_1d<double,3> v1(3,0.0);
            array_1d<double,3> v2(3,0.0);

            for ( ModelPart::ConditionIterator itCond = rModelPart.ConditionsBegin(); itCond != rModelPart.ConditionsEnd(); ++itCond ) {
                if ( itCond->GetValue(rVariable) != Zero )
                    CalculateNormal3D(*itCond,An,v1,v2);
            }
        }

        // Transfer normals to nodes
        for ( ModelPart::ConditionIterator itCond = rModelPart.ConditionsBegin(); itCond != rModelPart.ConditionsEnd(); ++itCond ) {
            Condition::GeometryType& rGeom = itCond->GetGeometry();
            const double Coef = 1.0 / rGeom.PointsNumber();
            const array_1d<double,3>& rNormal = itCond->GetValue(NORMAL);
            for ( Condition::GeometryType::iterator itNode = rGeom.begin(); itNode != rGeom.end(); ++itNode)
                noalias( itNode->FastGetSolutionStepValue(NORMAL) ) += rNormal * Coef;
        }

        // For MPI: correct values on partition boundaries
        rModelPart.GetCommunicator().AssembleCurrentData(NORMAL);

        KRATOS_CATCH("");
    }

    ///
    /**
     * @brief Calculates the area normal (vector oriented as the normal with a dimension proportional to the area) using only nodes marked with a flag variable.
     * @details This function is equivalent to other implementations of CalculateOnSimplex, but instead of using all conditions in the array, it only uses those that contain a value of rVariable != Zero. This is useful in problems where a part of the boundary is a slip condition, as it provides more reasonable values for the normals on the border between this area and other parts of the boundary. This function is safe to use in MPI.
     * @param rModelPart ModelPart of the problem. Must have a set of conditions defining the "skin" of the domain.
     * @param Dimension Spatial dimension (2 or 3).
     * @param rVariable The Kratos::Variable used to indicate which parts of the boundary will be used to calculate the normals. Conditions where rVariable == Zero will be skipped.
     */
    template<class TValueType>
    void CalculateOnSimplex(
        ModelPart& rModelPart,
        const std::size_t Dimension,
        Variable<TValueType>& rVariable
        )
    {
        CalculateOnSimplex(rModelPart,Dimension,rVariable,TValueType());
    }

    /**
     *  @brief Calculates the area normal (vector oriented as the normal with a dimension proportional to the area) using only nodes marked with a flag variable and detecting corners. Corners are defined as nodes that recieves more than 2 normals from their neighbor conditions with a difference in angle greater than Alpha .
     * @details This function is equivalent to other implementations of CalculateOnSimplex, but instead of using all conditions in the array, it only uses those that contain a value of rVariable != Zero. This is useful in problems where a part of the boundary is a slip condition, as it provides more reasonable values for the normals on the border between this area and other parts of the boundary. This function is safe to use in MPI.
     * @param rModelPart ModelPart of the problem. Must have a set of conditions defining the "skin" of the domain.
     * @param Dimension Spatial dimension (2 or 3).
     * @param rVariable The Kratos::Variable used to indicate which parts of the boundary will be used to calculate the normals. Conditions where rVariable == Zero will be skipped.
     * @param rAlpha the maximum angle to distinguish normals.
     */
    template<class TValueType>
    void CalculateOnSimplex(
        ModelPart& rModelPart,
        const std::size_t Dimension,
        Variable<TValueType>& rVariable,
        const TValueType Zero,
        const double rAlpha
        )
    {
        KRATOS_TRY;

        // Reset normals
        const array_1d<double,3> ZeroNormal(3,0.0);

        for(ModelPart::NodesContainerType::iterator it =  rModelPart.NodesBegin(); it !=rModelPart.NodesEnd(); it++) {
            noalias(it->FastGetSolutionStepValue(NORMAL)) = ZeroNormal;
            it->FastGetSolutionStepValue(NODAL_PAUX) = 0.0;
        }

        // Calculate new condition normals, using only conditions with rVariable == rValue
        array_1d<double,3> An(3,0.0);

        if ( Dimension == 2 ) {
            for ( ModelPart::ConditionIterator itCond = rModelPart.ConditionsBegin(); itCond != rModelPart.ConditionsEnd(); ++itCond ) {
                if ( itCond->GetValue(rVariable) != Zero )
                    CalculateNormal2D(*itCond,An);
            }
        } else if ( Dimension == 3 ) {
            array_1d<double,3> v1(3,0.0);
            array_1d<double,3> v2(3,0.0);

            for ( ModelPart::ConditionIterator itCond = rModelPart.ConditionsBegin(); itCond != rModelPart.ConditionsEnd(); ++itCond ) {
                if ( itCond->GetValue(rVariable) != Zero )
                    CalculateNormal3D(*itCond,An,v1,v2);
            }
        }

        // Loop over nodes to set normals
        for(ModelPart::NodesContainerType::iterator it =  rModelPart.NodesBegin(); it !=rModelPart.NodesEnd(); it++) {
            std::vector< array_1d<double,3> > N_Mat;
            N_Mat.reserve(10);
            double nodal_area = 0.0;

            GlobalPointersVector<Condition >& ng_cond = it->GetValue(NEIGHBOUR_CONDITIONS);

            if(ng_cond.size() != 0) {
                for(GlobalPointersVector<Condition >::iterator ic = ng_cond.begin(); ic!=ng_cond.end(); ic++) {
                    Condition::GeometryType& pGeom = ic->GetGeometry();
                    const array_1d<double,3>&  rNormal = ic->GetValue(NORMAL);
                    const double Coef = 1.0 / pGeom.PointsNumber();
                    double norm_normal = norm_2( rNormal );

                    if(norm_normal != 0.0) {
                        nodal_area += Coef * norm_normal;

                        if(N_Mat.size() == 0.0) {
                            N_Mat.push_back( rNormal * Coef );
                        } else {
                            int added = 0;
                            for(unsigned int ii=0; ii<N_Mat.size();++ii) {
                                const array_1d<double,3>& temp_normal = N_Mat[ii];
                                double norm_temp = norm_2( temp_normal );

                                double cos_alpha=temp_normal[0]*rNormal[0] + temp_normal[1]*rNormal[1] +temp_normal[2]*rNormal[2];
                                cos_alpha /= (norm_temp*norm_normal);

                                if( cos_alpha > std::cos(0.017453293*rAlpha)) {
                                    N_Mat[ii] += rNormal * Coef;
                                    added = 1;
                                }
                            }

                            if(!added)
                                N_Mat.push_back( rNormal*Coef );
                        }
                    }
                }
            }

            // Compute NORMAL and mark
            array_1d<double,3> sum_Normal(3,0.0);

            for(unsigned int ii=0; ii<N_Mat.size(); ++ii) {
                sum_Normal += N_Mat[ii];
            }

            noalias( it->FastGetSolutionStepValue(NORMAL) ) = sum_Normal;
            it->FastGetSolutionStepValue(NODAL_PAUX) = nodal_area;
            //assign IS_SLIP = 0 for vertices
            if(N_Mat.size() == 2) {
//                 it->SetValue(IS_SLIP,0);
                it->FastGetSolutionStepValue(IS_SLIP)=20.0;
            } else if(N_Mat.size() == 3) {
                it->FastGetSolutionStepValue(IS_SLIP)=30.0;
            } else if(N_Mat.size() == 1) {
                it->FastGetSolutionStepValue(IS_SLIP)=10.0;
            }
        }

        // For MPI: correct values on partition boundaries
        rModelPart.GetCommunicator().AssembleCurrentData(NORMAL);
        rModelPart.GetCommunicator().AssembleCurrentData(NODAL_PAUX);

        KRATOS_CATCH("");
    }

    /**
     *  @brief Calculates the area normal (vector oriented as the normal with a dimension proportional to the area) using only nodes marked with a flag variable and detecting corners. Corners are defined as nodes that recieves more than 2 normals from their neighbor conditions with a difference in angle greater than Alpha . (Low memory version)
     * @details This function is equivalent to other implementations of CalculateOnSimplex, but instead of using all conditions in the array, it only uses those that contain a value of rVariable != Zero. This is useful in problems where a part of the boundary is a slip condition, as it provides more reasonable values for the normals on the border between this area and other parts of the boundary. This function is safe to use in MPI.
     * @param rModelPart ModelPart of the problem. Must have a set of conditions defining the "skin" of the domain.
     * @param Dimension Spatial dimension (2 or 3).
     * @param rVariable The Kratos::Variable used to indicate which parts of the boundary will be used to calculate the normals. Conditions where rVariable == Zero will be skipped.
     * @param rAlpha the maximum angle to distinguish normals.
     */
    template< class TValueType >
    void CalculateOnSimplexLowMemory(
        ModelPart& rModelPart,
        int Dimension,
        Variable<TValueType>& rVariable,
        const TValueType Zero,const double rAlpha)
    {
        KRATOS_TRY;

        // Reset normals
        const array_1d<double,3> ZeroNormal(3,0.0);

        for(ModelPart::NodesContainerType::iterator it =  rModelPart.NodesBegin(); it !=rModelPart.NodesEnd(); it++) {
            noalias(it->GetValue(NORMAL)) = ZeroNormal;
            it->GetValue(NODAL_PAUX) = 0.0;
        }

        // Calculate new condition normals, using only conditions with rVariable == rValue
        array_1d<double,3> An(3,0.0);

        if ( Dimension == 2 ) {
            for ( ModelPart::ConditionIterator itCond = rModelPart.ConditionsBegin(); itCond != rModelPart.ConditionsEnd(); ++itCond ) {
                if ( itCond->GetValue(rVariable) != Zero )
                    CalculateNormal2D(*itCond,An);
            }
        } else if ( Dimension == 3 ) {
            array_1d<double,3> v1(3,0.0);
            array_1d<double,3> v2(3,0.0);

            for ( ModelPart::ConditionIterator itCond = rModelPart.ConditionsBegin(); itCond != rModelPart.ConditionsEnd(); ++itCond ) {
                if ( itCond->GetValue(rVariable) != Zero )
                    CalculateNormal3D(*itCond,An,v1,v2);
            }
        }

        // Loop over nodes to set normals
        for(ModelPart::NodesContainerType::iterator it =  rModelPart.NodesBegin(); it !=rModelPart.NodesEnd(); it++) {
            std::vector< array_1d<double,3> > N_Mat;
            N_Mat.reserve(10);
            double nodal_area = 0.0;

            GlobalPointersVector<Condition >& ng_cond = it->GetValue(NEIGHBOUR_CONDITIONS);

            if(ng_cond.size() != 0){
                for(GlobalPointersVector<Condition >::iterator ic = ng_cond.begin(); ic!=ng_cond.end(); ic++) {
                Condition::GeometryType& pGeom = ic->GetGeometry();
                const array_1d<double,3>&  rNormal = ic->GetValue(NORMAL);
                const double Coef = 1.0 / pGeom.PointsNumber();
                double norm_normal = norm_2( rNormal );

                if(norm_normal != 0.0) {
                    nodal_area += Coef * norm_normal;

                    if(N_Mat.size() == 0.0) {
                        N_Mat.push_back( rNormal * Coef );
                    } else{
                        int added = 0;
                        for(unsigned int ii=0; ii<N_Mat.size();++ii) {
                            const array_1d<double,3>& temp_normal = N_Mat[ii];
                            double norm_temp = norm_2( temp_normal );

                            double cos_alpha=temp_normal[0]*rNormal[0] + temp_normal[1]*rNormal[1] +temp_normal[2]*rNormal[2];
                            cos_alpha /= (norm_temp*norm_normal);

                            if( cos_alpha > cos(0.017453293*rAlpha) ){
                                N_Mat[ii] += rNormal * Coef;
                                added = 1;}
                            }
                            if(!added)
                                N_Mat.push_back( rNormal*Coef );

                        }
                    }
                }
            }

            // Compute NORMAL and mark
            array_1d<double,3> sum_Normal(3,0.0);

            for(unsigned int ii=0; ii<N_Mat.size(); ++ii){
                sum_Normal += N_Mat[ii];
            }

            noalias( it->FastGetSolutionStepValue(NORMAL) ) = sum_Normal;
            it->FastGetSolutionStepValue(NODAL_PAUX) = nodal_area;
            //assign IS_SLIP = 0 for vertices
            if(N_Mat.size() == 2){
//                 it->SetValue(IS_SLIP,0);
                it->FastGetSolutionStepValue(IS_SLIP)=20.0;
            } else if(N_Mat.size() == 3) {
                it->FastGetSolutionStepValue(IS_SLIP)=30.0;
            } else if(N_Mat.size() == 1) {
                it->FastGetSolutionStepValue(IS_SLIP)=10.0;

            }
        }

        // For MPI: correct values on partition boundaries
        rModelPart.GetCommunicator().AssembleCurrentData(NORMAL);
        rModelPart.GetCommunicator().AssembleCurrentData(NODAL_PAUX);

        KRATOS_CATCH("");
    }

<<<<<<< HEAD
    /*@} */
    /**@name Un accessible methods */
    /*@{ */

    //NormalCalculationUtils(void);

    //NormalCalculationUtils(NormalCalculationUtils& rSource);


    /*@} */

}; /* Class ClassName */

/*@} */

/**@name Type Definitions */
/*@{ */


/*@} */

}  /* namespace Kratos.*/
=======
private:
    ///@name Static Member Variables
    ///@{

    ///@}
    ///@name Member Variables
    ///@{

    ///@}
    ///@name Private Operators
    ///@{

    ///@}
    ///@name Private Operations
    ///@{

    /**
     * @brief It initializes the normal in the entites and in all the nodes
     * @param rModelPart The model part to compute
     * @tparam TEntity The entity type considered
     */
    template<class TEntity>
    void InitializeNormals(ModelPart& rModelPart);

    /**
     * @brief It computes the unit normals from the area normals
     * @param rModelPart The model part to compute
     */
    void ComputeUnitNormalsFromAreaNormals(ModelPart& rModelPart);

    /**
     * @brief This function adds the Contribution of one of the geometries to the corresponding nodes
     * @param rCondition Reference to the target condition
     * @param rAn Area normal
     */
    static void CalculateNormal2D(
        Condition& rCondition,
        array_1d<double,3>& rAn
        );

    /**
     * @brief Calculates 2D condition area normals shape sensitivity
     *
     * @param rCondition    Reference to the targe condition
     */
    static void CalculateNormalShapeDerivative2D(
        ConditionType& rCondition
        );

    /**
     * @brief This function adds the Contribution of one of the geometries to the corresponding nodes
     * @param rCondition Reference to the target condition
     * @param rAn Area normal
     * @param rv1 First tangent vector
     * @param rv2 Second tangent vector
     */
    static void CalculateNormal3D(
        Condition& rCondition,
        array_1d<double,3>& rAn,
        array_1d<double,3>& rv1,
        array_1d<double,3>& rv2
        );

    /**
     * @brief Calculates 3D condition area normals shape sensitivity
     *
     * @param rCondition    Reference to the targe condition
     */
    static void CalculateNormalShapeDerivative3D(
        ConditionType& rCondition
        );

    template<class TContainerType>
    TContainerType& GetContainer(ModelPart& rModelPart);

    template<class TContainerType>
    void CalculateNormalsUsingGenericAlgorithm(ModelPart& rModelPart);

    ///@}
    ///@name Private  Access
    ///@{
    ///@}

    ///@}
    ///@name Serialization
    ///@{

    ///@name Private Inquiry
    ///@{
    ///@}

    ///@name Unaccessible methods
    ///@{
    ///@}

}; // Class NormalCalculationUtils

} // namespace Kratos
>>>>>>> 2691b8ec

#endif /* KRATOS_NORMAL_CALCULATION_UTILS  defined */<|MERGE_RESOLUTION|>--- conflicted
+++ resolved
@@ -59,72 +59,6 @@
 class KRATOS_API(KRATOS_CORE) NormalCalculationUtils
 {
 public:
-<<<<<<< HEAD
-    /**@name Type Definitions */
-    /*@{ */
-    typedef ModelPart::NodesContainerType NodesArrayType;
-    typedef ModelPart::ConditionsContainerType ConditionsArrayType;
-    /*@} */
-    /**@name Life Cycle
-    */
-    /*@{ */
-
-    /** Constructor.
-    */
-
-
-    /** Destructor.
-    */
-
-    /*@} */
-    /**@name Operators
-    */
-    /*@{ */
-
-
-    /*@} */
-    /**@name Operations */
-    /*@{ */
-
-    /// Calculates the "area normal" (vector oriented as the normal with a dimension proportional to the area).
-    /** This is done on the base of the Conditions provided which should be
-      * understood as the surface elements of the area of interest.
-      * @param rConditions A set of conditions defining the "skin" of a model
-      * @param dimension Spatial dimension (2 or 3)
-      * @note This function is not recommended for distributed (MPI) runs, as
-      * the user has to ensure that the calculated normals are assembled between
-      * processes. The overload of this function that takes a ModelPart is
-      * preferable in ths case, as it performs the required communication.
-      */
-    void CalculateOnSimplex(ConditionsArrayType& rConditions,
-                            int dimension)
-    {
-        KRATOS_TRY
-
-        //calculating the normals and storing on the conditions
-        array_1d<double,3> An;
-        if(dimension == 2)
-        {
-            for(ConditionsArrayType::iterator it =  rConditions.begin();
-                    it !=rConditions.end(); it++)
-            {
-                if (it->GetGeometry().PointsNumber() == 2)
-                    CalculateNormal2D(it,An);
-            }
-        }
-        else if(dimension == 3)
-        {
-            array_1d<double,3> v1;
-            array_1d<double,3> v2;
-            for(ConditionsArrayType::iterator it =  rConditions.begin();
-                    it !=rConditions.end(); it++)
-            {
-                //calculate the normal on the given condition
-                if (it->GetGeometry().PointsNumber() == 3)
-                    CalculateNormal3D(it,An,v1,v2);
-            }
-        }
-=======
     ///@name Type Definitions
     ///@{
 
@@ -133,7 +67,6 @@
 
     /// The size type definition
     typedef std::size_t SizeType;
->>>>>>> 2691b8ec
 
     // Node definitions
     typedef Node<3> NodeType;
@@ -147,86 +80,6 @@
     /// Conditions array definition
     typedef ModelPart::ConditionsContainerType ConditionsArrayType;
 
-<<<<<<< HEAD
-    /// Calculates the area normal (vector oriented as the normal with a dimension proportional to the area).
-    /** This is done on the base of the Conditions provided which should be
-      * understood as the surface elements of the area of interest.
-      * @param rModelPart ModelPart of the problem. Must have a set of conditions defining the "skin" of the domain
-      * @param dimension Spatial dimension (2 or 3)
-      * @note Use this fuction instead of its overload taking a Conditions array for MPI applications,
-      * as it will take care of communication between partitions.
-      */
-    void CalculateOnSimplex(ModelPart& rModelPart,
-                            int Dimension)
-    {   
-        // Resetting the normals
-        const array_1d<double,3> zero = ZeroVector(3);
-
-        if (rModelPart.GetCommunicator().GetDataCommunicator().IsDistributed()) {
-            // If Parallel make sure normals are reset in all partitions
-            VariableUtils().SetFlag(VISITED, false, rModelPart.Nodes());
-
-            for(auto & cond: rModelPart.Conditions()) {
-                for(auto & node: cond.GetGeometry()) {
-                    node.Set(VISITED, true);
-                }
-            }
-
-            rModelPart.GetCommunicator().SynchronizeAndNodalFlags(VISITED);
-
-            for(auto & node: rModelPart.Nodes()) {
-                if(node.Is(VISITED)) {
-                    node.FastGetSolutionStepValue(NORMAL) = zero;
-                }
-            }
-        } else {
-            // In serial iteratre normally over the condition nodes
-            for(auto & cond: rModelPart.Conditions()) {
-                for(auto & node: cond.GetGeometry()) {
-                    node.FastGetSolutionStepValue(NORMAL) = zero;
-                }
-            }
-        }
-
-        this->CalculateOnSimplex(rModelPart.Conditions(),Dimension);
-        rModelPart.GetCommunicator().AssembleCurrentData(NORMAL);
-    }
-    
-    
-    /**this function swaps the normal of all of the conditions in a model part
-	 * This is done by swapping the two first nodes in the geometry and is thus appropriate for simplicial elements
-	 * @param rModelPart ModelPart of the problem. Must have a set of conditions defining the "skin" of the domain
-	 */    
-    void SwapNormals(ModelPart& rModelPart)
-	{
-		KRATOS_TRY
-        //KRATOS_WATCH(rModelPart.ConditionsBegin()->GetGeometry()[0].Id())
-		for(ModelPart::ConditionsContainerType::iterator it=rModelPart.ConditionsBegin(); it!=rModelPart.ConditionsEnd(); it++)
-		{
-            Node<3>::Pointer paux = it->GetGeometry()(0);
-            it->GetGeometry()(0) = it->GetGeometry()(1);
-            it->GetGeometry()(1) = paux;
-			//it->GetGeometry()(0).swap(it->GetGeometry()(1));
-		}
-        //KRATOS_WATCH(rModelPart.ConditionsBegin()->GetGeometry()[0].Id())
-		KRATOS_CATCH("")
-	}
-
-    /// Calculates the area normal (vector oriented as the normal with a dimension proportional to the area) using only nodes marked with a flag variable.
-    /** This function is equivalent to other implementations of CalculateOnSimplex, but instead of using all conditions in the array, it only uses
-      * those that contain a value of rVariable != Zero. This is useful in problems where a part of the boundary is a slip condition, as it provides
-      * more reasonable values for the normals on the border between this area and other parts of the boundary. This function is safe to use in MPI.
-      * @param rModelPart ModelPart of the problem. Must have a set of conditions defining the "skin" of the domain.
-      * @param Dimension Spatial dimension (2 or 3).
-      * @param rVariable The Kratos::Variable used to indicate which parts of the boundary will be used to calculate the normals.
-      * @param Zero The 'off' value for the flag. Conditions where rVariable == Zero will be skipped for normal calculation.
-      */
-    template< class TValueType >
-    void CalculateOnSimplex(ModelPart& rModelPart,
-                            int Dimension,
-                            Variable<TValueType>& rVariable,
-                            const TValueType Zero)
-=======
     ///@}
     ///@name Life Cycle
     ///@{
@@ -337,7 +190,6 @@
         Variable<TValueType>& rVariable,
         const TValueType Zero
         )
->>>>>>> 2691b8ec
     {
         KRATOS_TRY;
 
@@ -625,30 +477,6 @@
         KRATOS_CATCH("");
     }
 
-<<<<<<< HEAD
-    /*@} */
-    /**@name Un accessible methods */
-    /*@{ */
-
-    //NormalCalculationUtils(void);
-
-    //NormalCalculationUtils(NormalCalculationUtils& rSource);
-
-
-    /*@} */
-
-}; /* Class ClassName */
-
-/*@} */
-
-/**@name Type Definitions */
-/*@{ */
-
-
-/*@} */
-
-}  /* namespace Kratos.*/
-=======
 private:
     ///@name Static Member Variables
     ///@{
@@ -747,6 +575,5 @@
 }; // Class NormalCalculationUtils
 
 } // namespace Kratos
->>>>>>> 2691b8ec
 
 #endif /* KRATOS_NORMAL_CALCULATION_UTILS  defined */