//    |  /           |
//    ' /   __| _` | __|  _ \   __|
//    . \  |   (   | |   (   |\__ `
//   _|\_\_|  \__,_|\__|\___/ ____/
//                   Multi-Physics
//
//  License:		 BSD License
//					 Kratos default license: kratos/license.txt
//
//  Main authors:    Vicente Mataix Ferrandiz
//

// System includes

// External includes
#define REAL double
#include "triangle.h"

// Project includes
#include "includes/model_part.h"
#include "utilities/delaunator_utilities.h"
#include "utilities/parallel_utilities.h"

namespace Kratos
{
namespace DelaunatorUtilities
{
extern "C" {
    void triangulate(char *, struct triangulateio *, struct triangulateio *,struct triangulateio *);
}

/**
* @brief This method initializes the triangulate IO
* @param rTriangles The triangles to be initialized
*/
void InitializeTriangulateIO( triangulateio& rTriangles )
{
    rTriangles.pointlist                  = (REAL*) nullptr;
    rTriangles.pointattributelist         = (REAL*) nullptr;
    rTriangles.pointmarkerlist            = (int*) nullptr;
    rTriangles.numberofpoints             = 0;
    rTriangles.numberofpointattributes    = 0;
    rTriangles.trianglelist               = (int*) nullptr;
    rTriangles.triangleattributelist      = (REAL*) nullptr;
    rTriangles.trianglearealist           = (REAL*) nullptr;
    rTriangles.neighborlist               = (int*) nullptr;
    rTriangles.numberoftriangles          = 0;
    rTriangles.numberofcorners            = 3;
    rTriangles.numberoftriangleattributes = 0;
    rTriangles.segmentlist                = (int*) nullptr;
    rTriangles.segmentmarkerlist          = (int*) nullptr;
    rTriangles.numberofsegments           = 0;
    rTriangles.holelist                   = (REAL*) nullptr;
    rTriangles.numberofholes              = 0;
    rTriangles.regionlist                 = (REAL*) nullptr;
    rTriangles.numberofregions            = 0;
    rTriangles.edgelist                   = (int*) nullptr;
    rTriangles.edgemarkerlist             = (int*) nullptr;
    rTriangles.normlist                   = (REAL*) nullptr;
    rTriangles.numberofedges              = 0;
};

/**
* @brief This method cleans the triangulate IO
* @param rTriangles The triangles to be cleaned
*/
void CleanTriangulateIO( triangulateio& rTriangles )
{
    if(rTriangles.pointlist != nullptr) free(rTriangles.pointlist );
    if(rTriangles.pointattributelist != nullptr) free(rTriangles.pointattributelist );
    if(rTriangles.pointmarkerlist != nullptr) free(rTriangles.pointmarkerlist   );
    if(rTriangles.trianglelist != nullptr) free(rTriangles.trianglelist  );
    if(rTriangles.triangleattributelist != nullptr) free(rTriangles.triangleattributelist );
    if(rTriangles.trianglearealist != nullptr) free(rTriangles.trianglearealist );
    if(rTriangles.neighborlist != nullptr) free(rTriangles.neighborlist   );
    if(rTriangles.segmentlist != nullptr) free(rTriangles.segmentlist    );
    if(rTriangles.segmentmarkerlist != nullptr) free(rTriangles.segmentmarkerlist   );
    if(rTriangles.holelist != nullptr) free(rTriangles.holelist      );
    if(rTriangles.regionlist != nullptr) free(rTriangles.regionlist  );
    if(rTriangles.edgelist != nullptr) free(rTriangles.edgelist   );
    if(rTriangles.edgemarkerlist != nullptr) free(rTriangles.edgemarkerlist   );
    if(rTriangles.normlist != nullptr) free(rTriangles.normlist  );
};

/***********************************************************************************/
/***********************************************************************************/

void CreateTriangleMeshFromNodes(ModelPart& rModelPart)
{
    KRATOS_TRY

    // Ensure node order
    auto& r_nodes_root_array = rModelPart.GetRootModelPart().Nodes();
    const auto it_node_root_begin = r_nodes_root_array.begin();
    IndexPartition<std::size_t>(r_nodes_root_array.size()).for_each(
        [&it_node_root_begin](std::size_t i_node)
        { (it_node_root_begin + i_node)->SetId(i_node + 1); }
    );

    // Getting nodes array
    const auto& r_nodes_array = rModelPart.Nodes();
    const auto it_node_begin = r_nodes_array.begin();

    // The vector to fill
    const std::size_t number_of_nodes = r_nodes_array.size();
    std::vector<double> coordinates(2*number_of_nodes, 0.0);

    // NOTE: 2D asssumed
    for(std::size_t i=0; i<number_of_nodes; ++i) {
        auto it_node = it_node_begin + i;

        // Filling coordinates buffer
        coordinates[2*i]   = it_node->X();
        coordinates[2*i+1] = it_node->Y();
    }

    // Creating the triangles
    Properties::Pointer p_elem_prop = rModelPart.CreateNewProperties(0);
    const auto& r_triangles = ComputeTrianglesConnectivity(coordinates);
    std::size_t counter = rModelPart.GetRootModelPart().Elements().size() + 1;
    for (std::size_t i = 0; i < r_triangles.size(); i += 3) {
        rModelPart.CreateNewElement("Element2D3N", counter, {{r_triangles[i] + 1,r_triangles[i + 1] + 1, r_triangles[i + 2] + 1}}, p_elem_prop);
        ++counter;
    }

    // Check orientation
    for (auto& r_elem : rModelPart.Elements()) {
        if(r_elem.GetGeometry().Area() < 0.0) {
            r_elem.GetGeometry()(0).swap(r_elem.GetGeometry()(1));
        }
    }

    KRATOS_CATCH("")
}

/***********************************************************************************/
/***********************************************************************************/

std::vector<std::size_t> ComputeTrianglesConnectivity(const std::vector<double>& rCoordinates)
{
    // Creating the containers for the input and output
    struct triangulateio in_mid, out_mid, vorout_mid;

    InitializeTriangulateIO(in_mid);
    InitializeTriangulateIO(out_mid);
    InitializeTriangulateIO(vorout_mid);

    in_mid.numberofpoints = rCoordinates.size()/2;
    in_mid.pointlist = (REAL *) malloc(in_mid.numberofpoints * 2 * sizeof(REAL));

    for(std::size_t i = 0; i < rCoordinates.size(); ++i) {
        in_mid.pointlist[i] = rCoordinates[i];
    }

    // "P" suppresses the output .poly file. Saves disk space, but you
    // lose the ability to maintain constraining segments  on later refinements of the mesh.
    // "B" Suppresses boundary markers in the output .node, .poly, and .edge output files
    // "e" outputs edge list (i.e. all the "connectivities")
    // "Q" Quiet:  No terminal output except errors.
    // "z" Numbers all items starting from zero (rather than one)
    // "c" Encloses the convex hull with segments
    // "D" Conforming Delaunay:  all triangles are truly Delaunay
    char options1[] = "QPez";
    triangulate(options1, &in_mid, &out_mid, &vorout_mid);

    const std::size_t number_of_triangles = out_mid.numberoftriangles;

    std::vector<std::size_t> connectivities(3 * number_of_triangles);

    const auto& r_triangles_list = out_mid.trianglelist;

    // Must be copied into a std::vector
    for (std::size_t i = 0; i < number_of_triangles * 3; i += 3) {
        connectivities[i] = r_triangles_list[i];
        connectivities[i + 1] = r_triangles_list[i + 1];
        connectivities[i + 2] = r_triangles_list[i + 2];
    }

    CleanTriangulateIO(in_mid);
    CleanTriangulateIO(out_mid);
    CleanTriangulateIO(vorout_mid);

    return connectivities;
}

/***********************************************************************************/
/***********************************************************************************/

std::vector<std::size_t> ComputeTrianglesConnectivity(const std::vector<Point>& rPoints)
{
    // Creating the containers for the input and output
    struct triangulateio in_mid, out_mid, vorout_mid;

    InitializeTriangulateIO(in_mid);
    InitializeTriangulateIO(out_mid);
    InitializeTriangulateIO(vorout_mid);

    in_mid.numberofpoints = rPoints.size();
    in_mid.pointlist = (REAL *) malloc(in_mid.numberofpoints * 2 * sizeof(REAL));

    for(std::size_t i = 0; i < rPoints.size(); ++i) {
        in_mid.pointlist[2 * i    ] = rPoints[i].X();
        in_mid.pointlist[2 * i + 1] = rPoints[i].Y();
    }

    // "P" suppresses the output .poly file. Saves disk space, but you
    // lose the ability to maintain constraining segments  on later refinements of the mesh.
    // "B" Suppresses boundary markers in the output .node, .poly, and .edge output files
    // "e" outputs edge list (i.e. all the "connectivities")
    // "Q" Quiet:  No terminal output except errors.
    // "z" Numbers all items starting from zero (rather than one)
    // "c" Encloses the convex hull with segments
    // "D" Conforming Delaunay:  all triangles are truly Delaunay
    char options1[] = "QPez";
    triangulate(options1, &in_mid, &out_mid, &vorout_mid);

    const std::size_t number_of_triangles = out_mid.numberoftriangles;

    std::vector<std::size_t> connectivities(3 * number_of_triangles);

    const auto& r_triangles_list = out_mid.trianglelist;

    // Must be copied into a std::vector
    for (std::size_t i = 0; i < number_of_triangles * 3; i += 3) {
        connectivities[i] = r_triangles_list[i];
        connectivities[i + 1] = r_triangles_list[i + 1];
        connectivities[i + 2] = r_triangles_list[i + 2];
    }

    CleanTriangulateIO(in_mid);
    CleanTriangulateIO(out_mid);
    CleanTriangulateIO(vorout_mid);

    return connectivities;
}

/***********************************************************************************/
/***********************************************************************************/

std::pair<std::vector<std::size_t>, std::vector<double>> ComputeTrianglesConnectivity(
    const std::vector<double>& rCoordinates,
    const std::vector<std::array<double,2>>& rSegments,
    const double AreaConstraint)
{
    // Creating the containers for the input and output
    struct triangulateio in_mid, out_mid, vorout_mid;

    InitializeTriangulateIO(in_mid);
    InitializeTriangulateIO(out_mid);
    InitializeTriangulateIO(vorout_mid);

    // Initialize the boundary points coordinates list
<<<<<<< HEAD
=======
    // Note 1: that InitializeTriangulateIO allocates nothing for this by default
    // Note 2: this will be deallocated within the ClearTriangulateIO call below
>>>>>>> 34440d51
    in_mid.numberofpoints = rCoordinates.size()/2;
    in_mid.pointlist = (REAL *) malloc(in_mid.numberofpoints * 2 * sizeof(REAL));

    for(std::size_t i = 0; i < rCoordinates.size(); ++i) {
        in_mid.pointlist[i] = rCoordinates[i];
    }

    // Initilize the segment list (note that default zero markers are assumed)
    in_mid.numberofsegments = rSegments.size();
    in_mid.segmentlist = (int*) malloc(in_mid.numberofsegments * 2 * sizeof(int));
    in_mid.segmentmarkerlist = (int*) malloc(in_mid.numberofsegments * sizeof(int));
<<<<<<< HEAD
    for (std::size_t i = 0; i < in_mid.numberofsegments; ++i) {
=======
    for (std::size_t i = 0; i < rSegments.size(); ++i) {
>>>>>>> 34440d51
        const auto& r_segment = rSegments[i];
        in_mid.segmentlist[2*i] = r_segment[0];
        in_mid.segmentlist[2*i + 1] = r_segment[1];
    }

    // Check https://www.cs.cmu.edu/~quake/triangle.switch.html for a detailed Triangle switches description
    // "Q" quiet (no terminal output except errors)
    // "q" quality mesh generation with no angles smaller than 20 degrees
    // "p" triangulates a Planar Straight Line Graph
    // "z" numbers all items starting from zero (rather than one)
    // "a" imposes a maximum triangle area constrain
<<<<<<< HEAD
    std::string str = AreaConstraint > 0.0 ? "Qqpza" + std::to_string(AreaConstraint) : "Qqpz";
    char *meshing_options = new char[str.length() + 1];
    strcpy(meshing_options, str.c_str());
    triangulate(meshing_options, &in_mid, &out_mid, &vorout_mid);
=======
    std::string meshing_options = AreaConstraint > 0.0 ? "Qqpza" + std::to_string(AreaConstraint) : "Qqpz";
    triangulate(&meshing_options[0], &in_mid, &out_mid, &vorout_mid);
>>>>>>> 34440d51

    // Save the obtained connectivities in an output std::vector
    const auto& r_triangles_list = out_mid.trianglelist;
    const std::size_t number_of_triangles = out_mid.numberoftriangles;
    std::vector<std::size_t> connectivities(3 * number_of_triangles);
    IndexPartition<std::size_t>(number_of_triangles).for_each([&](std::size_t iTriangle){
        connectivities[3 * iTriangle] = r_triangles_list[3 * iTriangle];
        connectivities[3 * iTriangle + 1] = r_triangles_list[3 * iTriangle + 1];
        connectivities[3 * iTriangle + 2] = r_triangles_list[3 * iTriangle + 2];
    });

    // Save the obtained coordinates in an output std::vector
    const auto& r_out_points_list = out_mid.pointlist;
    const std::size_t number_of_output_points = out_mid.numberofpoints;
    std::vector<double> output_coordinates(2 * number_of_output_points);
    IndexPartition<std::size_t>(number_of_output_points).for_each([&](std::size_t iPoint){
        output_coordinates[2 * iPoint] = r_out_points_list[2 * iPoint];
        output_coordinates[2 * iPoint + 1] = r_out_points_list[2 * iPoint + 1];
    });

    // Clean the triangle database
    CleanTriangulateIO(in_mid);
    CleanTriangulateIO(out_mid);
    CleanTriangulateIO(vorout_mid);

    return std::make_pair(connectivities, output_coordinates);
}

} // namespace DelaunatorUtilities
} // namespace Kratos

#undef REAL<|MERGE_RESOLUTION|>--- conflicted
+++ resolved
@@ -250,11 +250,8 @@
     InitializeTriangulateIO(vorout_mid);
 
     // Initialize the boundary points coordinates list
-<<<<<<< HEAD
-=======
     // Note 1: that InitializeTriangulateIO allocates nothing for this by default
     // Note 2: this will be deallocated within the ClearTriangulateIO call below
->>>>>>> 34440d51
     in_mid.numberofpoints = rCoordinates.size()/2;
     in_mid.pointlist = (REAL *) malloc(in_mid.numberofpoints * 2 * sizeof(REAL));
 
@@ -266,11 +263,7 @@
     in_mid.numberofsegments = rSegments.size();
     in_mid.segmentlist = (int*) malloc(in_mid.numberofsegments * 2 * sizeof(int));
     in_mid.segmentmarkerlist = (int*) malloc(in_mid.numberofsegments * sizeof(int));
-<<<<<<< HEAD
-    for (std::size_t i = 0; i < in_mid.numberofsegments; ++i) {
-=======
     for (std::size_t i = 0; i < rSegments.size(); ++i) {
->>>>>>> 34440d51
         const auto& r_segment = rSegments[i];
         in_mid.segmentlist[2*i] = r_segment[0];
         in_mid.segmentlist[2*i + 1] = r_segment[1];
@@ -282,15 +275,8 @@
     // "p" triangulates a Planar Straight Line Graph
     // "z" numbers all items starting from zero (rather than one)
     // "a" imposes a maximum triangle area constrain
-<<<<<<< HEAD
-    std::string str = AreaConstraint > 0.0 ? "Qqpza" + std::to_string(AreaConstraint) : "Qqpz";
-    char *meshing_options = new char[str.length() + 1];
-    strcpy(meshing_options, str.c_str());
-    triangulate(meshing_options, &in_mid, &out_mid, &vorout_mid);
-=======
     std::string meshing_options = AreaConstraint > 0.0 ? "Qqpza" + std::to_string(AreaConstraint) : "Qqpz";
     triangulate(&meshing_options[0], &in_mid, &out_mid, &vorout_mid);
->>>>>>> 34440d51
 
     // Save the obtained connectivities in an output std::vector
     const auto& r_triangles_list = out_mid.trianglelist;
