--- conflicted
+++ resolved
@@ -24,10 +24,7 @@
 // Project includes
 #include "includes/define.h"
 #include "utilities/parallel_utilities.h"
-<<<<<<< HEAD
-=======
 #include "utilities/reduction_utilities.h"
->>>>>>> 0c77a496
 #include "utilities/atomic_utilities.h"
 
 namespace Kratos
@@ -88,11 +85,7 @@
     ///@{
 
     /// Default constructor
-<<<<<<< HEAD
-    SparseMatrixMultiplicationUtility() = default;
-=======
     SparseMatrixMultiplicationUtility() = delete;
->>>>>>> 0c77a496
 
     /// Desctructor
     virtual ~SparseMatrixMultiplicationUtility()= default;
@@ -105,15 +98,6 @@
     ///@name Operations
     ///@{
 
-<<<<<<< HEAD
-    /// Metafunction that returns value type of a matrix or a vector type.
-    template <class T, class Enable = void>
-    struct value_type {
-        using type = typename T::value_type;
-    };
-
-=======
->>>>>>> 0c77a496
     /**
      * @brief Matrix-matrix product C = A·B
      * @detail This method uses a template for each matrix
@@ -152,11 +136,7 @@
         CMatrix& C
         )
     {
-<<<<<<< HEAD
-        using ValueType = typename value_type<CMatrix>::type;
-=======
         using ValueType = typename CMatrix::value_type;
->>>>>>> 0c77a496
 
         // Auxiliary sizes
         const SizeType nrows = A.size1();
@@ -177,33 +157,6 @@
 
         c_ptr[0] = 0;
 
-<<<<<<< HEAD
-        // TODO: Replace with block_for_each
-        #pragma omp parallel
-        {
-            SignedIndexVectorType marker(ncols);
-            for (int i_fill = 0; i_fill < static_cast<int>(ncols); ++i_fill) {
-                marker[i_fill] = -1;
-            }
-
-            #pragma omp for
-            for(int ia = 0; ia < static_cast<int>(nrows); ++ia) {
-                const IndexType row_begin_a = index1_a[ia];
-                const IndexType row_end_a   = index1_a[ia+1];
-
-                IndexType C_cols = 0;
-                for(IndexType ja = row_begin_a; ja < row_end_a; ++ja) {
-                    const IndexType ca = index2_a[ja];
-                    const IndexType row_begin_b = index1_b[ca];
-                    const IndexType row_end_b   = index1_b[ca+1];
-
-                    for(IndexType jb = row_begin_b; jb < row_end_b; ++jb) {
-                        const IndexType cb = index2_b[jb];
-                        if (marker[cb] != ia) {
-                            marker[cb]  = ia;
-                            ++C_cols;
-                        }
-=======
         // Definition of marker TLS
         struct TLS {
             TLS(const SizeType NumberOfColumns)
@@ -229,7 +182,6 @@
                     if (rTLS.marker[cb] != ia) {
                         rTLS.marker[cb]  = ia;
                         ++C_cols;
->>>>>>> 0c77a496
                     }
                 }
             }
@@ -242,24 +194,9 @@
         IndexType* aux_index2_c = new IndexType[nonzero_values];
         ValueType* aux_val_c = new ValueType[nonzero_values];
 
-<<<<<<< HEAD
-        // TODO: Replace with block_for_each
-        #pragma omp parallel
-        {
-            SignedIndexVectorType marker(ncols);
-            for (int i_fill = 0; i_fill < static_cast<int>(ncols); ++i_fill) {
-                marker[i_fill] = -1;
-            }
-
-            #pragma omp for
-            for(int ia = 0; ia < static_cast<int>(nrows); ++ia) {
-                const IndexType row_begin_a = index1_a[ia];
-                const IndexType row_end_a   = index1_a[ia+1];
-=======
         IndexPartition<IndexType>(nrows).for_each(TLS(ncols), [&](IndexType ia, TLS& rTLS) {
             const IndexType row_begin_a = index1_a[ia];
             const IndexType row_end_a   = index1_a[ia+1];
->>>>>>> 0c77a496
 
             const IndexType row_beg = c_ptr[ia];
             IndexType row_end = row_beg;
@@ -313,11 +250,7 @@
         CMatrix &C
         )
     {
-<<<<<<< HEAD
-        using ValueType = typename value_type<CMatrix>::type;
-=======
         using ValueType = typename CMatrix::value_type;
->>>>>>> 0c77a496
 
         // Auxiliary sizes
         const SizeType nrows = A.size1();
@@ -335,16 +268,8 @@
         const IndexType* index2_b = B.index2_data().begin();
         const double* values_b = B.value_data().begin();
 
-<<<<<<< HEAD
-        IndexType max_row_width = 0;
-
-        // TODO: Replace with block_for_each. Difficult due to critical section
-        #pragma omp parallel
-        {
-=======
         // Definition of TLS
         struct TLS_max {
->>>>>>> 0c77a496
             IndexType my_max = 0;
         };
 
@@ -376,20 +301,9 @@
         IndexType* c_ptr = new IndexType[nrows + 1];
         c_ptr[0] = 0;
 
-<<<<<<< HEAD
-        // TODO: Replace with block_for_each
-        #pragma omp parallel
-        {
-        #ifdef _OPENMP
-            const int tid = omp_get_thread_num();
-        #else
-            const int tid = 0;
-        #endif
-=======
         IndexPartition<IndexType>(nrows).for_each([&](IndexType i) {
             const IndexType row_beg = index1_a[i];
             const IndexType row_end = index1_a[i+1];
->>>>>>> 0c77a496
 
             int tid = 0;
             #ifdef _OPENMP
@@ -406,16 +320,6 @@
         IndexType* aux_index2_c = new IndexType[nonzero_values];
         ValueType* aux_val_c = new ValueType[nonzero_values];
 
-<<<<<<< HEAD
-        // TODO: Replace with block_for_each
-        #pragma omp parallel
-        {
-        #ifdef _OPENMP
-            const int tid = omp_get_thread_num();
-        #else
-            const int tid = 0;
-        #endif
-=======
         IndexPartition<IndexType>(nrows).for_each([&](IndexType i) {
             const IndexType row_beg = index1_a[i];
             const IndexType row_end = index1_a[i+1];
@@ -424,7 +328,6 @@
             #ifdef _OPENMP
                 tid = omp_get_thread_num();
             #endif
->>>>>>> 0c77a496
 
             IndexType* t_col = tmp_col[tid].data();
             ValueType* t_val = tmp_val[tid].data();
@@ -454,11 +357,7 @@
         const double Factor = 1.0
         )
     {
-<<<<<<< HEAD
-        using ValueType = typename value_type<AMatrix>::type;
-=======
         using ValueType = typename AMatrix::value_type;
->>>>>>> 0c77a496
 
         // Auxiliary sizes
         const SizeType nrows = A.size1();
@@ -522,13 +421,7 @@
 
         IndexPartition<IndexType>(nrows).for_each([&](IndexType ia) {
             SignedIndexVectorType marker(ncols);
-<<<<<<< HEAD
-            for (int i = 0; i < static_cast<int>(ncols); ++i) {
-                marker[i] = -1;
-            }
-=======
             std::fill(marker.begin(), marker.end(), -1);
->>>>>>> 0c77a496
 
             // Initialize
             const IndexType row_beg = new_a_ptr[ia];
@@ -589,11 +482,7 @@
         const double Factor = 1.0
         )
     {
-<<<<<<< HEAD
-        using ValueType = typename value_type<AMatrix>::type;
-=======
         using ValueType = typename AMatrix::value_type;
->>>>>>> 0c77a496
 
         // Get access to B data
         const IndexType* index1 = rB.index1_data().begin();
@@ -733,21 +622,12 @@
             for (TSize j = 0; j < length; ++j) {
                 row_data[j] = {Columns[j + row_begin], Values[j + row_begin]};
             }
-<<<<<<< HEAD
 
             // Sort using a more efficient parallel algorithm
             std::sort(row_data.begin(), row_data.end(), [](const auto& a, const auto& b) {
                 return a.first < b.first;
             });
 
-=======
-
-            // Sort using a more efficient parallel algorithm
-            std::sort(row_data.begin(), row_data.end(), [](const auto& a, const auto& b) {
-                return a.first < b.first;
-            });
-
->>>>>>> 0c77a496
             // Write back sorted data
             for (TSize j = 0; j < length; ++j) {
                 Columns[j + row_begin] = row_data[j].first;
