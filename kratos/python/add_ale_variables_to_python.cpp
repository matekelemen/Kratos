--- conflicted
+++ resolved
@@ -28,20 +28,13 @@
 
     void  AddALEVariablesToPython(pybind11::module& m)
     {
-<<<<<<< HEAD
         KRATOS_REGISTER_IN_PYTHON_3D_VARIABLE_WITH_COMPONENTS(m,MESH_DISPLACEMENT)
         KRATOS_REGISTER_IN_PYTHON_3D_VARIABLE_WITH_COMPONENTS(m,MESH_ACCELERATION)
         KRATOS_REGISTER_IN_PYTHON_3D_VARIABLE_WITH_COMPONENTS(m,MESH_REACTION)
         KRATOS_REGISTER_IN_PYTHON_3D_VARIABLE_WITH_COMPONENTS(m,MESH_RHS)
-=======
-        KRATOS_REGISTER_IN_PYTHON_3D_VARIABLE_WITH_COMPONENTS(MESH_DISPLACEMENT)
-        KRATOS_REGISTER_IN_PYTHON_3D_VARIABLE_WITH_COMPONENTS(MESH_ACCELERATION)
-        KRATOS_REGISTER_IN_PYTHON_3D_VARIABLE_WITH_COMPONENTS(MESH_REACTION)
-        KRATOS_REGISTER_IN_PYTHON_3D_VARIABLE_WITH_COMPONENTS(MESH_RHS)
 
-        KRATOS_REGISTER_IN_PYTHON_VARIABLE(LAPLACIAN_DIRECTION)
+        KRATOS_REGISTER_IN_PYTHON_VARIABLE(m,LAPLACIAN_DIRECTION)
 
->>>>>>> c9898669
     }
 }  // namespace Python.
 } // Namespace Kratos