--- conflicted
+++ resolved
@@ -1,327 +1,300 @@
-//    |  /           |
-//    ' /   __| _` | __|  _ \   __|
-//    . \  |   (   | |   (   |\__ \.
-//   _|\_\_|  \__,_|\__|\___/ ____/
-//                   Multi-Physics
-//
-//  License:         BSD License
-//                     Kratos default license: kratos/license.txt
-//
-//  Main authors:    Pooyan Dadvand
-//                   Riccardo Rossi
-//
-
-// #define JSON_INCLUDED
-
-// System includes
-
-// External includes
-
-// Project includes
-#include "includes/define_python.h"
-#include "includes/io.h"
-
-#include "includes/model_part_io.h"
-#include "includes/reorder_consecutive_model_part_io.h"
-#include "includes/gid_io.h"
-#include "python/add_io_to_python.h"
-#include "containers/flags.h"
-
-#ifdef JSON_INCLUDED
-#include "includes/json_io.h"
-#endif
-
-namespace Kratos
-{
-
-namespace Python
-{
-
-void (GidIO<>::*pointer_to_io_read_single_properties)(Properties& rThisProperties ) = &IO::ReadProperties;
-
-void (GidIO<>::*pointer_to_io_read_properties)(IO::PropertiesContainerType& rThisProperties ) = &IO::ReadProperties;
-
-
-void WriteNodeMesh( GidIO<>& dummy, GidIO<>::MeshType& rThisMesh )
-{
-    dummy.WriteNodeMesh( rThisMesh );
-}
-
-void WriteSphereMesh( GidIO<>& dummy, GidIO<>::MeshType& rThisMesh )
-{
-    dummy.WriteSphereMesh( rThisMesh );
-}
-
-void WriteCircleMesh( GidIO<>& dummy, GidIO<>::MeshType& rThisMesh )
-{
-    dummy.WriteCircleMesh( rThisMesh );
-}
-
-void WriteClusterMesh( GidIO<>& dummy, GidIO<>::MeshType& rThisMesh )
-{
-    dummy.WriteClusterMesh( rThisMesh );
-}
-
-void WriteMesh( GidIO<>& dummy, GidIO<>::MeshType& rThisMesh )
-{
-    dummy.WriteMesh( rThisMesh );
-}
-
-
-void FlagsPrintOnGaussPoints( GidIO<>& dummy, Kratos::Flags rFlag, std::string rFlagName,
-                               ModelPart& rModelPart, double SolutionTag )
-{
-    dummy.PrintFlagsOnGaussPoints( rFlag, rFlagName, rModelPart, SolutionTag );
-}
-
-void DoublePrintOnGaussPoints( GidIO<>& dummy, const Variable<double>& rVariable,
-                               ModelPart& rModelPart, double SolutionTag )
-{
-    dummy.PrintOnGaussPoints( rVariable, rModelPart, SolutionTag );
-}
-
-void IntPrintOnGaussPoints( GidIO<>& dummy, const Variable<int>& rVariable,
-                               ModelPart& rModelPart, double SolutionTag )
-{
-    dummy.PrintOnGaussPoints( rVariable, rModelPart, SolutionTag );
-}
-
-void Array1DPrintOnGaussPoints( GidIO<>& dummy, const Variable<array_1d<double,3> >& rVariable,
-                                ModelPart& rModelPart, double SolutionTag )
-{
-    dummy.PrintOnGaussPoints( rVariable, rModelPart, SolutionTag );
-}
-
-void VectorPrintOnGaussPoints( GidIO<>& dummy, const Variable<Vector>& rVariable,
-                               ModelPart& rModelPart, double SolutionTag )
-{
-    dummy.PrintOnGaussPoints( rVariable, rModelPart, SolutionTag );
-}
-
-void MatrixPrintOnGaussPoints( GidIO<>& dummy, const Variable<Matrix>& rVariable,
-                               ModelPart& rModelPart, double SolutionTag )
-{
-    dummy.PrintOnGaussPoints( rVariable, rModelPart, SolutionTag );
-}
-
-
-void (GidIO<>::*pointer_to_bool_write_nodal_results)( Variable<bool> const& rVariable,
-        GidIO<>::NodesContainerType& rNodes, double SolutionTag,
-        std::size_t SolutionStepNumber ) = &GidIO<>::WriteNodalResults;
-void (GidIO<>::*pointer_to_double_write_nodal_results)( Variable<double> const& rVariable,
-        GidIO<>::NodesContainerType& rNodes, double SolutionTag,
-        std::size_t SolutionStepNumber ) = &GidIO<>::WriteNodalResults;
-void (GidIO<>::*pointer_to_int_write_nodal_results)( Variable<int> const& rVariable,
-        GidIO<>::NodesContainerType& rNodes, double SolutionTag,
-        std::size_t SolutionStepNumber ) = &GidIO<>::WriteNodalResults;
-void (GidIO<>::*pointer_to_array1d_write_nodal_results)(
-    Variable<array_1d<double, 3> > const& rVariable, GidIO<>::NodesContainerType& rNodes,
-    double SolutionTag, std::size_t SolutionStepNumber) = &GidIO<>::WriteNodalResults;
-void (GidIO<>::*pointer_to_vector_write_nodal_results)(
-    Variable<Vector > const& rVariable, GidIO<>::NodesContainerType& rNodes,
-    double SolutionTag, std::size_t SolutionStepNumber) = &GidIO<>::WriteNodalResults;
-void (GidIO<>::*pointer_to_matrix_write_nodal_results)(
-    Variable<Matrix > const& rVariable, GidIO<>::NodesContainerType& rNodes,
-    double SolutionTag, std::size_t SolutionStepNumber) = &GidIO<>::WriteNodalResults;
-void (GidIO<>::*local_axes_write_nodal_results)( Variable<array_1d<double, 3> > const& rVariable,
-        GidIO<>::NodesContainerType& rNodes, double SolutionTag,
-        std::size_t SolutionStepNumber ) = &GidIO<>::WriteLocalAxesOnNodes;
-
-/////////////////////////////////////////////////////////////
-/// NON-HISTORICAL DATABASE                               ///
-////////////////////////////////////////////////////////////
-<<<<<<< HEAD
-void (GidIO<>::*pointer_to_flags_write_nodal_results_NH)( Kratos::Flags rFlag, std::string rFlagName,  GidIO<>::NodesContainerType& rNodes, double SolutionTag) 
-    = &GidIO<>::WriteNodalFlags;
-        
-void (GidIO<>::*pointer_to_bool_write_nodal_results_NH)( Variable<bool> const& rVariable, GidIO<>::NodesContainerType& rNodes, double SolutionTag) 
-    = &GidIO<>::WriteNodalResultsNonHistorical;
-void (GidIO<>::*pointer_to_double_write_nodal_results_NH)( Variable<double> const& rVariable,  GidIO<>::NodesContainerType& rNodes, double SolutionTag) 
-=======
-void (GidIO<>::*pointer_to_flags_write_nodal_results_NH)( Kratos::Flags rFlag, std::string rFlagName,  GidIO<>::NodesContainerType& rNodes, double SolutionTag)
-	= &GidIO<>::WriteNodalFlags;
-
-void (GidIO<>::*pointer_to_bool_write_nodal_results_NH)( Variable<bool> const& rVariable, GidIO<>::NodesContainerType& rNodes, double SolutionTag)
-	= &GidIO<>::WriteNodalResultsNonHistorical;
-void (GidIO<>::*pointer_to_double_write_nodal_results_NH)( Variable<double> const& rVariable,  GidIO<>::NodesContainerType& rNodes, double SolutionTag)
->>>>>>> 0c3cc3d5
-        = &GidIO<>::WriteNodalResultsNonHistorical;
-void (GidIO<>::*pointer_to_array1d_write_nodal_results_NH)(Variable<array_1d<double, 3> > const& rVariable, GidIO<>::NodesContainerType& rNodes, double SolutionTag) = &GidIO<>::WriteNodalResultsNonHistorical;
-void (GidIO<>::*pointer_to_vector_write_nodal_results_NH)(Variable<Vector > const& rVariable, GidIO<>::NodesContainerType& rNodes, double SolutionTag)
-        = &GidIO<>::WriteNodalResultsNonHistorical;
-<<<<<<< HEAD
-void (GidIO<>::*pointer_to_matrix_write_nodal_results_NH)(Variable<Matrix > const& rVariable, GidIO<>::NodesContainerType& rNodes, double SolutionTag) 
-    = &GidIO<>::WriteNodalResultsNonHistorical;
-void (GidIO<>::*local_axes_write_nodal_results_NH)( Variable<array_1d<double, 3> > const& rVariable, GidIO<>::NodesContainerType& rNodes, double SolutionTag) 
-    = &GidIO<>::WriteLocalAxesOnNodesNonHistorical;
-=======
-void (GidIO<>::*pointer_to_matrix_write_nodal_results_NH)(Variable<Matrix > const& rVariable, GidIO<>::NodesContainerType& rNodes, double SolutionTag)
-	= &GidIO<>::WriteNodalResultsNonHistorical;
-void (GidIO<>::*local_axes_write_nodal_results_NH)( Variable<array_1d<double, 3> > const& rVariable, GidIO<>::NodesContainerType& rNodes, double SolutionTag)
-	= &GidIO<>::WriteLocalAxesOnNodesNonHistorical;
->>>>>>> 0c3cc3d5
-
-//         void (GidIO::*pointer_to_double_cond_print_on_gauss_points)(const Variable<double>& rVariable,
-//               ModelPart& rModelPart, double SolutionTag) = &GidIO::CondPrintOnGaussPoints;
-//         void (GidIO<>::*pointer_to_double_print_on_gauss_points)(const Variable<double >& rVariable,
-//               ModelPart& rModelPart, double SolutionTag)
-//                 = &GidIO<>::PrintOnGaussPoints;
-//         void (GidIO<>::*pointer_to_matrix_print_on_gauss_points)(const Variable<Matrix >& rVariable,
-//               ModelPart& rModelPart, double SolutionTag)
-//                 = &GidIO<>::PrintOnGaussPoints;
-//         void (GidIO<>::*pointer_to_vector_print_on_gauss_points)(const Variable<Vector >& rVariable,
-//               ModelPart& rModelPart, double SolutionTag)
-//                 = &GidIO<>::PrintOnGaussPoints;
-
-void ReadInitialValues1(IO& IO, IO::NodesContainerType& rThisNodes, IO::ElementsContainerType& rThisElements, IO::ConditionsContainerType& rThisConditions){ IO.ReadInitialValues(rThisNodes, rThisElements, rThisConditions);}
-void ReadInitialValues2(IO& IO, ModelPart& rThisModelPart){ IO.ReadInitialValues(rThisModelPart);}
-
-
-
-
-void  AddIOToPython(pybind11::module& m)
-{
-    namespace py = pybind11;
-
-    py::class_<IO, IO::Pointer> io_python_interface = py::class_<IO, IO::Pointer>(m,"IO")
-    .def("ReadNode",&IO::ReadNode)
-    .def("ReadNodes",&IO::ReadNodes)
-    .def("WriteNodes",&IO::WriteNodes)
-    .def("ReadProperties",[](IO& self, Properties& rThisProperties){self.ReadProperties(rThisProperties);})
-    .def("ReadProperties",[](IO& self,IO::PropertiesContainerType& rThisProperties){self.ReadProperties(rThisProperties);})
-//     .def("ReadProperties",pointer_to_io_read_properties)
-    .def("ReadElements",&IO::ReadElements)
-    .def("WriteElements",&IO::WriteElements)
-    .def("ReadConditions",&IO::ReadConditions)
-    .def("WriteConditions",&IO::WriteConditions)
-    .def("ReadInitialValues",&ReadInitialValues1)
-    .def("ReadInitialValues",&ReadInitialValues2)
-    .def("ReadMesh",&IO::ReadMesh)
-    .def("ReadModelPart",&IO::ReadModelPart)
-    .def("WriteModelPart",&IO::WriteModelPart)
-<<<<<<< HEAD
-    ;
-    io_python_interface.attr("READ") = IO::READ;
-    io_python_interface.attr("WRITE") =IO::WRITE;
-    io_python_interface.attr("APPEND") = IO::APPEND;
-    io_python_interface.attr("IGNORE_VARIABLES_ERROR" ) = IO::IGNORE_VARIABLES_ERROR;
-    io_python_interface.attr("SKIP_TIMER" ) = IO::SKIP_TIMER;
-    io_python_interface.attr("MESH_ONLY" ) = IO::MESH_ONLY;
- 
-=======
-	;
-	io_python_interface.attr("READ") = IO::READ;
-	io_python_interface.attr("WRITE") =IO::WRITE;
-	io_python_interface.attr("APPEND") = IO::APPEND;
-	io_python_interface.attr("IGNORE_VARIABLES_ERROR" ) = IO::IGNORE_VARIABLES_ERROR;
->>>>>>> 0c3cc3d5
-
-
-
-    py::class_<ModelPartIO, ModelPartIO::Pointer, IO>(
-       m, "ModelPartIO")
-        .def(py::init<std::string const&>())
-        .def(py::init<std::string const&, const Flags>())
-    ;
-
-
-    py::class_<ReorderConsecutiveModelPartIO, ReorderConsecutiveModelPartIO::Pointer, ModelPartIO>(m,"ReorderConsecutiveModelPartIO")
-        .def(py::init<std::string const&>())
-        .def(py::init<std::string const&, const Flags>())
-    ;
-#ifdef JSON_INCLUDED
-    py::class_<KratosJsonIO, KratosJsonIO::Pointer, IO>(m,
-         "JsonIO",init<std::string const&>())
-        .def(py::init<std::string const&, const Flags>())
-    ;
-#endif
-
-    /*
-    py::class_<ModelPartIO, ModelPartIO::Pointer, bases<IO>,  boost::noncopyable>(
-        "ModelPartIOWithSkipReadFlag",init<std::string const&, bool const>())
-    ;*/
-
-    py::class_<GidIO<>, GidIO<>::Pointer, IO>(m,
-        "GidIO")
-    .def(py::init<std::string const&, GiD_PostMode,
-        MultiFileFlag,
-        WriteDeformedMeshFlag,
-        WriteConditionsFlag>())
-    //.def(py::init<std::string const&>())
-    .def("WriteMesh",WriteMesh)
-    .def("WriteNodeMesh",WriteNodeMesh)
-    .def("WriteSphereMesh",WriteSphereMesh)
-    .def("WriteCircleMesh",WriteCircleMesh)
-    .def("WriteClusterMesh",WriteClusterMesh)
-
-    .def("InitializeMesh",&GidIO<>::InitializeMesh)
-    .def("FinalizeMesh",&GidIO<>::FinalizeMesh)
-
-    .def("InitializeResults",&GidIO<>::InitializeResults)
-    .def("FinalizeResults",&GidIO<>::FinalizeResults)
-
-    .def("WriteNodalResults",pointer_to_bool_write_nodal_results)
-    .def("WriteNodalResults",pointer_to_double_write_nodal_results)
-    .def("WriteNodalResults",pointer_to_int_write_nodal_results)
-    .def("WriteNodalResults",pointer_to_array1d_write_nodal_results)
-    .def("WriteNodalResults",pointer_to_vector_write_nodal_results)
-    .def("WriteNodalResults",pointer_to_matrix_write_nodal_results)
-
-    .def("WriteLocalAxesOnNodes",local_axes_write_nodal_results)
-    // NonHistorical
-    .def("WriteNodalFlags",pointer_to_flags_write_nodal_results_NH)
-    .def("WriteNodalResultsNonHistorical",pointer_to_bool_write_nodal_results_NH)
-    .def("WriteNodalResultsNonHistorical",pointer_to_double_write_nodal_results_NH)
-    .def("WriteNodalResultsNonHistorical",pointer_to_array1d_write_nodal_results_NH)
-    .def("WriteNodalResultsNonHistorical",pointer_to_vector_write_nodal_results_NH)
-    .def("WriteNodalResultsNonHistorical",pointer_to_matrix_write_nodal_results_NH)
-    .def("WriteLocalAxesOnNodesNonHistorical",local_axes_write_nodal_results_NH)
-
-//                     .def("PrintOnGaussPoints", pointer_to_double_print_on_gauss_points)
-    .def("PrintFlagsOnGaussPoints", FlagsPrintOnGaussPoints)
-    .def("PrintOnGaussPoints", DoublePrintOnGaussPoints)
-    .def("PrintOnGaussPoints", IntPrintOnGaussPoints)
-    .def("PrintOnGaussPoints", Array1DPrintOnGaussPoints)
-    .def("PrintOnGaussPoints", VectorPrintOnGaussPoints)
-    .def("PrintOnGaussPoints", MatrixPrintOnGaussPoints)
-
-
-//                     .def("PrintOnGaussPoints", pointer_to_vector_print_on_gauss_points)
-//                     .def("PrintOnGaussPoints", pointer_to_matrix_print_on_gauss_points)
-//                     .def("CondPrintOnGaussPoints", pointer_to_double_cond_print_on_gauss_points)
-
-    .def("Flush",&GidIO<>::Flush)
-    .def("ChangeOutputName",&GidIO<>::ChangeOutputName)
-    .def("CloseResultFile",&GidIO<>::CloseResultFile)
-    //.def("",&DatafileIO::)
-    //.def(self_ns::str(self))
-    ;
-
-    py::enum_<GiD_PostMode>(m,"GiDPostMode")
-    .value("GiD_PostAscii", GiD_PostAscii)
-    .value("GiD_PostAsciiZipped", GiD_PostAsciiZipped)
-    .value("GiD_PostBinary", GiD_PostBinary)
-    .value("GiD_PostHDF5", GiD_PostHDF5)
-    ;
-
-    py::enum_<WriteDeformedMeshFlag>(m,"WriteDeformedMeshFlag")
-    .value("WriteDeformed", WriteDeformed)
-    .value("WriteUndeformed", WriteUndeformed)
-    ;
-
-    py::enum_<WriteConditionsFlag>(m,"WriteConditionsFlag")
-    .value("WriteConditions",WriteConditions)
-    .value("WriteElementsOnly",WriteElementsOnly)
-    .value("WriteConditionsOnly",WriteConditionsOnly)
-    ;
-
-    py::enum_<MultiFileFlag>(m,"MultiFileFlag")
-    .value("SingleFile",SingleFile)
-    .value("MultipleFiles",MultipleFiles)
-    ;
-}
-}  // namespace Python.
-
-} // Namespace Kratos
-
-
+//    |  /           |
+//    ' /   __| _` | __|  _ \   __|
+//    . \  |   (   | |   (   |\__ \.
+//   _|\_\_|  \__,_|\__|\___/ ____/
+//                   Multi-Physics
+//
+//  License:         BSD License
+//                     Kratos default license: kratos/license.txt
+//
+//  Main authors:    Pooyan Dadvand
+//                   Riccardo Rossi
+//
+
+// #define JSON_INCLUDED
+
+// System includes
+
+// External includes
+
+// Project includes
+#include "includes/define_python.h"
+#include "includes/io.h"
+
+#include "includes/model_part_io.h"
+#include "includes/reorder_consecutive_model_part_io.h"
+#include "includes/gid_io.h"
+#include "python/add_io_to_python.h"
+#include "containers/flags.h"
+
+#ifdef JSON_INCLUDED
+#include "includes/json_io.h"
+#endif
+
+namespace Kratos
+{
+
+namespace Python
+{
+
+void (GidIO<>::*pointer_to_io_read_single_properties)(Properties& rThisProperties ) = &IO::ReadProperties;
+
+void (GidIO<>::*pointer_to_io_read_properties)(IO::PropertiesContainerType& rThisProperties ) = &IO::ReadProperties;
+
+
+void WriteNodeMesh( GidIO<>& dummy, GidIO<>::MeshType& rThisMesh )
+{
+    dummy.WriteNodeMesh( rThisMesh );
+}
+
+void WriteSphereMesh( GidIO<>& dummy, GidIO<>::MeshType& rThisMesh )
+{
+    dummy.WriteSphereMesh( rThisMesh );
+}
+
+void WriteCircleMesh( GidIO<>& dummy, GidIO<>::MeshType& rThisMesh )
+{
+    dummy.WriteCircleMesh( rThisMesh );
+}
+
+void WriteClusterMesh( GidIO<>& dummy, GidIO<>::MeshType& rThisMesh )
+{
+    dummy.WriteClusterMesh( rThisMesh );
+}
+
+void WriteMesh( GidIO<>& dummy, GidIO<>::MeshType& rThisMesh )
+{
+    dummy.WriteMesh( rThisMesh );
+}
+
+
+void FlagsPrintOnGaussPoints( GidIO<>& dummy, Kratos::Flags rFlag, std::string rFlagName,
+                               ModelPart& rModelPart, double SolutionTag )
+{
+    dummy.PrintFlagsOnGaussPoints( rFlag, rFlagName, rModelPart, SolutionTag );
+}
+
+void DoublePrintOnGaussPoints( GidIO<>& dummy, const Variable<double>& rVariable,
+                               ModelPart& rModelPart, double SolutionTag )
+{
+    dummy.PrintOnGaussPoints( rVariable, rModelPart, SolutionTag );
+}
+
+void IntPrintOnGaussPoints( GidIO<>& dummy, const Variable<int>& rVariable,
+                               ModelPart& rModelPart, double SolutionTag )
+{
+    dummy.PrintOnGaussPoints( rVariable, rModelPart, SolutionTag );
+}
+
+void Array1DPrintOnGaussPoints( GidIO<>& dummy, const Variable<array_1d<double,3> >& rVariable,
+                                ModelPart& rModelPart, double SolutionTag )
+{
+    dummy.PrintOnGaussPoints( rVariable, rModelPart, SolutionTag );
+}
+
+void VectorPrintOnGaussPoints( GidIO<>& dummy, const Variable<Vector>& rVariable,
+                               ModelPart& rModelPart, double SolutionTag )
+{
+    dummy.PrintOnGaussPoints( rVariable, rModelPart, SolutionTag );
+}
+
+void MatrixPrintOnGaussPoints( GidIO<>& dummy, const Variable<Matrix>& rVariable,
+                               ModelPart& rModelPart, double SolutionTag )
+{
+    dummy.PrintOnGaussPoints( rVariable, rModelPart, SolutionTag );
+}
+
+
+void (GidIO<>::*pointer_to_bool_write_nodal_results)( Variable<bool> const& rVariable,
+        GidIO<>::NodesContainerType& rNodes, double SolutionTag,
+        std::size_t SolutionStepNumber ) = &GidIO<>::WriteNodalResults;
+void (GidIO<>::*pointer_to_double_write_nodal_results)( Variable<double> const& rVariable,
+        GidIO<>::NodesContainerType& rNodes, double SolutionTag,
+        std::size_t SolutionStepNumber ) = &GidIO<>::WriteNodalResults;
+void (GidIO<>::*pointer_to_int_write_nodal_results)( Variable<int> const& rVariable,
+        GidIO<>::NodesContainerType& rNodes, double SolutionTag,
+        std::size_t SolutionStepNumber ) = &GidIO<>::WriteNodalResults;
+void (GidIO<>::*pointer_to_array1d_write_nodal_results)(
+    Variable<array_1d<double, 3> > const& rVariable, GidIO<>::NodesContainerType& rNodes,
+    double SolutionTag, std::size_t SolutionStepNumber) = &GidIO<>::WriteNodalResults;
+void (GidIO<>::*pointer_to_vector_write_nodal_results)(
+    Variable<Vector > const& rVariable, GidIO<>::NodesContainerType& rNodes,
+    double SolutionTag, std::size_t SolutionStepNumber) = &GidIO<>::WriteNodalResults;
+void (GidIO<>::*pointer_to_matrix_write_nodal_results)(
+    Variable<Matrix > const& rVariable, GidIO<>::NodesContainerType& rNodes,
+    double SolutionTag, std::size_t SolutionStepNumber) = &GidIO<>::WriteNodalResults;
+void (GidIO<>::*local_axes_write_nodal_results)( Variable<array_1d<double, 3> > const& rVariable,
+        GidIO<>::NodesContainerType& rNodes, double SolutionTag,
+        std::size_t SolutionStepNumber ) = &GidIO<>::WriteLocalAxesOnNodes;
+
+/////////////////////////////////////////////////////////////
+/// NON-HISTORICAL DATABASE                               ///
+////////////////////////////////////////////////////////////
+void (GidIO<>::*pointer_to_flags_write_nodal_results_NH)( Kratos::Flags rFlag, std::string rFlagName,  GidIO<>::NodesContainerType& rNodes, double SolutionTag)
+	= &GidIO<>::WriteNodalFlags;
+
+void (GidIO<>::*pointer_to_bool_write_nodal_results_NH)( Variable<bool> const& rVariable, GidIO<>::NodesContainerType& rNodes, double SolutionTag)
+	= &GidIO<>::WriteNodalResultsNonHistorical;
+void (GidIO<>::*pointer_to_double_write_nodal_results_NH)( Variable<double> const& rVariable,  GidIO<>::NodesContainerType& rNodes, double SolutionTag)
+        = &GidIO<>::WriteNodalResultsNonHistorical;
+void (GidIO<>::*pointer_to_array1d_write_nodal_results_NH)(Variable<array_1d<double, 3> > const& rVariable, GidIO<>::NodesContainerType& rNodes, double SolutionTag) = &GidIO<>::WriteNodalResultsNonHistorical;
+void (GidIO<>::*pointer_to_vector_write_nodal_results_NH)(Variable<Vector > const& rVariable, GidIO<>::NodesContainerType& rNodes, double SolutionTag)
+        = &GidIO<>::WriteNodalResultsNonHistorical;
+void (GidIO<>::*pointer_to_matrix_write_nodal_results_NH)(Variable<Matrix > const& rVariable, GidIO<>::NodesContainerType& rNodes, double SolutionTag)
+	= &GidIO<>::WriteNodalResultsNonHistorical;
+void (GidIO<>::*local_axes_write_nodal_results_NH)( Variable<array_1d<double, 3> > const& rVariable, GidIO<>::NodesContainerType& rNodes, double SolutionTag)
+	= &GidIO<>::WriteLocalAxesOnNodesNonHistorical;
+
+//         void (GidIO::*pointer_to_double_cond_print_on_gauss_points)(const Variable<double>& rVariable,
+//               ModelPart& rModelPart, double SolutionTag) = &GidIO::CondPrintOnGaussPoints;
+//         void (GidIO<>::*pointer_to_double_print_on_gauss_points)(const Variable<double >& rVariable,
+//               ModelPart& rModelPart, double SolutionTag)
+//                 = &GidIO<>::PrintOnGaussPoints;
+//         void (GidIO<>::*pointer_to_matrix_print_on_gauss_points)(const Variable<Matrix >& rVariable,
+//               ModelPart& rModelPart, double SolutionTag)
+//                 = &GidIO<>::PrintOnGaussPoints;
+//         void (GidIO<>::*pointer_to_vector_print_on_gauss_points)(const Variable<Vector >& rVariable,
+//               ModelPart& rModelPart, double SolutionTag)
+//                 = &GidIO<>::PrintOnGaussPoints;
+
+void ReadInitialValues1(IO& IO, IO::NodesContainerType& rThisNodes, IO::ElementsContainerType& rThisElements, IO::ConditionsContainerType& rThisConditions){ IO.ReadInitialValues(rThisNodes, rThisElements, rThisConditions);}
+void ReadInitialValues2(IO& IO, ModelPart& rThisModelPart){ IO.ReadInitialValues(rThisModelPart);}
+
+
+
+
+void  AddIOToPython(pybind11::module& m)
+{
+    namespace py = pybind11;
+
+    py::class_<IO, IO::Pointer> io_python_interface = py::class_<IO, IO::Pointer>(m,"IO")
+    .def("ReadNode",&IO::ReadNode)
+    .def("ReadNodes",&IO::ReadNodes)
+    .def("WriteNodes",&IO::WriteNodes)
+    .def("ReadProperties",[](IO& self, Properties& rThisProperties){self.ReadProperties(rThisProperties);})
+    .def("ReadProperties",[](IO& self,IO::PropertiesContainerType& rThisProperties){self.ReadProperties(rThisProperties);})
+//     .def("ReadProperties",pointer_to_io_read_properties)
+    .def("ReadElements",&IO::ReadElements)
+    .def("WriteElements",&IO::WriteElements)
+    .def("ReadConditions",&IO::ReadConditions)
+    .def("WriteConditions",&IO::WriteConditions)
+    .def("ReadInitialValues",&ReadInitialValues1)
+    .def("ReadInitialValues",&ReadInitialValues2)
+    .def("ReadMesh",&IO::ReadMesh)
+    .def("ReadModelPart",&IO::ReadModelPart)
+    .def("WriteModelPart",&IO::WriteModelPart)
+	;
+	io_python_interface.attr("READ") = IO::READ;
+	io_python_interface.attr("WRITE") =IO::WRITE;
+	io_python_interface.attr("APPEND") = IO::APPEND;
+	io_python_interface.attr("IGNORE_VARIABLES_ERROR" ) = IO::IGNORE_VARIABLES_ERROR;
+  io_python_interface.attr("SKIP_TIMER" ) = IO::SKIP_TIMER;
+  io_python_interface.attr("MESH_ONLY" ) = IO::MESH_ONLY;
+
+    py::class_<ModelPartIO, ModelPartIO::Pointer, IO>(
+       m, "ModelPartIO")
+        .def(py::init<std::string const&>())
+        .def(py::init<std::string const&, const Flags>())
+    ;
+
+
+    py::class_<ReorderConsecutiveModelPartIO, ReorderConsecutiveModelPartIO::Pointer, ModelPartIO>(m,"ReorderConsecutiveModelPartIO")
+        .def(py::init<std::string const&>())
+        .def(py::init<std::string const&, const Flags>())
+    ;
+#ifdef JSON_INCLUDED
+    py::class_<KratosJsonIO, KratosJsonIO::Pointer, IO>(m,
+         "JsonIO",init<std::string const&>())
+        .def(py::init<std::string const&, const Flags>())
+    ;
+#endif
+
+    /*
+    py::class_<ModelPartIO, ModelPartIO::Pointer, bases<IO>,  boost::noncopyable>(
+        "ModelPartIOWithSkipReadFlag",init<std::string const&, bool const>())
+    ;*/
+
+    py::class_<GidIO<>, GidIO<>::Pointer, IO>(m,
+        "GidIO")
+    .def(py::init<std::string const&, GiD_PostMode,
+        MultiFileFlag,
+        WriteDeformedMeshFlag,
+        WriteConditionsFlag>())
+    //.def(py::init<std::string const&>())
+    .def("WriteMesh",WriteMesh)
+    .def("WriteNodeMesh",WriteNodeMesh)
+    .def("WriteSphereMesh",WriteSphereMesh)
+    .def("WriteCircleMesh",WriteCircleMesh)
+    .def("WriteClusterMesh",WriteClusterMesh)
+
+    .def("InitializeMesh",&GidIO<>::InitializeMesh)
+    .def("FinalizeMesh",&GidIO<>::FinalizeMesh)
+
+    .def("InitializeResults",&GidIO<>::InitializeResults)
+    .def("FinalizeResults",&GidIO<>::FinalizeResults)
+
+    .def("WriteNodalResults",pointer_to_bool_write_nodal_results)
+    .def("WriteNodalResults",pointer_to_double_write_nodal_results)
+    .def("WriteNodalResults",pointer_to_int_write_nodal_results)
+    .def("WriteNodalResults",pointer_to_array1d_write_nodal_results)
+    .def("WriteNodalResults",pointer_to_vector_write_nodal_results)
+    .def("WriteNodalResults",pointer_to_matrix_write_nodal_results)
+
+    .def("WriteLocalAxesOnNodes",local_axes_write_nodal_results)
+    // NonHistorical
+    .def("WriteNodalFlags",pointer_to_flags_write_nodal_results_NH)
+    .def("WriteNodalResultsNonHistorical",pointer_to_bool_write_nodal_results_NH)
+    .def("WriteNodalResultsNonHistorical",pointer_to_double_write_nodal_results_NH)
+    .def("WriteNodalResultsNonHistorical",pointer_to_array1d_write_nodal_results_NH)
+    .def("WriteNodalResultsNonHistorical",pointer_to_vector_write_nodal_results_NH)
+    .def("WriteNodalResultsNonHistorical",pointer_to_matrix_write_nodal_results_NH)
+    .def("WriteLocalAxesOnNodesNonHistorical",local_axes_write_nodal_results_NH)
+
+//                     .def("PrintOnGaussPoints", pointer_to_double_print_on_gauss_points)
+    .def("PrintFlagsOnGaussPoints", FlagsPrintOnGaussPoints)
+    .def("PrintOnGaussPoints", DoublePrintOnGaussPoints)
+    .def("PrintOnGaussPoints", IntPrintOnGaussPoints)
+    .def("PrintOnGaussPoints", Array1DPrintOnGaussPoints)
+    .def("PrintOnGaussPoints", VectorPrintOnGaussPoints)
+    .def("PrintOnGaussPoints", MatrixPrintOnGaussPoints)
+
+
+//                     .def("PrintOnGaussPoints", pointer_to_vector_print_on_gauss_points)
+//                     .def("PrintOnGaussPoints", pointer_to_matrix_print_on_gauss_points)
+//                     .def("CondPrintOnGaussPoints", pointer_to_double_cond_print_on_gauss_points)
+
+    .def("Flush",&GidIO<>::Flush)
+    .def("ChangeOutputName",&GidIO<>::ChangeOutputName)
+    .def("CloseResultFile",&GidIO<>::CloseResultFile)
+    //.def("",&DatafileIO::)
+    //.def(self_ns::str(self))
+    ;
+
+    py::enum_<GiD_PostMode>(m,"GiDPostMode")
+    .value("GiD_PostAscii", GiD_PostAscii)
+    .value("GiD_PostAsciiZipped", GiD_PostAsciiZipped)
+    .value("GiD_PostBinary", GiD_PostBinary)
+    .value("GiD_PostHDF5", GiD_PostHDF5)
+    ;
+
+    py::enum_<WriteDeformedMeshFlag>(m,"WriteDeformedMeshFlag")
+    .value("WriteDeformed", WriteDeformed)
+    .value("WriteUndeformed", WriteUndeformed)
+    ;
+
+    py::enum_<WriteConditionsFlag>(m,"WriteConditionsFlag")
+    .value("WriteConditions",WriteConditions)
+    .value("WriteElementsOnly",WriteElementsOnly)
+    .value("WriteConditionsOnly",WriteConditionsOnly)
+    ;
+
+    py::enum_<MultiFileFlag>(m,"MultiFileFlag")
+    .value("SingleFile",SingleFile)
+    .value("MultipleFiles",MultipleFiles)
+    ;
+}
+}  // namespace Python.
+
+} // Namespace Kratos
+
+