//
//    |  /           |
//    ' /   __| _` | __|  _ \   __|
//    . \  |   (   | |   (   |\__ `
//   _|\_\_|  \__,_|\__|\___/ ____/
//                   Multi-Physics
//
//  License:         BSD License
//                   Kratos default license: kratos/license.txt
//
//  Main authors:    Riccardo Rossi
//


// System includes

// External includes

// Project includes
#include "python/add_variable_utils_to_python.h"
#include "includes/define_python.h"
#include "processes/process.h"

// Variable utilities
#include "utilities/variable_utils.h"

namespace Kratos {
namespace Python {

template<class TDataType>
void AddCopyModelPartFlaggedInterface(pybind11::class_<VariableUtils>& rPythonVariableUtils)
{
    rPythonVariableUtils.def("CopyModelPartFlaggedNodalHistoricalVarToHistoricalVar", (void(VariableUtils::*)(const Variable<TDataType>&, const Variable<TDataType>&, const ModelPart&, ModelPart&, const Flags&, const bool, const unsigned int,const unsigned int))(&VariableUtils::CopyModelPartFlaggedNodalHistoricalVarToHistoricalVar));
    rPythonVariableUtils.def("CopyModelPartFlaggedNodalHistoricalVarToHistoricalVar", (void(VariableUtils::*)(const Variable<TDataType>&, const Variable<TDataType>&, ModelPart&, const Flags&, const bool, const unsigned int,const unsigned int))(&VariableUtils::CopyModelPartFlaggedNodalHistoricalVarToHistoricalVar));
    rPythonVariableUtils.def("CopyModelPartFlaggedNodalHistoricalVarToNonHistoricalVar", (void(VariableUtils::*)(const Variable<TDataType>&, const Variable<TDataType>&, const ModelPart&, ModelPart&, const Flags&, const bool, const unsigned int))(&VariableUtils::CopyModelPartFlaggedNodalHistoricalVarToNonHistoricalVar));
    rPythonVariableUtils.def("CopyModelPartFlaggedNodalHistoricalVarToNonHistoricalVar", (void(VariableUtils::*)(const Variable<TDataType>&, const Variable<TDataType>&, ModelPart&, const Flags&, const bool, const unsigned int))(&VariableUtils::CopyModelPartFlaggedNodalHistoricalVarToNonHistoricalVar));
    rPythonVariableUtils.def("CopyModelPartFlaggedNodalNonHistoricalVarToHistoricalVar", (void(VariableUtils::*)(const Variable<TDataType>&, const Variable<TDataType>&, const ModelPart&, ModelPart&, const Flags&, const bool, const unsigned int))(&VariableUtils::CopyModelPartFlaggedNodalNonHistoricalVarToHistoricalVar));
    rPythonVariableUtils.def("CopyModelPartFlaggedNodalNonHistoricalVarToHistoricalVar", (void(VariableUtils::*)(const Variable<TDataType>&, const Variable<TDataType>&, ModelPart&, const Flags&, const bool, const unsigned int))(&VariableUtils::CopyModelPartFlaggedNodalNonHistoricalVarToHistoricalVar));
    rPythonVariableUtils.def("CopyModelPartFlaggedNodalNonHistoricalVarToNonHistoricalVar", (void(VariableUtils::*)(const Variable<TDataType>&, const Variable<TDataType>&, const ModelPart&, ModelPart&, const Flags&, const bool))(&VariableUtils::CopyModelPartFlaggedNodalNonHistoricalVarToNonHistoricalVar));
    rPythonVariableUtils.def("CopyModelPartFlaggedNodalNonHistoricalVarToNonHistoricalVar", (void(VariableUtils::*)(const Variable<TDataType>&, const Variable<TDataType>&, ModelPart&, const Flags&, const bool))(&VariableUtils::CopyModelPartFlaggedNodalNonHistoricalVarToNonHistoricalVar));
    rPythonVariableUtils.def("CopyModelPartFlaggedElementVar", (void(VariableUtils::*)(const Variable<TDataType>&, const Variable<TDataType>&, const ModelPart&, ModelPart&, const Flags&, const bool))(&VariableUtils::CopyModelPartFlaggedElementVar));
    rPythonVariableUtils.def("CopyModelPartFlaggedElementVar", (void(VariableUtils::*)(const Variable<TDataType>&, const Variable<TDataType>&, ModelPart&, const Flags&, const bool))(&VariableUtils::CopyModelPartFlaggedElementVar));
    rPythonVariableUtils.def("CopyModelPartFlaggedConditionVar", (void(VariableUtils::*)(const Variable<TDataType>&, const Variable<TDataType>&, const ModelPart&, ModelPart&, const Flags&, const bool))(&VariableUtils::CopyModelPartFlaggedConditionVar));
    rPythonVariableUtils.def("CopyModelPartFlaggedConditionVar", (void(VariableUtils::*)(const Variable<TDataType>&, const Variable<TDataType>&, ModelPart&, const Flags&, const bool))(&VariableUtils::CopyModelPartFlaggedConditionVar));

    rPythonVariableUtils.def("CopyModelPartFlaggedNodalHistoricalVarToHistoricalVar", (void(VariableUtils::*)(const Variable<TDataType>&, const ModelPart&, ModelPart&, const Flags&, const bool, const unsigned int,const unsigned int))(&VariableUtils::CopyModelPartFlaggedNodalHistoricalVarToHistoricalVar));
    rPythonVariableUtils.def("CopyModelPartFlaggedNodalHistoricalVarToNonHistoricalVar", (void(VariableUtils::*)(const Variable<TDataType>&, const ModelPart&, ModelPart&, const Flags&, const bool, const unsigned int))(&VariableUtils::CopyModelPartFlaggedNodalHistoricalVarToNonHistoricalVar));
    rPythonVariableUtils.def("CopyModelPartFlaggedNodalHistoricalVarToNonHistoricalVar", (void(VariableUtils::*)(const Variable<TDataType>&, ModelPart&, const Flags&, const bool, const unsigned int))(&VariableUtils::CopyModelPartFlaggedNodalHistoricalVarToNonHistoricalVar));
    rPythonVariableUtils.def("CopyModelPartFlaggedNodalNonHistoricalVarToHistoricalVar", (void(VariableUtils::*)(const Variable<TDataType>&, const ModelPart&, ModelPart&, const Flags&, const bool, const unsigned int))(&VariableUtils::CopyModelPartFlaggedNodalNonHistoricalVarToHistoricalVar));
    rPythonVariableUtils.def("CopyModelPartFlaggedNodalNonHistoricalVarToHistoricalVar", (void(VariableUtils::*)(const Variable<TDataType>&, ModelPart&, const Flags&, const bool, const unsigned int))(&VariableUtils::CopyModelPartFlaggedNodalNonHistoricalVarToHistoricalVar));
    rPythonVariableUtils.def("CopyModelPartFlaggedNodalNonHistoricalVarToNonHistoricalVar", (void(VariableUtils::*)(const Variable<TDataType>&, const ModelPart&, ModelPart&, const Flags&, const bool))(&VariableUtils::CopyModelPartFlaggedNodalNonHistoricalVarToNonHistoricalVar));
    rPythonVariableUtils.def("CopyModelPartFlaggedElementVar", (void(VariableUtils::*)(const Variable<TDataType>&, const ModelPart&, ModelPart&, const Flags&, const bool))(&VariableUtils::CopyModelPartFlaggedElementVar));
    rPythonVariableUtils.def("CopyModelPartFlaggedConditionVar", (void(VariableUtils::*)(const Variable<TDataType>&, const ModelPart&, ModelPart&, const Flags&, const bool))(&VariableUtils::CopyModelPartFlaggedConditionVar));
}

void VariableUtilsUpdateCurrentPosition(
    VariableUtils &rVariableUtils,
    const ModelPart::NodesContainerType &rNodes
    )
{
    rVariableUtils.UpdateCurrentPosition(rNodes);
}

void VariableUtilsUpdateCurrentPositionWithVariable(
    VariableUtils &rVariableUtils,
    const ModelPart::NodesContainerType &rNodes,
    const VariableUtils::ArrayVarType &rUpdateVariable
    )
{
    rVariableUtils.UpdateCurrentPosition(rNodes, rUpdateVariable);
}

void VariableUtilsUpdateCurrentPositionWithVariableAndPosition(
    VariableUtils &rVariableUtils,
    const ModelPart::NodesContainerType &rNodes,
    const VariableUtils::ArrayVarType &rUpdateVariable,
    const IndexType BufferPosition
    )
{
    rVariableUtils.UpdateCurrentPosition(rNodes, rUpdateVariable, BufferPosition);
}

template<class TVarType>
void VariableUtilsCopyModelPartNodalVar(
    VariableUtils &rVariableUtils,
    const TVarType &rVariable,
    const ModelPart &rOriginModelPart,
    ModelPart &rDestinationModelPart,
    const unsigned int BuffStep = 0)
{
    rVariableUtils.CopyModelPartNodalVar(rVariable, rOriginModelPart, rDestinationModelPart, BuffStep);
}

template<class TVarType>
void VariableUtilsCopyModelPartNodalVarWithDestination(
    VariableUtils &rVariableUtils,
    const TVarType &rVariable,
    const TVarType &rDestinationVariable,
    const ModelPart &rOriginModelPart,
    ModelPart &rDestinationModelPart,
    const unsigned int BuffStep = 0)
{
    rVariableUtils.CopyModelPartNodalVar(rVariable, rDestinationVariable, rOriginModelPart, rDestinationModelPart, BuffStep);
}

template<class TVarType>
void CopyModelPartNodalVarToNonHistoricalVar(
    VariableUtils &rVariableUtils,
    const TVarType &rVariable,
    const ModelPart &rOriginModelPart,
    ModelPart &rDestinationModelPart,
    const unsigned int BuffStep = 0)
{
    rVariableUtils.CopyModelPartNodalVarToNonHistoricalVar(rVariable, rOriginModelPart, rDestinationModelPart, BuffStep);
}

template<class TVarType>
void CopyModelPartNodalVarToNonHistoricalVarWithDestination(
    VariableUtils &rVariableUtils,
    const TVarType &rVariable,
    const TVarType &rDestinationVariable,
    const ModelPart &rOriginModelPart,
    ModelPart &rDestinationModelPart,
    const unsigned int BuffStep = 0)
{
    rVariableUtils.CopyModelPartNodalVarToNonHistoricalVar(rVariable, rDestinationVariable, rOriginModelPart, rDestinationModelPart, BuffStep);
}

template< class TVarType >
void ApplyFixity(
    VariableUtils &rVariableUtils,
    const TVarType& rVar,
    const bool IsFixed,
    ModelPart::NodesContainerType& rNodes)
{
    rVariableUtils.ApplyFixity(rVar, IsFixed, rNodes);
}

template< class TVarType >
void ApplyFlaggedFixity(
    VariableUtils &rVariableUtils,
    const TVarType& rVar,
    const bool IsFixed,
    ModelPart::NodesContainerType& rNodes,
    const Flags& rFlag,
    const bool CheckValue)
{
    rVariableUtils.ApplyFixity(rVar, IsFixed, rNodes, rFlag, CheckValue);
}


/**
 * @brief Auxiliary set variable export function
 * This function is required to export the SetVariable overloaded method with a unique name
 * @tparam TDataType The variable data type
 * @tparam Variable<TDataType> The variable type
 * @param rVariableUtils Reference to the self variable utils class
 * @param rVariable Reference to the variable to be set
 * @param rValue Reference to the value to set
 * @param rNodes Reference to the nodes container
 */
template<class TDataType, class TVarType = Variable<TDataType>>
void VariableUtilsSetVariable(
    VariableUtils &rVariableUtils,
    const TVarType &rVariable,
    const TDataType &rValue,
    ModelPart::NodesContainerType &rNodes)
{
    rVariableUtils.SetVariable(rVariable, rValue, rNodes);
}


/**
 * @brief Auxiliary set variable export function
 * This function is required to export the SetVariable with flag overloaded method with a unique name
 * @tparam TDataType The variable data type
 * @tparam Variable<TDataType> The variable type
 * @param rVariableUtils Reference to the self variable utils class
 * @param rVariable Reference to the variable to be set
 * @param rValue Reference to the value to set
 * @param rNodes Reference to the nodes container
 * @param Flag Flag to filter the nodes that are set
 * @param CheckValue Flag value to be checked
 */
template <class TDataType, class TVarType = Variable<TDataType>>
void VariableUtilsSetVariableForFlag(
    VariableUtils &rVariableUtils,
    const TVarType &rVariable,
    const TDataType &rValue,
    ModelPart::NodesContainerType &rNodes,
    const Flags Flag,
    const bool CheckValue = true)
{
    rVariableUtils.SetVariable(rVariable, rValue, rNodes, Flag, CheckValue);
}

template <class TDataType, class TContainerType, class TVarType = Variable<TDataType>>
void VariableUtilsSetNonHistoricalVariable(
    VariableUtils &rVariableUtils,
    const TVarType &rVariable,
    const TDataType &rValue,
    TContainerType &rContainer)
{
    rVariableUtils.SetNonHistoricalVariable(rVariable, rValue, rContainer);
}

template <class TDataType, class TContainerType, class TVarType = Variable<TDataType>>
void VariableUtilsSetNonHistoricalVariableForFlag(
    VariableUtils &rVariableUtils,
    const TVarType &rVariable,
    const TDataType &rValue,
    TContainerType &rContainer,
    const Flags Flag,
    const bool CheckValue = true)
{
    rVariableUtils.SetNonHistoricalVariable(rVariable, rValue, rContainer, Flag, CheckValue);
}

void AddVariableUtilsToPython(pybind11::module &m)
{
    namespace py = pybind11;

    auto python_variable_utils = py::class_<VariableUtils>(m, "VariableUtils")
        .def(py::init<>())
        .def("CopyModelPartNodalVar", VariableUtilsCopyModelPartNodalVar<Variable<bool>>)
        .def("CopyModelPartNodalVar", VariableUtilsCopyModelPartNodalVar<Variable<double>>)
        .def("CopyModelPartNodalVar", VariableUtilsCopyModelPartNodalVar<Variable<array_1d<double, 3>>>)
        .def("CopyModelPartNodalVar", VariableUtilsCopyModelPartNodalVar<Variable<array_1d<double, 4>>>)
        .def("CopyModelPartNodalVar", VariableUtilsCopyModelPartNodalVar<Variable<array_1d<double, 6>>>)
        .def("CopyModelPartNodalVar", VariableUtilsCopyModelPartNodalVar<Variable<array_1d<double, 9>>>)
        .def("CopyModelPartNodalVar", VariableUtilsCopyModelPartNodalVar<Variable<Quaternion<double>>>)
        .def("CopyModelPartNodalVar", VariableUtilsCopyModelPartNodalVar<Variable<Vector>>)
        .def("CopyModelPartNodalVar", VariableUtilsCopyModelPartNodalVar<Variable<Matrix>>)
        .def("CopyModelPartNodalVar", VariableUtilsCopyModelPartNodalVarWithDestination<Variable<bool>>)
        .def("CopyModelPartNodalVar", VariableUtilsCopyModelPartNodalVarWithDestination<Variable<double>>)
        .def("CopyModelPartNodalVar", VariableUtilsCopyModelPartNodalVarWithDestination<Variable<array_1d<double, 3>>>)
        .def("CopyModelPartNodalVar", VariableUtilsCopyModelPartNodalVarWithDestination<Variable<array_1d<double, 4>>>)
        .def("CopyModelPartNodalVar", VariableUtilsCopyModelPartNodalVarWithDestination<Variable<array_1d<double, 6>>>)
        .def("CopyModelPartNodalVar", VariableUtilsCopyModelPartNodalVarWithDestination<Variable<array_1d<double, 9>>>)
        .def("CopyModelPartNodalVar", VariableUtilsCopyModelPartNodalVarWithDestination<Variable<Quaternion<double>>>)
        .def("CopyModelPartNodalVar", VariableUtilsCopyModelPartNodalVarWithDestination<Variable<Vector>>)
        .def("CopyModelPartNodalVar", VariableUtilsCopyModelPartNodalVarWithDestination<Variable<Matrix>>)
        .def("CopyModelPartNodalVarToNonHistoricalVar", CopyModelPartNodalVarToNonHistoricalVar<Variable<bool>>)
        .def("CopyModelPartNodalVarToNonHistoricalVar", CopyModelPartNodalVarToNonHistoricalVar<Variable<double>>)
        .def("CopyModelPartNodalVarToNonHistoricalVar", CopyModelPartNodalVarToNonHistoricalVar<Variable<array_1d<double, 3>>>)
        .def("CopyModelPartNodalVarToNonHistoricalVar", CopyModelPartNodalVarToNonHistoricalVar<Variable<array_1d<double, 4>>>)
        .def("CopyModelPartNodalVarToNonHistoricalVar", CopyModelPartNodalVarToNonHistoricalVar<Variable<array_1d<double, 6>>>)
        .def("CopyModelPartNodalVarToNonHistoricalVar", CopyModelPartNodalVarToNonHistoricalVar<Variable<array_1d<double, 9>>>)
        .def("CopyModelPartNodalVarToNonHistoricalVar", CopyModelPartNodalVarToNonHistoricalVar<Variable<Quaternion<double>>>)
        .def("CopyModelPartNodalVarToNonHistoricalVar", CopyModelPartNodalVarToNonHistoricalVar<Variable<Vector>>)
        .def("CopyModelPartNodalVarToNonHistoricalVar", CopyModelPartNodalVarToNonHistoricalVar<Variable<Matrix>>)
        .def("CopyModelPartNodalVarToNonHistoricalVar", CopyModelPartNodalVarToNonHistoricalVarWithDestination<Variable<bool>>)
        .def("CopyModelPartNodalVarToNonHistoricalVar", CopyModelPartNodalVarToNonHistoricalVarWithDestination<Variable<double>>)
        .def("CopyModelPartNodalVarToNonHistoricalVar", CopyModelPartNodalVarToNonHistoricalVarWithDestination<Variable<array_1d<double, 3>>>)
        .def("CopyModelPartNodalVarToNonHistoricalVar", CopyModelPartNodalVarToNonHistoricalVarWithDestination<Variable<array_1d<double, 4>>>)
        .def("CopyModelPartNodalVarToNonHistoricalVar", CopyModelPartNodalVarToNonHistoricalVarWithDestination<Variable<array_1d<double, 6>>>)
        .def("CopyModelPartNodalVarToNonHistoricalVar", CopyModelPartNodalVarToNonHistoricalVarWithDestination<Variable<array_1d<double, 9>>>)
        .def("CopyModelPartNodalVarToNonHistoricalVar", CopyModelPartNodalVarToNonHistoricalVarWithDestination<Variable<Quaternion<double>>>)
        .def("CopyModelPartNodalVarToNonHistoricalVar", CopyModelPartNodalVarToNonHistoricalVarWithDestination<Variable<Vector>>)
        .def("CopyModelPartNodalVarToNonHistoricalVar", CopyModelPartNodalVarToNonHistoricalVarWithDestination<Variable<Matrix>>)
        .def("CopyModelPartElementalVar", &VariableUtils::CopyModelPartElementalVar<Variable<bool>>)
        .def("CopyModelPartElementalVar", &VariableUtils::CopyModelPartElementalVar<Variable<double>>)
        .def("CopyModelPartElementalVar", &VariableUtils::CopyModelPartElementalVar<Variable<array_1d<double, 3>>>)
        .def("CopyModelPartElementalVar", &VariableUtils::CopyModelPartElementalVar<Variable<array_1d<double, 4>>>)
        .def("CopyModelPartElementalVar", &VariableUtils::CopyModelPartElementalVar<Variable<array_1d<double, 6>>>)
        .def("CopyModelPartElementalVar", &VariableUtils::CopyModelPartElementalVar<Variable<array_1d<double, 9>>>)
        .def("CopyModelPartElementalVar", &VariableUtils::CopyModelPartElementalVar<Variable<Quaternion<double>>>)
        .def("CopyModelPartElementalVar", &VariableUtils::CopyModelPartElementalVar<Variable<Vector>>)
        .def("CopyModelPartElementalVar", &VariableUtils::CopyModelPartElementalVar<Variable<Matrix>>)
        .def("SetVectorVar", VariableUtilsSetVariable<array_1d<double,3>>)
        .def("SetVectorVar", VariableUtilsSetVariableForFlag<array_1d<double, 3>>)
        .def("SetScalarVar", VariableUtilsSetVariable<double>)
        .def("SetScalarVar", VariableUtilsSetVariableForFlag<double>)
        .def("SetNonHistoricalScalarVar", VariableUtilsSetNonHistoricalVariable<int, ModelPart::NodesContainerType>)
        .def("SetNonHistoricalScalarVar", VariableUtilsSetNonHistoricalVariable<double, ModelPart::NodesContainerType>)
        .def("SetNonHistoricalVectorVar", VariableUtilsSetNonHistoricalVariable<array_1d<double, 3>, ModelPart::NodesContainerType>)
        .def("SetVariable", VariableUtilsSetVariable<int>)
        .def("SetVariable", VariableUtilsSetVariable<bool>)
        .def("SetVariable", VariableUtilsSetVariable<double>)
        .def("SetVariable", VariableUtilsSetVariable<array_1d<double, 3>>)
        .def("SetVariable", VariableUtilsSetVariable<Vector>)
        .def("SetVariable", VariableUtilsSetVariable<Matrix>)
        .def("SetVariable", VariableUtilsSetVariable<Quaternion<double>>)
        .def("SetVariable", VariableUtilsSetVariableForFlag<bool>)
        .def("SetVariable", VariableUtilsSetVariableForFlag<double>)
        .def("SetVariable", VariableUtilsSetVariableForFlag<array_1d<double, 3>>)
        .def("SetVariable", VariableUtilsSetVariableForFlag<array_1d<double, 4>>)
        .def("SetVariable", VariableUtilsSetVariableForFlag<array_1d<double, 6>>)
        .def("SetVariable", VariableUtilsSetVariableForFlag<array_1d<double, 9>>)
        .def("SetVariable", VariableUtilsSetVariableForFlag<Vector>)
        .def("SetVariable", VariableUtilsSetVariableForFlag<Matrix>)
        .def("SetVariable", VariableUtilsSetVariableForFlag<Quaternion<double>>)
        .def("SetHistoricalVariableToZero", &VariableUtils::SetHistoricalVariableToZero<int>)
        .def("SetHistoricalVariableToZero", &VariableUtils::SetHistoricalVariableToZero<double>)
        .def("SetHistoricalVariableToZero", &VariableUtils::SetHistoricalVariableToZero<array_1d<double, 3>>)
        .def("SetNonHistoricalVariableToZero", &VariableUtils::SetNonHistoricalVariableToZero<int, ModelPart::NodesContainerType>)
        .def("SetNonHistoricalVariableToZero", &VariableUtils::SetNonHistoricalVariableToZero<double, ModelPart::NodesContainerType>)
        .def("SetNonHistoricalVariableToZero", &VariableUtils::SetNonHistoricalVariableToZero<double, ModelPart::ElementsContainerType>)
        .def("SetNonHistoricalVariableToZero", &VariableUtils::SetNonHistoricalVariableToZero<int, ModelPart::ElementsContainerType>)
        .def("SetNonHistoricalVariableToZero", &VariableUtils::SetNonHistoricalVariableToZero<double, ModelPart::ConditionsContainerType>)
        .def("SetNonHistoricalVariableToZero", &VariableUtils::SetNonHistoricalVariableToZero<int, ModelPart::ConditionsContainerType>)
        .def("SetNonHistoricalVariableToZero", &VariableUtils::SetNonHistoricalVariableToZero<double, ModelPart::MasterSlaveConstraintContainerType>)
        .def("SetNonHistoricalVariableToZero", &VariableUtils::SetNonHistoricalVariableToZero<array_1d<double, 3>, ModelPart::NodesContainerType>)
        .def("SetNonHistoricalVariableToZero", &VariableUtils::SetNonHistoricalVariableToZero<array_1d<double, 3>, ModelPart::ElementsContainerType>)
        .def("SetNonHistoricalVariableToZero", &VariableUtils::SetNonHistoricalVariableToZero<array_1d<double, 3>, ModelPart::ConditionsContainerType>)
        .def("SetNonHistoricalVariableToZero", &VariableUtils::SetNonHistoricalVariableToZero<array_1d<double, 3>, ModelPart::MasterSlaveConstraintContainerType>)
        .def("SetNonHistoricalVariableToZero", &VariableUtils::SetNonHistoricalVariableToZero<array_1d<double, 4>, ModelPart::NodesContainerType>)
        .def("SetNonHistoricalVariableToZero", &VariableUtils::SetNonHistoricalVariableToZero<array_1d<double, 4>, ModelPart::ElementsContainerType>)
        .def("SetNonHistoricalVariableToZero", &VariableUtils::SetNonHistoricalVariableToZero<array_1d<double, 4>, ModelPart::ConditionsContainerType>)
        .def("SetNonHistoricalVariableToZero", &VariableUtils::SetNonHistoricalVariableToZero<array_1d<double, 4>, ModelPart::MasterSlaveConstraintContainerType>)
        .def("SetNonHistoricalVariableToZero", &VariableUtils::SetNonHistoricalVariableToZero<array_1d<double, 6>, ModelPart::NodesContainerType>)
        .def("SetNonHistoricalVariableToZero", &VariableUtils::SetNonHistoricalVariableToZero<array_1d<double, 6>, ModelPart::ElementsContainerType>)
        .def("SetNonHistoricalVariableToZero", &VariableUtils::SetNonHistoricalVariableToZero<array_1d<double, 6>, ModelPart::ConditionsContainerType>)
        .def("SetNonHistoricalVariableToZero", &VariableUtils::SetNonHistoricalVariableToZero<array_1d<double, 6>, ModelPart::MasterSlaveConstraintContainerType>)
        .def("SetNonHistoricalVariableToZero", &VariableUtils::SetNonHistoricalVariableToZero<array_1d<double, 9>, ModelPart::NodesContainerType>)
        .def("SetNonHistoricalVariableToZero", &VariableUtils::SetNonHistoricalVariableToZero<array_1d<double, 9>, ModelPart::ElementsContainerType>)
        .def("SetNonHistoricalVariableToZero", &VariableUtils::SetNonHistoricalVariableToZero<array_1d<double, 9>, ModelPart::ConditionsContainerType>)
        .def("SetNonHistoricalVariableToZero", &VariableUtils::SetNonHistoricalVariableToZero<array_1d<double, 9>, ModelPart::MasterSlaveConstraintContainerType>)
        .def("SetNonHistoricalVariable", VariableUtilsSetNonHistoricalVariable<int, ModelPart::NodesContainerType>)
        .def("SetNonHistoricalVariable", VariableUtilsSetNonHistoricalVariable<bool, ModelPart::NodesContainerType>)
        .def("SetNonHistoricalVariable", VariableUtilsSetNonHistoricalVariable<double, ModelPart::NodesContainerType>)
        .def("SetNonHistoricalVariable", VariableUtilsSetNonHistoricalVariable<array_1d<double, 3>, ModelPart::NodesContainerType>)
        .def("SetNonHistoricalVariable", VariableUtilsSetNonHistoricalVariable<array_1d<double, 4>, ModelPart::NodesContainerType>)
        .def("SetNonHistoricalVariable", VariableUtilsSetNonHistoricalVariable<array_1d<double, 6>, ModelPart::NodesContainerType>)
        .def("SetNonHistoricalVariable", VariableUtilsSetNonHistoricalVariable<array_1d<double, 9>, ModelPart::NodesContainerType>)
        .def("SetNonHistoricalVariable", VariableUtilsSetNonHistoricalVariable<Quaternion<double>, ModelPart::NodesContainerType>)
        .def("SetNonHistoricalVariable", VariableUtilsSetNonHistoricalVariable<Vector, ModelPart::NodesContainerType>)
        .def("SetNonHistoricalVariable", VariableUtilsSetNonHistoricalVariable<Matrix, ModelPart::NodesContainerType>)
        .def("SetNonHistoricalVariable", VariableUtilsSetNonHistoricalVariable<bool, ModelPart::ConditionsContainerType>)
        .def("SetNonHistoricalVariable", VariableUtilsSetNonHistoricalVariable<double, ModelPart::ConditionsContainerType>)
        .def("SetNonHistoricalVariable", VariableUtilsSetNonHistoricalVariable<array_1d<double, 3>, ModelPart::ConditionsContainerType>)
        .def("SetNonHistoricalVariable", VariableUtilsSetNonHistoricalVariable<array_1d<double, 4>, ModelPart::ConditionsContainerType>)
        .def("SetNonHistoricalVariable", VariableUtilsSetNonHistoricalVariable<array_1d<double, 6>, ModelPart::ConditionsContainerType>)
        .def("SetNonHistoricalVariable", VariableUtilsSetNonHistoricalVariable<array_1d<double, 9>, ModelPart::ConditionsContainerType>)
        .def("SetNonHistoricalVariable", VariableUtilsSetNonHistoricalVariable<Quaternion<double>, ModelPart::ConditionsContainerType>)
        .def("SetNonHistoricalVariable", VariableUtilsSetNonHistoricalVariable<Vector, ModelPart::ConditionsContainerType>)
        .def("SetNonHistoricalVariable", VariableUtilsSetNonHistoricalVariable<Matrix, ModelPart::ConditionsContainerType>)
        .def("SetNonHistoricalVariable", VariableUtilsSetNonHistoricalVariable<bool, ModelPart::ElementsContainerType>)
        .def("SetNonHistoricalVariable", VariableUtilsSetNonHistoricalVariable<double, ModelPart::ElementsContainerType>)
        .def("SetNonHistoricalVariable", VariableUtilsSetNonHistoricalVariable<array_1d<double, 3>, ModelPart::ElementsContainerType>)
        .def("SetNonHistoricalVariable", VariableUtilsSetNonHistoricalVariable<array_1d<double, 4>, ModelPart::ElementsContainerType>)
        .def("SetNonHistoricalVariable", VariableUtilsSetNonHistoricalVariable<array_1d<double, 6>, ModelPart::ElementsContainerType>)
        .def("SetNonHistoricalVariable", VariableUtilsSetNonHistoricalVariable<array_1d<double, 9>, ModelPart::ElementsContainerType>)
        .def("SetNonHistoricalVariable", VariableUtilsSetNonHistoricalVariable<Quaternion<double>, ModelPart::ElementsContainerType>)
        .def("SetNonHistoricalVariable", VariableUtilsSetNonHistoricalVariable<Vector, ModelPart::ElementsContainerType>)
        .def("SetNonHistoricalVariable", VariableUtilsSetNonHistoricalVariable<Matrix, ModelPart::ElementsContainerType>)
        .def("SetNonHistoricalVariable", VariableUtilsSetNonHistoricalVariableForFlag<bool, ModelPart::NodesContainerType>)
        .def("SetNonHistoricalVariable", VariableUtilsSetNonHistoricalVariableForFlag<double, ModelPart::NodesContainerType>)
        .def("SetNonHistoricalVariable", VariableUtilsSetNonHistoricalVariableForFlag<array_1d<double, 3>, ModelPart::NodesContainerType>)
        .def("SetNonHistoricalVariable", VariableUtilsSetNonHistoricalVariableForFlag<array_1d<double, 4>, ModelPart::NodesContainerType>)
        .def("SetNonHistoricalVariable", VariableUtilsSetNonHistoricalVariableForFlag<array_1d<double, 6>, ModelPart::NodesContainerType>)
        .def("SetNonHistoricalVariable", VariableUtilsSetNonHistoricalVariableForFlag<array_1d<double, 9>, ModelPart::NodesContainerType>)
        .def("SetNonHistoricalVariable", VariableUtilsSetNonHistoricalVariableForFlag<Quaternion<double>, ModelPart::NodesContainerType>)
        .def("SetNonHistoricalVariable", VariableUtilsSetNonHistoricalVariableForFlag<Vector, ModelPart::NodesContainerType>)
        .def("SetNonHistoricalVariable", VariableUtilsSetNonHistoricalVariableForFlag<Matrix, ModelPart::NodesContainerType>)
        .def("SetNonHistoricalVariable", VariableUtilsSetNonHistoricalVariableForFlag<bool, ModelPart::ConditionsContainerType>)
        .def("SetNonHistoricalVariable", VariableUtilsSetNonHistoricalVariableForFlag<double, ModelPart::ConditionsContainerType>)
        .def("SetNonHistoricalVariable", VariableUtilsSetNonHistoricalVariableForFlag<array_1d<double, 3>, ModelPart::ConditionsContainerType>)
        .def("SetNonHistoricalVariable", VariableUtilsSetNonHistoricalVariableForFlag<array_1d<double, 4>, ModelPart::ConditionsContainerType>)
        .def("SetNonHistoricalVariable", VariableUtilsSetNonHistoricalVariableForFlag<array_1d<double, 6>, ModelPart::ConditionsContainerType>)
        .def("SetNonHistoricalVariable", VariableUtilsSetNonHistoricalVariableForFlag<array_1d<double, 9>, ModelPart::ConditionsContainerType>)
        .def("SetNonHistoricalVariable", VariableUtilsSetNonHistoricalVariableForFlag<Quaternion<double>, ModelPart::ConditionsContainerType>)
        .def("SetNonHistoricalVariable", VariableUtilsSetNonHistoricalVariableForFlag<Vector, ModelPart::ConditionsContainerType>)
        .def("SetNonHistoricalVariable", VariableUtilsSetNonHistoricalVariableForFlag<Matrix, ModelPart::ConditionsContainerType>)
        .def("SetNonHistoricalVariable", VariableUtilsSetNonHistoricalVariableForFlag<bool, ModelPart::ElementsContainerType>)
        .def("SetNonHistoricalVariable", VariableUtilsSetNonHistoricalVariableForFlag<double, ModelPart::ElementsContainerType>)
        .def("SetNonHistoricalVariable", VariableUtilsSetNonHistoricalVariableForFlag<array_1d<double, 3>, ModelPart::ElementsContainerType>)
        .def("SetNonHistoricalVariable", VariableUtilsSetNonHistoricalVariableForFlag<array_1d<double, 4>, ModelPart::ElementsContainerType>)
        .def("SetNonHistoricalVariable", VariableUtilsSetNonHistoricalVariableForFlag<array_1d<double, 6>, ModelPart::ElementsContainerType>)
        .def("SetNonHistoricalVariable", VariableUtilsSetNonHistoricalVariableForFlag<array_1d<double, 9>, ModelPart::ElementsContainerType>)
        .def("SetNonHistoricalVariable", VariableUtilsSetNonHistoricalVariableForFlag<Quaternion<double>, ModelPart::ElementsContainerType>)
        .def("SetNonHistoricalVariable", VariableUtilsSetNonHistoricalVariableForFlag<Vector, ModelPart::ElementsContainerType>)
        .def("SetNonHistoricalVariable", VariableUtilsSetNonHistoricalVariableForFlag<Matrix, ModelPart::ElementsContainerType>)
        .def("ClearNonHistoricalData", &VariableUtils::ClearNonHistoricalData<ModelPart::NodesContainerType>)
        .def("ClearNonHistoricalData", &VariableUtils::ClearNonHistoricalData<ModelPart::ConditionsContainerType>)
        .def("ClearNonHistoricalData", &VariableUtils::ClearNonHistoricalData<ModelPart::ElementsContainerType>)
        .def("WeightedAccumulateConditionVariableOnNodes", &VariableUtils::WeightedAccumulateVariableOnNodes<double, ModelPart::ConditionsContainerType, int>)
        .def("WeightedAccumulateConditionVariableOnNodes", &VariableUtils::WeightedAccumulateVariableOnNodes<array_1d<double, 3>, ModelPart::ConditionsContainerType, int>)
        .def("WeightedAccumulateElementVariableOnNodes", &VariableUtils::WeightedAccumulateVariableOnNodes<double, ModelPart::ElementsContainerType, int>)
        .def("WeightedAccumulateElementVariableOnNodes", &VariableUtils::WeightedAccumulateVariableOnNodes<array_1d<double, 3>, ModelPart::ElementsContainerType, int>)
        .def("WeightedAccumulateConditionVariableOnNodes", &VariableUtils::WeightedAccumulateVariableOnNodes<double, ModelPart::ConditionsContainerType, double>)
        .def("WeightedAccumulateConditionVariableOnNodes", &VariableUtils::WeightedAccumulateVariableOnNodes<array_1d<double, 3>, ModelPart::ConditionsContainerType, double>)
        .def("WeightedAccumulateElementVariableOnNodes", &VariableUtils::WeightedAccumulateVariableOnNodes<double, ModelPart::ElementsContainerType, double>)
        .def("WeightedAccumulateElementVariableOnNodes", &VariableUtils::WeightedAccumulateVariableOnNodes<array_1d<double, 3>, ModelPart::ElementsContainerType, double>)
        .def("SetFlag", &VariableUtils::SetFlag<ModelPart::NodesContainerType>)
        .def("SetFlag", &VariableUtils::SetFlag<ModelPart::ConditionsContainerType>)
        .def("SetFlag", &VariableUtils::SetFlag<ModelPart::ElementsContainerType>)
        .def("SetFlag", &VariableUtils::SetFlag<ModelPart::MasterSlaveConstraintContainerType>)
        .def("ResetFlag", &VariableUtils::ResetFlag<ModelPart::NodesContainerType>)
        .def("ResetFlag", &VariableUtils::ResetFlag<ModelPart::ConditionsContainerType>)
        .def("ResetFlag", &VariableUtils::ResetFlag<ModelPart::ElementsContainerType>)
        .def("ResetFlag", &VariableUtils::ResetFlag<ModelPart::MasterSlaveConstraintContainerType>)
        .def("FlipFlag", &VariableUtils::FlipFlag<ModelPart::NodesContainerType>)
        .def("FlipFlag", &VariableUtils::FlipFlag<ModelPart::ConditionsContainerType>)
        .def("FlipFlag", &VariableUtils::FlipFlag<ModelPart::ElementsContainerType>)
        .def("FlipFlag", &VariableUtils::FlipFlag<ModelPart::MasterSlaveConstraintContainerType>)
        .def("SaveScalarVar", &VariableUtils::SaveVariable<double>)              // To be removed
        .def("SaveVectorVar", &VariableUtils::SaveVariable<array_1d<double, 3>>) // To be removed
        .def("SaveVariable", &VariableUtils::SaveVariable<bool>)
        .def("SaveVariable", &VariableUtils::SaveVariable<double>)
        .def("SaveVariable", &VariableUtils::SaveVariable<array_1d<double, 3>>)
        .def("SaveVariable", &VariableUtils::SaveVariable<array_1d<double, 4>>)
        .def("SaveVariable", &VariableUtils::SaveVariable<array_1d<double, 6>>)
        .def("SaveVariable", &VariableUtils::SaveVariable<array_1d<double, 9>>)
        .def("SaveVariable", &VariableUtils::SaveVariable<Vector>)
        .def("SaveVariable", &VariableUtils::SaveVariable<Matrix>)
        .def("SaveScalarNonHistoricalVar", &VariableUtils::SaveNonHistoricalVariable<double, ModelPart::NodesContainerType>)              // To be removed
        .def("SaveVectorNonHistoricalVar", &VariableUtils::SaveNonHistoricalVariable<array_1d<double, 3>, ModelPart::NodesContainerType>) // To be removed
        .def("SaveNonHistoricalVariable", &VariableUtils::SaveNonHistoricalVariable<bool, ModelPart::NodesContainerType>)
        .def("SaveNonHistoricalVariable", &VariableUtils::SaveNonHistoricalVariable<double, ModelPart::NodesContainerType>)
        .def("SaveNonHistoricalVariable", &VariableUtils::SaveNonHistoricalVariable<array_1d<double, 3>, ModelPart::NodesContainerType>)
        .def("SaveNonHistoricalVariable", &VariableUtils::SaveNonHistoricalVariable<array_1d<double, 4>, ModelPart::NodesContainerType>)
        .def("SaveNonHistoricalVariable", &VariableUtils::SaveNonHistoricalVariable<array_1d<double, 6>, ModelPart::NodesContainerType>)
        .def("SaveNonHistoricalVariable", &VariableUtils::SaveNonHistoricalVariable<array_1d<double, 9>, ModelPart::NodesContainerType>)
        .def("SaveNonHistoricalVariable", &VariableUtils::SaveNonHistoricalVariable<Vector, ModelPart::NodesContainerType>)
        .def("SaveNonHistoricalVariable", &VariableUtils::SaveNonHistoricalVariable<Matrix, ModelPart::NodesContainerType>)
        .def("SaveNonHistoricalVariable", &VariableUtils::SaveNonHistoricalVariable<bool, ModelPart::ConditionsContainerType>)
        .def("SaveNonHistoricalVariable", &VariableUtils::SaveNonHistoricalVariable<double, ModelPart::ConditionsContainerType>)
        .def("SaveNonHistoricalVariable", &VariableUtils::SaveNonHistoricalVariable<array_1d<double, 3>, ModelPart::ConditionsContainerType>)
        .def("SaveNonHistoricalVariable", &VariableUtils::SaveNonHistoricalVariable<array_1d<double, 4>, ModelPart::ConditionsContainerType>)
        .def("SaveNonHistoricalVariable", &VariableUtils::SaveNonHistoricalVariable<array_1d<double, 6>, ModelPart::ConditionsContainerType>)
        .def("SaveNonHistoricalVariable", &VariableUtils::SaveNonHistoricalVariable<array_1d<double, 9>, ModelPart::ConditionsContainerType>)
        .def("SaveNonHistoricalVariable", &VariableUtils::SaveNonHistoricalVariable<Vector, ModelPart::ConditionsContainerType>)
        .def("SaveNonHistoricalVariable", &VariableUtils::SaveNonHistoricalVariable<Matrix, ModelPart::ConditionsContainerType>)
        .def("SaveNonHistoricalVariable", &VariableUtils::SaveNonHistoricalVariable<bool, ModelPart::ElementsContainerType>)
        .def("SaveNonHistoricalVariable", &VariableUtils::SaveNonHistoricalVariable<double, ModelPart::ElementsContainerType>)
        .def("SaveNonHistoricalVariable", &VariableUtils::SaveNonHistoricalVariable<array_1d<double, 3>, ModelPart::ElementsContainerType>)
        .def("SaveNonHistoricalVariable", &VariableUtils::SaveNonHistoricalVariable<array_1d<double, 4>, ModelPart::ElementsContainerType>)
        .def("SaveNonHistoricalVariable", &VariableUtils::SaveNonHistoricalVariable<array_1d<double, 6>, ModelPart::ElementsContainerType>)
        .def("SaveNonHistoricalVariable", &VariableUtils::SaveNonHistoricalVariable<array_1d<double, 9>, ModelPart::ElementsContainerType>)
        .def("SaveNonHistoricalVariable", &VariableUtils::SaveNonHistoricalVariable<Vector, ModelPart::ElementsContainerType>)
        .def("SaveNonHistoricalVariable", &VariableUtils::SaveNonHistoricalVariable<Matrix, ModelPart::ElementsContainerType>)
        .def("SelectNodeList", &VariableUtils::SelectNodeList)
        .def("CopyScalarVar", &VariableUtils::CopyVariable<double>)                                                                    // To be removed
        .def("CopyVectorVar", &VariableUtils::CopyVariable<array_1d<double, 3>>)                                                       // To be removed
        .def("CopyVariable", &VariableUtils::CopyVariable<bool>)
        .def("CopyVariable", &VariableUtils::CopyVariable<double>)
        .def("CopyVariable", &VariableUtils::CopyVariable<array_1d<double, 3>>)
        .def("CopyVariable", &VariableUtils::CopyVariable<array_1d<double, 4>>)
        .def("CopyVariable", &VariableUtils::CopyVariable<array_1d<double, 6>>)
        .def("CopyVariable", &VariableUtils::CopyVariable<array_1d<double, 9>>)
        .def("CopyVariable", &VariableUtils::CopyVariable<Vector>)
        .def("CopyVariable", &VariableUtils::CopyVariable<Matrix>)
<<<<<<< HEAD
        .def("ApplyFixity", &VariableUtils::ApplyFixity<Variable<double>>)
=======
        .def("ApplyFixity", ApplyFixity<Variable<double>>)
        .def("ApplyFixity", ApplyFlaggedFixity<Variable<double>>)
>>>>>>> 2691b8ec
        .def("ApplyVector", &VariableUtils::ApplyVector<Variable<double>>)
        .def("SumHistoricalNodeScalarVariable", &VariableUtils::SumHistoricalVariable<double>)
        .def("SumHistoricalNodeVectorVariable", &VariableUtils::SumHistoricalVariable<array_1d<double, 3>>)
        .def("SumNonHistoricalNodeScalarVariable", &VariableUtils::SumNonHistoricalNodeScalarVariable<Variable<double>>)
        .def("SumNonHistoricalNodeVectorVariable", &VariableUtils::SumNonHistoricalNodeVectorVariable)
        .def("SumConditionScalarVariable", &VariableUtils::SumConditionScalarVariable<Variable<double>>)
        .def("SumConditionVectorVariable", &VariableUtils::SumConditionVectorVariable)
        .def("SumElementScalarVariable", &VariableUtils::SumElementScalarVariable<Variable<double>>)
        .def("SumElementVectorVariable", &VariableUtils::SumElementVectorVariable)
        .def("AddDof", &VariableUtils::AddDof<Variable<double>>)
        .def("AddDof", &VariableUtils::AddDofWithReaction<Variable<double>>)
        .def("CheckVariableKeys", &VariableUtils::CheckVariableKeys)
        .def("CheckDofs", &VariableUtils::CheckDofs)
        .def("UpdateCurrentToInitialConfiguration", &VariableUtils::UpdateCurrentToInitialConfiguration)
        .def("UpdateInitialToCurrentConfiguration", &VariableUtils::UpdateInitialToCurrentConfiguration)
        .def("UpdateCurrentPosition", VariableUtilsUpdateCurrentPosition)
        .def("UpdateCurrentPosition", VariableUtilsUpdateCurrentPositionWithVariable)
        .def("UpdateCurrentPosition", VariableUtilsUpdateCurrentPositionWithVariableAndPosition);

    AddCopyModelPartFlaggedInterface<bool>(python_variable_utils);
    AddCopyModelPartFlaggedInterface<double>(python_variable_utils);
    AddCopyModelPartFlaggedInterface<array_1d<double, 3>>(python_variable_utils);
    AddCopyModelPartFlaggedInterface<array_1d<double, 4>>(python_variable_utils);
    AddCopyModelPartFlaggedInterface<array_1d<double, 6>>(python_variable_utils);
    AddCopyModelPartFlaggedInterface<array_1d<double, 9>>(python_variable_utils);
    AddCopyModelPartFlaggedInterface<Vector>(python_variable_utils);
    AddCopyModelPartFlaggedInterface<Matrix>(python_variable_utils);
}

} // namespace Python.
} // Namespace Kratos<|MERGE_RESOLUTION|>--- conflicted
+++ resolved
@@ -441,12 +441,8 @@
         .def("CopyVariable", &VariableUtils::CopyVariable<array_1d<double, 9>>)
         .def("CopyVariable", &VariableUtils::CopyVariable<Vector>)
         .def("CopyVariable", &VariableUtils::CopyVariable<Matrix>)
-<<<<<<< HEAD
-        .def("ApplyFixity", &VariableUtils::ApplyFixity<Variable<double>>)
-=======
         .def("ApplyFixity", ApplyFixity<Variable<double>>)
         .def("ApplyFixity", ApplyFlaggedFixity<Variable<double>>)
->>>>>>> 2691b8ec
         .def("ApplyVector", &VariableUtils::ApplyVector<Variable<double>>)
         .def("SumHistoricalNodeScalarVariable", &VariableUtils::SumHistoricalVariable<double>)
         .def("SumHistoricalNodeVectorVariable", &VariableUtils::SumHistoricalVariable<array_1d<double, 3>>)
