//    |  /           |
//    ' /   __| _` | __|  _ \   __|
//    . \  |   (   | |   (   |\__ \.
//   _|\_\_|  \__,_|\__|\___/ ____/
//                   Multi-Physics
//
//  License:         BSD License
//                     Kratos default license: kratos/license.txt
//
//  Main authors:    Pooyan Dadvand, Riccardo Rossi
//

// System includes


// External includes
#include <boost/python.hpp>
#include <boost/python/suite/indexing/vector_indexing_suite.hpp>
#include <boost/timer.hpp>


// Project includes
#include "includes/define.h"
#include "python/add_strategies_to_python.h"
#include "includes/model_part.h"
#include "spaces/ublas_space.h"

// Strategies
#include "solving_strategies/strategies/solving_strategy.h"
#include "solving_strategies/strategies/residualbased_linear_strategy.h"
#include "solving_strategies/strategies/residualbased_newton_raphson_strategy.h"
#include "solving_strategies/strategies/adaptive_residualbased_newton_raphson_strategy.h"
#include "solving_strategies/strategies/line_search_strategy.h"
#include "solving_strategies/strategies/explicit_strategy.h"
//#include "solving_strategies/strategies/residualbased_arc_lenght_strategy.h"

// Schemes
#include "solving_strategies/schemes/scheme.h"
#include "solving_strategies/schemes/residualbased_incrementalupdate_static_scheme.h"
#include "solving_strategies/schemes/residualbased_incrementalupdate_static_scheme_slip.h"
#include "solving_strategies/schemes/residual_based_bossak_displacement_scheme.hpp"
#include "solving_strategies/schemes/residual_based_newmark_displacement_scheme.hpp"
#include "solving_strategies/schemes/residual_based_bdf_displacement_scheme.h"
#include "solving_strategies/schemes/residual_based_bdf_custom_scheme.h"

// Convergence criterias
#include "solving_strategies/convergencecriterias/convergence_criteria.h"
#include "solving_strategies/convergencecriterias/displacement_criteria.h"
#include "solving_strategies/convergencecriterias/residual_criteria.h"
#include "solving_strategies/convergencecriterias/and_criteria.h"
#include "solving_strategies/convergencecriterias/or_criteria.h"

// Builder And Solver
#include "solving_strategies/builder_and_solvers/builder_and_solver.h"
#include "solving_strategies/builder_and_solvers/residualbased_block_builder_and_solver.h"

// Linear solvers
#include "linear_solvers/linear_solver.h"

// Utilities
#include "python/pointer_vector_set_python_interface.h"

namespace Kratos
{
    namespace Python
    {
        using namespace boost::python;



        typedef UblasSpace<double, CompressedMatrix, Vector> SparseSpaceType;
        typedef UblasSpace<double, Matrix, Vector> LocalSpaceType;

        //ADDED BY PAOLO (next two)

        double Dot(SparseSpaceType& dummy, SparseSpaceType::VectorType& rX, SparseSpaceType::VectorType& rY)
        {
            return dummy.Dot(rX, rY);
        }

        void ScaleAndAdd(SparseSpaceType& dummy, const double A, const SparseSpaceType::VectorType& rX, const double B, SparseSpaceType::VectorType& rY)
        //(const double A,const  VectorType& rX, const double B, VectorType& rY) // rY = (A * rX) + (B * rY)
        {
            dummy.ScaleAndAdd(A, rX, B, rY);
        }

        void Mult(SparseSpaceType& dummy, SparseSpaceType::MatrixType& rA, SparseSpaceType::VectorType& rX, SparseSpaceType::VectorType& rY)
        //rY=A*rX (the product is stored inside the rY)
        {
            dummy.Mult(rA, rX, rY);
        }

        void TransposeMult(SparseSpaceType& dummy, SparseSpaceType::MatrixType& rA, SparseSpaceType::VectorType& rX, SparseSpaceType::VectorType& rY)
        //rY=A*rX (the product is stored inside the rY)
        {
            dummy.TransposeMult(rA, rX, rY);
        }

        SparseSpaceType::IndexType Size(SparseSpaceType& dummy, SparseSpaceType::VectorType const& rV)
        {
            return rV.size();
        }

        SparseSpaceType::IndexType Size1(SparseSpaceType& dummy, SparseSpaceType::MatrixType const& rM)
        {
            return rM.size1();
        }

        SparseSpaceType::IndexType Size2(SparseSpaceType& dummy, SparseSpaceType::MatrixType const& rM)
        {
            return rM.size2();
        }

        void ResizeMatrix(SparseSpaceType& dummy, SparseSpaceType::MatrixType& A, unsigned int i1, unsigned int i2)
        {
            dummy.Resize(A, i1, i2);
        }

        void ResizeVector(SparseSpaceType& dummy, SparseSpaceType::VectorType& x, unsigned int i1)
        {
            dummy.Resize(x, i1);
        }

        void SetToZeroMatrix(SparseSpaceType& dummy, SparseSpaceType::MatrixType& A)
        {
            dummy.SetToZero(A);
        }

        void SetToZeroVector(SparseSpaceType& dummy, SparseSpaceType::VectorType& x)
        {
            dummy.SetToZero(x);
        }

        void ClearMatrix(SparseSpaceType& dummy, SparseSpaceType::MatrixPointerType& A)
        {
            dummy.Clear(A);
        }

        void ClearVector(SparseSpaceType& dummy, SparseSpaceType::VectorPointerType& x)
        {
            dummy.Clear(x);
        }

        double TwoNorm(SparseSpaceType& dummy, SparseSpaceType::VectorType& x)
        {
            return dummy.TwoNorm(x);
        }

        void UnaliasedAdd(SparseSpaceType& dummy, SparseSpaceType::VectorType& x, const double A, const SparseSpaceType::VectorType& rY) // x+= a*Y
        {
            dummy.UnaliasedAdd(x, A, rY);
        }

        void MoveMesh(Scheme< SparseSpaceType, LocalSpaceType >& dummy, ModelPart::NodesContainerType& rNodes)
        {
            int numNodes = static_cast<int>(rNodes.size());
            
            #pragma omp parallel for
            for(int i = 0; i < numNodes; i++)  
            {
                auto itNode = rNodes.begin() + i;

                noalias(itNode->Coordinates()) = itNode->GetInitialPosition().Coordinates();
                noalias(itNode->Coordinates()) += itNode->FastGetSolutionStepValue(DISPLACEMENT);
            }
        }

        SparseSpaceType::MatrixPointerType CreateEmptyMatrixPointer(SparseSpaceType& dummy)
        {
            return dummy.CreateEmptyMatrixPointer();
        }

        SparseSpaceType::VectorPointerType CreateEmptyVectorPointer(SparseSpaceType& dummy)
        {
            return dummy.CreateEmptyVectorPointer();
        }

        //     Kratos::shared_ptr< CompressedMatrix > CreateEmptyMatrixPointer()
        //     {
        //         Kratos::shared_ptr<CompressedMatrix> pNewMat = Kratos::shared_ptr<CompressedMatrix>(new CompressedMatrix() );
        //         return pNewMat;
        //     }
        //
        //     Kratos::shared_ptr< Vector > CreateEmptyVectorPointer()
        //     {
        //         Kratos::shared_ptr<Vector > pNewVec = Kratos::shared_ptr<Vector >(new Vector() );
        //         return pNewVec;
        //     }

        CompressedMatrix& GetMatRef(Kratos::shared_ptr<CompressedMatrix>& dummy)
        {
            return *dummy;
        }

        Vector& GetVecRef(Kratos::shared_ptr<Vector>& dummy)
        {
            return *dummy;
        }

        void AddStrategiesToPython()
        {
      //typedef UblasSpace<double, CompressedMatrix, Vector> SparseSpaceType; //already done up in this file
      //typedef UblasSpace<double, Matrix, Vector> LocalSpaceType; //already done up in this file

            //             def("CreateEmptyMatrixPointer",CreateEmptyMatrixPointer);
            //             def("CreateEmptyVectorPointer",CreateEmptyVectorPointer);

            class_< Kratos::shared_ptr<CompressedMatrix> >("CompressedMatrixPointer", init<Kratos::shared_ptr<CompressedMatrix> >())
                    .def("GetReference", GetMatRef, return_value_policy<reference_existing_object > ())
                    //                    .def("GetReference", GetRef, return_internal_reference<1>() )
                    ;

            // // //             class_< CompressedMatrix , boost::noncopyable >("CompressedMatrix", init< >() );


            class_< Kratos::shared_ptr<Vector> >("VectorPointer", init< Kratos::shared_ptr<Vector> >())
                    .def("GetReference", GetVecRef, return_value_policy<reference_existing_object > ())
                    ;
            // // //             class_< Vector , boost::noncopyable >("Vector", init< >() );

            typedef LinearSolver<SparseSpaceType, LocalSpaceType > LinearSolverType;
            typedef SolvingStrategy< SparseSpaceType, LocalSpaceType, LinearSolverType > BaseSolvingStrategyType;
            typedef Scheme< SparseSpaceType, LocalSpaceType > BaseSchemeType;
            typedef ConvergenceCriteria< SparseSpaceType, LocalSpaceType > ::Pointer TConvergenceCriteriaPointer;

            //********************************************************************
            //********************************************************************
            //strategy base class
            class_< BaseSolvingStrategyType, boost::noncopyable > ("SolvingStrategy", init < ModelPart&, bool >())
                    .def("Predict", &BaseSolvingStrategyType::Predict)
                    .def("Initialize", &BaseSolvingStrategyType::Initialize)
                    .def("Solve", &BaseSolvingStrategyType::Solve)
                    .def("IsConverged", &BaseSolvingStrategyType::IsConverged)
                    .def("CalculateOutputData", &BaseSolvingStrategyType::CalculateOutputData)
                    .def("SetEchoLevel", &BaseSolvingStrategyType::SetEchoLevel)
                    .def("GetEchoLevel", &BaseSolvingStrategyType::GetEchoLevel)
                    .def("SetRebuildLevel", &BaseSolvingStrategyType::SetRebuildLevel)
                    .def("GetRebuildLevel", &BaseSolvingStrategyType::GetRebuildLevel)
                    .def("SetMoveMeshFlag", &BaseSolvingStrategyType::SetMoveMeshFlag)
                    .def("MoveMeshFlag", &BaseSolvingStrategyType::MoveMeshFlag)
                    .def("MoveMesh", &BaseSolvingStrategyType::MoveMesh)
                    .def("Clear", &BaseSolvingStrategyType::Clear)
                    .def("Check", &BaseSolvingStrategyType::Check)
                    .def("InitializeSolutionStep", &BaseSolvingStrategyType::InitializeSolutionStep)
                    .def("FinalizeSolutionStep", &BaseSolvingStrategyType::FinalizeSolutionStep)
                    .def("SolveSolutionStep", &BaseSolvingStrategyType::SolveSolutionStep)
                    //.def("GetModelPart", &BaseSolvingStrategyType::GetModelPart )
                    ;

            typedef ConvergenceCriteria< SparseSpaceType, LocalSpaceType > TConvergenceCriteriaType;
            typedef BuilderAndSolver< SparseSpaceType, LocalSpaceType, LinearSolverType > BuilderAndSolverType;

            class_< ResidualBasedLinearStrategy< SparseSpaceType, LocalSpaceType, LinearSolverType >, bases< BaseSolvingStrategyType >, boost::noncopyable >
                    ("ResidualBasedLinearStrategy",init < ModelPart&, BaseSchemeType::Pointer, LinearSolverType::Pointer, bool, bool, bool, bool >())
                    .def(init < ModelPart& ,  BaseSchemeType::Pointer, LinearSolverType::Pointer, BuilderAndSolverType::Pointer, bool, bool, bool,  bool  >())
                    .def("GetResidualNorm", &ResidualBasedLinearStrategy< SparseSpaceType, LocalSpaceType, LinearSolverType >::GetResidualNorm)
                    .def("SetBuilderAndSolver", &ResidualBasedLinearStrategy< SparseSpaceType, LocalSpaceType, LinearSolverType >::SetBuilderAndSolver)
                    .def("GetSystemMatrix", &ResidualBasedLinearStrategy< SparseSpaceType, LocalSpaceType, LinearSolverType >::GetSystemMatrix, return_internal_reference<>())
                    ;

            typedef ResidualBasedNewtonRaphsonStrategy< SparseSpaceType, LocalSpaceType, LinearSolverType > ResidualBasedNewtonRaphsonStrategyType;

            class_< ResidualBasedNewtonRaphsonStrategyType, bases< BaseSolvingStrategyType >, boost::noncopyable >
                    ("ResidualBasedNewtonRaphsonStrategy", init < ModelPart&, BaseSchemeType::Pointer, LinearSolverType::Pointer, TConvergenceCriteriaType::Pointer, int, bool, bool, bool >())
                    .def(init < ModelPart&, BaseSchemeType::Pointer, LinearSolverType::Pointer, TConvergenceCriteriaType::Pointer, BuilderAndSolverType::Pointer, int, bool, bool, bool >())
                    .def("SetMaxIterationNumber", &ResidualBasedNewtonRaphsonStrategy< SparseSpaceType, LocalSpaceType, LinearSolverType >::SetMaxIterationNumber)
                    .def("GetMaxIterationNumber", &ResidualBasedNewtonRaphsonStrategy< SparseSpaceType, LocalSpaceType, LinearSolverType >::GetMaxIterationNumber)
                    .def("SetKeepSystemConstantDuringIterations", &ResidualBasedNewtonRaphsonStrategy< SparseSpaceType, LocalSpaceType, LinearSolverType >::SetKeepSystemConstantDuringIterations)
                    .def("GetKeepSystemConstantDuringIterations", &ResidualBasedNewtonRaphsonStrategy< SparseSpaceType, LocalSpaceType, LinearSolverType >::GetKeepSystemConstantDuringIterations)
                    .def("SetInitializePerformedFlag", &ResidualBasedNewtonRaphsonStrategy< SparseSpaceType, LocalSpaceType, LinearSolverType >::SetInitializePerformedFlag)
                    .def("GetInitializePerformedFlag", &ResidualBasedNewtonRaphsonStrategy< SparseSpaceType, LocalSpaceType, LinearSolverType >::GetInitializePerformedFlag)
                    .def("GetSystemMatrix", &ResidualBasedNewtonRaphsonStrategy< SparseSpaceType, LocalSpaceType, LinearSolverType >::GetSystemMatrix, return_internal_reference<>())
                    ;

            class_< AdaptiveResidualBasedNewtonRaphsonStrategy< SparseSpaceType, LocalSpaceType, LinearSolverType >, bases< BaseSolvingStrategyType >, boost::noncopyable >
                    ("AdaptiveResidualBasedNewtonRaphsonStrategy",
                    init < ModelPart&, BaseSchemeType::Pointer, LinearSolverType::Pointer, TConvergenceCriteriaType::Pointer, int, int, bool, bool, bool, double, double, int
                    >())
                    ;

            class_< LineSearchStrategy< SparseSpaceType, LocalSpaceType, LinearSolverType >, bases< ResidualBasedNewtonRaphsonStrategyType >, boost::noncopyable >
                    ("LineSearchStrategy", init < ModelPart&, BaseSchemeType::Pointer, LinearSolverType::Pointer, TConvergenceCriteriaType::Pointer, int, bool, bool, bool >())
                    .def(init < ModelPart&, BaseSchemeType::Pointer, LinearSolverType::Pointer, TConvergenceCriteriaType::Pointer, BuilderAndSolverType::Pointer, int, bool, bool, bool >())
                    ;

            class_< ExplicitStrategy< SparseSpaceType, LocalSpaceType, LinearSolverType >,
                    bases< BaseSolvingStrategyType >,  boost::noncopyable >
                    ("Explicit_Strategy",
                    init<ModelPart&, int, bool >() )
                    //AssembleLoop loops the elements calling AddExplicitContribution. Using processinfo the element is the one who "decides" which variable to modify.
                    .def("AssembleLoop",&ExplicitStrategy< SparseSpaceType, LocalSpaceType, LinearSolverType >::AssembleLoop)
                    //once the assembleloop has been performed, the variable must be normalized. (for example with the nodal mass or the nodal area). Loop on nodes.
                    .def("NormalizeVariable",&ExplicitStrategy< SparseSpaceType, LocalSpaceType, LinearSolverType >::NormalizeVariable)
                    //ExplicitUpdateLoop modifies a vectorial variable by adding another variable (the RHS, PRESS_PROJ,etc) multiplied by a user-given factor (ie delta_time)
                    .def("ExplicitUpdateLoop",&ExplicitStrategy< SparseSpaceType, LocalSpaceType, LinearSolverType >::ExplicitUpdateLoop)
                    //initialize and finalize.
                    .def("InitializeSolutionStep",&ExplicitStrategy< SparseSpaceType, LocalSpaceType, LinearSolverType >::InitializeSolutionStep)
                    .def("FinalizeSolutionStep",&ExplicitStrategy< SparseSpaceType, LocalSpaceType, LinearSolverType >::FinalizeSolutionStep)
                    ;

            //********************************************************************
            //********************************************************************

        typedef ResidualBasedBossakDisplacementScheme< SparseSpaceType, LocalSpaceType >  ResidualBasedBossakDisplacementSchemeType;
        typedef ResidualBasedNewmarkDisplacementScheme< SparseSpaceType, LocalSpaceType >  ResidualBasedNewmarkDisplacementSchemeType;
        typedef ResidualBasedBDFDisplacementScheme< SparseSpaceType, LocalSpaceType >  ResidualBasedBDFDisplacementSchemeType;
        typedef ResidualBasedBDFCustomScheme< SparseSpaceType, LocalSpaceType >  ResidualBasedBDFCustomSchemeType;

        class_< BaseSchemeType, boost::noncopyable >
                ("Scheme", init< >())
                .def("Initialize", &BaseSchemeType::Initialize)
                .def("SchemeIsInitialized", &BaseSchemeType::SchemeIsInitialized)
                .def("ElementsAreInitialized", &BaseSchemeType::ElementsAreInitialized)
                .def("ConditionsAreInitialized", &BaseSchemeType::ConditionsAreInitialized)
                .def("InitializeElements", &BaseSchemeType::InitializeElements)
                .def("InitializeConditions", &BaseSchemeType::InitializeConditions)
                .def("InitializeSolutionStep", &BaseSchemeType::InitializeSolutionStep)
                .def("FinalizeSolutionStep", &BaseSchemeType::FinalizeSolutionStep)
                .def("InitializeNonLinIteration", &BaseSchemeType::InitializeNonLinIteration)
                .def("FinalizeNonLinIteration", &BaseSchemeType::FinalizeNonLinIteration)
                .def("Predict", &BaseSchemeType::Predict)
                .def("Update", &BaseSchemeType::Update)
                .def("CalculateOutputData", &BaseSchemeType::CalculateOutputData)
                .def("Clean", &BaseSchemeType::Clean)
                .def("Clear",&BaseSchemeType::Clear)
                .def("MoveMesh", MoveMesh)
                .def("Check", &BaseSchemeType::Check)
                ;

        class_< ResidualBasedIncrementalUpdateStaticScheme< SparseSpaceType, LocalSpaceType>,
                bases< BaseSchemeType >, boost::noncopyable >
                (
                "ResidualBasedIncrementalUpdateStaticScheme", init< >()
                );

        class_< ResidualBasedIncrementalUpdateStaticSchemeSlip< SparseSpaceType, LocalSpaceType>,
                bases< ResidualBasedIncrementalUpdateStaticScheme< SparseSpaceType, LocalSpaceType> >,
                boost::noncopyable >
                ("ResidualBasedIncrementalUpdateStaticSchemeSlip", init<unsigned int, unsigned int>());

        // Residual Based Bossak Scheme Type
        class_< ResidualBasedBossakDisplacementSchemeType,
            bases< BaseSchemeType >,  boost::noncopyable >
            (
                "ResidualBasedBossakDisplacementScheme", init< double >() )
            ;

        // Residual Based Newmark Scheme Type
        class_< ResidualBasedNewmarkDisplacementSchemeType,
            bases< BaseSchemeType >,  boost::noncopyable >
            (
                "ResidualBasedNewmarkDisplacementScheme", init< >() )
            ;
            
        // Residual Based BDF displacement Scheme Type
        class_< ResidualBasedBDFDisplacementSchemeType,
            bases< BaseSchemeType >,  boost::noncopyable >
            (
                "ResidualBasedBDFDisplacementScheme", init<  >() )
                .def(init <const std::size_t>())
            ;
            
        // Residual Based BDF custom Scheme Type
        class_< ResidualBasedBDFCustomSchemeType,
            bases< BaseSchemeType >,  boost::noncopyable >
            (
                "ResidualBasedBDFCustomScheme", init<  >() )
                .def(init <const std::size_t>())
                .def(init <const std::size_t, Parameters>())
            ;

            //********************************************************************
            //********************************************************************
            // Convergence criteria base class
            class_< ConvergenceCriteria< SparseSpaceType, LocalSpaceType >, boost::noncopyable > ("ConvergenceCriteria", init<>())
                    .def("SetActualizeRHSFlag", &ConvergenceCriteria<SparseSpaceType, LocalSpaceType >::SetActualizeRHSFlag)
                    .def("GetActualizeRHSflag", &ConvergenceCriteria<SparseSpaceType, LocalSpaceType >::GetActualizeRHSflag)
                    .def("PreCriteria", &ConvergenceCriteria<SparseSpaceType, LocalSpaceType >::PreCriteria)
                    .def("PostCriteria", &ConvergenceCriteria<SparseSpaceType, LocalSpaceType >::PostCriteria)
                    .def("Initialize", &ConvergenceCriteria<SparseSpaceType, LocalSpaceType >::Initialize)
                    .def("InitializeNonLinearIteration", &ConvergenceCriteria<SparseSpaceType, LocalSpaceType >::InitializeNonLinearIteration)
                    .def("InitializeSolutionStep", &ConvergenceCriteria<SparseSpaceType, LocalSpaceType >::InitializeSolutionStep)
                    .def("FinalizeNonLinearIteration", &ConvergenceCriteria<SparseSpaceType, LocalSpaceType >::FinalizeNonLinearIteration)
                    .def("FinalizeSolutionStep", &ConvergenceCriteria<SparseSpaceType, LocalSpaceType >::FinalizeSolutionStep)
                    .def("Check", &ConvergenceCriteria<SparseSpaceType, LocalSpaceType >::Check)
                    .def("SetEchoLevel", &ConvergenceCriteria<SparseSpaceType, LocalSpaceType >::SetEchoLevel)
                    ;

            class_< DisplacementCriteria<SparseSpaceType, LocalSpaceType >,
                    bases<ConvergenceCriteria< SparseSpaceType, LocalSpaceType > >,
                    boost::noncopyable >
                    ("DisplacementCriteria", init< double, double>())
                    ;

            class_<ResidualCriteria<SparseSpaceType, LocalSpaceType >,
                    bases<ConvergenceCriteria< SparseSpaceType, LocalSpaceType > >,
                    boost::noncopyable >
                    ("ResidualCriteria", init< double, double>())
<<<<<<< HEAD
                    .def("SetEchoLevel",&ResidualCriteria<SparseSpaceType, LocalSpaceType >::SetEchoLevel)
                    .def("SetActualizeRHSFlag",&ResidualCriteria<SparseSpaceType, LocalSpaceType >::SetActualizeRHSFlag)
=======
>>>>>>> 14206271
                    ;

            class_<And_Criteria<SparseSpaceType, LocalSpaceType >,
                    bases<ConvergenceCriteria< SparseSpaceType, LocalSpaceType > >,
                    boost::noncopyable >
                    ("AndCriteria", init<TConvergenceCriteriaPointer, TConvergenceCriteriaPointer > ())
                    ;

            class_<Or_Criteria<SparseSpaceType, LocalSpaceType >,
                    bases<ConvergenceCriteria< SparseSpaceType, LocalSpaceType > >,
                    boost::noncopyable >
                    ("OrCriteria", init<TConvergenceCriteriaPointer, TConvergenceCriteriaPointer > ())
                    ;

            //********************************************************************
            //********************************************************************

            //Builder and Solver
            class_< BuilderAndSolverType::DofsArrayType, boost::noncopyable > ("DofsArrayType", init<>());

            class_< BuilderAndSolverType, boost::noncopyable > ("BuilderAndSolver", init<LinearSolverType::Pointer > ())
                    .def("SetCalculateReactionsFlag", &BuilderAndSolverType::SetCalculateReactionsFlag)
                    .def("GetCalculateReactionsFlag", &BuilderAndSolverType::GetCalculateReactionsFlag)
                    .def("SetDofSetIsInitializedFlag", &BuilderAndSolverType::SetDofSetIsInitializedFlag)
                    .def("GetDofSetIsInitializedFlag", &BuilderAndSolverType::GetDofSetIsInitializedFlag)
                    .def("SetReshapeMatrixFlag", &BuilderAndSolverType::SetReshapeMatrixFlag)
                    .def("GetReshapeMatrixFlag", &BuilderAndSolverType::GetReshapeMatrixFlag)
                    .def("GetEquationSystemSize", &BuilderAndSolverType::GetEquationSystemSize)
                    .def("BuildLHS", &BuilderAndSolverType::BuildLHS)
                    .def("BuildRHS", &BuilderAndSolverType::BuildRHS)
                    .def("Build", &BuilderAndSolverType::Build)
                    .def("SystemSolve", &BuilderAndSolverType::SystemSolve)
                    .def("BuildAndSolve", &BuilderAndSolverType::BuildAndSolve)
                    .def("BuildRHSAndSolve", &BuilderAndSolverType::BuildRHSAndSolve)
                    .def("ApplyDirichletConditions", &BuilderAndSolverType::ApplyDirichletConditions)
                    .def("SetUpDofSet", &BuilderAndSolverType::SetUpDofSet)
                    .def("GetDofSet", &BuilderAndSolverType::GetDofSet, return_internal_reference<>())
                    .def("SetUpSystem", &BuilderAndSolverType::SetUpSystem)
                    .def("ResizeAndInitializeVectors", &BuilderAndSolverType::ResizeAndInitializeVectors)
                    .def("InitializeSolutionStep", &BuilderAndSolverType::InitializeSolutionStep)
                    .def("FinalizeSolutionStep", &BuilderAndSolverType::FinalizeSolutionStep)
                    .def("CalculateReactions", &BuilderAndSolverType::CalculateReactions)
                    .def("Clear", &BuilderAndSolverType::Clear)
                    .def("Check", &BuilderAndSolverType::Check)
                    .def("SetEchoLevel", &BuilderAndSolverType::SetEchoLevel)
                    .def("GetEchoLevel", &BuilderAndSolverType::GetEchoLevel)
                    ;

            typedef ResidualBasedEliminationBuilderAndSolver< SparseSpaceType, LocalSpaceType, LinearSolverType > ResidualBasedEliminationBuilderAndSolverType;
            class_< ResidualBasedEliminationBuilderAndSolverType, bases<BuilderAndSolverType>, boost::noncopyable > ("ResidualBasedEliminationBuilderAndSolver", init< LinearSolverType::Pointer > ());

            typedef ResidualBasedBlockBuilderAndSolver< SparseSpaceType, LocalSpaceType, LinearSolverType > ResidualBasedBlockBuilderAndSolverType;
            class_< ResidualBasedBlockBuilderAndSolverType, bases<BuilderAndSolverType>, boost::noncopyable > ("ResidualBasedBlockBuilderAndSolver", init< LinearSolverType::Pointer > ());

            //********************************************************************
            //********************************************************************

            class_< SparseSpaceType, boost::noncopyable > ("UblasSparseSpace", init<>())
                    .def("ClearMatrix", ClearMatrix)
                    .def("ClearVector", ClearVector)
                    .def("ResizeMatrix", ResizeMatrix)
                    .def("ResizeVector", ResizeVector)
                    .def("SetToZeroMatrix", SetToZeroMatrix)
                    .def("SetToZeroVector", SetToZeroVector)
                    .def("TwoNorm", TwoNorm)
                    //the dot product of two vectors
                    .def("Dot", Dot)
                    //the matrix-vector multiplication
                    .def("Mult", Mult)
                    .def("TransposeMult", TransposeMult)
                    .def("Size", Size)
                    .def("Size1", Size1)
                    .def("Size2", Size2)
                    .def("UnaliasedAdd", UnaliasedAdd)
                    .def("ScaleAndAdd", ScaleAndAdd)
                    .def("CreateEmptyMatrixPointer", CreateEmptyMatrixPointer)
                    .def("CreateEmptyVectorPointer", CreateEmptyVectorPointer)
                    ;
        }

    } // namespace Python.

} // Namespace Kratos<|MERGE_RESOLUTION|>--- conflicted
+++ resolved
@@ -396,11 +396,6 @@
                     bases<ConvergenceCriteria< SparseSpaceType, LocalSpaceType > >,
                     boost::noncopyable >
                     ("ResidualCriteria", init< double, double>())
-<<<<<<< HEAD
-                    .def("SetEchoLevel",&ResidualCriteria<SparseSpaceType, LocalSpaceType >::SetEchoLevel)
-                    .def("SetActualizeRHSFlag",&ResidualCriteria<SparseSpaceType, LocalSpaceType >::SetActualizeRHSFlag)
-=======
->>>>>>> 14206271
                     ;
 
             class_<And_Criteria<SparseSpaceType, LocalSpaceType >,
