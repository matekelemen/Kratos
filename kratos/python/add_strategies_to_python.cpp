--- conflicted
+++ resolved
@@ -201,8 +201,8 @@
             //********************************************************************
             //********************************************************************
             typedef Scheme< SparseSpaceType, LocalSpaceType > BaseSchemeType;
-	    typedef ResidualBasedBossakDisplacementScheme< SparseSpaceType, LocalSpaceType >  ResidualBasedBossakDisplacementSchemeType;
-	    typedef ResidualBasedNewmarkDisplacementScheme< SparseSpaceType, LocalSpaceType >  ResidualBasedNewmarkDisplacementSchemeType;
+	          typedef ResidualBasedBossakDisplacementScheme< SparseSpaceType, LocalSpaceType >  ResidualBasedBossakDisplacementSchemeType;
+	          typedef ResidualBasedNewmarkDisplacementScheme< SparseSpaceType, LocalSpaceType >  ResidualBasedNewmarkDisplacementSchemeType;
             typedef ResidualBasedBDFDisplacementScheme< SparseSpaceType, LocalSpaceType > ResidualBasedBDFDisplacementSchemeType;
 
             class_< BaseSchemeType, typename BaseSchemeType::Pointer >(m,"Scheme")
@@ -226,7 +226,6 @@
                     .def("Check", &BaseSchemeType::Check)
                     ;
 
-<<<<<<< HEAD
             class_< ResidualBasedIncrementalUpdateStaticScheme< SparseSpaceType, LocalSpaceType>,
                     typename ResidualBasedIncrementalUpdateStaticScheme< SparseSpaceType, LocalSpaceType>::Pointer,
                     BaseSchemeType >
@@ -240,66 +239,22 @@
                     (m,"ResidualBasedIncrementalUpdateStaticSchemeSlip")
                     .def(init<unsigned int, unsigned int>());
 
-	    // Residual Based Bossak Scheme Type
-	    class_< ResidualBasedBossakDisplacementSchemeType,
+	         // Residual Based Bossak Scheme Type
+	         class_< ResidualBasedBossakDisplacementSchemeType,
                     typename ResidualBasedBossakDisplacementSchemeType::Pointer,
                     BaseSchemeType  >
-            (m,"ResidualBasedBossakDisplacementScheme")
-            .def(init< double >() )
-            .def("Initialize", &ResidualBasedBossakDisplacementScheme<SparseSpaceType, LocalSpaceType>::Initialize)
-=======
-        typedef ResidualBasedBossakDisplacementScheme< SparseSpaceType, LocalSpaceType >  ResidualBasedBossakDisplacementSchemeType;
-        typedef ResidualBasedNewmarkDisplacementScheme< SparseSpaceType, LocalSpaceType >  ResidualBasedNewmarkDisplacementSchemeType;
-        typedef ResidualBasedBDFDisplacementScheme< SparseSpaceType, LocalSpaceType >  ResidualBasedBDFDisplacementSchemeType;
-        typedef ResidualBasedBDFCustomScheme< SparseSpaceType, LocalSpaceType >  ResidualBasedBDFCustomSchemeType;
-
-        class_< BaseSchemeType, boost::noncopyable >
-                ("Scheme", init< >())
-                .def("Initialize", &BaseSchemeType::Initialize)
-                .def("SchemeIsInitialized", &BaseSchemeType::SchemeIsInitialized)
-                .def("ElementsAreInitialized", &BaseSchemeType::ElementsAreInitialized)
-                .def("ConditionsAreInitialized", &BaseSchemeType::ConditionsAreInitialized)
-                .def("InitializeElements", &BaseSchemeType::InitializeElements)
-                .def("InitializeConditions", &BaseSchemeType::InitializeConditions)
-                .def("InitializeSolutionStep", &BaseSchemeType::InitializeSolutionStep)
-                .def("FinalizeSolutionStep", &BaseSchemeType::FinalizeSolutionStep)
-                .def("InitializeNonLinIteration", &BaseSchemeType::InitializeNonLinIteration)
-                .def("FinalizeNonLinIteration", &BaseSchemeType::FinalizeNonLinIteration)
-                .def("Predict", &BaseSchemeType::Predict)
-                .def("Update", &BaseSchemeType::Update)
-                .def("CalculateOutputData", &BaseSchemeType::CalculateOutputData)
-                .def("Clean", &BaseSchemeType::Clean)
-                .def("Clear",&BaseSchemeType::Clear)
-                .def("MoveMesh", MoveMesh)
-                .def("Check", &BaseSchemeType::Check)
-                ;
-
-        class_< ResidualBasedIncrementalUpdateStaticScheme< SparseSpaceType, LocalSpaceType>,
-                bases< BaseSchemeType >, boost::noncopyable >
-                (
-                "ResidualBasedIncrementalUpdateStaticScheme", init< >()
-                );
-
-        class_< ResidualBasedIncrementalUpdateStaticSchemeSlip< SparseSpaceType, LocalSpaceType>,
-                bases< ResidualBasedIncrementalUpdateStaticScheme< SparseSpaceType, LocalSpaceType> >,
-                boost::noncopyable >
-                ("ResidualBasedIncrementalUpdateStaticSchemeSlip", init<unsigned int, unsigned int>());
-
-        // Residual Based Bossak Scheme Type
-        class_< ResidualBasedBossakDisplacementSchemeType,
-            bases< BaseSchemeType >,  boost::noncopyable >
-            (
-                "ResidualBasedBossakDisplacementScheme", init< double >() )
->>>>>>> fc1dc37c
-            ;
-
-	    // Residual Based Newmark Scheme Type
-	    class_< ResidualBasedNewmarkDisplacementSchemeType,
-            typename ResidualBasedNewmarkDisplacementSchemeType::Pointer,
-             BaseSchemeType >(m,"ResidualBasedNewmarkDisplacementScheme")
-                .def(init< >() )
-                .def("Initialize", &ResidualBasedNewmarkDisplacementScheme<SparseSpaceType, LocalSpaceType>::Initialize)
-            ;
+                    (m,"ResidualBasedBossakDisplacementScheme")
+                    .def(init< double >() )
+                    .def("Initialize", &ResidualBasedBossakDisplacementScheme<SparseSpaceType, LocalSpaceType>::Initialize)
+                    ;
+
+	         // Residual Based Newmark Scheme Type
+	         class_< ResidualBasedNewmarkDisplacementSchemeType,
+                   typename ResidualBasedNewmarkDisplacementSchemeType::Pointer,
+                   BaseSchemeType >(m,"ResidualBasedNewmarkDisplacementScheme")
+                   .def(init< >() )
+                   .def("Initialize", &ResidualBasedNewmarkDisplacementScheme<SparseSpaceType, LocalSpaceType>::Initialize)
+                   ;
             
             // Residual Based BDF displacement Scheme Type
             class_< ResidualBasedBDFDisplacementSchemeType,typename ResidualBasedBDFDisplacementSchemeType::Pointer, BaseSchemeType  >(m,"ResidualBasedBDFDisplacementScheme")
@@ -307,14 +262,14 @@
                 .def(init <const std::size_t>())
             ;
             
-        // Residual Based BDF custom Scheme Type
-        class_< ResidualBasedBDFCustomSchemeType,
-            bases< BaseSchemeType >,  boost::noncopyable >
+            // Residual Based BDF custom Scheme Type
+            // Charlie: Commenting this. I don't know what it is but is using boost.
+            /*class_< ResidualBasedBDFCustomSchemeType, bases< BaseSchemeType >,  boost::noncopyable >
             (
                 "ResidualBasedBDFCustomScheme", init<  >() )
                 .def(init <const std::size_t>())
                 .def(init <const std::size_t, Parameters>())
-            ;
+            ;*/
 
             //********************************************************************
             //********************************************************************
