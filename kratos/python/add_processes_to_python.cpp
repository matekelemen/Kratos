--- conflicted
+++ resolved
@@ -33,10 +33,7 @@
 #include "processes/condition_erase_process.h"
 #include "processes/eliminate_isolated_nodes_process.h"
 #include "processes/calculate_signed_distance_to_3d_skin_process.h"
-<<<<<<< HEAD
 #include "processes/calculate_embedded_signed_distance_to_3d_skin_process.h"
-=======
->>>>>>> d98e86e7
 #include "processes/calculate_signed_distance_to_3d_condition_skin_process.h"
 #include "processes/translation_operation.h"
 #include "processes/rotation_operation.h"
@@ -129,16 +126,12 @@
     .def("MappingPressureToStructure",&CalculateSignedDistanceTo3DSkinProcess::MappingPressureToStructure)
     ;
 
-<<<<<<< HEAD
     class_<CalculateEmbeddedSignedDistanceTo3DSkinProcess, bases<Process>, boost::noncopyable >("CalculateEmbeddedSignedDistanceTo3DSkinProcess",
             init< ModelPart&, ModelPart& >())
     .def(init< ModelPart&, ModelPart&, bool>())
     ;
 
    class_<CalculateSignedDistanceTo3DConditionSkinProcess, bases<Process> >("CalculateSignedDistanceTo3DConditionSkinProcess",
-=======
-    class_<CalculateSignedDistanceTo3DConditionSkinProcess, bases<Process> >("CalculateSignedDistanceTo3DConditionSkinProcess",
->>>>>>> d98e86e7
             init<ModelPart&, ModelPart&>())
     ;
 
@@ -177,19 +170,13 @@
     ;
     class_<LevelSetConvectionProcess<3> , bases<Process>, boost::noncopyable >("LevelSetConvectionProcess3D",
             init<Variable<double>& , ModelPart& , LinearSolverType::Pointer ,double>())
-<<<<<<< HEAD
             .def(init< Variable<double>& , ModelPart& , LinearSolverType::Pointer ,double, double>())
 			.def(init< Variable<double>&, ModelPart&, LinearSolverType::Pointer, double, double,int>())
-=======
-    .def(init< Variable<double>& , ModelPart& , LinearSolverType::Pointer ,double, double>())
-    .def(init< Variable<double>&, ModelPart&, LinearSolverType::Pointer, double, double,int>())
->>>>>>> d98e86e7
     ;
 
 
     class_<ApplyConstantScalarValueProcess , bases<Process>, boost::noncopyable >("ApplyConstantScalarValueProcess",
             init<ModelPart&, Parameters>())
-<<<<<<< HEAD
             .def(init<ModelPart&, const Variable<double>&, double, std::size_t, Flags>())
             .def(init< ModelPart&, Parameters& >())
             .def(init<ModelPart&, const VariableComponent<VectorComponentAdaptor<array_1d<double, 3> > >&, double, std::size_t, Flags>())
@@ -197,32 +184,15 @@
             .def(init<ModelPart&, const Variable<bool>&, bool, std::size_t, Flags>())
             .def("ExecuteInitialize", &ApplyConstantScalarValueProcess::ExecuteInitialize)
             .def_readonly("VARIABLE_IS_FIXED", &ApplyConstantScalarValueProcess::VARIABLE_IS_FIXED)
-=======
-    .def(init<ModelPart&, const Variable<double>&, double, std::size_t, Flags>())
-    .def(init< ModelPart&, Parameters& >())
-    .def(init<ModelPart&, const VariableComponent<VectorComponentAdaptor<array_1d<double, 3> > >&, double, std::size_t, Flags>())
-    .def(init<ModelPart&, const Variable<int>&, int, std::size_t, Flags>())
-    .def(init<ModelPart&, const Variable<bool>&, bool, std::size_t, Flags>())
-    .def("ExecuteInitialize", &ApplyConstantScalarValueProcess::ExecuteInitialize)
-    .def_readonly("VARIABLE_IS_FIXED", &ApplyConstantScalarValueProcess::VARIABLE_IS_FIXED)
->>>>>>> d98e86e7
     ;
 
     class_<ApplyConstantVectorValueProcess , bases<Process>, boost::noncopyable >("ApplyConstantVectorValueProcess",
             init<ModelPart&, Parameters>())
-<<<<<<< HEAD
             .def(init<ModelPart&, const Variable<array_1d<double, 3 > >& , const double, const Vector , std::size_t, Flags>())
             .def(init< ModelPart&, Parameters& >())
             .def_readonly("X_COMPONENT_FIXED", &ApplyConstantVectorValueProcess::X_COMPONENT_FIXED)
             .def_readonly("Y_COMPONENT_FIXED", &ApplyConstantVectorValueProcess::Y_COMPONENT_FIXED)
             .def_readonly("Z_COMPONENT_FIXED", &ApplyConstantVectorValueProcess::Z_COMPONENT_FIXED)
-=======
-    .def(init<ModelPart&, const Variable<array_1d<double, 3 > >& , const double, const Vector , std::size_t, Flags>())
-    .def(init< ModelPart&, Parameters& >())
-    .def_readonly("X_COMPONENT_FIXED", &ApplyConstantVectorValueProcess::X_COMPONENT_FIXED)
-    .def_readonly("Y_COMPONENT_FIXED", &ApplyConstantVectorValueProcess::Y_COMPONENT_FIXED)
-    .def_readonly("Z_COMPONENT_FIXED", &ApplyConstantVectorValueProcess::Z_COMPONENT_FIXED)
->>>>>>> d98e86e7
     ;
 
     class_<CheckSkinProcess , bases<Process>, boost::noncopyable >("CheckSkinProcess",
@@ -236,19 +206,11 @@
     // DOUBLE
     class_<ComputeNodalGradientProcess<2, Variable<double>> , bases<Process>, boost::noncopyable >("ComputeNodalGradientProcess2D",
             init<ModelPart&, Variable<double>&, Variable<array_1d<double,3> >& , Variable<double>& >())
-<<<<<<< HEAD
     ;
 
     class_<ComputeNodalGradientProcess<3, Variable<double>> , bases<Process>, boost::noncopyable >("ComputeNodalGradientProcess3D",
             init<ModelPart&, Variable<double>&, Variable<array_1d<double,3> >& , Variable<double>& >())
     ;
-=======
-            ;
-
-    class_<ComputeNodalGradientProcess<3, Variable<double>> , bases<Process>, boost::noncopyable >("ComputeNodalGradientProcess3D",
-            init<ModelPart&, Variable<double>&, Variable<array_1d<double,3> >& , Variable<double>& >())
-            ;
->>>>>>> d98e86e7
 
     // COMPONENT
     class_<ComputeNodalGradientProcess<2, component_type> , bases<Process>, boost::noncopyable >("ComputeNodalGradientProcessComp2D",
