--- conflicted
+++ resolved
@@ -571,15 +571,10 @@
 
     // Read materials utility
     py::class_<ReadMaterialsUtility, typename ReadMaterialsUtility::Pointer>(m, "ReadMaterialsUtility")
-<<<<<<< HEAD
     .def(py::init<Model&>())
     .def(py::init<Parameters, Model&>())
     .def("ReadMaterials",&ReadMaterialsUtility::ReadMaterials)
     ;
-=======
-        .def(py::init<Parameters, Model&>())
-        ;
->>>>>>> fc472570
 
     // SubModelParts List Utility
     py::class_<SubModelPartsListUtility, typename SubModelPartsListUtility::Pointer>(m, "SubModelPartsListUtility")
