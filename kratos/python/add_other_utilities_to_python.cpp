//
//    |  /           |
//    ' /   __| _` | __|  _ \   __|
//    . \  |   (   | |   (   |\__ `
//   _|\_\_|  \__,_|\__|\___/ ____/
//                   Multi-Physics
//
//  License:         BSD License
//                   Kratos default license: kratos/license.txt
//
//  Main authors:    Riccardo Rossi
//


// System includes
#include <pybind11/stl.h>

// External includes

// Project includes
#include "python/add_other_utilities_to_python.h"
#include "spaces/ublas_space.h"
#include "linear_solvers/linear_solver.h"
#include "includes/define_python.h"
#include "processes/process.h"
#include "includes/fill_communicator.h"
#include "includes/global_pointer_variables.h"
#include "includes/kratos_filesystem.h"

//Other utilities
#include "utilities/function_parser_utility.h"
#include "utilities/apply_function_to_nodes_utility.h"
#include "utilities/python_function_callback_utility.h"
#include "utilities/condition_number_utility.h"
#include "utilities/mortar_utilities.h"
#include "utilities/deflation_utils.h"
#include "utilities/timer.h"
#include "utilities/exact_mortar_segmentation_utility.h"
#include "utilities/sparse_matrix_multiplication_utility.h"
#include "utilities/assign_unique_model_part_collection_tag_utility.h"
#include "utilities/merge_variable_lists_utility.h"
#include "utilities/variable_redistribution_utility.h"
#include "utilities/auxiliar_model_part_utilities.h"
#include "utilities/time_discretization.h"
#include "utilities/table_stream_utility.h"
#include "utilities/read_materials_utility.h"
#include "utilities/activation_utilities.h"
#include "utilities/sensitivity_builder.h"
#include "utilities/openmp_utils.h"
#include "utilities/parallel_utilities.h"
#include "utilities/entities_utilities.h"
#include "utilities/constraint_utilities.h"
#include "utilities/compare_elements_and_conditions_utility.h"
#include "utilities/specifications_utilities.h"
#include "utilities/properties_utilities.h"
#include "utilities/coordinate_transformation_utilities.h"
#include "utilities/file_name_data_collector.h"
#include "utilities/sensitivity_utilities.h"
#include "utilities/dense_qr_decomposition.h"
#include "utilities/dense_svd_decomposition.h"
#include "utilities/force_and_torque_utils.h"
#include "utilities/sub_model_part_entities_boolean_operation_utility.h"
#include "utilities/model_part_combination_utilities.h"
#include "utilities/single_import_model_part.h"
#include "utilities/rve_periodicity_utility.h"

namespace Kratos {
namespace Python {

/**
 * @brief A thin wrapper for GetSortedListOfFileNameData. The reason for having the wrapper is to replace the original lambda implementation as it causes gcc 4.8 to generate bad code on Centos7 which leads to memory corruption.
 */
pybind11::list GetSortedListOfFileNameDataHelper(
    std::vector<FileNameDataCollector::FileNameData>& rFileNameDataList,
    const std::vector<std::string> & rSortingFlagsOrder
    )
{
    FileNameDataCollector::SortListOfFileNameData(rFileNameDataList, rSortingFlagsOrder);
    pybind11::list result;
    for (unsigned int j = 0; j < rFileNameDataList.size(); j++)
    {
        result.append(rFileNameDataList[j]);
    }
    return result;
}

/**
 * @brief Sets the current table utility on the process info
 * @param rCurrentProcessInfo The process info
 */
void SetOnProcessInfo(
    typename TableStreamUtility::Pointer pTable,
    ProcessInfo& rCurrentProcessInfo
    )
{
    rCurrentProcessInfo[TABLE_UTILITY] = pTable;
}

//timer
void PrintTimingInformation(Timer& rTimer)
{
    rTimer.PrintTimingInformation();
}

//mortar
void ComputeNodesTangentModelPartWithSlipVariable(
    ModelPart& rModelPart,
    const Variable<array_1d<double, 3>>& rSlipVariable,
    const double SlipCoefficient,
    const bool SlipAlways
    )
{
    MortarUtilities::ComputeNodesTangentModelPart(rModelPart, &rSlipVariable, SlipCoefficient, SlipAlways);
}

void ComputeNodesTangentModelPartWithOutSlipVariable(
    ModelPart& rModelPart,
    const double SlipCoefficient,
    const bool SlipAlways
    )
{
    MortarUtilities::ComputeNodesTangentModelPart(rModelPart, NULL, SlipCoefficient, SlipAlways);
}

void ComputeNodesTangentModelPartWithSlipVariableNotAlwaysSlip(
    ModelPart& rModelPart,
    const Variable<array_1d<double, 3>>& rSlipVariable,
    const double SlipCoefficient
    )
{
    MortarUtilities::ComputeNodesTangentModelPart(rModelPart, &rSlipVariable, SlipCoefficient, false);
}

void ComputeNodesTangentModelPartWithOutSlipVariableNotAlwaysSlip(
    ModelPart& rModelPart,
    const double SlipCoefficient
    )
{
    MortarUtilities::ComputeNodesTangentModelPart(rModelPart, NULL, SlipCoefficient, false);
}

void ComputeNodesTangentModelPartWithSlipVariableNotAlwaysSlipUnitary(
    ModelPart& rModelPart,
    const Variable<array_1d<double, 3>>& rSlipVariable
    )
{
    MortarUtilities::ComputeNodesTangentModelPart(rModelPart, &rSlipVariable, 1.0, false);
}

void ComputeNodesTangentModelPartWithOutSlipVariableNotAlwaysSlipUnitary(ModelPart& rModelPart)
{
    MortarUtilities::ComputeNodesTangentModelPart(rModelPart, NULL, 1.0, false);
}


//compare elements and conditions utilities
std::string GetRegisteredNameElement(const Element& rElement)
{
    std::string name;
    CompareElementsAndConditionsUtility::GetRegisteredName(rElement, name);
    return name;
}

std::string GetRegisteredNameCondition(const Condition& rCondition)
{
    std::string name;
    CompareElementsAndConditionsUtility::GetRegisteredName(rCondition, name);
    return name;
}

template<class TEntityType, class TContainerType>
void AddSubModelPartEntitiesBooleanOperationToPython(pybind11::module &m, std::string Name)
{
    namespace py = pybind11;
    typedef SubModelPartEntitiesBooleanOperationUtility<TEntityType,TContainerType> UtilityType;
    py::class_<UtilityType>(m, Name.c_str())
        .def_static("Union", &UtilityType::Union)
        .def_static("Intersection", &UtilityType::Intersection)
        .def_static("Difference", &UtilityType::Difference)
        ;
}

void AddOtherUtilitiesToPython(pybind11::module &m)
{

    namespace py = pybind11;

    typedef UblasSpace<double, CompressedMatrix, boost::numeric::ublas::vector<double>> SparseSpaceType;
    typedef UblasSpace<double, Matrix, Vector> LocalSpaceType;
    typedef LinearSolver<SparseSpaceType, LocalSpaceType> LinearSolverType;

    py::class_<BasicGenericFunctionUtility,  BasicGenericFunctionUtility::Pointer >(m,"BasicGenericFunctionUtility")
        .def(py::init<const std::string&>() )
        .def("UseLocalSystem", &BasicGenericFunctionUtility::UseLocalSystem)
        .def("DependsOnSpace", &BasicGenericFunctionUtility::DependsOnSpace)
        .def("FunctionBody", &BasicGenericFunctionUtility::FunctionBody)
        .def("RotateAndCallFunction", &BasicGenericFunctionUtility::RotateAndCallFunction)
        .def("CallFunction", &BasicGenericFunctionUtility::CallFunction)
        ;

    py::class_<GenericFunctionUtility,  GenericFunctionUtility::Pointer, BasicGenericFunctionUtility >(m,"GenericFunctionUtility")
        .def(py::init<const std::string&>() )
        .def(py::init<const std::string&, Parameters>())
        ;

    // NOTE: This is a legacy function
    py::class_<PythonGenericFunctionUtility,  PythonGenericFunctionUtility::Pointer, GenericFunctionUtility>(m,"PythonGenericFunctionUtility")
        .def(py::init<const std::string&>() )
        .def(py::init<const std::string&, Parameters>())
        ;

    py::class_<ApplyFunctionToNodesUtility >(m,"ApplyFunctionToNodesUtility")
        .def(py::init<ModelPart::NodesContainerType&, GenericFunctionUtility::Pointer >() )
        .def("ApplyFunction", &ApplyFunctionToNodesUtility::ApplyFunction)
        .def("ReturnFunction", &ApplyFunctionToNodesUtility::ReturnFunction)
        ;

    // This is required to recognize the different overloads of ConditionNumberUtility::GetConditionNumber
    typedef double (ConditionNumberUtility::*InputGetConditionNumber)(SparseSpaceType::MatrixType&, LinearSolverType::Pointer, LinearSolverType::Pointer);
    typedef double (ConditionNumberUtility::*DirectGetConditionNumber)(SparseSpaceType::MatrixType&);

    InputGetConditionNumber ThisGetConditionNumber = &ConditionNumberUtility::GetConditionNumber;
    DirectGetConditionNumber ThisDirectGetConditionNumber = &ConditionNumberUtility::GetConditionNumber;

    py::class_<ConditionNumberUtility,ConditionNumberUtility::Pointer>(m,"ConditionNumberUtility")
        .def(py::init<>())
        .def(py::init<LinearSolverType::Pointer, LinearSolverType::Pointer>())
        .def("GetConditionNumber", ThisGetConditionNumber)
        .def("GetConditionNumber", ThisDirectGetConditionNumber)
        ;

    //deflation utilities
    py::class_<DeflationUtils>(m,"DeflationUtils")
        .def(py::init<>())
        .def("VisualizeAggregates",&DeflationUtils::VisualizeAggregates)
        ;

    //timer
    py::class_<Timer >(m,"Timer")
        .def(py::init<>())
        .def_property("PrintOnScreen", &Timer::GetPrintOnScreen, &Timer::SetPrintOnScreen)
        .def_property("PrintIntervalInformation", &Timer::GetPrintIntervalInformation, &Timer::SetPrintIntervalInformation)
        .def_static("Start", &Timer::Start)
        .def_static("Stop", &Timer::Stop)
        .def_static("GetTime", &Timer::GetTime)
        .def_static("SetOuputFile", &Timer::SetOuputFile)
        .def_static("CloseOuputFile", &Timer::CloseOuputFile)
        .def_static("GetPrintOnScreen", &Timer::GetPrintOnScreen)
        .def_static("SetPrintOnScreen", &Timer::SetPrintOnScreen)
        .def_static("GetPrintIntervalInformation", &Timer::GetPrintIntervalInformation)
        .def_static("SetPrintIntervalInformation", &Timer::SetPrintIntervalInformation)
        .def_static("PrintTimingInformation", PrintTimingInformation)
        .def("__str__", PrintObject<Timer>)
        ;

    // Exact integration (for testing)
    py::class_<ExactMortarIntegrationUtility<2,2>>(m,"ExactMortarIntegrationUtility2D2N")
        .def(py::init<>())
        .def(py::init<const std::size_t>())
        .def(py::init<const std::size_t, const double>())
        .def(py::init<const std::size_t, const double, const std::size_t>())
        .def(py::init<const std::size_t, const double, const std::size_t, const double>())
        .def(py::init<const std::size_t, const double, const std::size_t, const double, const bool>())
        .def("TestGetExactIntegration",&ExactMortarIntegrationUtility<2,2>::TestGetExactIntegration)
        .def("TestGetExactAreaIntegration", [](ExactMortarIntegrationUtility<2,2>& rExactMortarIntegrationUtility, ModelPart& rMainModelPart, Condition::Pointer pSlaveCond){return rExactMortarIntegrationUtility.TestGetExactAreaIntegration(rMainModelPart, pSlaveCond);})
        .def("TestGetExactAreaIntegration", [](ExactMortarIntegrationUtility<2,2>& rExactMortarIntegrationUtility, Condition::Pointer pSlaveCond, Condition::Pointer pMasterCond){return rExactMortarIntegrationUtility.TestGetExactAreaIntegration(pSlaveCond, pMasterCond);})
        .def("GetConsiderDelaunator",&ExactMortarIntegrationUtility<2,2>::GetConsiderDelaunator)
        ;

    py::class_<ExactMortarIntegrationUtility<3,3>>(m,"ExactMortarIntegrationUtility3D3N")
        .def(py::init<>())
        .def(py::init<const std::size_t>())
        .def(py::init<const std::size_t, const double>())
        .def(py::init<const std::size_t, const double, const std::size_t>())
        .def(py::init<const std::size_t, const double, const std::size_t, const double>())
        .def(py::init<const std::size_t, const double, const std::size_t, const double, const bool>())
        .def("TestGetExactIntegration",&ExactMortarIntegrationUtility<3,3>::TestGetExactIntegration)
        .def("TestGetExactAreaIntegration", [](ExactMortarIntegrationUtility<3,3>& rExactMortarIntegrationUtility, ModelPart& rMainModelPart, Condition::Pointer pSlaveCond){return rExactMortarIntegrationUtility.TestGetExactAreaIntegration(rMainModelPart, pSlaveCond);})
        .def("TestGetExactAreaIntegration", [](ExactMortarIntegrationUtility<3,3>& rExactMortarIntegrationUtility, Condition::Pointer pSlaveCond, Condition::Pointer pMasterCond){return rExactMortarIntegrationUtility.TestGetExactAreaIntegration(pSlaveCond, pMasterCond);})
        .def("GetConsiderDelaunator",&ExactMortarIntegrationUtility<3,3>::GetConsiderDelaunator)
        .def("TestIODebug",&ExactMortarIntegrationUtility<3,3>::TestIODebug)
        ;

    py::class_<ExactMortarIntegrationUtility<3,4>>(m,"ExactMortarIntegrationUtility3D4N")
        .def(py::init<>())
        .def(py::init<const std::size_t>())
        .def(py::init<const std::size_t, const double>())
        .def(py::init<const std::size_t, const double, const std::size_t>())
        .def(py::init<const std::size_t, const double, const std::size_t, const double>())
        .def(py::init<const std::size_t, const double, const std::size_t, const double, const bool>())
        .def("TestGetExactIntegration",&ExactMortarIntegrationUtility<3,4>::TestGetExactIntegration)
        .def("TestGetExactAreaIntegration", [](ExactMortarIntegrationUtility<3,4>& rExactMortarIntegrationUtility, ModelPart& rMainModelPart, Condition::Pointer pSlaveCond){return rExactMortarIntegrationUtility.TestGetExactAreaIntegration(rMainModelPart, pSlaveCond);})
        .def("TestGetExactAreaIntegration", [](ExactMortarIntegrationUtility<3,4>& rExactMortarIntegrationUtility, Condition::Pointer pSlaveCond, Condition::Pointer pMasterCond){return rExactMortarIntegrationUtility.TestGetExactAreaIntegration(pSlaveCond, pMasterCond);})
        .def("GetConsiderDelaunator",&ExactMortarIntegrationUtility<3,4>::GetConsiderDelaunator)
        .def("TestIODebug",&ExactMortarIntegrationUtility<3,4>::TestIODebug)
        ;

    py::class_<ExactMortarIntegrationUtility<3,3,false,4>>(m,"ExactMortarIntegrationUtility3D3N4N")
        .def(py::init<>())
        .def(py::init<const std::size_t>())
        .def(py::init<const std::size_t, const double>())
        .def(py::init<const std::size_t, const double, const std::size_t>())
        .def(py::init<const std::size_t, const double, const std::size_t, const double>())
        .def(py::init<const std::size_t, const double, const std::size_t, const double, const bool>())
        .def("TestGetExactIntegration",&ExactMortarIntegrationUtility<3,3,false,4>::TestGetExactIntegration)
        .def("TestGetExactAreaIntegration", [](ExactMortarIntegrationUtility<3,3,false,4>& rExactMortarIntegrationUtility, ModelPart& rMainModelPart, Condition::Pointer pSlaveCond){return rExactMortarIntegrationUtility.TestGetExactAreaIntegration(rMainModelPart, pSlaveCond);})
        .def("TestGetExactAreaIntegration", [](ExactMortarIntegrationUtility<3,3,false,4>& rExactMortarIntegrationUtility, Condition::Pointer pSlaveCond, Condition::Pointer pMasterCond){return rExactMortarIntegrationUtility.TestGetExactAreaIntegration(pSlaveCond, pMasterCond);})
        .def("GetConsiderDelaunator",&ExactMortarIntegrationUtility<3,3,false,4>::GetConsiderDelaunator)
        .def("TestIODebug",&ExactMortarIntegrationUtility<3,3,false,4>::TestIODebug)
        ;

    py::class_<ExactMortarIntegrationUtility<3,4,false,3>>(m,"ExactMortarIntegrationUtility3D4N3N")
        .def(py::init<>())
        .def(py::init<const std::size_t>())
        .def(py::init<const std::size_t, const double>())
        .def(py::init<const std::size_t, const double, const std::size_t>())
        .def(py::init<const std::size_t, const double, const std::size_t, const double>())
        .def(py::init<const std::size_t, const double, const std::size_t, const double, const bool>())
        .def("TestGetExactIntegration",&ExactMortarIntegrationUtility<3,4,false,3>::TestGetExactIntegration)
        .def("TestGetExactAreaIntegration", [](ExactMortarIntegrationUtility<3,4,false,3>& rExactMortarIntegrationUtility, ModelPart& rMainModelPart, Condition::Pointer pSlaveCond){return rExactMortarIntegrationUtility.TestGetExactAreaIntegration(rMainModelPart, pSlaveCond);})
        .def("TestGetExactAreaIntegration", [](ExactMortarIntegrationUtility<3,4,false,3>& rExactMortarIntegrationUtility, Condition::Pointer pSlaveCond, Condition::Pointer pMasterCond){return rExactMortarIntegrationUtility.TestGetExactAreaIntegration(pSlaveCond, pMasterCond);})
        .def("GetConsiderDelaunator",&ExactMortarIntegrationUtility<3,4,false,3>::GetConsiderDelaunator)
        .def("TestIODebug",&ExactMortarIntegrationUtility<3,4,false,3>::TestIODebug)
        ;

    // Mortar utilities
    auto mortar_utilities = m.def_submodule("MortarUtilities");
    mortar_utilities.def("ComputeNodesMeanNormalModelPart",&MortarUtilities::ComputeNodesMeanNormalModelPart);
    mortar_utilities.def("ComputeNodesTangentFromNormalModelPart",&MortarUtilities::ComputeNodesTangentFromNormalModelPart);
    mortar_utilities.def("ComputeNodesTangentModelPart",ComputeNodesTangentModelPartWithSlipVariable);
    mortar_utilities.def("ComputeNodesTangentModelPart",ComputeNodesTangentModelPartWithOutSlipVariable);
    mortar_utilities.def("ComputeNodesTangentModelPart",ComputeNodesTangentModelPartWithSlipVariableNotAlwaysSlip);
    mortar_utilities.def("ComputeNodesTangentModelPart",ComputeNodesTangentModelPartWithOutSlipVariableNotAlwaysSlip);
    mortar_utilities.def("ComputeNodesTangentModelPart",ComputeNodesTangentModelPartWithSlipVariableNotAlwaysSlipUnitary);
    mortar_utilities.def("ComputeNodesTangentModelPart",ComputeNodesTangentModelPartWithOutSlipVariableNotAlwaysSlipUnitary);
    mortar_utilities.def("InvertNormal",&MortarUtilities::InvertNormal<PointerVectorSet<Element, IndexedObject>>);
    mortar_utilities.def("InvertNormal",&MortarUtilities::InvertNormal<PointerVectorSet<Condition, IndexedObject>>);
    mortar_utilities.def("InvertNormal",&MortarUtilities::InvertNormalForFlag<PointerVectorSet<Element, IndexedObject>>);
    mortar_utilities.def("InvertNormal",&MortarUtilities::InvertNormalForFlag<PointerVectorSet<Condition, IndexedObject>>);

    // AssignUniqueModelPartCollectionTagUtility
    py::class_<AssignUniqueModelPartCollectionTagUtility, typename AssignUniqueModelPartCollectionTagUtility::Pointer>(m, "AssignUniqueModelPartCollectionTagUtility")
        .def(py::init<ModelPart&>())
        .def("DebugAssignUniqueModelPartCollectionTag",&AssignUniqueModelPartCollectionTagUtility::DebugAssignUniqueModelPartCollectionTag)
        .def("GetRecursiveSubModelPartNames",&AssignUniqueModelPartCollectionTagUtility::GetRecursiveSubModelPartNames)
        .def("GetRecursiveSubModelPart",&AssignUniqueModelPartCollectionTagUtility::GetRecursiveSubModelPart)
        ;

    // Merge variable list utility
    py::class_<MergeVariableListsUtility, typename MergeVariableListsUtility::Pointer>(m, "MergeVariableListsUtility")
        .def(py::init<>())
        .def("Merge",&MergeVariableListsUtility::Merge)
        ;

    // VariableRedistributionUtility
    py::class_< VariableRedistributionUtility >(m,"VariableRedistributionUtility")
        .def_static("ConvertDistributedValuesToPoint", [](ModelPart& rModelPart, const Variable<double>& rPointVariable, const Variable<double>& rDistributedVariable){VariableRedistributionUtility::ConvertDistributedValuesToPoint(rModelPart, rPointVariable, rDistributedVariable);})
        .def_static("ConvertDistributedValuesToPoint", [](ModelPart& rModelPart, ModelPart::ElementsContainerType& rElements, const Variable<double>& rPointVariable, const Variable<double>& rDistributedVariable){VariableRedistributionUtility::ConvertDistributedValuesToPoint(rModelPart, rElements, rPointVariable, rDistributedVariable);})
        .def_static("ConvertDistributedValuesToPoint", [](ModelPart& rModelPart, ModelPart::ConditionsContainerType& rConditions, const Variable<double>& rPointVariable, const Variable<double>& rDistributedVariable){VariableRedistributionUtility::ConvertDistributedValuesToPoint(rModelPart, rConditions, rPointVariable, rDistributedVariable);})
        .def_static("ConvertDistributedValuesToPoint", [](ModelPart& rModelPart, const Variable<array_1d<double,3>>& rPointVariable, const Variable<array_1d<double,3>>& rDistributedVariable){VariableRedistributionUtility::ConvertDistributedValuesToPoint(rModelPart, rPointVariable, rDistributedVariable);})
        .def_static("ConvertDistributedValuesToPoint", [](ModelPart& rModelPart, ModelPart::ElementsContainerType& rElements, const Variable<array_1d<double,3>>& rPointVariable, const Variable<array_1d<double,3>>& rDistributedVariable){VariableRedistributionUtility::ConvertDistributedValuesToPoint(rModelPart, rElements, rPointVariable, rDistributedVariable);})
        .def_static("ConvertDistributedValuesToPoint", [](ModelPart& rModelPart, ModelPart::ConditionsContainerType& rConditions, const Variable<array_1d<double,3>>& rPointVariable, const Variable<array_1d<double,3>>& rDistributedVariable){VariableRedistributionUtility::ConvertDistributedValuesToPoint(rModelPart, rConditions, rPointVariable, rDistributedVariable);})
        .def_static("DistributePointValues", [](ModelPart& rModelPart, const Variable<double>& rPointVariable, const Variable<double>& rDistributedVariable, double Tolerance, double MaximumIterations){VariableRedistributionUtility::DistributePointValues(rModelPart, rPointVariable, rDistributedVariable, Tolerance, MaximumIterations);})
        .def_static("DistributePointValues", [](ModelPart& rModelPart, ModelPart::ElementsContainerType& rElements, const Variable<double>& rPointVariable, const Variable<double>& rDistributedVariable, double Tolerance, double MaximumIterations){VariableRedistributionUtility::DistributePointValues(rModelPart, rElements, rPointVariable, rDistributedVariable, Tolerance, MaximumIterations);})
        .def_static("DistributePointValues", [](ModelPart& rModelPart, ModelPart::ConditionsContainerType& rConditions, const Variable<double>& rPointVariable, const Variable<double>& rDistributedVariable, double Tolerance, double MaximumIterations){VariableRedistributionUtility::DistributePointValues(rModelPart, rConditions, rPointVariable, rDistributedVariable, Tolerance, MaximumIterations);})
        .def_static("DistributePointValues", [](ModelPart& rModelPart, const Variable<array_1d<double,3>>& rPointVariable, const Variable<array_1d<double,3>>& rDistributedVariable, double Tolerance, double MaximumIterations){VariableRedistributionUtility::DistributePointValues(rModelPart, rPointVariable, rDistributedVariable, Tolerance, MaximumIterations);})
        .def_static("DistributePointValues", [](ModelPart& rModelPart, ModelPart::ElementsContainerType& rElements, const Variable<array_1d<double,3>>& rPointVariable, const Variable<array_1d<double,3>>& rDistributedVariable, double Tolerance, double MaximumIterations){VariableRedistributionUtility::DistributePointValues(rModelPart, rElements, rPointVariable, rDistributedVariable, Tolerance, MaximumIterations);})
        .def_static("DistributePointValues", [](ModelPart& rModelPart, ModelPart::ConditionsContainerType& rConditions, const Variable<array_1d<double,3>>& rPointVariable, const Variable<array_1d<double,3>>& rDistributedVariable, double Tolerance, double MaximumIterations){VariableRedistributionUtility::DistributePointValues(rModelPart, rConditions, rPointVariable, rDistributedVariable, Tolerance, MaximumIterations);})
        .def_static("ConvertDistributedValuesToPointNonHistorical", [](ModelPart& rModelPart, ModelPart::ElementsContainerType& rElements, const Variable<double>& rPointVariable, const Variable<double>& rDistributedVariable){VariableRedistributionUtility::ConvertDistributedValuesToPointNonHistorical(rModelPart, rElements, rPointVariable, rDistributedVariable);})
        .def_static("ConvertDistributedValuesToPointNonHistorical", [](ModelPart& rModelPart, ModelPart::ConditionsContainerType& rConditions, const Variable<double>& rPointVariable, const Variable<double>& rDistributedVariable){VariableRedistributionUtility::ConvertDistributedValuesToPointNonHistorical(rModelPart, rConditions, rPointVariable, rDistributedVariable);})
        .def_static("ConvertDistributedValuesToPointNonHistorical", [](ModelPart& rModelPart, ModelPart::ElementsContainerType& rElements, const Variable<array_1d<double,3>>& rPointVariable, const Variable<array_1d<double,3>>& rDistributedVariable){VariableRedistributionUtility::ConvertDistributedValuesToPointNonHistorical(rModelPart, rElements, rPointVariable, rDistributedVariable);})
        .def_static("ConvertDistributedValuesToPointNonHistorical", [](ModelPart& rModelPart, ModelPart::ConditionsContainerType& rConditions, const Variable<array_1d<double,3>>& rPointVariable, const Variable<array_1d<double,3>>& rDistributedVariable){VariableRedistributionUtility::ConvertDistributedValuesToPointNonHistorical(rModelPart, rConditions, rPointVariable, rDistributedVariable);})
        .def_static("DistributePointValuesNonHistorical", [](ModelPart& rModelPart, ModelPart::ElementsContainerType& rElements, const Variable<double>& rPointVariable, const Variable<double>& rDistributedVariable, double Tolerance, double MaximumIterations){VariableRedistributionUtility::DistributePointValuesNonHistorical(rModelPart, rElements, rPointVariable, rDistributedVariable, Tolerance, MaximumIterations);})
        .def_static("DistributePointValuesNonHistorical", [](ModelPart& rModelPart, ModelPart::ConditionsContainerType& rConditions, const Variable<double>& rPointVariable, const Variable<double>& rDistributedVariable, double Tolerance, double MaximumIterations){VariableRedistributionUtility::DistributePointValuesNonHistorical(rModelPart, rConditions, rPointVariable, rDistributedVariable, Tolerance, MaximumIterations);})
        .def_static("DistributePointValuesNonHistorical", [](ModelPart& rModelPart, ModelPart::ElementsContainerType& rElements, const Variable<array_1d<double,3>>& rPointVariable, const Variable<array_1d<double,3>>& rDistributedVariable, double Tolerance, double MaximumIterations){VariableRedistributionUtility::DistributePointValuesNonHistorical(rModelPart, rElements, rPointVariable, rDistributedVariable, Tolerance, MaximumIterations);})
        .def_static("DistributePointValuesNonHistorical", [](ModelPart& rModelPart, ModelPart::ConditionsContainerType& rConditions, const Variable<array_1d<double,3>>& rPointVariable, const Variable<array_1d<double,3>>& rDistributedVariable, double Tolerance, double MaximumIterations){VariableRedistributionUtility::DistributePointValuesNonHistorical(rModelPart, rConditions, rPointVariable, rDistributedVariable, Tolerance, MaximumIterations);})
        ;

    // Auxiliar ModelPart Utility
    py::class_<AuxiliarModelPartUtilities, typename AuxiliarModelPartUtilities::Pointer>(m, "AuxiliarModelPartUtilities")
        .def(py::init<ModelPart&>())
        .def("CopySubModelPartStructure", &AuxiliarModelPartUtilities::CopySubModelPartStructure)
        .def("RecursiveEnsureModelPartOwnsProperties", [](AuxiliarModelPartUtilities& rAuxiliarModelPartUtilities) { rAuxiliarModelPartUtilities.RecursiveEnsureModelPartOwnsProperties();})
        .def("RecursiveEnsureModelPartOwnsProperties", [](AuxiliarModelPartUtilities& rAuxiliarModelPartUtilities, const bool RemovePreviousProperties) { rAuxiliarModelPartUtilities.RecursiveEnsureModelPartOwnsProperties(RemovePreviousProperties);})
        .def("EnsureModelPartOwnsProperties", [](AuxiliarModelPartUtilities& rAuxiliarModelPartUtilities) { rAuxiliarModelPartUtilities.EnsureModelPartOwnsProperties();})
        .def("EnsureModelPartOwnsProperties", [](AuxiliarModelPartUtilities& rAuxiliarModelPartUtilities, const bool RemovePreviousProperties) { rAuxiliarModelPartUtilities.EnsureModelPartOwnsProperties(RemovePreviousProperties);})
        .def("RemoveElementAndBelongings", [](AuxiliarModelPartUtilities& rAuxiliarModelPartUtilities, ModelPart::IndexType ElementId, Flags IdentifierFlag) { rAuxiliarModelPartUtilities.RemoveElementAndBelongings(ElementId, IdentifierFlag);})
        .def("RemoveElementAndBelongings", [](AuxiliarModelPartUtilities& rAuxiliarModelPartUtilities, ModelPart::IndexType ElementId, Flags IdentifierFlag, ModelPart::IndexType ThisIndex) { rAuxiliarModelPartUtilities.RemoveElementAndBelongings(ElementId, IdentifierFlag, ThisIndex);})
        .def("RemoveElementAndBelongings", [](AuxiliarModelPartUtilities& rAuxiliarModelPartUtilities, ModelPart::ElementType::Pointer pThisElement, Flags IdentifierFlag) { rAuxiliarModelPartUtilities.RemoveElementAndBelongings(pThisElement, IdentifierFlag);})
        .def("RemoveElementAndBelongings", [](AuxiliarModelPartUtilities& rAuxiliarModelPartUtilities, ModelPart::ElementType::Pointer pThisElement, Flags IdentifierFlag, ModelPart::IndexType ThisIndex) { rAuxiliarModelPartUtilities.RemoveElementAndBelongings(pThisElement, IdentifierFlag, ThisIndex);})
        .def("RemoveElementsAndBelongings", &Kratos::AuxiliarModelPartUtilities::RemoveElementsAndBelongings)
        .def("RemoveElementAndBelongingsFromAllLevels", [](AuxiliarModelPartUtilities& rAuxiliarModelPartUtilities, ModelPart::IndexType ElementId, Flags IdentifierFlag) { rAuxiliarModelPartUtilities.RemoveElementAndBelongingsFromAllLevels(ElementId, IdentifierFlag);})
        .def("RemoveElementAndBelongingsFromAllLevels", [](AuxiliarModelPartUtilities& rAuxiliarModelPartUtilities, ModelPart::IndexType ElementId, Flags IdentifierFlag, ModelPart::IndexType ThisIndex) { rAuxiliarModelPartUtilities.RemoveElementAndBelongingsFromAllLevels(ElementId, IdentifierFlag, ThisIndex);})
        .def("RemoveElementAndBelongingsFromAllLevels", [](AuxiliarModelPartUtilities& rAuxiliarModelPartUtilities, ModelPart::ElementType::Pointer pThisElement, Flags IdentifierFlag) { rAuxiliarModelPartUtilities.RemoveElementAndBelongingsFromAllLevels(pThisElement, IdentifierFlag);})
        .def("RemoveElementAndBelongingsFromAllLevels", [](AuxiliarModelPartUtilities& rAuxiliarModelPartUtilities, ModelPart::ElementType::Pointer pThisElement, Flags IdentifierFlag, ModelPart::IndexType ThisIndex) { rAuxiliarModelPartUtilities.RemoveElementAndBelongingsFromAllLevels(pThisElement, IdentifierFlag, ThisIndex);})
        .def("RemoveElementsAndBelongingsFromAllLevels", &Kratos::AuxiliarModelPartUtilities::RemoveElementsAndBelongingsFromAllLevels)
        .def("RemoveConditionAndBelongings", [](AuxiliarModelPartUtilities& rAuxiliarModelPartUtilities, ModelPart::IndexType ConditionId, Flags IdentifierFlag) { rAuxiliarModelPartUtilities.RemoveConditionAndBelongings(ConditionId, IdentifierFlag);})
        .def("RemoveConditionAndBelongings", [](AuxiliarModelPartUtilities& rAuxiliarModelPartUtilities, ModelPart::IndexType ConditionId, Flags IdentifierFlag, ModelPart::IndexType ThisIndex) { rAuxiliarModelPartUtilities.RemoveConditionAndBelongings(ConditionId, IdentifierFlag, ThisIndex);})
        .def("RemoveConditionAndBelongings", [](AuxiliarModelPartUtilities& rAuxiliarModelPartUtilities, ModelPart::ConditionType::Pointer pThisCondition, Flags IdentifierFlag) { rAuxiliarModelPartUtilities.RemoveConditionAndBelongings(pThisCondition, IdentifierFlag);})
        .def("RemoveConditionAndBelongings", [](AuxiliarModelPartUtilities& rAuxiliarModelPartUtilities, ModelPart::ConditionType::Pointer pThisCondition, Flags IdentifierFlag, ModelPart::IndexType ThisIndex) { rAuxiliarModelPartUtilities.RemoveConditionAndBelongings(pThisCondition, IdentifierFlag, ThisIndex);})
        .def("RemoveConditionsAndBelongings", &Kratos::AuxiliarModelPartUtilities::RemoveConditionsAndBelongings)
        .def("RemoveConditionAndBelongingsFromAllLevels", [](AuxiliarModelPartUtilities& rAuxiliarModelPartUtilities, ModelPart::IndexType ConditionId, Flags IdentifierFlag) { rAuxiliarModelPartUtilities.RemoveConditionAndBelongingsFromAllLevels(ConditionId, IdentifierFlag);})
        .def("RemoveConditionAndBelongingsFromAllLevels", [](AuxiliarModelPartUtilities& rAuxiliarModelPartUtilities, ModelPart::IndexType ConditionId, Flags IdentifierFlag, ModelPart::IndexType ThisIndex) { rAuxiliarModelPartUtilities.RemoveConditionAndBelongingsFromAllLevels(ConditionId, IdentifierFlag, ThisIndex);})
        .def("RemoveConditionAndBelongingsFromAllLevels", [](AuxiliarModelPartUtilities& rAuxiliarModelPartUtilities, ModelPart::ConditionType::Pointer pThisCondition, Flags IdentifierFlag) { rAuxiliarModelPartUtilities.RemoveConditionAndBelongingsFromAllLevels(pThisCondition, IdentifierFlag);})
        .def("RemoveConditionAndBelongingsFromAllLevels", [](AuxiliarModelPartUtilities& rAuxiliarModelPartUtilities, ModelPart::ConditionType::Pointer pThisCondition, Flags IdentifierFlag, ModelPart::IndexType ThisIndex) { rAuxiliarModelPartUtilities.RemoveConditionAndBelongingsFromAllLevels(pThisCondition, IdentifierFlag, ThisIndex);})
        .def("RemoveConditionsAndBelongingsFromAllLevels", &Kratos::AuxiliarModelPartUtilities::RemoveConditionsAndBelongingsFromAllLevels)
        ;

    // Sparse matrix multiplication utility
    py::class_<SparseMatrixMultiplicationUtility, typename SparseMatrixMultiplicationUtility::Pointer>(m, "SparseMatrixMultiplicationUtility")
        .def(py::init<>())
        .def_static("MatrixMultiplication",&SparseMatrixMultiplicationUtility::MatrixMultiplication<CompressedMatrix, CompressedMatrix, CompressedMatrix>)
        .def_static("MatrixMultiplicationSaad",&SparseMatrixMultiplicationUtility::MatrixMultiplicationSaad<CompressedMatrix, CompressedMatrix, CompressedMatrix>)
        .def_static("MatrixMultiplicationRMerge",&SparseMatrixMultiplicationUtility::MatrixMultiplicationRMerge<CompressedMatrix, CompressedMatrix, CompressedMatrix>)
        .def_static("MatrixAdd",&SparseMatrixMultiplicationUtility::MatrixAdd<CompressedMatrix, CompressedMatrix>)
        .def_static("TransposeMatrix",&SparseMatrixMultiplicationUtility::TransposeMatrix<CompressedMatrix, CompressedMatrix>)
        ;


    // TimeDiscretization
    auto mod_time_discretization = m.def_submodule("TimeDiscretization");

    py::class_<TimeDiscretization::BDF>(mod_time_discretization, "BDF")
        .def(py::init<const unsigned int>())
        .def("GetTimeOrder", (unsigned int (TimeDiscretization::BDF::*)() const) & TimeDiscretization::BDF::GetTimeOrder)
        .def("ComputeBDFCoefficients", (std::vector<double> (TimeDiscretization::BDF::*)(double) const) & TimeDiscretization::BDF::ComputeBDFCoefficients)
        .def("ComputeBDFCoefficients", (std::vector<double> (TimeDiscretization::BDF::*)(double, double) const) & TimeDiscretization::BDF::ComputeBDFCoefficients)
        .def("ComputeBDFCoefficients", (std::vector<double> (TimeDiscretization::BDF::*)(const ProcessInfo &) const) & TimeDiscretization::BDF::ComputeBDFCoefficients)
        .def("ComputeAndSaveBDFCoefficients", (void (TimeDiscretization::BDF::*)(ProcessInfo &) const) & TimeDiscretization::BDF::ComputeAndSaveBDFCoefficients)
        ;
    py::class_<TimeDiscretization::BDF1>(mod_time_discretization, "BDF1")
        .def(py::init<>())
        .def("ComputeBDFCoefficients", (std::vector<double> (TimeDiscretization::BDF1::*)(double) const) &TimeDiscretization::BDF1::ComputeBDFCoefficients)
        .def("ComputeBDFCoefficients", (std::vector<double> (TimeDiscretization::BDF1::*)(const ProcessInfo&) const) &TimeDiscretization::BDF1::ComputeBDFCoefficients)
        ;
    py::class_<TimeDiscretization::BDF2>(mod_time_discretization, "BDF2")
        .def(py::init<>())
        .def("ComputeBDFCoefficients", (std::vector<double> (TimeDiscretization::BDF2::*)(double, double) const) &TimeDiscretization::BDF2::ComputeBDFCoefficients)
        .def("ComputeBDFCoefficients", (std::vector<double> (TimeDiscretization::BDF2::*)(const ProcessInfo&) const) &TimeDiscretization::BDF2::ComputeBDFCoefficients)
        ;
    py::class_<TimeDiscretization::BDF3>(mod_time_discretization, "BDF3")
        .def(py::init<>())
        .def("ComputeBDFCoefficients", (std::vector<double> (TimeDiscretization::BDF3::*)(double) const) &TimeDiscretization::BDF3::ComputeBDFCoefficients)
        .def("ComputeBDFCoefficients", (std::vector<double> (TimeDiscretization::BDF3::*)(const ProcessInfo&) const) &TimeDiscretization::BDF3::ComputeBDFCoefficients)
        ;
    py::class_<TimeDiscretization::BDF4>(mod_time_discretization, "BDF4")
        .def(py::init<>())
        .def("ComputeBDFCoefficients", (std::vector<double> (TimeDiscretization::BDF4::*)(double) const) &TimeDiscretization::BDF4::ComputeBDFCoefficients)
        .def("ComputeBDFCoefficients", (std::vector<double> (TimeDiscretization::BDF4::*)(const ProcessInfo&) const) &TimeDiscretization::BDF4::ComputeBDFCoefficients)
        ;
    py::class_<TimeDiscretization::BDF5>(mod_time_discretization, "BDF5")
        .def(py::init<>())
        .def("ComputeBDFCoefficients", (std::vector<double> (TimeDiscretization::BDF5::*)(double) const) &TimeDiscretization::BDF5::ComputeBDFCoefficients)
        .def("ComputeBDFCoefficients", (std::vector<double> (TimeDiscretization::BDF5::*)(const ProcessInfo&) const) &TimeDiscretization::BDF5::ComputeBDFCoefficients)
        ;
    py::class_<TimeDiscretization::BDF6>(mod_time_discretization, "BDF6")
        .def(py::init<>())
        .def("ComputeBDFCoefficients", (std::vector<double> (TimeDiscretization::BDF6::*)(double) const) &TimeDiscretization::BDF6::ComputeBDFCoefficients)
        .def("ComputeBDFCoefficients", (std::vector<double> (TimeDiscretization::BDF6::*)(const ProcessInfo&) const) &TimeDiscretization::BDF6::ComputeBDFCoefficients)
        ;

    py::class_<TimeDiscretization::Newmark>(mod_time_discretization, "Newmark")
        .def(py::init<>())
        .def(py::init<const double, const double>())
        .def("GetBeta", &TimeDiscretization::Newmark::GetBeta)
        .def("GetGamma", &TimeDiscretization::Newmark::GetGamma)
        ;
    py::class_<TimeDiscretization::Bossak>(mod_time_discretization, "Bossak")
        .def(py::init<>())
        .def(py::init<const double>())
        .def(py::init<const double, const double, const double>())
        .def("GetBeta", &TimeDiscretization::Bossak::GetBeta)
        .def("GetGamma", &TimeDiscretization::Bossak::GetGamma)
        .def("GetAlphaM", &TimeDiscretization::Bossak::GetAlphaM)
        ;
    py::class_<TimeDiscretization::GeneralizedAlpha>(mod_time_discretization, "GeneralizedAlpha")
        .def(py::init<>())
        .def(py::init<const double, const double>())
        .def(py::init<const double, const double, const double, const double>())
        .def("GetBeta", &TimeDiscretization::GeneralizedAlpha::GetBeta)
        .def("GetGamma", &TimeDiscretization::GeneralizedAlpha::GetGamma)
        .def("GetAlphaM", &TimeDiscretization::GeneralizedAlpha::GetAlphaM)
        .def("GetAlphaF", &TimeDiscretization::GeneralizedAlpha::GetAlphaF)
        ;

    std::size_t (*GetMinimumBufferSizeBDF)(const TimeDiscretization::BDF&) = &TimeDiscretization::GetMinimumBufferSize;
    std::size_t (*GetMinimumBufferSizeBDF1)(const TimeDiscretization::BDF1&) = &TimeDiscretization::GetMinimumBufferSize;
    std::size_t (*GetMinimumBufferSizeBDF2)(const TimeDiscretization::BDF2&) = &TimeDiscretization::GetMinimumBufferSize;
    std::size_t (*GetMinimumBufferSizeBDF3)(const TimeDiscretization::BDF3&) = &TimeDiscretization::GetMinimumBufferSize;
    std::size_t (*GetMinimumBufferSizeBDF4)(const TimeDiscretization::BDF4&) = &TimeDiscretization::GetMinimumBufferSize;
    std::size_t (*GetMinimumBufferSizeBDF5)(const TimeDiscretization::BDF5&) = &TimeDiscretization::GetMinimumBufferSize;
    std::size_t (*GetMinimumBufferSizeBDF6)(const TimeDiscretization::BDF6&) = &TimeDiscretization::GetMinimumBufferSize;
    std::size_t (*GetMinimumBufferSizeNewmark)(const TimeDiscretization::Newmark&) = &TimeDiscretization::GetMinimumBufferSize;
    std::size_t (*GetMinimumBufferSizeBossak)(const TimeDiscretization::Bossak&) = &TimeDiscretization::GetMinimumBufferSize;
    std::size_t (*GetMinimumBufferSizeGeneralizedAlpha)(const TimeDiscretization::GeneralizedAlpha&) = &TimeDiscretization::GetMinimumBufferSize;

    mod_time_discretization.def("GetMinimumBufferSize", GetMinimumBufferSizeBDF );
    mod_time_discretization.def("GetMinimumBufferSize", GetMinimumBufferSizeBDF1 );
    mod_time_discretization.def("GetMinimumBufferSize", GetMinimumBufferSizeBDF2 );
    mod_time_discretization.def("GetMinimumBufferSize", GetMinimumBufferSizeBDF3 );
    mod_time_discretization.def("GetMinimumBufferSize", GetMinimumBufferSizeBDF4 );
    mod_time_discretization.def("GetMinimumBufferSize", GetMinimumBufferSizeBDF5 );
    mod_time_discretization.def("GetMinimumBufferSize", GetMinimumBufferSizeBDF6 );
    mod_time_discretization.def("GetMinimumBufferSize", GetMinimumBufferSizeNewmark );
    mod_time_discretization.def("GetMinimumBufferSize", GetMinimumBufferSizeBossak );
    mod_time_discretization.def("GetMinimumBufferSize", GetMinimumBufferSizeGeneralizedAlpha );


    // Adding table from table stream to python
    py::class_<TableStreamUtility, typename TableStreamUtility::Pointer>(m,"TableStreamUtility")
        .def(py::init<>())
        .def(py::init< bool >())
        .def("SetOnProcessInfo",SetOnProcessInfo)
        ;

    // Read materials utility
    py::class_<ReadMaterialsUtility, typename ReadMaterialsUtility::Pointer>(m, "ReadMaterialsUtility")
    .def(py::init<Model&>())
    .def(py::init<Parameters, Model&>())
    .def("ReadMaterials",&ReadMaterialsUtility::ReadMaterials)
    .def("AssignMaterialToProperty",&ReadMaterialsUtility::AssignMaterialToProperty)
    .def("AssignVariablesToProperty",&ReadMaterialsUtility::AssignVariablesToProperty)
    .def("AssignTablesToProperty",&ReadMaterialsUtility::AssignTablesToProperty)
    .def("AssignConstitutiveLawToProperty",&ReadMaterialsUtility::AssignConstitutiveLawToProperty)
    ;

    //activation utilities
    py::class_< ActivationUtilities >(m,"ActivationUtilities")
        .def(py::init< >())
        .def("ActivateElementsAndConditions", &ActivationUtilities::ActivateElementsAndConditions)
        ;

    //sensitivity builder
    py::class_<SensitivityBuilder>(m, "SensitivityBuilder")
        .def(py::init<Parameters, ModelPart&, AdjointResponseFunction::Pointer>())
        .def(py::init<Parameters, ModelPart&, AdjointResponseFunction::Pointer, SensitivityBuilderScheme::Pointer>())
        .def("Initialize", &SensitivityBuilder::Initialize)
        .def("InitializeSolutionStep", &SensitivityBuilder::InitializeSolutionStep)
        .def("UpdateSensitivities", &SensitivityBuilder::UpdateSensitivities)
        .def("FinalizeSolutionStep", &SensitivityBuilder::FinalizeSolutionStep)
        .def("Finalize", &SensitivityBuilder::Finalize)
        ;

    //Sensitivity utilities
    py::class_<SensitivityUtilities>(m,"SensitivityUtilities")
        .def_static("AssignConditionDerivativesToNodes", &SensitivityUtilities::AssignEntityDerivativesToNodes<ModelPart::ConditionsContainerType>)
        .def_static("AssignElementDerivativesToNodes", &SensitivityUtilities::AssignEntityDerivativesToNodes<ModelPart::ElementsContainerType>)
        ;

    //OpenMP utilities
    py::class_<OpenMPUtils >(m,"OpenMPUtils")
        .def(py::init<>())
        .def_static("SetNumThreads", [](const int NumThreads){
            KRATOS_WARNING("OpenMPUtils") << "\"SetNumThreads\" is deprecated, please use ParallelUtilities.SetNumThreads instead" << std::endl;
            ParallelUtilities::SetNumThreads(NumThreads);})
        .def_static("GetNumThreads", [](){
            KRATOS_WARNING("OpenMPUtils") << "\"GetNumThreads\" is deprecated, please use ParallelUtilities.GetNumThreads instead" << std::endl;
            return ParallelUtilities::GetNumThreads();})
        .def_static("GetNumberOfProcessors", [](){
            KRATOS_WARNING("OpenMPUtils") << "\"GetNumberOfProcessors\" is deprecated, please use ParallelUtilities.GetNumProcs instead" << std::endl;
            return ParallelUtilities::GetNumProcs();})
        .def_static("PrintOMPInfo", &OpenMPUtils::PrintOMPInfo)
        ;

    // ParallelUtilities
    py::class_<ParallelUtilities >(m,"ParallelUtilities")
        .def_static("GetNumThreads", &ParallelUtilities::GetNumThreads)
        .def_static("SetNumThreads", &ParallelUtilities::SetNumThreads)
        .def_static("GetNumProcs",   &ParallelUtilities::GetNumProcs)
        ;

    // EntitiesUtilities
    auto entities_utilities = m.def_submodule("EntitiesUtilities");
    entities_utilities.def("InitializeAllEntities", &EntitiesUtilities::InitializeAllEntities );
    entities_utilities.def("InitializeConditions", &EntitiesUtilities::InitializeEntities<Condition> );
    entities_utilities.def("InitializeElements", &EntitiesUtilities::InitializeEntities<Element> );
    entities_utilities.def("InitializeMasterSlaveConstraints", &EntitiesUtilities::InitializeEntities<MasterSlaveConstraint> );

    // ConstraintUtilities
    auto constraint_utilities = m.def_submodule("ConstraintUtilities");
    constraint_utilities.def("ResetSlaveDofs", &ConstraintUtilities::ResetSlaveDofs );
    constraint_utilities.def("ApplyConstraints", &ConstraintUtilities::ApplyConstraints );

    // Compare elements and conditions utility
    auto mod_compare_elem_cond_utils = m.def_submodule("CompareElementsAndConditionsUtility");
    mod_compare_elem_cond_utils.def("GetRegisteredName", GetRegisteredNameElement );
    mod_compare_elem_cond_utils.def("GetRegisteredName", GetRegisteredNameCondition );

    // SpecificationsUtilities
    auto mod_spec_utils = m.def_submodule("SpecificationsUtilities");
<<<<<<< HEAD
    mod_spec_utils.def("AddMissingVariables",                 &SpecificationsUtilities::AddMissingVariables );
    mod_spec_utils.def("AddMissingVariablesFromEntitiesList", &SpecificationsUtilities::AddMissingVariablesFromEntitiesList );
    mod_spec_utils.def("AddMissingDofs",                      &SpecificationsUtilities::AddMissingDofs );
    mod_spec_utils.def("AddMissingDofsFromEntitiesList",      &SpecificationsUtilities::AddMissingDofsFromEntitiesList );
    mod_spec_utils.def("DetermineFlagsUsed",                  &SpecificationsUtilities::DetermineFlagsUsed );
    mod_spec_utils.def("DetermineTimeIntegration",            &SpecificationsUtilities::DetermineTimeIntegration );
    mod_spec_utils.def("DetermineFramework",                  &SpecificationsUtilities::DetermineFramework );
    mod_spec_utils.def("DetermineSymmetricLHS",               &SpecificationsUtilities::DetermineSymmetricLHS );
    mod_spec_utils.def("DeterminePositiveDefiniteLHS",        &SpecificationsUtilities::DeterminePositiveDefiniteLHS );
    mod_spec_utils.def("DetermineIfCompatibleGeometries",     &SpecificationsUtilities::DetermineIfCompatibleGeometries );
    mod_spec_utils.def("DetermineIfRequiresTimeIntegration",  &SpecificationsUtilities::DetermineIfRequiresTimeIntegration );
    mod_spec_utils.def("CheckCompatibleConstitutiveLaws",     &SpecificationsUtilities::CheckCompatibleConstitutiveLaws );
    mod_spec_utils.def("CheckGeometricalPolynomialDegree",    &SpecificationsUtilities::CheckGeometricalPolynomialDegree );
    mod_spec_utils.def("GetDocumention",                      &SpecificationsUtilities::GetDocumention );
=======
    mod_spec_utils.def("AddMissingVariables", &SpecificationsUtilities::AddMissingVariables );
    mod_spec_utils.def("AddMissingDofs", &SpecificationsUtilities::AddMissingDofs );
    mod_spec_utils.def("DetermineFlagsUsed", &SpecificationsUtilities::DetermineFlagsUsed );
    mod_spec_utils.def("DetermineTimeIntegration", &SpecificationsUtilities::DetermineTimeIntegration );
    mod_spec_utils.def("DetermineFramework", &SpecificationsUtilities::DetermineFramework );
    mod_spec_utils.def("DetermineSymmetricLHS", &SpecificationsUtilities::DetermineSymmetricLHS );
    mod_spec_utils.def("DeterminePositiveDefiniteLHS", &SpecificationsUtilities::DeterminePositiveDefiniteLHS );
    mod_spec_utils.def("DetermineIfCompatibleGeometries", &SpecificationsUtilities::DetermineIfCompatibleGeometries );
    mod_spec_utils.def("DetermineIfRequiresTimeIntegration", &SpecificationsUtilities::DetermineIfRequiresTimeIntegration );
    mod_spec_utils.def("CheckCompatibleConstitutiveLaws", &SpecificationsUtilities::CheckCompatibleConstitutiveLaws );
    mod_spec_utils.def("CheckGeometricalPolynomialDegree", &SpecificationsUtilities::CheckGeometricalPolynomialDegree );
    mod_spec_utils.def("GetDocumention", &SpecificationsUtilities::GetDocumention );
    mod_spec_utils.def("GetDofsListFromSpecifications", &SpecificationsUtilities::GetDofsListFromSpecifications);
    mod_spec_utils.def("GetDofsListFromElementsSpecifications", &SpecificationsUtilities::GetDofsListFromElementsSpecifications);
    mod_spec_utils.def("GetDofsListFromConditionsSpecifications", &SpecificationsUtilities::GetDofsListFromConditionsSpecifications);
>>>>>>> 23f37298

    // PropertiesUtilities
    auto mod_prop_utils = m.def_submodule("PropertiesUtilities");
    mod_prop_utils.def("CopyPropertiesValues", &PropertiesUtilities::CopyPropertiesValues);

    // coordinate transformation utilities
    typedef CoordinateTransformationUtils<LocalSpaceType::MatrixType, LocalSpaceType::VectorType, double> CoordinateTransformationUtilsType;
    py::class_<
        CoordinateTransformationUtilsType,
        CoordinateTransformationUtilsType::Pointer>
        (m,"CoordinateTransformationUtils")
        .def(py::init<const unsigned int, const unsigned int, const Kratos::Flags&>())
        .def("Rotate", (void(CoordinateTransformationUtilsType::*)(LocalSpaceType::MatrixType&, LocalSpaceType::VectorType&, ModelPart::GeometryType&)const)(&CoordinateTransformationUtilsType::Rotate))
        .def("Rotate", (void(CoordinateTransformationUtilsType::*)(LocalSpaceType::VectorType&, ModelPart::GeometryType&)const)(&CoordinateTransformationUtilsType::Rotate))
        .def("ApplySlipCondition", (void(CoordinateTransformationUtilsType::*)(LocalSpaceType::MatrixType&, LocalSpaceType::VectorType&, ModelPart::GeometryType&)const)(&CoordinateTransformationUtilsType::ApplySlipCondition))
        .def("ApplySlipCondition", (void(CoordinateTransformationUtilsType::*)(LocalSpaceType::VectorType&, ModelPart::GeometryType&)const)(&CoordinateTransformationUtilsType::ApplySlipCondition))
        .def("RotateVelocities", &CoordinateTransformationUtilsType::RotateVelocities)
        .def("RecoverVelocities", &CoordinateTransformationUtilsType::RecoverVelocities)
        .def("CalculateRotationOperatorPure", (void(CoordinateTransformationUtilsType::*)(LocalSpaceType::MatrixType&, const ModelPart::GeometryType::PointType&)const)(&CoordinateTransformationUtilsType::CalculateRotationOperatorPure))
        .def("CalculateRotationOperatorPureShapeSensitivities", (void(CoordinateTransformationUtilsType::*)(LocalSpaceType::MatrixType&, const std::size_t, const std::size_t, const ModelPart::GeometryType::PointType&)const)(&CoordinateTransformationUtilsType::CalculateRotationOperatorPureShapeSensitivities))
        ;

    // add FileNameDataCollector
    auto file_name_data_collector = py::class_<
        FileNameDataCollector,
        FileNameDataCollector::Pointer>
        (m, "FileNameDataCollector")
        .def(py::init<const ModelPart&, const std::string&, const std::unordered_map<std::string, std::string>&>())
        .def("GetFileName", &FileNameDataCollector::GetFileName)
        .def("GetPath", &FileNameDataCollector::GetPath)
        .def("GetSortedFileNamesList", &FileNameDataCollector::GetSortedFileNamesList)
        .def("RetrieveFileNameData", &FileNameDataCollector::RetrieveFileNameData)
        .def("GetFileNameDataList", &FileNameDataCollector::GetFileNameDataList)
        .def_static("ExtractFileNamePattern", &FileNameDataCollector::ExtractFileNamePattern)
        .def_static("GetSortedListOfFileNameData", &GetSortedListOfFileNameDataHelper)
        ;

    // add FileNameData holder
    py::class_<
        FileNameDataCollector::FileNameData,
        FileNameDataCollector::FileNameData::Pointer>
        (file_name_data_collector, "FileNameData")
        .def(py::init<>())
        .def(py::init<const std::string&, int, int, double>())
        .def("SetFileName", &FileNameDataCollector::FileNameData::SetFileName)
        .def("GetFileName", &FileNameDataCollector::FileNameData::GetFileName)
        .def("SetRank", &FileNameDataCollector::FileNameData::SetRank)
        .def("GetRank", &FileNameDataCollector::FileNameData::GetRank)
        .def("SetStep", &FileNameDataCollector::FileNameData::SetStep)
        .def("GetStep", &FileNameDataCollector::FileNameData::GetStep)
        .def("SetTime", &FileNameDataCollector::FileNameData::SetTime)
        .def("GetTime", &FileNameDataCollector::FileNameData::GetTime)
        .def("Clear", &FileNameDataCollector::FileNameData::Clear)
        .def("__eq__", &FileNameDataCollector::FileNameData::operator==)
        ;

    py::class_<FillCommunicator, FillCommunicator::Pointer>(m,"FillCommunicator")
        .def(py::init([](ModelPart& rModelPart){
            KRATOS_WARNING("FillCommunicator") << "Using deprecated constructor. Please use constructor with data communicator!";
            return Kratos::make_shared<FillCommunicator>(rModelPart, ParallelEnvironment::GetDefaultDataCommunicator());
        }) )
        .def(py::init<ModelPart&, const DataCommunicator& >() )
        .def("Execute", &FillCommunicator::Execute)
        .def("PrintDebugInfo", &FillCommunicator::PrintDebugInfo)
    ;

    typedef DenseQRDecomposition<LocalSpaceType> DenseQRDecompositionType;
    py::class_<DenseQRDecompositionType, DenseQRDecompositionType::Pointer>(m,"DenseQRDecompositionType")
    ;

    typedef DenseSingularValueDecomposition<LocalSpaceType> DenseSingularValueDecompositionType;
    py::class_<DenseSingularValueDecompositionType, DenseSingularValueDecompositionType::Pointer>(m,"DenseSingularValueDecomposition")
    ;

    py::class_<ForceAndTorqueUtils>(m, "ForceAndTorqueUtils")
        .def(py::init<>())
        .def_static("SumForce", &ForceAndTorqueUtils::SumForce)
        .def_static("SumForceAndTorque", &ForceAndTorqueUtils::SumForceAndTorque)
        .def_static("ComputeEquivalentForceAndTorque", &ForceAndTorqueUtils::ComputeEquivalentForceAndTorque)
        ;

    AddSubModelPartEntitiesBooleanOperationToPython<Node<3>,ModelPart::NodesContainerType>(
        m, "SubModelPartNodesBooleanOperationUtility");

    AddSubModelPartEntitiesBooleanOperationToPython<Element,ModelPart::ElementsContainerType>(
        m, "SubModelPartElementsBooleanOperationUtility");

    AddSubModelPartEntitiesBooleanOperationToPython<Condition,ModelPart::ConditionsContainerType>(
        m, "SubModelPartConditionsBooleanOperationUtility");

    AddSubModelPartEntitiesBooleanOperationToPython<MasterSlaveConstraint,ModelPart::MasterSlaveConstraintContainerType>(
        m, "SubModelPartConstraintsBooleanOperationUtility");

    py::class_<ModelPartCombinationUtilities, ModelPartCombinationUtilities::Pointer>(m,"ModelPartCombinationUtilities")
        .def(py::init<Model& >() )
        .def("CombineModelParts", [&](ModelPartCombinationUtilities &self, Parameters Param) { return &self.CombineModelParts(Param); }, py::return_value_policy::reference_internal)
    ;

    auto single_model_part_import = m.def_submodule("SingleImportModelPart");
    single_model_part_import.def("Import", &SingleImportModelPart::Import );

    // RVE periodicity utility
    py::class_<RVEPeriodicityUtility>(m,"RVEPeriodicityUtility")
        .def(py::init<ModelPart&>())
        .def(py::init<ModelPart&, std::size_t>())
        .def("AssignPeriodicity",&RVEPeriodicityUtility::AssignPeriodicity)
        .def("Finalize",&RVEPeriodicityUtility::Finalize)
        ;

    auto fs_extensions = m.def_submodule("FilesystemExtensions");
    fs_extensions.def("MPISafeCreateDirectories", &FilesystemExtensions::MPISafeCreateDirectories );
}

} // namespace Python.
} // Namespace Kratos<|MERGE_RESOLUTION|>--- conflicted
+++ resolved
@@ -588,38 +588,23 @@
 
     // SpecificationsUtilities
     auto mod_spec_utils = m.def_submodule("SpecificationsUtilities");
-<<<<<<< HEAD
-    mod_spec_utils.def("AddMissingVariables",                 &SpecificationsUtilities::AddMissingVariables );
-    mod_spec_utils.def("AddMissingVariablesFromEntitiesList", &SpecificationsUtilities::AddMissingVariablesFromEntitiesList );
-    mod_spec_utils.def("AddMissingDofs",                      &SpecificationsUtilities::AddMissingDofs );
-    mod_spec_utils.def("AddMissingDofsFromEntitiesList",      &SpecificationsUtilities::AddMissingDofsFromEntitiesList );
-    mod_spec_utils.def("DetermineFlagsUsed",                  &SpecificationsUtilities::DetermineFlagsUsed );
-    mod_spec_utils.def("DetermineTimeIntegration",            &SpecificationsUtilities::DetermineTimeIntegration );
-    mod_spec_utils.def("DetermineFramework",                  &SpecificationsUtilities::DetermineFramework );
-    mod_spec_utils.def("DetermineSymmetricLHS",               &SpecificationsUtilities::DetermineSymmetricLHS );
-    mod_spec_utils.def("DeterminePositiveDefiniteLHS",        &SpecificationsUtilities::DeterminePositiveDefiniteLHS );
-    mod_spec_utils.def("DetermineIfCompatibleGeometries",     &SpecificationsUtilities::DetermineIfCompatibleGeometries );
-    mod_spec_utils.def("DetermineIfRequiresTimeIntegration",  &SpecificationsUtilities::DetermineIfRequiresTimeIntegration );
-    mod_spec_utils.def("CheckCompatibleConstitutiveLaws",     &SpecificationsUtilities::CheckCompatibleConstitutiveLaws );
-    mod_spec_utils.def("CheckGeometricalPolynomialDegree",    &SpecificationsUtilities::CheckGeometricalPolynomialDegree );
-    mod_spec_utils.def("GetDocumention",                      &SpecificationsUtilities::GetDocumention );
-=======
-    mod_spec_utils.def("AddMissingVariables", &SpecificationsUtilities::AddMissingVariables );
-    mod_spec_utils.def("AddMissingDofs", &SpecificationsUtilities::AddMissingDofs );
-    mod_spec_utils.def("DetermineFlagsUsed", &SpecificationsUtilities::DetermineFlagsUsed );
-    mod_spec_utils.def("DetermineTimeIntegration", &SpecificationsUtilities::DetermineTimeIntegration );
-    mod_spec_utils.def("DetermineFramework", &SpecificationsUtilities::DetermineFramework );
-    mod_spec_utils.def("DetermineSymmetricLHS", &SpecificationsUtilities::DetermineSymmetricLHS );
-    mod_spec_utils.def("DeterminePositiveDefiniteLHS", &SpecificationsUtilities::DeterminePositiveDefiniteLHS );
-    mod_spec_utils.def("DetermineIfCompatibleGeometries", &SpecificationsUtilities::DetermineIfCompatibleGeometries );
-    mod_spec_utils.def("DetermineIfRequiresTimeIntegration", &SpecificationsUtilities::DetermineIfRequiresTimeIntegration );
-    mod_spec_utils.def("CheckCompatibleConstitutiveLaws", &SpecificationsUtilities::CheckCompatibleConstitutiveLaws );
-    mod_spec_utils.def("CheckGeometricalPolynomialDegree", &SpecificationsUtilities::CheckGeometricalPolynomialDegree );
-    mod_spec_utils.def("GetDocumention", &SpecificationsUtilities::GetDocumention );
-    mod_spec_utils.def("GetDofsListFromSpecifications", &SpecificationsUtilities::GetDofsListFromSpecifications);
-    mod_spec_utils.def("GetDofsListFromElementsSpecifications", &SpecificationsUtilities::GetDofsListFromElementsSpecifications);
+    mod_spec_utils.def("AddMissingVariables",                     &SpecificationsUtilities::AddMissingVariables );
+    mod_spec_utils.def("AddMissingVariablesFromEntitiesList",     &SpecificationsUtilities::AddMissingVariablesFromEntitiesList );
+    mod_spec_utils.def("AddMissingDofs",                          &SpecificationsUtilities::AddMissingDofs );
+    mod_spec_utils.def("AddMissingDofsFromEntitiesList",          &SpecificationsUtilities::AddMissingDofsFromEntitiesList );
+    mod_spec_utils.def("DetermineFlagsUsed",                      &SpecificationsUtilities::DetermineFlagsUsed );
+    mod_spec_utils.def("DetermineTimeIntegration",                &SpecificationsUtilities::DetermineTimeIntegration );
+    mod_spec_utils.def("DetermineFramework",                      &SpecificationsUtilities::DetermineFramework );
+    mod_spec_utils.def("DetermineSymmetricLHS",                   &SpecificationsUtilities::DetermineSymmetricLHS );
+    mod_spec_utils.def("DeterminePositiveDefiniteLHS",            &SpecificationsUtilities::DeterminePositiveDefiniteLHS );
+    mod_spec_utils.def("DetermineIfCompatibleGeometries",         &SpecificationsUtilities::DetermineIfCompatibleGeometries );
+    mod_spec_utils.def("DetermineIfRequiresTimeIntegration",      &SpecificationsUtilities::DetermineIfRequiresTimeIntegration );
+    mod_spec_utils.def("CheckCompatibleConstitutiveLaws",         &SpecificationsUtilities::CheckCompatibleConstitutiveLaws );
+    mod_spec_utils.def("CheckGeometricalPolynomialDegree",        &SpecificationsUtilities::CheckGeometricalPolynomialDegree );
+    mod_spec_utils.def("GetDocumention",                          &SpecificationsUtilities::GetDocumention );
+    mod_spec_utils.def("GetDofsListFromSpecifications",           &SpecificationsUtilities::GetDofsListFromSpecifications);
+    mod_spec_utils.def("GetDofsListFromElementsSpecifications",   &SpecificationsUtilities::GetDofsListFromElementsSpecifications);
     mod_spec_utils.def("GetDofsListFromConditionsSpecifications", &SpecificationsUtilities::GetDofsListFromConditionsSpecifications);
->>>>>>> 23f37298
 
     // PropertiesUtilities
     auto mod_prop_utils = m.def_submodule("PropertiesUtilities");
