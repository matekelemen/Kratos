//    |  /           |
//    ' /   __| _` | __|  _ \   __|
//    . \  |   (   | |   (   |\__ `
//   _|\_\_|  \__,_|\__|\___/ ____/
//                   Multi-Physics
//
//  License:         BSD License
//                   Kratos default license: kratos/license.txt
//
//  Main authors:    Carlos Roig
//                   Ruben Zorrilla
//

#pragma once

// System includes

// External includes

// Project includes
#include "containers/model.h"
#include "includes/kratos_flags.h"
#include "includes/kratos_parameters.h"
#include "includes/registry.h"

namespace Kratos
{

///@name Kratos Classes
///@{

/**
 * @class Operation
 * @ingroup KratosCore
 * @brief The base class for all operations in Kratos.
 * @details The operation is the base class for all operations and defines the interface for them.
 * Execute method is used to execute all the Operation algorithms. Operation parameters must be passed at construction time.
  @author Carlos Roig
  @author Ruben Zorrilla
*/
class Operation
{
public:
    ///@name Type Definitions
    ///@{

    /// Pointer definition of Operation
    KRATOS_CLASS_POINTER_DEFINITION(Operation);

    ///@}
    ///@name Life Cycle
    ///@{

    /// Default constructor.
    explicit Operation() = default;

    /// Destructor.
    virtual ~Operation() {}

    /// Copy constructor.
    //TODO: Check. It is required by the registry
    Operation(Operation const& rOther) {}

    ///@}
    ///@name Operators
    ///@{

    /// Assignment operator.
    Operation& operator=(Operation const& rOther) = delete;

    /// This operator is provided to call the process as a function and simply calls the Execute method.
    void operator()()
    {
        Execute();
    }

    ///@}
    ///@name Operations
    ///@{

    /**
     * @brief This method creates an pointer of the process
     * @details We consider as input a Mmodel and a set of Parameters for the sake of generality
     * @warning Must be overrided in each process implementation
     * @param rModel The model to be consider
     * @param ThisParameters The configuration parameters
     */
    virtual Operation::Pointer Create(
        Model& rModel,
        Parameters ThisParameters) const
    {
        KRATOS_ERROR << "Calling base class Create. Please override this method in the corresonding Operation" << std::endl;
        return nullptr;
    }

    /**
     * @brief Execute method is used to execute the Operation algorithms.
     */
    virtual void Execute()
    {
        KRATOS_ERROR << "Calling base class Execute. Please override this method in the corresonding Operation" << std::endl;
    }

    /**
     * @brief This method provides the defaults parameters to avoid conflicts between the different constructors
     */
    virtual const Parameters GetDefaultParameters() const
    {
        KRATOS_ERROR << "Calling the base Operation class GetDefaultParameters. Please implement the GetDefaultParameters in your derived process class." << std::endl;
        const Parameters default_parameters = Parameters(R"({})" );

        return default_parameters;
    }

    ///@}
    ///@name Access
    ///@{


    ///@}
    ///@name Inquiry
    ///@{


    ///@}
    ///@name Input and output
    ///@{

    /// Turn back information as a string.
    std::string Info() const
    {
        return "Operation";
    }

    /// Print information about this object.
    void PrintInfo(std::ostream& rOStream) const
    {
        rOStream << "Operation";
    }

    /// Print object's data.
    void PrintData(std::ostream& rOStream) const
    {
    }

    ///@}
}; // Class Operation

///@name Type Definitions
///@{

<<<<<<< HEAD
#ifndef KRATOS_REGISTER_OPERATION_WITH_PROTOTYPE
#define KRATOS_REGISTER_OPERATION_WITH_PROTOTYPE(                                                                              \
    module_name,                                                                                                \
    operation_name,                                                                                             \
    operation_prototype)                                                                                        \
    {                                                                                                           \
        std::string all_path = std::string("Operations.All.") + operation_name;                                 \
        if (!Registry::HasItem(all_path)) {                                                                     \
            auto& r_operation_item = Registry::AddItem<RegistryItem>(all_path);                                 \
            r_operation_item.AddItem<Operation>("Prototype", operation_prototype);                              \
        } else {                                                                                                \
            KRATOS_ERROR << "Operation '" << operation_name << "' is already registered." << std::endl;         \
        }                                                                                                       \
        std::string module_path = std::string("Operations.") + module_name + std::string(".") + operation_name; \
        if (!Registry::HasItem(module_path)) {                                                                  \
            auto& r_operation_item = Registry::AddItem<RegistryItem>(module_path);                              \
            r_operation_item.AddItem<Operation>("Prototype", operation_prototype);                              \
        }                                                                                                       \
    }
#endif
=======
>>>>>>> 15b33431

///@}
///@name Input and output
///@{

/// input stream function
inline std::istream& operator >> (std::istream& rIStream, Operation& rThis);

/// output stream function
inline std::ostream& operator << (std::ostream& rOStream, const Operation& rThis)
{
    rThis.PrintInfo(rOStream);
    rOStream << std::endl;
    rThis.PrintData(rOStream);

    return rOStream;
}

///@}
}  // namespace Kratos.<|MERGE_RESOLUTION|>--- conflicted
+++ resolved
@@ -149,29 +149,6 @@
 ///@name Type Definitions
 ///@{
 
-<<<<<<< HEAD
-#ifndef KRATOS_REGISTER_OPERATION_WITH_PROTOTYPE
-#define KRATOS_REGISTER_OPERATION_WITH_PROTOTYPE(                                                                              \
-    module_name,                                                                                                \
-    operation_name,                                                                                             \
-    operation_prototype)                                                                                        \
-    {                                                                                                           \
-        std::string all_path = std::string("Operations.All.") + operation_name;                                 \
-        if (!Registry::HasItem(all_path)) {                                                                     \
-            auto& r_operation_item = Registry::AddItem<RegistryItem>(all_path);                                 \
-            r_operation_item.AddItem<Operation>("Prototype", operation_prototype);                              \
-        } else {                                                                                                \
-            KRATOS_ERROR << "Operation '" << operation_name << "' is already registered." << std::endl;         \
-        }                                                                                                       \
-        std::string module_path = std::string("Operations.") + module_name + std::string(".") + operation_name; \
-        if (!Registry::HasItem(module_path)) {                                                                  \
-            auto& r_operation_item = Registry::AddItem<RegistryItem>(module_path);                              \
-            r_operation_item.AddItem<Operation>("Prototype", operation_prototype);                              \
-        }                                                                                                       \
-    }
-#endif
-=======
->>>>>>> 15b33431
 
 ///@}
 ///@name Input and output
