--- conflicted
+++ resolved
@@ -471,7 +471,6 @@
      * It computes the normal of the geometry, if possible
      * @return The normal of the geometry
      */
-<<<<<<< HEAD
     virtual array_1d<double, 3> Normal(CoordinatesArrayType& rPointLocalCoordinates) override
     {
         // We define the normal and tangents
@@ -503,9 +502,6 @@
         CoordinatesArrayType& rResult, 
         const double Tolerance = std::numeric_limits<double>::epsilon() 
         ) override
-=======
-    bool IsInside( const CoordinatesArrayType& rPoint, CoordinatesArrayType& rResult, const double Tolerance = std::numeric_limits<double>::epsilon() ) override
->>>>>>> 388b66ac
     {
         this->PointLocalCoordinates( rResult, rPoint );
 
