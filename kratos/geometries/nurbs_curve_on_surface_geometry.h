//    |  /           |
//    ' /   __| _` | __|  _ \   __|
//    . \  |   (   | |   (   |\__ `
//   _|\_\_|  \__,_|\__|\___/ ____/
//                   Multi-Physics
//
//  License:         BSD License
//                   Kratos default license: kratos/license.txt
//
//  Main authors:    Thomas Oberbichler
//                   Tobias Teschemacher
//                   Andreas Apostolatos
//
//  Ported from the ANurbs library (https://github.com/oberbichler/ANurbs)
//

#if !defined(KRATOS_NURBS_CURVE_ON_SURFACE_H_INCLUDED )
#define  KRATOS_NURBS_CURVE_ON_SURFACE_H_INCLUDED

// Project includes
#include "geometries/geometry.h"

#include "geometries/nurbs_curve_geometry.h"
#include "geometries/nurbs_surface_geometry.h"
#include "geometries/nurbs_shape_function_utilities/nurbs_curve_shape_functions.h"
#include "geometries/nurbs_shape_function_utilities/nurbs_interval.h"

#include "utilities/curve_axis_intersection.h"

#include "utilities/nurbs_utilities/projection_nurbs_geometry_utilities.h"

namespace Kratos {

template <int TWorkingSpaceDimension, class TCurveContainerPointType, class TSurfaceContainerPointType>
class NurbsCurveOnSurfaceGeometry : public Geometry<typename TSurfaceContainerPointType::value_type>
{
public:
    ///@name Type Definitions
    ///@{

    typedef typename TSurfaceContainerPointType::value_type NodeType;
    typedef typename TCurveContainerPointType::value_type CurveNodeType;

    typedef Geometry<NodeType> GeometryType;
    typedef typename GeometryType::Pointer GeometryPointer;

    typedef Geometry<NodeType> BaseType;

    typedef typename BaseType::IndexType IndexType;
    typedef typename BaseType::SizeType SizeType;

    typedef NurbsSurfaceGeometry<3, TSurfaceContainerPointType> NurbsSurfaceType;
    typedef NurbsCurveGeometry<2, TCurveContainerPointType> NurbsCurveType;
    typedef typename NurbsCurveType::Pointer NurbsCurvePointerType;

    typedef typename BaseType::CoordinatesArrayType CoordinatesArrayType;
    typedef typename BaseType::PointsArrayType PointsArrayType;
    typedef typename BaseType::GeometriesArrayType GeometriesArrayType;
    typedef typename BaseType::IntegrationPointsArrayType IntegrationPointsArrayType;

    // using base class functionalities.
    using BaseType::CreateQuadraturePointGeometries;
    using BaseType::pGetPoint;
    using BaseType::GetPoint;

    static constexpr IndexType SURFACE_INDEX = std::numeric_limits<IndexType>::max();

    /// Counted pointer of NurbsCurveOnSurfaceGeometry
    KRATOS_CLASS_POINTER_DEFINITION(NurbsCurveOnSurfaceGeometry);

    ///@}
    ///@name Life Cycle
    ///@{

    /// Constructor
    NurbsCurveOnSurfaceGeometry(
        typename NurbsSurfaceType::Pointer pSurface,
        typename NurbsCurveType::Pointer pCurve)
        : BaseType(PointsArrayType(), &msGeometryData)
        , mpNurbsSurface(pSurface)
        , mpNurbsCurve(pCurve)
    {
    }

    /// Default constructor
    NurbsCurveOnSurfaceGeometry()
        : BaseType(PointsArrayType(), &msGeometryData)
    {};

    /// Copy constructor
    NurbsCurveOnSurfaceGeometry(NurbsCurveOnSurfaceGeometry const& rOther)
        : BaseType(rOther)
        , mpNurbsSurface(rOther.mpNurbsSurface)
        , mpNurbsCurve(rOther.mpNurbsCurve)
    {
    }

    /// Copy constructor, with different point type.
    template<class TOtherCurveContainerPointType, class TOtherSurfaceContainerPointType> NurbsCurveOnSurfaceGeometry(
        NurbsCurveOnSurfaceGeometry<TWorkingSpaceDimension, TOtherCurveContainerPointType, TOtherSurfaceContainerPointType> const& rOther)
        : BaseType(rOther, &msGeometryData)
        , mpNurbsSurface(rOther.mpNurbsSurface)
        , mpNurbsCurve(rOther.mpNurbsCurve)
    {
    }

    /// Destructor
    ~NurbsCurveOnSurfaceGeometry() override = default;

    ///@}
    ///@name Operators
    ///@{

    /// Assignment operator
    NurbsCurveOnSurfaceGeometry& operator=(const NurbsCurveOnSurfaceGeometry& rOther)
    {
        BaseType::operator=(rOther);
        mpNurbsSurface = rOther.mpNurbsSurface;
        mpNurbsCurve = rOther.mpNurbsCurve;
        return *this;
    }

    /// @brief Assignment operator for geometries with different point type.
    template<class TOtherCurveContainerPointType, class TOtherSurfaceContainerPointType>
    NurbsCurveOnSurfaceGeometry& operator=(
        NurbsCurveOnSurfaceGeometry<TWorkingSpaceDimension, TOtherCurveContainerPointType, TOtherSurfaceContainerPointType> const & rOther)
    {
        BaseType::operator=(rOther);
        mpNurbsSurface = rOther.mpNurbsSurface;
        mpNurbsCurve = rOther.mpNurbsCurve;
        return *this;
    }

    ///@}
    ///@name Operations
    ///@{

    typename BaseType::Pointer Create(
        TSurfaceContainerPointType const& ThisPoints) const override
    {
        KRATOS_ERROR << "NurbsCurveOnSurfaceGeometry cannot be created with 'PointsArrayType const& ThisPoints'. "
            << "'Create' is not allowed as it would not contain the required pointers to the surface and the curve."
            << std::endl;
    }

    ///@}
    ///@name Access to Geometry Parts
    ///@{

    /**
    * @brief This function returns the pointer of the geometry
    *        which is corresponding to the trim index.
    *        Possible indices are:
    *        SURFACE_INDEX or EMBEDDED_CURVE_INDEX.
    * @param Index: SURFACE_INDEX or EMBEDDED_CURVE_INDEX.
    * @return pointer of geometry, corresponding to the index.
    */
    GeometryPointer pGetGeometryPart(const IndexType Index) override
    {
        const auto& const_this = *this;
        return std::const_pointer_cast<GeometryType>(
            const_this.pGetGeometryPart(Index));
    }

    /**
    * @brief This function returns the pointer of the geometry
    *        which is corresponding to the trim index.
    *        Possible indices are:
    *        SURFACE_INDEX or EMBEDDED_CURVE_INDEX.
    * @param Index: SURFACE_INDEX or EMBEDDED_CURVE_INDEX.
    * @return pointer of geometry, corresponding to the index.
    */
    const GeometryPointer pGetGeometryPart(const IndexType Index) const override
    {
        if (Index == SURFACE_INDEX)
            return mpNurbsSurface;

        KRATOS_ERROR << "Index " << Index << " not existing in NurbsCurveOnSurface: "
            << this->Id() << std::endl;
    }

    /**
    * @brief This function is used to check if the index is
    *        SURFACE_INDEX.
    * @param Index of the geometry part.
    * @return true if SURFACE_INDEX.
    */
    bool HasGeometryPart(const IndexType Index) const override
    {
        return Index == SURFACE_INDEX;
    }

    ///@}
    ///@name Set / Calculate access
    ///@{

    void Calculate(
        const Variable<array_1d<double, 3>>& rVariable,
        array_1d<double, 3>& rOutput
        ) const override
    {
        if (rVariable == PARAMETER_2D_COORDINATES) {
            array_1d<double, 3>& local_parameter = rOutput;
            mpNurbsCurve->GlobalCoordinates(rOutput, local_parameter);
        }
    }

    ///@}
    ///@name Mathematical Informations
    ///@{

    /// Return polynomial degree of the curve
    SizeType PolynomialDegree(IndexType LocalDirectionIndex) const override
    {
        return mpNurbsSurface->PolynomialDegree(0) + mpNurbsSurface->PolynomialDegree(1);
    }

    ///@}
    ///@name Set/ Get functions
    ///@{
    /// Returns the NurbsCurve::Pointer of this CurveOnSurface.
    NurbsCurvePointerType pGetCurve()
    {
        return mpNurbsCurve;
    }

    /// Returns the const NurbsCurveOnSurface::Pointer of this brep.
    const NurbsCurvePointerType pGetCurve() const
    {
        return mpNurbsCurve;
    }

    ///@}
    ///@name Curve Properties
    ///@{

    /// Returns number of points of NurbsCurve.
    SizeType PointsNumberInDirection(IndexType LocalDirectionIndex) const override
    {
        return mpNurbsCurve->PointsNumberInDirection(LocalDirectionIndex);
    }

    /* @brief Provides intersections of the nurbs curve with the knots of the surface,
     *         using the interval of this curve.
     * @param vector of span intervals.
     * @param index of chosen direction, for curves always 0.
     */
    void Spans(std::vector<double>& rSpans, IndexType DirectionIndex = 0) const
    {
        auto interval = mpNurbsCurve->DomainInterval();
        this->Spans(rSpans, interval.GetT0(), interval.GetT1());
    }

    /* @brief  Provides intersections of the nurbs curve with the knots of the surface.
     * @return vector of interval limitations.
     */
    void Spans(std::vector<double>& rSpans,
        double Start, double End) const
    {
        std::vector<double> surface_spans_u;
        std::vector<double> surface_spans_v;
        mpNurbsSurface->Spans(surface_spans_u, 0);
        mpNurbsSurface->Spans(surface_spans_v, 1);

        CurveAxisIntersection<2, CurveNodeType>::ComputeAxisIntersection(
            rSpans,
            *(mpNurbsCurve.get()), Start, End,
            surface_spans_u, surface_spans_v,
            1e-6);
    }

    /* @brief Provides the nurbs boundaries of the NURBS/B-Spline curve.
     * @return domain interval.
     */
    NurbsInterval DomainInterval() const
    {
        return mpNurbsCurve->DomainInterval();
    }

    ///@}
    ///@name Projection Point
    ///@{

    /* Makes projection of rPointGlobalCoordinates to
     * the closest point rProjectedPointGlobalCoordinates on the curve,
     * with local coordinates rProjectedPointLocalCoordinates.
     *
     * @param Tolerance is the breaking criteria.
     * @return 1 -> projection succeeded
     *         0 -> projection failed
     */
    int ProjectionPoint(
        const CoordinatesArrayType& rPointGlobalCoordinates,
        CoordinatesArrayType& rProjectedPointGlobalCoordinates,
        CoordinatesArrayType& rProjectedPointLocalCoordinates,
        const double Tolerance = std::numeric_limits<double>::epsilon()
    ) const override
    {
        return ProjectionNurbsGeometryUtilities::NewtonRaphsonCurve(
            rProjectedPointLocalCoordinates,
            rPointGlobalCoordinates,
            rProjectedPointGlobalCoordinates,
            *this,
            20, Tolerance);
    }

    ///@}
    ///@name Geometrical Informations
    ///@{

    /// Provides the center of the underlying surface
    Point Center() const override
    {
        return mpNurbsSurface->Center();
    }

    /// Computes the length of a nurbs curve
    double Length() const override
    {
        IntegrationPointsArrayType integration_points;
        IntegrationInfo integration_info = GetDefaultIntegrationInfo();
        CreateIntegrationPoints(integration_points, integration_info);

        double length = 0.0;
        for (IndexType i = 0; i < integration_points.size(); ++i) {
            const double determinant_jacobian = DeterminantOfJacobian(integration_points[i]);
            length += integration_points[i].Weight() * determinant_jacobian;
        }
        return length;
    }

    ///@}
    ///@name Jacobian
    ///@{

    double DeterminantOfJacobian(
        const CoordinatesArrayType& rPoint) const override
    {
        std::vector<CoordinatesArrayType> global_space_derivatives(2);
        this->GlobalSpaceDerivatives(
            global_space_derivatives, rPoint, 1);
        return norm_2(global_space_derivatives[1]);
    }

    ///@}
    ///@name Integration Info
    ///@{

    /// Provides the default integration dependent on the polynomial degree of the underlying surface.
    IntegrationInfo GetDefaultIntegrationInfo() const override
    {
        IndexType p = mpNurbsSurface->PolynomialDegreeU() + mpNurbsSurface->PolynomialDegreeV() + 1;
        return IntegrationInfo(1, p, IntegrationInfo::QuadratureMethod::GAUSS);
    }

    ///@}
    ///@name Integration Points
    ///@{

    /* Creates integration points according to the knot intersections
     * of the underlying nurbs surface.
     * @param result integration points.
     */
    void CreateIntegrationPoints(
        IntegrationPointsArrayType& rIntegrationPoints,
        IntegrationInfo& rIntegrationInfo) const override
    {
<<<<<<< HEAD
        const SizeType points_per_span = rIntegrationInfo.GetNumberOfIntegrationPointsPerSpan(0);
=======
        const SizeType points_per_span = mpNurbsSurface->PolynomialDegreeU()
            + mpNurbsSurface->PolynomialDegreeV() + 1;
>>>>>>> 75e572f9

        std::vector<double> spans;
        Spans(spans);

<<<<<<< HEAD
        mpNurbsCurve->CreateIntegrationPoints(
            rIntegrationPoints, spans, points_per_span);
    }

    /* Creates integration points according to the knot intersections
     * of the underlying nurbs surface, within a given range.
     * @param result integration points.
     */
    void CreateIntegrationPoints(
        IntegrationPointsArrayType& rIntegrationPoints,
        double StartParameter, double EndParameter,
        IntegrationInfo& rIntegrationInfo) const
    {
        const SizeType points_per_span = rIntegrationInfo.GetNumberOfIntegrationPointsPerSpan(0);

        std::vector<double> spans;
        Spans(spans, StartParameter, EndParameter);

        mpNurbsCurve->CreateIntegrationPoints(
=======
        IntegrationPointUtilities::CreateIntegrationPoints1D(
>>>>>>> 75e572f9
            rIntegrationPoints, spans, points_per_span);
    }

    ///@}
    ///@name Quadrature Point Geometries
    ///@{

    /**
     * @brief This method creates a list of quadrature point geometries
     *        from a list of integration points.
     *
     * @param rResultGeometries list of quadrature point geometries.
     * @param rIntegrationPoints list of integration points.
     * @param NumberOfShapeFunctionDerivatives the number provided
     *        derivatives of shape functions in the system.
     *
     * @see quadrature_point_geometry.h
     */
    void CreateQuadraturePointGeometries(
        GeometriesArrayType& rResultGeometries,
        IndexType NumberOfShapeFunctionDerivatives,
        const IntegrationPointsArrayType& rIntegrationPoints,
        IntegrationInfo& rIntegrationInfo) override
    {
        // shape function container.
        NurbsSurfaceShapeFunction shape_function_container(
            mpNurbsSurface->PolynomialDegreeU(), mpNurbsSurface->PolynomialDegreeV(),
            NumberOfShapeFunctionDerivatives);

        // Resize containers.
        if (rResultGeometries.size() != rIntegrationPoints.size())
            rResultGeometries.resize(rIntegrationPoints.size());

        auto default_method = this->GetDefaultIntegrationMethod();
        SizeType num_nonzero_cps = shape_function_container.NumberOfNonzeroControlPoints();

        Matrix N(1, num_nonzero_cps);
        DenseVector<Matrix> shape_function_derivatives(NumberOfShapeFunctionDerivatives - 1);
        for (IndexType i = 0; i < NumberOfShapeFunctionDerivatives - 1; i++) {
            shape_function_derivatives[i].resize(num_nonzero_cps, i + 2);
        }

        for (IndexType i = 0; i < rIntegrationPoints.size(); ++i)
        {
            std::vector<CoordinatesArrayType> global_space_derivatives(2);
            mpNurbsCurve->GlobalSpaceDerivatives(
                global_space_derivatives,
                rIntegrationPoints[i],
                1);

            if (mpNurbsSurface->IsRational()) {
                shape_function_container.ComputeNurbsShapeFunctionValues(
                    mpNurbsSurface->KnotsU(), mpNurbsSurface->KnotsV(), mpNurbsSurface->Weights(),
                    global_space_derivatives[0][0], global_space_derivatives[0][1]);
            }
            else {
                shape_function_container.ComputeBSplineShapeFunctionValues(
                    mpNurbsSurface->KnotsU(), mpNurbsSurface->KnotsV(),
                    global_space_derivatives[0][0], global_space_derivatives[0][1]);
            }

            /// Get List of Control Points
            PointsArrayType nonzero_control_points(num_nonzero_cps);
            auto cp_indices = shape_function_container.ControlPointIndices(
                mpNurbsSurface->NumberOfControlPointsU(), mpNurbsSurface->NumberOfControlPointsV());
            for (IndexType j = 0; j < num_nonzero_cps; j++) {
                nonzero_control_points(j) = mpNurbsSurface->pGetPoint(cp_indices[j]);
            }
            /// Get Shape Functions N
            for (IndexType j = 0; j < num_nonzero_cps; j++) {
                N(0, j) = shape_function_container(j, 0);
            }

            /// Get Shape Function Derivatives DN_De, ...
            if (NumberOfShapeFunctionDerivatives > 0) {
                IndexType shape_derivative_index = 1;
                for (IndexType n = 0; n < NumberOfShapeFunctionDerivatives - 1; n++) {
                    for (IndexType k = 0; k < n + 2; k++) {
                        for (IndexType j = 0; j < num_nonzero_cps; j++) {
                            shape_function_derivatives[n](j, k) = shape_function_container(j, shape_derivative_index + k);
                        }
                    }
                    shape_derivative_index += n + 2;
                }
            }

            GeometryShapeFunctionContainer<GeometryData::IntegrationMethod> data_container(
                default_method, rIntegrationPoints[i],
                N, shape_function_derivatives);

            rResultGeometries(i) = CreateQuadraturePointsUtility<NodeType>::CreateQuadraturePointCurveOnSurface(
                data_container, nonzero_control_points,
                global_space_derivatives[1][0], global_space_derivatives[1][1], this);
        }
    }

    ///@}
    ///@name Operation within Global Space
    ///@{

    /*
    * @brief This method maps from dimension space to working space.
    * From Piegl and Tiller, The NURBS Book, Algorithm A3.1/ A4.1
    * @param rResult array_1d<double, 3> with the coordinates in working space
    * @param LocalCoordinates The local coordinates in dimension space
    * @return array_1d<double, 3> with the coordinates in working space
    * @see PointLocalCoordinates
    */
    CoordinatesArrayType& GlobalCoordinates(
        CoordinatesArrayType& rResult,
        const CoordinatesArrayType& rLocalCoordinates
    ) const override
    {
        // Compute the coordinates of the embedded curve in the parametric space of the surface
        CoordinatesArrayType result_local = mpNurbsCurve->GlobalCoordinates(rResult, rLocalCoordinates);

        // Compute and return the coordinates of the surface in the geometric space
        return mpNurbsSurface->GlobalCoordinates(rResult, result_local);
    }

    /**
    * @brief This method maps from dimension space to working space and computes the
    *        number of derivatives at the dimension parameter.
    * From ANurbs library (https://github.com/oberbichler/ANurbs)
    * @param LocalCoordinates The local coordinates in dimension space
    * @param Derivative Number of computed derivatives
    * @return std::vector<array_1d<double, 3>> with the coordinates in working space
    * @see PointLocalCoordinates
    */
    void GlobalSpaceDerivatives(
        std::vector<CoordinatesArrayType>& rGlobalSpaceDerivatives,
        const CoordinatesArrayType& rCoordinates,
        const SizeType DerivativeOrder) const override
    {
        // Check size of output
        if (rGlobalSpaceDerivatives.size() != DerivativeOrder + 1) {
            rGlobalSpaceDerivatives.resize(DerivativeOrder + 1);
        }

        // Compute the gradients of the embedded curve in the parametric space of the surface
        std::vector<array_1d<double, 3>> curve_derivatives;
        mpNurbsCurve->GlobalSpaceDerivatives(curve_derivatives, rCoordinates, DerivativeOrder);

        // Compute the gradients of the surface in the geometric space
        array_1d<double, 3> surface_coordinates =  ZeroVector(3);
        surface_coordinates[0] = curve_derivatives[0][0];
        surface_coordinates[1] = curve_derivatives[0][1];
        std::vector<array_1d<double, 3>> surface_derivatives;
        mpNurbsSurface->GlobalSpaceDerivatives(surface_derivatives, surface_coordinates, DerivativeOrder);

        std::function<array_1d<double, 3>(int, int, int)> c;
        c = [&](int DerivativeOrder, int i, int j) -> array_1d<double, 3> {
            if (DerivativeOrder > 0) {
                array_1d<double, 3> result = ZeroVector(3);

                for (int a = 1; a <= DerivativeOrder; a++) {
                    result += (
                        c(DerivativeOrder - a, i + 1, j) * curve_derivatives[a][0] +
                        c(DerivativeOrder - a, i, j + 1) * curve_derivatives[a][1]
                        ) * NurbsUtilities::GetBinomCoefficient(DerivativeOrder - 1, a - 1);
                }

                return result;
            }
            else {
                const int index = NurbsSurfaceShapeFunction::IndexOfShapeFunctionRow(i, j);
                return surface_derivatives[index];
            }
        };
        for (SizeType i = 0; i <= DerivativeOrder; i++) {
            rGlobalSpaceDerivatives[i] = c(i, 0, 0);
        }
    }

    ///@}
    ///@name Information
    ///@{

    /// Turn back information as a string.
    std::string Info() const override
    {
        return "2 dimensional nurbs curve on 3D surface.";
    }

    /// Print information about this object.
    void PrintInfo(std::ostream& rOStream) const override
    {
        rOStream << "2 dimensional nurbs curve on 3D surface.";
    }

    /// Print object's data.
    void PrintData(std::ostream& rOStream) const override
    {
    }

    ///@}
private:
    ///@name Private Static Member Variables
    ///@{

    static const GeometryData msGeometryData;

    static const GeometryDimension msGeometryDimension;

    ///@}
    ///@name Private Member Variables
    ///@{

    typename NurbsSurfaceType::Pointer mpNurbsSurface;
    typename NurbsCurveType::Pointer mpNurbsCurve;

    ///@}
    ///@name Private Serialization
    ///@{

    friend class Serializer;

    void save(Serializer& rSerializer) const override
    {
        KRATOS_SERIALIZE_SAVE_BASE_CLASS(rSerializer, BaseType);
        rSerializer.save("pNurbsSurface", mpNurbsSurface);
        rSerializer.save("pNurbsCurve", mpNurbsCurve);
    }

    void load(Serializer& rSerializer) override
    {
        KRATOS_SERIALIZE_LOAD_BASE_CLASS(rSerializer, BaseType);
        rSerializer.load("pNurbsSurface", mpNurbsSurface);
        rSerializer.load("pNurbsCurve", mpNurbsCurve);
    }

    ///@}

}; // class NurbsCurveOnSurfaceGeometry

template<int TWorkingSpaceDimension, class TCurveContainerPointType, class TSurfaceContainerPointType>
const GeometryData NurbsCurveOnSurfaceGeometry<TWorkingSpaceDimension, TCurveContainerPointType, TSurfaceContainerPointType>::msGeometryData(
    &msGeometryDimension,
    GeometryData::GI_GAUSS_1,
    {}, {}, {});

template<int TWorkingSpaceDimension, class TCurveContainerPointType, class TSurfaceContainerPointType>
const GeometryDimension NurbsCurveOnSurfaceGeometry<TWorkingSpaceDimension, TCurveContainerPointType, TSurfaceContainerPointType>::msGeometryDimension(
    1, TWorkingSpaceDimension, 1);

} // namespace Kratos

#endif // KRATOS_NURBS_CURVE_ON_SURFACE_H_INCLUDED defined<|MERGE_RESOLUTION|>--- conflicted
+++ resolved
@@ -365,19 +365,11 @@
         IntegrationPointsArrayType& rIntegrationPoints,
         IntegrationInfo& rIntegrationInfo) const override
     {
-<<<<<<< HEAD
-        const SizeType points_per_span = rIntegrationInfo.GetNumberOfIntegrationPointsPerSpan(0);
-=======
-        const SizeType points_per_span = mpNurbsSurface->PolynomialDegreeU()
-            + mpNurbsSurface->PolynomialDegreeV() + 1;
->>>>>>> 75e572f9
-
         std::vector<double> spans;
         Spans(spans);
 
-<<<<<<< HEAD
         mpNurbsCurve->CreateIntegrationPoints(
-            rIntegrationPoints, spans, points_per_span);
+            rIntegrationPoints, spans, rIntegrationInfo.GetNumberOfIntegrationPointsPerSpan(0));
     }
 
     /* Creates integration points according to the knot intersections
@@ -389,16 +381,11 @@
         double StartParameter, double EndParameter,
         IntegrationInfo& rIntegrationInfo) const
     {
-        const SizeType points_per_span = rIntegrationInfo.GetNumberOfIntegrationPointsPerSpan(0);
-
         std::vector<double> spans;
         Spans(spans, StartParameter, EndParameter);
 
-        mpNurbsCurve->CreateIntegrationPoints(
-=======
         IntegrationPointUtilities::CreateIntegrationPoints1D(
->>>>>>> 75e572f9
-            rIntegrationPoints, spans, points_per_span);
+            rIntegrationPoints, spans, rIntegrationInfo.GetNumberOfIntegrationPointsPerSpan(0));
     }
 
     ///@}
