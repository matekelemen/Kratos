//    |  /           |
//    ' /   __| _` | __|  _ \   __|
//    . \  |   (   | |   (   |\__ `
//   _|\_\_|  \__,_|\__|\___/ ____/
//                   Multi-Physics
//
//  License:		 BSD License
//					 Kratos default license: kratos/license.txt
//
//  Main authors:    Riccardo Rossi
//                   Janosch Stascheit
//                   Felix Nagel
//  contributors:    Hoang Giang Bui
//                   Josep Maria Carbonell
//

#if !defined(KRATOS_QUADRILATERAL_2D_9_H_INCLUDED )
#define  KRATOS_QUADRILATERAL_2D_9_H_INCLUDED

// System includes

// External includes

// Project includes
#include "geometries/line_2d_3.h"
#include "integration/quadrilateral_gauss_legendre_integration_points.h"


namespace Kratos
{
/**
 * A nine node quadrilateral geometry. While the shape functions are only defined in
 * 2D it is possible to define an arbitrary orientation in space. Thus it can be used for
 * defining surfaces on 3D elements.
 */

template<class TPointType> class Quadrilateral2D9 : public Geometry<TPointType>
{
public:
    /**
     * Type Definitions
     */

    /**
     * Base Type: Geometry
     */
    typedef Geometry<TPointType> BaseType;

    /**
     * Type of edge geometry
     */
    typedef Line2D3<TPointType> EdgeType;

    /**
     * Pointer definition of Quadrilateral2D9
     */
    KRATOS_CLASS_POINTER_DEFINITION( Quadrilateral2D9 );

    /**
     * Integration methods implemented in geometry.
     */
    typedef GeometryData::IntegrationMethod IntegrationMethod;

    /**
     * A Vector of counted pointers to Geometries.
     * Used for returning edges of the geometry.
     */
    typedef typename BaseType::GeometriesArrayType GeometriesArrayType;

    /**
     * Redefinition of template parameter TPointType.
     */
    typedef TPointType PointType;

    /**
     * Array of coordinates. Can be Nodes, Points or IntegrationPoints
     */
    typedef typename BaseType::CoordinatesArrayType CoordinatesArrayType;


    /**
     * Type used for indexing in geometry class.
     * std::size_t used for indexing
     * point or integration point access methods and also all other
     * methods which need point or integration point index.
     */
    typedef typename BaseType::IndexType IndexType;

    /**
     * This type is used to return size or dimension in
     * geometry. Dimension, WorkingDimension, PointsNumber and
     * ... return this type as their results.
     */
    typedef typename BaseType::SizeType SizeType;

    /**
     * Array of counted pointers to point.
     * This type is used to hold geometry's points.
     */
    typedef  typename BaseType::PointsArrayType PointsArrayType;

    /**
     * This type used for representing an integration point in
     * geometry. This integration point is a point with an
     * additional weight component.
     */
    typedef typename BaseType::IntegrationPointType IntegrationPointType;

    /**
     * A Vector of IntegrationPointType which used to hold
     * integration points related to an integration
     * method. IntegrationPoints functions used this type to return
     * their results.
     */
    typedef typename BaseType::IntegrationPointsArrayType IntegrationPointsArrayType;

    /**
     * A Vector of IntegrationPointsArrayType which used to hold
     * integration points related to different integration method
     * implemented in geometry.
     */
    typedef typename BaseType::IntegrationPointsContainerType IntegrationPointsContainerType;

    /**
     * A third order tensor used as shape functions' values
     * container.
     */
    typedef typename BaseType::ShapeFunctionsValuesContainerType
    ShapeFunctionsValuesContainerType;

    /**
     * A fourth order tensor used as shape functions' local
     * gradients container in geometry.
     */
    typedef typename BaseType::ShapeFunctionsLocalGradientsContainerType
    ShapeFunctionsLocalGradientsContainerType;

    /**
     * A third order tensor to hold jacobian matrices evaluated at
     * integration points. Jacobian and InverseOfJacobian functions
     * return this type as their result.
     */
    typedef typename BaseType::JacobiansType JacobiansType;

    /**
     * A third order tensor to hold shape functions' local
     * gradients. ShapefunctionsLocalGradients function return this
     * type as its result.
    */
    typedef typename BaseType::ShapeFunctionsGradientsType ShapeFunctionsGradientsType;

    /**
     * A third order tensor to hold shape functions' local second derivatives.
     * ShapefunctionsLocalGradients function return this
     * type as its result.
     */
    typedef typename BaseType::ShapeFunctionsSecondDerivativesType
    ShapeFunctionsSecondDerivativesType;

    /**
            * A fourth order tensor to hold shape functions' local third derivatives.
            * ShapefunctionsLocalGradients function return this
            * type as its result.
    */
    typedef typename BaseType::ShapeFunctionsThirdDerivativesType
    ShapeFunctionsThirdDerivativesType;


    /**
     * Type of the normal vector used for normal to edges in geomety.
     */
    typedef typename BaseType::NormalType NormalType;

    /**
     * Life Cycle
     */

    Quadrilateral2D9( const PointType& Point1, const PointType& Point2,
                      const PointType& Point3, const PointType& Point4,
                      const PointType& Point5, const PointType& Point6,
                      const PointType& Point7, const PointType& Point8,
                      const PointType& Point9 )
        : BaseType( PointsArrayType(), &msGeometryData )
    {
        this->Points().push_back( typename PointType::Pointer( new PointType( Point1 ) ) );
        this->Points().push_back( typename PointType::Pointer( new PointType( Point2 ) ) );
        this->Points().push_back( typename PointType::Pointer( new PointType( Point3 ) ) );
        this->Points().push_back( typename PointType::Pointer( new PointType( Point4 ) ) );
        this->Points().push_back( typename PointType::Pointer( new PointType( Point5 ) ) );
        this->Points().push_back( typename PointType::Pointer( new PointType( Point6 ) ) );
        this->Points().push_back( typename PointType::Pointer( new PointType( Point7 ) ) );
        this->Points().push_back( typename PointType::Pointer( new PointType( Point8 ) ) );
        this->Points().push_back( typename PointType::Pointer( new PointType( Point9 ) ) );
    }

    Quadrilateral2D9( typename PointType::Pointer pPoint1,
                      typename PointType::Pointer pPoint2,
                      typename PointType::Pointer pPoint3,
                      typename PointType::Pointer pPoint4,
                      typename PointType::Pointer pPoint5,
                      typename PointType::Pointer pPoint6,
                      typename PointType::Pointer pPoint7,
                      typename PointType::Pointer pPoint8,
                      typename PointType::Pointer pPoint9 )
        : BaseType( PointsArrayType(), &msGeometryData )
    {
        this->Points().push_back( pPoint1 );
        this->Points().push_back( pPoint2 );
        this->Points().push_back( pPoint3 );
        this->Points().push_back( pPoint4 );
        this->Points().push_back( pPoint5 );
        this->Points().push_back( pPoint6 );
        this->Points().push_back( pPoint7 );
        this->Points().push_back( pPoint8 );
        this->Points().push_back( pPoint9 );
    }

    Quadrilateral2D9( const PointsArrayType& ThisPoints )
        : BaseType( ThisPoints, &msGeometryData )
    {
        if ( this->PointsNumber() != 9 )
            KRATOS_ERROR << "Invalid points number. Expected 9, given " << this->PointsNumber() << std::endl;
    }

    /**
     * Copy constructor.
     * Constructs this geometry as a copy of given geometry.
     *
     * @note This copy constructor don't copy the points and new
     * geometry shares points with given source geometry. It's
     * obvious that any change to this new geometry's point affect
     * source geometry's points too.
     */
    Quadrilateral2D9( Quadrilateral2D9 const& rOther )
        : BaseType( rOther )
    {
    }

    /**
     * Copy constructor from a geometry with other point type.
     * Construct this geometry as a copy of given geometry which
     * has different type of points. The given goemetry's
     * TOtherPointType* must be implicity convertible to this
     * geometry PointType.
     *
     * @note This copy constructor don't copy the points and new
     * geometry shares points with given source geometry. It's
     * obvious that any change to this new geometry's point affect
     * source geometry's points too.
     */
    template<class TOtherPointType> Quadrilateral2D9(
        Quadrilateral2D9<TOtherPointType> const& rOther )
        : BaseType( rOther )
    {
    }

    /**
     * Destructor. Does nothing
     */
    ~Quadrilateral2D9() override {}

    GeometryData::KratosGeometryFamily GetGeometryFamily() override
    {
        return GeometryData::Kratos_Quadrilateral;
    }

    GeometryData::KratosGeometryType GetGeometryType() override
    {
        return GeometryData::Kratos_Quadrilateral2D9;
    }

    /**
     * Operators
     */

    /**
     * Assignment operator.
     *
     * @note This operator don't copy the points and this
     * geometry shares points with given source geometry. It's
     * obvious that any change to this geometry's point affect
     * source geometry's points too.
     *
     * @see Clone
     * @see ClonePoints
     */
    Quadrilateral2D9& operator=( const Quadrilateral2D9& rOther )
    {
        BaseType::operator=( rOther );

        return *this;
    }

    /**
     * Assignment operator for geometries with different point type.
     *
     * @note This operator don't copy the points and this
     * geometry shares points with given source geometry. It's
     * obvious that any change to this geometry's point affect
     * source geometry's points too.
     *
     * @see Clone
     * @see ClonePoints
     */
    template<class TOtherPointType>
    Quadrilateral2D9& operator=( Quadrilateral2D9<TOtherPointType> const & rOther )
    {
        BaseType::operator=( rOther );

        return *this;
    }

    /**
     * Operations
     */
    typename BaseType::Pointer Create( PointsArrayType const& ThisPoints ) const override
    {
        return typename BaseType::Pointer( new Quadrilateral2D9( ThisPoints ) );
    }

    Geometry< Point<3> >::Pointer Clone() const override
    {
        Geometry< Point<3> >::PointsArrayType NewPoints;

        //making a copy of the nodes TO POINTS (not Nodes!!!)
        for ( IndexType i = 0 ; i < this->size() ; i++ )
        {
                NewPoints.push_back(boost::make_shared< Point<3> >(( *this )[i]));
        }

        //creating a geometry with the new points
        Geometry< Point<3> >::Pointer p_clone( new Quadrilateral2D9< Point<3> >( NewPoints ) );

        return p_clone;
    }

    /**
     * lumping factors for the calculation of the lumped mass matrix
     */
    Vector& LumpingFactors( Vector& rResult ) const override
    {
        if(rResult.size() != 9)
            rResult.resize( 9, false );

        for ( int i = 0; i < 4; i++ ) rResult[i] = 1.00 / 36.00;

        for ( int i = 4; i < 8; i++ ) rResult[i] = 1.00 / 9.00;

        rResult[8] = 4.00 / 9.00;

        return rResult;
    }

    /**
     * Informations
     */

    /**
     * :TODO: the charactereistic sizes have to be reviewed
     * by the one who is willing to use them!
     */
    /** This method calculates and returns Length or charactereistic
     * length of this geometry depending on it's dimension. For one
     * dimensional geometry for example Line it returns length of it
     * and for the other geometries it gives Characteristic length
     * otherwise.
     *
     * @return double value contains length or Characteristic
     * length
     * @see Area()
     * @see Volume()
     * @see DomainSize()
     */
    double Length() const override
    {
        return sqrt( fabs( this->DeterminantOfJacobian( PointType() ) ) );
    }

    /**
     * :TODO: the charactereistic sizes have to be reviewed
     * by the one who is willing to use them!
     */
    /**
     * This method calculates and returns area or surface area of
     * this geometry depending to it's dimension. For one dimensional
     * geometry it returns zero, for two dimensional it gives area
     * and for three dimensional geometries it gives surface area.
     * @return double value contains area or surface
     * area.
     * @see Length()
     * @see Volume()
     * @see DomainSize()
     */
    double Area() const override
    {

        Vector temp;
        this->DeterminantOfJacobian( temp, msGeometryData.DefaultIntegrationMethod() );
        const IntegrationPointsArrayType& integration_points = this->IntegrationPoints( msGeometryData.DefaultIntegrationMethod() );
        double Area = 0.00;

        for ( unsigned int i = 0; i < integration_points.size(); i++ )
        {
            Area += temp[i] * integration_points[i].Weight();
        }

        //KRATOS_WATCH(temp)
        return Area;

        //return fabs(DeterminantOfJacobian(PointType())) * 0.5;
    }

    /**
     * :TODO: the charactereistic sizes have to be reviewed
     * by the one who is willing to use them!
     */
    /**
     * This method calculate and return length, area or volume of
     * this geometry depending to it's dimension. For one dimensional
     * geometry it returns its length, for two dimensional it gives area
     * and for three dimensional geometries it gives its volume.
     *
     * @return double value contains length, area or volume.
     * @see Length()
     * @see Area()
     * @see Volume()
     */
    double DomainSize() const override
    {
        return fabs( this->DeterminantOfJacobian( PointType() ) ) * 0.5;
    }

    /**
<<<<<<< HEAD
     * Returns whether given arbitrary point is inside the Geometry and the respective 
     * local point for the given global point
     * @param rPoint: The point to be checked if is inside o note in global coordinates
     * @param rResult: The local coordinates of the point
     * @param Tolerance: The  tolerance that will be considered to check if the point is inside or not
     * @return True if the point is inside, false otherwise
     */
    virtual bool IsInside( 
        const CoordinatesArrayType& rPoint, 
        CoordinatesArrayType& rResult, 
        const double Tolerance = std::numeric_limits<double>::epsilon() 
        ) override
=======
     * Returns whether given arbitrary point is inside the Geometry
     */
    bool IsInside( const CoordinatesArrayType& rPoint, CoordinatesArrayType& rResult, const double Tolerance = std::numeric_limits<double>::epsilon() ) override
>>>>>>> 388b66ac
    {
        this->PointLocalCoordinates( rResult, rPoint );

        if ( (rResult[0] >= (-1.0-Tolerance)) && (rResult[0] <= (1.0+Tolerance)) )
        {
            if ( (rResult[1] >= (-1.0-Tolerance)) && (rResult[1] <= (1.0+Tolerance)) )
            {
                return true;
            }
        }

        return false;
    }

    /** This method gives you number of all edges of this
    geometry. This method will gives you number of all the edges
    with one dimension less than this geometry. for example a
    triangle would return three or a tetrahedral would return
    four but won't return nine related to its six edge lines.

    @return SizeType containes number of this geometry edges.
    @see Edges()
    @see Edge()
     */
    SizeType EdgesNumber() const override
    {
        return 4;
    }

    /** This method gives you all edges of this geometry. This
     * method will gives you all the edges with one dimension less
     * than this geometry. for example a triangle would return
     * three lines as its edges or a tetrahedral would return four
     * triangle as its edges but won't return its six edge
     * lines by this method.
     *
     * @return GeometriesArrayType containes this geometry edges.
     * @see EdgesNumber()
     * @see Edge()
     */
    GeometriesArrayType Edges( void ) override
    {
        GeometriesArrayType edges = GeometriesArrayType();
        edges.push_back( boost::make_shared<EdgeType>( this->pGetPoint( 0 ), this->pGetPoint( 4 ), this->pGetPoint( 1 ) ) );
        edges.push_back( boost::make_shared<EdgeType>( this->pGetPoint( 1 ), this->pGetPoint( 5 ), this->pGetPoint( 2 ) ) );
        edges.push_back( boost::make_shared<EdgeType>( this->pGetPoint( 2 ), this->pGetPoint( 6 ), this->pGetPoint( 3 ) ) );
        edges.push_back( boost::make_shared<EdgeType>( this->pGetPoint( 3 ), this->pGetPoint( 7 ), this->pGetPoint( 0 ) ) );
        return edges;
    }

    /**
     * Shape Function
     */

    /**
     * :TODO: implemented but not yet tested
     */
    /**
     * Calculates the value of a given shape function at a given point.
     *
     * @param ShapeFunctionIndex The number of the desired shape function
     * @param rPoint the given point in local coordinates at which the
     * value of the shape function is calculated
     *
     * @return the value of the shape function at the given point
     */
    double ShapeFunctionValue( IndexType ShapeFunctionIndex,
                                       const CoordinatesArrayType& rPoint ) const override
    {
        double fx1 = 0.5 * ( rPoint[0] - 1 ) * rPoint[0];
        double fx2 = 0.5 * ( rPoint[0] + 1 ) * rPoint[0];
        double fx3 = 1 - rPoint[0] * rPoint[0];
        double fy1 = 0.5 * ( rPoint[1] - 1 ) * rPoint[1];
        double fy2 = 0.5 * ( rPoint[1] + 1 ) * rPoint[1];
        double fy3 = 1 - rPoint[1] * rPoint[1];

        switch ( ShapeFunctionIndex )
        {
        case 0:
            return( fx1*fy1 );
        case 1:
            return( fx2*fy1 );
        case 2:
            return( fx2*fy2 );
        case 3:
            return( fx1*fy2 );
        case 4:
            return( fx3*fy1 );
        case 5:
            return( fx2*fy3 );
        case 6:
            return( fx3*fy2 );
        case 7:
            return( fx1*fy3 );
        case 8:
            return( fx3*fy3 );
        default:
            KRATOS_ERROR << "Wrong index of shape function!" << *this << std::endl;
        }

        return 0;
    }
    
        /** This method gives all non-zero shape functions values
    evaluated at the rCoordinates provided

    @return Vector of values of shape functions \f$ F_{i} \f$
    where i is the shape function index (for NURBS it is the index
    of the local enumeration in the element).

    @see ShapeFunctionValue
    @see ShapeFunctionsLocalGradients
    @see ShapeFunctionLocalGradient
    */
    Vector& ShapeFunctionsValues (Vector &rResult, const CoordinatesArrayType& rCoordinates) const override
    {
        if(rResult.size() != 9) rResult.resize(9,false);

        double fx1 = 0.5 * ( rCoordinates[0] - 1 ) * rCoordinates[0];
        double fx2 = 0.5 * ( rCoordinates[0] + 1 ) * rCoordinates[0];
        double fx3 = 1 - rCoordinates[0] * rCoordinates[0];
        double fy1 = 0.5 * ( rCoordinates[1] - 1 ) * rCoordinates[1];
        double fy2 = 0.5 * ( rCoordinates[1] + 1 ) * rCoordinates[1];
        double fy3 = 1 - rCoordinates[1] * rCoordinates[1];

        rResult[0] =   fx1*fy1 ;
        rResult[1] =   fx2*fy1 ;
        rResult[2] =   fx2*fy2 ;
        rResult[3] =   fx1*fy2 ;
        rResult[4] =   fx3*fy1 ;
        rResult[5] =   fx2*fy3 ;
        rResult[6] =   fx3*fy2 ;
        rResult[7] =   fx1*fy3 ;
        rResult[8] =   fx3*fy3 ;

        return rResult;
    }


    /**
     * Input and Output
     */


    /**
     * Turn back information as a string.
     * @return String contains information about this geometry.
     * @see PrintData()
     * @see PrintInfo()
     */
    std::string Info() const override
    {
        return "2 dimensional quadrilateral with nine nodes in 2D space";
    }

    /**
     * Print information about this object.
     * @param rOStream Stream to print into it.
     * @see PrintData()
     * @see Info()
     */
    void PrintInfo( std::ostream& rOStream ) const override
    {
        rOStream << "2 dimensional quadrilateral with nine nodes in 2D space";
    }

    /**
     * Print geometry's data into given stream. Prints it's points
     * by the order they stored in the geometry and then center
     * point of geometry.
     *
     * @param rOStream Stream to print into it.
     * @see PrintInfo()
     * @see Info()
     */
    void PrintData( std::ostream& rOStream ) const override
    {
        BaseType::PrintData( rOStream );
        std::cout << std::endl;
        Matrix jacobian;
        this->Jacobian( jacobian, PointType() );
        rOStream << "    Jacobian in the origin\t : " << jacobian;
    }

    /**
     * Calculates the local gradients for all integration points for
     * given integration method
     */
    virtual ShapeFunctionsGradientsType ShapeFunctionsLocalGradients(
        IntegrationMethod ThisMethod )
    {
        ShapeFunctionsGradientsType localGradients
            = CalculateShapeFunctionsIntegrationPointsLocalGradients( ThisMethod );
        const int integration_points_number
            = msGeometryData.IntegrationPointsNumber( ThisMethod );
        ShapeFunctionsGradientsType Result( integration_points_number );

        for ( int pnt = 0; pnt < integration_points_number; pnt++ )
        {
            Result[pnt] = localGradients[pnt];
        }

        return Result;
    }

    /**
     * Calculates the local gradients for all integration points for the
     * default integration method
     */
    virtual ShapeFunctionsGradientsType ShapeFunctionsLocalGradients()
    {
        IntegrationMethod ThisMethod = msGeometryData.DefaultIntegrationMethod();
        ShapeFunctionsGradientsType localGradients
            = CalculateShapeFunctionsIntegrationPointsLocalGradients( ThisMethod );
        const int integration_points_number
            = msGeometryData.IntegrationPointsNumber( ThisMethod );
        ShapeFunctionsGradientsType Result( integration_points_number );

        for ( int pnt = 0; pnt < integration_points_number; pnt++ )
        {
            Result[pnt] = localGradients[pnt];
        }

        return Result;
    }

    /**
     * Calculates the gradients in terms of local coordinateds of
     * all shape functions in a given point.
     *
     * @param rPoint the current point at which the gradients are calculated
     * @return the gradients of all shape functions
     * \f$ \frac{\partial N^i}{\partial \xi_j} \f$
     */
    Matrix& ShapeFunctionsLocalGradients( Matrix& rResult,
            const CoordinatesArrayType& rPoint ) const override
    {
        double fx1 = 0.5 * ( rPoint[0] - 1 ) * rPoint[0];
        double fx2 = 0.5 * ( rPoint[0] + 1 ) * rPoint[0];
        double fx3 = 1 - rPoint[0] * rPoint[0];
        double fy1 = 0.5 * ( rPoint[1] - 1 ) * rPoint[1];
        double fy2 = 0.5 * ( rPoint[1] + 1 ) * rPoint[1];
        double fy3 = 1 - rPoint[1] * rPoint[1];

        double gx1 = 0.5 * ( 2 * rPoint[0] - 1 );
        double gx2 = 0.5 * ( 2 * rPoint[0] + 1 );
        double gx3 = -2.0 * rPoint[0];
        double gy1 = 0.5 * ( 2 * rPoint[1] - 1 );
        double gy2 = 0.5 * ( 2 * rPoint[1] + 1 );
        double gy3 = -2.0 * rPoint[1];

        rResult.resize( 9, 2, false );
        noalias( rResult ) = ZeroMatrix( 9, 2 );
        rResult( 0, 0 ) = gx1 * fy1;
        rResult( 0, 1 ) = fx1 * gy1;
        rResult( 1, 0 ) = gx2 * fy1;
        rResult( 1, 1 ) = fx2 * gy1;
        rResult( 2, 0 ) = gx2 * fy2;
        rResult( 2, 1 ) = fx2 * gy2;
        rResult( 3, 0 ) = gx1 * fy2;
        rResult( 3, 1 ) = fx1 * gy2;
        rResult( 4, 0 ) = gx3 * fy1;
        rResult( 4, 1 ) = fx3 * gy1;
        rResult( 5, 0 ) = gx2 * fy3;
        rResult( 5, 1 ) = fx2 * gy3;
        rResult( 6, 0 ) = gx3 * fy2;
        rResult( 6, 1 ) = fx3 * gy2;
        rResult( 7, 0 ) = gx1 * fy3;
        rResult( 7, 1 ) = fx1 * gy3;
        rResult( 8, 0 ) = gx3 * fy3;
        rResult( 8, 1 ) = fx3 * gy3;

        return rResult;
    }

    /**
     * returns the local coordinates of all nodes of the current geometry
     * @param rResult a Matrix object that will be overwritten by the result
     * @return the local coordinates of all nodes
     */
    Matrix& PointsLocalCoordinates( Matrix& rResult ) const override
    {
        rResult.resize( 9, 2, false );
        noalias( rResult ) = ZeroMatrix( 9, 2 );
        rResult( 0, 0 ) = -1.0;
        rResult( 0, 1 ) = -1.0;
        rResult( 1, 0 ) =  1.0;
        rResult( 1, 1 ) = -1.0;
        rResult( 2, 0 ) =  1.0;
        rResult( 2, 1 ) =  1.0;
        rResult( 3, 0 ) = -1.0;
        rResult( 3, 1 ) =  1.0;
        rResult( 4, 0 ) =  0.0;
        rResult( 4, 1 ) = -1.0;
        rResult( 5, 0 ) =  1.0;
        rResult( 5, 1 ) =  0.0;
        rResult( 6, 0 ) =  0.0;
        rResult( 6, 1 ) =  1.0;
        rResult( 7, 0 ) = -1.0;
        rResult( 7, 1 ) =  0.0;
        rResult( 8, 0 ) =  0.0;
        rResult( 8, 1 ) =  0.0;
        return rResult;
    }

    /**
     * returns the shape function gradients in an arbitrary point,
     * given in local coordinates
     *
     * @param rResult the matrix of gradients, will be overwritten
     * with the gradients for all shape functions in given point
     * @param rPoint the given point the gradients are calculated in
     */
    virtual Matrix& ShapeFunctionsGradients( Matrix& rResult, PointType& rPoint )
    {
        double fx1 = 0.5 * ( rPoint.X() - 1 ) * rPoint.X();
        double fx2 = 0.5 * ( rPoint.X() + 1 ) * rPoint.X();
        double fx3 = 1 - rPoint.X() * rPoint.X();
        double fy1 = 0.5 * ( rPoint.Y() - 1 ) * rPoint.Y();
        double fy2 = 0.5 * ( rPoint.Y() + 1 ) * rPoint.Y();
        double fy3 = 1 - rPoint.Y() * rPoint.Y();

        double gx1 = 0.5 * ( 2 * rPoint.X() - 1 );
        double gx2 = 0.5 * ( 2 * rPoint.X() + 1 );
        double gx3 = -2.0 * rPoint.X();
        double gy1 = 0.5 * ( 2 * rPoint.Y() - 1 );
        double gy2 = 0.5 * ( 2 * rPoint.Y() + 1 );
        double gy3 = -2.0 * rPoint.Y();

        rResult.resize( 9, 2, false );
        noalias( rResult ) = ZeroMatrix( 9, 2 );
        rResult( 0, 0 ) = gx1 * fy1;
        rResult( 0, 1 ) = fx1 * gy1;
        rResult( 1, 0 ) = gx2 * fy1;
        rResult( 1, 1 ) = fx2 * gy1;
        rResult( 2, 0 ) = gx2 * fy2;
        rResult( 2, 1 ) = fx2 * gy2;
        rResult( 3, 0 ) = gx1 * fy2;
        rResult( 3, 1 ) = fx1 * gy2;
        rResult( 4, 0 ) = gx3 * fy1;
        rResult( 4, 1 ) = fx3 * gy1;
        rResult( 5, 0 ) = gx2 * fy3;
        rResult( 5, 1 ) = fx2 * gy3;
        rResult( 6, 0 ) = gx3 * fy2;
        rResult( 6, 1 ) = fx3 * gy2;
        rResult( 7, 0 ) = gx1 * fy3;
        rResult( 7, 1 ) = fx1 * gy3;
        rResult( 8, 0 ) = gx3 * fy3;
        rResult( 8, 1 ) = fx3 * gy3;

        return rResult;
    }

    /**
     * returns the second order derivatives of all shape functions
     * in given arbitrary points
     * @param rResult a third order tensor which contains the second derivatives
     * @param rPoint the given point the second order derivatives are calculated in
     */
    ShapeFunctionsSecondDerivativesType& ShapeFunctionsSecondDerivatives( ShapeFunctionsSecondDerivativesType& rResult, const CoordinatesArrayType& rPoint ) const override
    {
        if ( rResult.size() != this->PointsNumber() )
        {
            // KLUDGE: While there is a bug in ublas vector resize, I have to put this beside resizing!!
            ShapeFunctionsGradientsType temp( this->PointsNumber() );
            rResult.swap( temp );
        }

        for ( unsigned int i = 0; i < this->PointsNumber(); i++ )
        {
            rResult[i].resize( 2, 2, false );
            noalias( rResult[i] ) = ZeroMatrix( 2, 2 );
        }

        double fx1 = 0.5 * ( rPoint[0] - 1 ) * rPoint[0];
        double fx2 = 0.5 * ( rPoint[0] + 1 ) * rPoint[0];
        double fx3 = 1 - rPoint[0] * rPoint[0];
        double fy1 = 0.5 * ( rPoint[1] - 1 ) * rPoint[1];
        double fy2 = 0.5 * ( rPoint[1] + 1 ) * rPoint[1];
        double fy3 = 1 - rPoint[1] * rPoint[1];

        double gx1 = 0.5 * ( 2 * rPoint[0] - 1 );
        double gx2 = 0.5 * ( 2 * rPoint[0] + 1 );
        double gx3 = -2.0 * rPoint[0];
        double gy1 = 0.5 * ( 2 * rPoint[1] - 1 );
        double gy2 = 0.5 * ( 2 * rPoint[1] + 1 );
        double gy3 = -2.0 * rPoint[1];

        double hx1 = 1.0;
        double hx2 = 1.0;
        double hx3 = -2.0;
        double hy1 = 1.0;
        double hy2 = 1.0;
        double hy3 = -2.0;

        rResult[0]( 0, 0 ) = hx1 * fy1;
        rResult[0]( 0, 1 ) = gx1 * gy1;
        rResult[0]( 1, 0 ) = gx1 * gy1;
        rResult[0]( 1, 1 ) = fx1 * hy1;

        rResult[1]( 0, 0 ) = hx2 * fy1;
        rResult[1]( 0, 1 ) = gx2 * gy1;
        rResult[1]( 1, 0 ) = gx2 * gy1;
        rResult[1]( 1, 1 ) = fx2 * hy1;

        rResult[2]( 0, 0 ) = hx2 * fy2;
        rResult[2]( 0, 1 ) = gx2 * gy2;
        rResult[2]( 1, 0 ) = gx2 * gy2;
        rResult[2]( 1, 1 ) = fx2 * hy2;

        rResult[3]( 0, 0 ) = hx1 * fy2;
        rResult[3]( 0, 1 ) = gx1 * gy2;
        rResult[3]( 1, 0 ) = gx1 * gy2;
        rResult[3]( 1, 1 ) = fx1 * hy2;

        rResult[4]( 0, 0 ) = hx3 * fy1;
        rResult[4]( 0, 1 ) = gx3 * gy1;
        rResult[4]( 1, 0 ) = gx3 * gy1;
        rResult[4]( 1, 1 ) = fx3 * hy1;

        rResult[5]( 0, 0 ) = hx2 * fy3;
        rResult[5]( 0, 1 ) = gx2 * gy3;
        rResult[5]( 1, 0 ) = gx2 * gy3;
        rResult[5]( 1, 1 ) = fx2 * hy3;

        rResult[6]( 0, 0 ) = hx3 * fy2;
        rResult[6]( 0, 1 ) = gx3 * gy2;
        rResult[6]( 1, 0 ) = gx3 * gy2;
        rResult[6]( 1, 1 ) = fx3 * hy2;

        rResult[7]( 0, 0 ) = hx1 * fy3;
        rResult[7]( 0, 1 ) = gx1 * gy3;
        rResult[7]( 1, 0 ) = gx1 * gy3;
        rResult[7]( 1, 1 ) = fx1 * hy3;

        rResult[8]( 0, 0 ) = hx3 * fy3;
        rResult[8]( 0, 1 ) = gx3 * gy3;
        rResult[8]( 1, 0 ) = gx3 * gy3;
        rResult[8]( 1, 1 ) = fx3 * hy3;

        return rResult;
    }


    /**
    * returns the third order derivatives of all shape functions
    * in given arbitrary points
    * @param rResult a fourth order tensor which contains the third derivatives
    * @param rPoint the given point the third order derivatives are calculated in
     */
    ShapeFunctionsThirdDerivativesType& ShapeFunctionsThirdDerivatives( ShapeFunctionsThirdDerivativesType& rResult, const CoordinatesArrayType& rPoint ) const override
    {

        if ( rResult.size() != this->PointsNumber() )
        {
            // KLUDGE: While there is a bug in
            // ublas vector resize, I have to put this beside resizing!!
//                 ShapeFunctionsGradientsType
            ShapeFunctionsThirdDerivativesType temp( this->PointsNumber() );
            rResult.swap( temp );
        }

        for ( IndexType i = 0; i < rResult.size(); i++ )
        {
            boost::numeric::ublas::vector<Matrix> temp( this->PointsNumber() );
            rResult[i].swap( temp );
        }

        for ( unsigned int i = 0; i < this->PointsNumber(); i++ )
        {
            for ( unsigned int j = 0; j < 2; j++ )
            {
                rResult[i][j].resize( 2, 2, false );
                noalias( rResult[i][j] ) = ZeroMatrix( 2, 2 );
            }
        }

//        double fx1 = 0.5 * ( rPoint[0] - 1 ) * rPoint[0];

//        double fx2 = 0.5 * ( rPoint[0] + 1 ) * rPoint[0];
//        double fx3 = 1 - rPoint[0] * rPoint[0];
//        double fy1 = 0.5 * ( rPoint[1] - 1 ) * rPoint[1];
//        double fy2 = 0.5 * ( rPoint[1] + 1 ) * rPoint[1];
//        double fy3 = 1 - rPoint[1] * rPoint[1];

        double gx1 = 0.5 * ( 2 * rPoint[0] - 1 );
        double gx2 = 0.5 * ( 2 * rPoint[0] + 1 );
        double gx3 = -2.0 * rPoint[0];
        double gy1 = 0.5 * ( 2 * rPoint[1] - 1 );
        double gy2 = 0.5 * ( 2 * rPoint[1] + 1 );
        double gy3 = -2.0 * rPoint[1];

        double hx1 = 1.0;
        double hx2 = 1.0;
        double hx3 = -2.0;
        double hy1 = 1.0;
        double hy2 = 1.0;
        double hy3 = -2.0;

        rResult[0][0]( 0, 0 ) = 0.0;
        rResult[0][0]( 0, 1 ) = hx1 * gy1;
        rResult[0][0]( 1, 0 ) = hx1 * gy1;
        rResult[0][0]( 1, 1 ) = gx1 * hy1;
        rResult[0][1]( 0, 0 ) = hx1 * gy1;
        rResult[0][1]( 0, 1 ) = gx1 * hy1;
        rResult[0][1]( 1, 0 ) = gx1 * hy1;
        rResult[0][1]( 1, 1 ) = 0.0;

        rResult[1][0]( 0, 0 ) = 0.0;
        rResult[1][0]( 0, 1 ) = hx2 * gy1;
        rResult[1][0]( 1, 0 ) = hx2 * gy1;
        rResult[1][0]( 1, 1 ) = gx2 * hy1;
        rResult[1][1]( 0, 0 ) = hx2 * gy1;
        rResult[1][1]( 0, 1 ) = gx2 * hy1;
        rResult[1][1]( 1, 0 ) = gx2 * hy1;
        rResult[1][1]( 1, 1 ) = 0.0;

        rResult[2][0]( 0, 0 ) = 0.0;
        rResult[2][0]( 0, 1 ) = hx2 * gy2;
        rResult[2][0]( 1, 0 ) = hx2 * gy2;
        rResult[2][0]( 1, 1 ) = gx2 * hy2;
        rResult[2][1]( 0, 0 ) = hx2 * gy2;
        rResult[2][1]( 0, 1 ) = gx2 * hy2;
        rResult[2][1]( 1, 0 ) = gx2 * hy2;
        rResult[2][1]( 1, 1 ) = 0.0;

        rResult[3][0]( 0, 0 ) = 0.0;
        rResult[3][0]( 0, 1 ) = hx1 * gy2;
        rResult[3][0]( 1, 0 ) = hx1 * gy2;
        rResult[3][0]( 1, 1 ) = gx1 * hy2;
        rResult[3][1]( 0, 0 ) = hx1 * gy2;
        rResult[3][1]( 0, 1 ) = gx1 * hy2;
        rResult[3][1]( 1, 0 ) = gx1 * hy2;
        rResult[3][1]( 1, 1 ) = 0.0;

        rResult[4][0]( 0, 0 ) = 0.0;
        rResult[4][0]( 0, 1 ) = hx3 * gy1;
        rResult[4][0]( 1, 0 ) = hx3 * gy1;
        rResult[4][0]( 1, 1 ) = gx3 * hy1;
        rResult[4][1]( 0, 0 ) = hx3 * gy1;
        rResult[4][1]( 0, 1 ) = gx3 * hy1;
        rResult[4][1]( 1, 0 ) = gx3 * hy1;
        rResult[4][1]( 1, 1 ) = 0.0;

        rResult[5][0]( 0, 0 ) = 0.0;
        rResult[5][0]( 0, 1 ) = hx2 * gy3;
        rResult[5][0]( 1, 0 ) = hx2 * gy3;
        rResult[5][0]( 1, 1 ) = gx2 * hy3;
        rResult[5][1]( 0, 0 ) = hx2 * gy3;
        rResult[5][1]( 0, 1 ) = gx2 * hy3;
        rResult[5][1]( 1, 0 ) = gx2 * hy3;
        rResult[5][1]( 1, 1 ) = 0.0;

        rResult[6][0]( 0, 0 ) = 0.0;
        rResult[6][0]( 0, 1 ) = hx3 * gy2;
        rResult[6][0]( 1, 0 ) = hx3 * gy2;
        rResult[6][0]( 1, 1 ) = gx3 * hy2;
        rResult[6][1]( 0, 0 ) = hx3 * gy2;
        rResult[6][1]( 0, 1 ) = gx3 * hy2;
        rResult[6][1]( 1, 0 ) = gx3 * hy2;
        rResult[6][1]( 1, 1 ) = 0.0;

        rResult[7][0]( 0, 0 ) = 0.0;
        rResult[7][0]( 0, 1 ) = hx1 * gy3;
        rResult[7][0]( 1, 0 ) = hx1 * gy3;
        rResult[7][0]( 1, 1 ) = gx1 * hy3;
        rResult[7][1]( 0, 0 ) = hx1 * gy3;
        rResult[7][1]( 0, 1 ) = gx1 * hy3;
        rResult[7][1]( 1, 0 ) = gx1 * hy3;
        rResult[7][1]( 1, 1 ) = 0.0;

        rResult[8][0]( 0, 0 ) = 0.0;
        rResult[8][0]( 0, 1 ) = hx3 * gy3;
        rResult[8][0]( 1, 0 ) = hx3 * gy3;
        rResult[8][0]( 1, 1 ) = gx3 * hy3;
        rResult[8][1]( 0, 0 ) = hx3 * gy3;
        rResult[8][1]( 0, 1 ) = gx3 * hy3;
        rResult[8][1]( 1, 0 ) = gx3 * hy3;
        rResult[8][1]( 1, 1 ) = 0.0;


        return rResult;
    }

protected:


    /**
     * there are no protected class members
     */


private:

    /**
     * Static Member Variables
     */

    static const GeometryData msGeometryData;

    ///@}
    ///@name Serialization
    ///@{

    friend class Serializer;

    void save( Serializer& rSerializer ) const override
    {
        KRATOS_SERIALIZE_SAVE_BASE_CLASS( rSerializer, BaseType );
    }

    void load( Serializer& rSerializer ) override
    {
        KRATOS_SERIALIZE_LOAD_BASE_CLASS( rSerializer, BaseType );
    }

    Quadrilateral2D9(): BaseType( PointsArrayType(), &msGeometryData ) {}

    /**
     * Private Operations
     */




    /**
     * :TODO: implemented but not yet tested
     */
    /**
     * Calculates the values of all shape function in all integration points.
     * Integration points are expected to be given in local coordinates
     *
     * @param ThisMethod the current integration method
     * @return the matrix of values of every shape function in each integration point
     *
     */
    static Matrix CalculateShapeFunctionsIntegrationPointsValues(
        typename BaseType::IntegrationMethod ThisMethod )
    {
        IntegrationPointsContainerType all_integration_points = AllIntegrationPoints();
        IntegrationPointsArrayType integration_points = all_integration_points[ThisMethod];
        //number of integration points
        const int integration_points_number = integration_points.size();
        //number of nodes in current geometry
        const int points_number = 9;
        //setting up return matrix
        Matrix shape_function_values( integration_points_number, points_number );
        //loop over all integration points

        for ( int pnt = 0; pnt < integration_points_number; pnt++ )
        {
            double fx1 = 0.5 * ( integration_points[pnt].X() - 1 ) * integration_points[pnt].X();
            double fx2 = 0.5 * ( integration_points[pnt].X() + 1 ) * integration_points[pnt].X();
            double fx3 = 1 - integration_points[pnt].X() * integration_points[pnt].X();
            double fy1 = 0.5 * ( integration_points[pnt].Y() - 1 ) * integration_points[pnt].Y();
            double fy2 = 0.5 * ( integration_points[pnt].Y() + 1 ) * integration_points[pnt].Y();
            double fy3 = 1 - integration_points[pnt].Y() * integration_points[pnt].Y();

            shape_function_values( pnt, 0 ) = ( fx1 * fy1 );
            shape_function_values( pnt, 1 ) = ( fx2 * fy1 );
            shape_function_values( pnt, 2 ) = ( fx2 * fy2 );
            shape_function_values( pnt, 3 ) = ( fx1 * fy2 );
            shape_function_values( pnt, 4 ) = ( fx3 * fy1 );
            shape_function_values( pnt, 5 ) = ( fx2 * fy3 );
            shape_function_values( pnt, 6 ) = ( fx3 * fy2 );
            shape_function_values( pnt, 7 ) = ( fx1 * fy3 );
            shape_function_values( pnt, 8 ) = ( fx3 * fy3 );
        }

        return shape_function_values;
    }

    /**
     * :TODO: implemented but not yet tested
     */
    /**
     * Calculates the local gradients of all shape functions in
     * all integration points.
     * Integration points are expected to be given in local coordinates
     *
     * @param ThisMethod the current integration method
     * @return the vector of the gradients of all shape functions
     * in each integration point
     */
    static ShapeFunctionsGradientsType CalculateShapeFunctionsIntegrationPointsLocalGradients(
        typename BaseType::IntegrationMethod ThisMethod )
    {
        IntegrationPointsContainerType all_integration_points = AllIntegrationPoints();
        IntegrationPointsArrayType integration_points = all_integration_points[ThisMethod];
        //number of integration points
        const int integration_points_number = integration_points.size();
        ShapeFunctionsGradientsType d_shape_f_values( integration_points_number );
        //initialising container
        //std::fill(d_shape_f_values.begin(), d_shape_f_values.end(), Matrix(4,2));
        //loop over all integration points

        for ( int pnt = 0; pnt < integration_points_number; pnt++ )
        {
            double fx1 = 0.5 * ( integration_points[pnt].X() - 1 ) * integration_points[pnt].X();
            double fx2 = 0.5 * ( integration_points[pnt].X() + 1 ) * integration_points[pnt].X();
            double fx3 = 1 - integration_points[pnt].X() * integration_points[pnt].X();
            double fy1 = 0.5 * ( integration_points[pnt].Y() - 1 ) * integration_points[pnt].Y();
            double fy2 = 0.5 * ( integration_points[pnt].Y() + 1 ) * integration_points[pnt].Y();
            double fy3 = 1 - integration_points[pnt].Y() * integration_points[pnt].Y();

            double gx1 = 0.5 * ( 2 * integration_points[pnt].X() - 1 );
            double gx2 = 0.5 * ( 2 * integration_points[pnt].X() + 1 );
            double gx3 = -2.0 * integration_points[pnt].X();
            double gy1 = 0.5 * ( 2 * integration_points[pnt].Y() - 1 );
            double gy2 = 0.5 * ( 2 * integration_points[pnt].Y() + 1 );
            double gy3 = -2.0 * integration_points[pnt].Y();

            Matrix result( 9, 2 );
            result( 0, 0 ) = gx1 * fy1;
            result( 0, 1 ) = fx1 * gy1;
            result( 1, 0 ) = gx2 * fy1;
            result( 1, 1 ) = fx2 * gy1;
            result( 2, 0 ) = gx2 * fy2;
            result( 2, 1 ) = fx2 * gy2;
            result( 3, 0 ) = gx1 * fy2;
            result( 3, 1 ) = fx1 * gy2;
            result( 4, 0 ) = gx3 * fy1;
            result( 4, 1 ) = fx3 * gy1;
            result( 5, 0 ) = gx2 * fy3;
            result( 5, 1 ) = fx2 * gy3;
            result( 6, 0 ) = gx3 * fy2;
            result( 6, 1 ) = fx3 * gy2;
            result( 7, 0 ) = gx1 * fy3;
            result( 7, 1 ) = fx1 * gy3;
            result( 8, 0 ) = gx3 * fy3;
            result( 8, 1 ) = fx3 * gy3;

            d_shape_f_values[pnt] = result;
        }

        return d_shape_f_values;
    }

    /**
     * :TODO: testing
     */
    static const IntegrationPointsContainerType AllIntegrationPoints()
    {
        IntegrationPointsContainerType integration_points =
        {
            {
                Quadrature < QuadrilateralGaussLegendreIntegrationPoints1,
                2, IntegrationPoint<3> >::GenerateIntegrationPoints(),
                Quadrature < QuadrilateralGaussLegendreIntegrationPoints2,
                2, IntegrationPoint<3> >::GenerateIntegrationPoints(),
                Quadrature < QuadrilateralGaussLegendreIntegrationPoints3,
                2, IntegrationPoint<3> >::GenerateIntegrationPoints(),
                Quadrature < QuadrilateralGaussLegendreIntegrationPoints4,
                2, IntegrationPoint<3> >::GenerateIntegrationPoints()
            }
        };
        return integration_points;
    }

    /**
     * :TODO: testing
     */
    static const ShapeFunctionsValuesContainerType AllShapeFunctionsValues()
    {
        ShapeFunctionsValuesContainerType shape_functions_values =
        {
            {
                Quadrilateral2D9<TPointType>::CalculateShapeFunctionsIntegrationPointsValues(
                    GeometryData::GI_GAUSS_1 ),
                Quadrilateral2D9<TPointType>::CalculateShapeFunctionsIntegrationPointsValues(
                    GeometryData::GI_GAUSS_2 ),
                Quadrilateral2D9<TPointType>::CalculateShapeFunctionsIntegrationPointsValues(
                    GeometryData::GI_GAUSS_3 ),
                Quadrilateral2D9<TPointType>::CalculateShapeFunctionsIntegrationPointsValues(
                    GeometryData::GI_GAUSS_4 ),
            }
        };
        return shape_functions_values;
    }

    /**
     * :TODO: testing
     */
    static const ShapeFunctionsLocalGradientsContainerType AllShapeFunctionsLocalGradients()
    {
        ShapeFunctionsLocalGradientsContainerType shape_functions_local_gradients =
        {
            {
                Quadrilateral2D9<TPointType>::CalculateShapeFunctionsIntegrationPointsLocalGradients
                ( GeometryData::GI_GAUSS_1 ),
                Quadrilateral2D9<TPointType>::CalculateShapeFunctionsIntegrationPointsLocalGradients
                ( GeometryData::GI_GAUSS_2 ),
                Quadrilateral2D9<TPointType>::CalculateShapeFunctionsIntegrationPointsLocalGradients
                ( GeometryData::GI_GAUSS_3 ),
                Quadrilateral2D9<TPointType>::CalculateShapeFunctionsIntegrationPointsLocalGradients
                ( GeometryData::GI_GAUSS_4 ),
            }
        };
        return shape_functions_local_gradients;
    }

    /**
     * Private Friends
     */

    template<class TOtherPointType> friend class Quadrilateral2D9;

    /**
     * Un accessible methods
     */

}; // Class Quadrilateral2D9

/**
 * Input and output
 */

/**
 * input stream function
 */
template< class TPointType > inline std::istream& operator >> (
    std::istream& rIStream,
    Quadrilateral2D9<TPointType>& rThis );

/**
 * output stream function
 */
template< class TPointType > inline std::ostream& operator << (
    std::ostream& rOStream,
    const Quadrilateral2D9<TPointType>& rThis )
{
    rThis.PrintInfo( rOStream );
    rOStream << std::endl;
    rThis.PrintData( rOStream );
    return rOStream;
}

template<class TPointType>
const GeometryData Quadrilateral2D9<TPointType>::msGeometryData(
    2, 2, 2,
    GeometryData::GI_GAUSS_3,
    Quadrilateral2D9<TPointType>::AllIntegrationPoints(),
    Quadrilateral2D9<TPointType>::AllShapeFunctionsValues(),
    AllShapeFunctionsLocalGradients()
);

}  // namespace Kratos.

#endif // KRATOS_QUADRILATERAL_2D_9_H_INCLUDED  defined <|MERGE_RESOLUTION|>--- conflicted
+++ resolved
@@ -431,7 +431,6 @@
     }
 
     /**
-<<<<<<< HEAD
      * Returns whether given arbitrary point is inside the Geometry and the respective 
      * local point for the given global point
      * @param rPoint: The point to be checked if is inside o note in global coordinates
@@ -444,11 +443,6 @@
         CoordinatesArrayType& rResult, 
         const double Tolerance = std::numeric_limits<double>::epsilon() 
         ) override
-=======
-     * Returns whether given arbitrary point is inside the Geometry
-     */
-    bool IsInside( const CoordinatesArrayType& rPoint, CoordinatesArrayType& rResult, const double Tolerance = std::numeric_limits<double>::epsilon() ) override
->>>>>>> 388b66ac
     {
         this->PointLocalCoordinates( rResult, rPoint );
 
