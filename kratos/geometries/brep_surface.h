//    |  /           |
//    ' /   __| _` | __|  _ \   __|
//    . \  |   (   | |   (   |\__ `
//   _|\_\_|  \__,_|\__|\___/ ____/
//                   Multi-Physics
//
//  License:         BSD License
//                   Kratos default license: kratos/license.txt
//
//  Main authors:    Tobias Teschemacher
//                   Andreas Apostolatos
//                   Pooyan Dadvand
//                   Philipp Bucher
//

#if !defined(KRATOS_BREP_FACE_3D_H_INCLUDED )
#define  KRATOS_BREP_FACE_3D_H_INCLUDED

// System includes

// External includes

// Project includes
#include "geometries/geometry.h"
#include "geometries/brep_curve_on_surface.h"
#include "geometries/nurbs_shape_function_utilities/nurbs_interval.h"

// trimming integration
#include "utilities/geometry_utilities/brep_trimming_utilities.h"

namespace Kratos
{
///@name Kratos Classes
///@{

/**
 * @class BrepSurface
 * @ingroup KratosCore
 * @brief The BrepSurface acts as topology for faces. Those
 *        can be enclosed by a certain set of brep face curves.
 */
template<class TContainerPointType, class TContainerPointEmbeddedType = TContainerPointType>
class BrepSurface
    : public Geometry<typename TContainerPointType::value_type>
{
public:
    ///@}
    ///@name Type Definitions
    ///@{

    /** Pointer definition of BrepSurface */
    KRATOS_CLASS_POINTER_DEFINITION( BrepSurface );

    typedef typename TContainerPointType::value_type PointType;

    typedef Geometry<typename TContainerPointType::value_type> BaseType;
    typedef Geometry<typename TContainerPointType::value_type> GeometryType;
    typedef typename GeometryType::Pointer GeometryPointer;

    typedef GeometryData::IntegrationMethod IntegrationMethod;

    typedef NurbsSurfaceGeometry<3, TContainerPointType> NurbsSurfaceType;
    typedef BrepCurveOnSurface<TContainerPointType, TContainerPointEmbeddedType> BrepCurveOnSurfaceType;

    typedef DenseVector<typename BrepCurveOnSurfaceType::Pointer> BrepCurveOnSurfaceLoopType;
    typedef DenseVector<DenseVector<typename BrepCurveOnSurfaceType::Pointer>> BrepCurveOnSurfaceLoopArrayType;

    typedef typename BaseType::GeometriesArrayType GeometriesArrayType;

    typedef typename BaseType::IndexType IndexType;
    typedef typename BaseType::SizeType SizeType;

    typedef typename BaseType::PointsArrayType PointsArrayType;
    typedef typename BaseType::CoordinatesArrayType CoordinatesArrayType;
    typedef typename BaseType::IntegrationPointsArrayType IntegrationPointsArrayType;

    static constexpr IndexType SURFACE_INDEX = std::numeric_limits<IndexType>::max();

    ///@}
    ///@name Life Cycle
    ///@{

    /// Constructor for untrimmed patch
    BrepSurface(
        typename NurbsSurfaceType::Pointer pSurface)
        : BaseType(PointsArrayType(), &msGeometryData)
        , mpNurbsSurface(pSurface)
    {
        mIsTrimmed = false;
    }

    /// Constructor for trimmed patch
    BrepSurface(
        typename NurbsSurfaceType::Pointer pSurface,
        BrepCurveOnSurfaceLoopArrayType& BrepOuterLoopArray,
        BrepCurveOnSurfaceLoopArrayType& BrepInnerLoopArray)
        : BaseType(PointsArrayType(), &msGeometryData)
        , mpNurbsSurface(pSurface)
        , mOuterLoopArray(BrepOuterLoopArray)
        , mInnerLoopArray(BrepInnerLoopArray)
    {
        mIsTrimmed = !(mOuterLoopArray.size() == 0 && mInnerLoopArray.size() == 0);
    }

    /// Constructor for trimmed patch including IsTrimmed
    BrepSurface(
        typename NurbsSurfaceType::Pointer pSurface,
        BrepCurveOnSurfaceLoopArrayType& BrepOuterLoopArray,
        BrepCurveOnSurfaceLoopArrayType& BrepInnerLoopArray,
        bool IsTrimmed)
        : BaseType(PointsArrayType(), &msGeometryData)
        , mpNurbsSurface(pSurface)
        , mOuterLoopArray(BrepOuterLoopArray)
        , mInnerLoopArray(BrepInnerLoopArray)
        , mIsTrimmed(IsTrimmed)
    {
    }

    explicit BrepSurface(const PointsArrayType& ThisPoints)
        : BaseType(ThisPoints, &msGeometryData)
    {
    }

    /// Copy constructor.
    BrepSurface( BrepSurface const& rOther )
        : BaseType( rOther )
        , mpNurbsSurface(rOther.mpNurbsSurface)
        , mOuterLoopArray(rOther.mOuterLoopArray)
        , mInnerLoopArray(rOther.mInnerLoopArray)
        , mIsTrimmed(rOther.mIsTrimmed)
    {
    }

    /// Copy constructor from a geometry with different point type.
    template<class TOtherContainerPointType, class TOtherContainerPointEmbeddedType>
    explicit BrepSurface(
        BrepSurface<TOtherContainerPointType, TOtherContainerPointEmbeddedType> const& rOther )
        : BaseType( rOther )
        , mpNurbsSurface(rOther.mpNurbsSurface)
        , mOuterLoopArray(rOther.mOuterLoopArray)
        , mInnerLoopArray(rOther.mInnerLoopArray)
        , mIsTrimmed(rOther.mIsTrimmed)
    {
    }

    /// Destructor
    ~BrepSurface() override = default;

    ///@}
    ///@name Operators
    ///@{

    /// Assignment operator.
    BrepSurface& operator=( const BrepSurface& rOther )
    {
        BaseType::operator=( rOther );
        mpNurbsSurface = rOther.mpNurbsSurface;
        mOuterLoopArray = rOther.mOuterLoopArray;
        mInnerLoopArray = rOther.mInnerLoopArray;
        mIsTrimmed = rOther.mIsTrimmed;
        return *this;
    }

    /// Assignment operator for geometries with different point type.
    template<class TOtherContainerPointType, class TOtherContainerPointEmbeddedType>
    BrepSurface& operator=( BrepSurface<TOtherContainerPointType, TOtherContainerPointEmbeddedType> const & rOther )
    {
        BaseType::operator=( rOther );
        mpNurbsSurface = rOther.mpNurbsSurface;
        mOuterLoopArray = rOther.mOuterLoopArray;
        mInnerLoopArray = rOther.mInnerLoopArray;
        mIsTrimmed = rOther.mIsTrimmed;
        return *this;
    }

    ///@}
    ///@name Operations
    ///@{

    typename BaseType::Pointer Create( PointsArrayType const& ThisPoints ) const override
    {
        return typename BaseType::Pointer( new BrepSurface( ThisPoints ) );
    }

    ///@}
    ///@name Point Access
    ///@{

    PointType& operator[](const SizeType& i) override
    {
        return (*mpNurbsSurface)[i];
    }

    PointType const& operator[](const SizeType& i) const override
    {
        return (*mpNurbsSurface)[i];
    }

    typename PointType::Pointer& operator()(const SizeType& i) override
    {
        return (*mpNurbsSurface)(i);
    }

    const typename PointType::Pointer& operator()(const SizeType& i) const override
    {
        return (*mpNurbsSurface)(i);
    }

    SizeType size() const override
    {
        return mpNurbsSurface->size();
    }

    ///@}
    ///@name Access to Geometry Parts
    ///@{

    /**
    * @brief This function returns the pointer of the geometry
    *        which is corresponding to the trim index.
    *        Surface of the geometry is accessable with SURFACE_INDEX.
    * @param Index: trim_index or SURFACE_INDEX.
    * @return pointer of geometry, corresponding to the index.
    */
    GeometryPointer pGetGeometryPart(const IndexType Index) override
    {
        const auto& const_this = *this;
        return std::const_pointer_cast<GeometryType>(
            const_this.pGetGeometryPart(Index));
    }

    /**
    * @brief This function returns the pointer of the geometry
    *        which is corresponding to the trim index.
    *        Surface of the geometry is accessable with SURFACE_INDEX.
    * @param Index: trim_index or SURFACE_INDEX.
    * @return pointer of geometry, corresponding to the index.
    */
    const GeometryPointer pGetGeometryPart(const IndexType Index) const override
    {
        if (Index == SURFACE_INDEX)
            return mpNurbsSurface;

        for (IndexType i = 0; i < mOuterLoopArray.size(); ++i)
        {
            for (IndexType j = 0; j < mOuterLoopArray[i].size(); ++j)
            {
                if (mOuterLoopArray[i][j]->Id() == Index)
                    return mOuterLoopArray[i][j];
            }
        }

        for (IndexType i = 0; i < mInnerLoopArray.size(); ++i)
        {
            for (IndexType j = 0; j < mInnerLoopArray[i].size(); ++j)
            {
                if (mInnerLoopArray[i][j]->Id() == Index)
                    return mInnerLoopArray[i][j];
            }
        }

        KRATOS_ERROR << "Index " << Index << " not existing in BrepSurface: "
            << this->Id() << std::endl;
    }

    /**
    * @brief This function is used to check if this BrepSurface
    *        has certain trim or surface object.
    * @param Index of the geometry part.
    * @return true if has trim or surface
    */
    bool HasGeometryPart(const IndexType Index) const override
    {
        if (Index == SURFACE_INDEX)
            return true;

        for (IndexType i = 0; i < mOuterLoopArray.size(); ++i)
        {
            for (IndexType j = 0; j < mOuterLoopArray[i].size(); ++j)
            {
                if (mOuterLoopArray[i][j]->Id() == Index)
                    return true;
            }
        }

        for (IndexType i = 0; i < mInnerLoopArray.size(); ++i)
        {
            for (IndexType j = 0; j < mInnerLoopArray[i].size(); ++j)
            {
                if (mInnerLoopArray[i][j]->Id() == Index)
                    return true;
            }
        }

        return false;
    }

    ///@}
    ///@name Mathematical Informations
    ///@{

    /// Return polynomial degree of the nurbs surface
    SizeType PolynomialDegree(IndexType LocalDirectionIndex) const override
    {
        return mpNurbsSurface->PolynomialDegree(LocalDirectionIndex);
    }

    ///@}
    ///@name Information
    ///@{

    /*
    * @brief checks if the BrepSurface has any boundary trim information.
    * @return true if has no trimming.
    */
    bool IsTrimmed() const
    {
        return mIsTrimmed;
    }

    /// Returns number of points of NurbsSurface.
    SizeType PointsNumberInDirection(IndexType DirectionIndex) const override
    {
        return mpNurbsSurface->PointsNumberInDirection(DirectionIndex);
    }

    ///@}
    ///@name Geometrical Operations
    ///@{

    /// Provides the center of the underlying surface
    Point Center() const override
    {
        return mpNurbsSurface->Center();
    }

    /**
    * @brief Calls projection of its nurbs surface.
    *        Projects a certain point on the geometry, or finds
    *        the closest point, depending on the provided
    *        initial guess. The external point does not necessary
    *        lay on the geometry.
    *        It shall deal as the interface to the mathematical
    *        projection function e.g. the Newton-Raphson.
    *        Thus, the breaking criteria does not necessarily mean
    *        that it found a point on the surface, if it is really
    *        the closest if or not. It shows only if the breaking
    *        criteria, defined by the tolerance is reached.
    *
    *        This function requires an initial guess, provided by
    *        rProjectedPointLocalCoordinates.
    *        This function can be a very costly operation.
    *
    * @param rPointGlobalCoordinates the point to which the
    *        projection has to be found.
    * @param rProjectedPointGlobalCoordinates the location of the
    *        projection in global coordinates.
    * @param rProjectedPointLocalCoordinates the location of the
    *        projection in local coordinates.
    *        The variable is as initial guess!
    * @param Tolerance accepted of orthogonal error to projection.
    * @return It is chosen to take an int as output parameter to
    *         keep more possibilities within the interface.
    *         0 -> failed
    *         1 -> converged
    */
    int ProjectionPoint(
        const CoordinatesArrayType& rPointGlobalCoordinates,
        CoordinatesArrayType& rProjectedPointGlobalCoordinates,
        CoordinatesArrayType& rProjectedPointLocalCoordinates,
        const double Tolerance = std::numeric_limits<double>::epsilon()
        ) const override
    {
        return mpNurbsSurface->ProjectionPoint(
            rPointGlobalCoordinates, rProjectedPointGlobalCoordinates, rProjectedPointLocalCoordinates, Tolerance);
    }

    /*
    * @brief This method maps from dimension space to working space.
    * @param rResult array_1d<double, 3> with the coordinates in working space
    * @param LocalCoordinates The local coordinates in dimension space
    * @return array_1d<double, 3> with the coordinates in working space
    * @see PointLocalCoordinates
    */
    CoordinatesArrayType& GlobalCoordinates(
        CoordinatesArrayType& rResult,
        const CoordinatesArrayType& rLocalCoordinates
    ) const override
     {
        mpNurbsSurface->GlobalCoordinates(rResult, rLocalCoordinates);

        return rResult;
    }

    ///@}
    ///@name Integration Info
    ///@{

    /// Provides the default integration dependent on the polynomial degree.
    IntegrationInfo GetDefaultIntegrationInfo() const override
    {
        return mpNurbsSurface->GetDefaultIntegrationInfo();
    }

    ///@}
    ///@name Integration Points
    ///@{

    /* Creates integration points on the nurbs surface of this geometry.
     * @param return integration points.
     */
    void CreateIntegrationPoints(
        IntegrationPointsArrayType& rIntegrationPoints,
        IntegrationInfo& rIntegrationInfo) const override
    {
<<<<<<< HEAD
        if (!mIsTrimmed) {
            mpNurbsSurface->CreateIntegrationPoints(
                rIntegrationPoints, rIntegrationInfo);
        }
        else
        {
            std::vector<double> spans_u;
            std::vector<double> spans_v;
            mpNurbsSurface->Spans(spans_u, 0);
            mpNurbsSurface->Spans(spans_v, 1);

            BrepTrimmingUtilities::CreateBrepSurfaceTrimmingIntegrationPoints<BrepCurveOnSurfaceLoopArrayType, PointType>(
                rIntegrationPoints,
                mOuterLoopArray, mInnerLoopArray,
                spans_u, spans_v,
                mpNurbsSurface->PolynomialDegree(0) + 1,
                mpNurbsSurface->PolynomialDegree(1) + 1,
                rIntegrationInfo);
        }
=======
        mpNurbsSurface->CreateIntegrationPoints(
            rIntegrationPoints, rIntegrationInfo);
>>>>>>> 4ea3bdac
    }

    ///@}
    ///@name Quadrature Point Geometries
    ///@{

    /* @brief calls function of undelying nurbs surface and updates
     *        the parent to itself.
     *
     * @param rResultGeometries list of quadrature point geometries.
     * @param NumberOfShapeFunctionDerivatives the number of evaluated
     *        derivatives of shape functions at the quadrature point geometries.
     * @param rIntegrationPoints list of provided integration points.
     *
     * @see quadrature_point_geometry.h
     */
    void CreateQuadraturePointGeometries(
        GeometriesArrayType& rResultGeometries,
        IndexType NumberOfShapeFunctionDerivatives,
        const IntegrationPointsArrayType& rIntegrationPoints,
        IntegrationInfo& rIntegrationInfo) override
    {
        mpNurbsSurface->CreateQuadraturePointGeometries(
            rResultGeometries, NumberOfShapeFunctionDerivatives, rIntegrationPoints, rIntegrationInfo);

        for (IndexType i = 0; i < rResultGeometries.size(); ++i) {
            rResultGeometries(i)->SetGeometryParent(this);
        }
    }

    /* @brief calls function of undelying nurbs surface,
     *        which itself is not implented and thus is calling the
     *        geometry base class and updates the parent to itself.
     *
     * @param rResultGeometries list of quadrature point geometries.
     * @param NumberOfShapeFunctionDerivatives the number of evaluated
     *        derivatives of shape functions at the quadrature point geometries.
     *
     * @see quadrature_point_geometry.h
     */
    void CreateQuadraturePointGeometries(
        GeometriesArrayType& rResultGeometries,
        IndexType NumberOfShapeFunctionDerivatives,
        IntegrationInfo& rIntegrationInfo) override
    {
        mpNurbsSurface->CreateQuadraturePointGeometries(
            rResultGeometries, NumberOfShapeFunctionDerivatives, rIntegrationInfo);

        for (IndexType i = 0; i < rResultGeometries.size(); ++i) {
            rResultGeometries(i)->SetGeometryParent(this);
        }
    }

    ///@}
    ///@name Shape Function
    ///@{

    Vector& ShapeFunctionsValues(
        Vector &rResult,
        const CoordinatesArrayType& rCoordinates) const override
    {
        mpNurbsSurface->ShapeFunctionsValues(rResult, rCoordinates);

        return rResult;
    }

    Matrix& ShapeFunctionsLocalGradients(
        Matrix& rResult,
        const CoordinatesArrayType& rCoordinates) const override
    {
        mpNurbsSurface->ShapeFunctionsLocalGradients(rResult, rCoordinates);

        return rResult;
    }

    GeometryData::KratosGeometryFamily GetGeometryFamily() const override
    {
        return GeometryData::Kratos_Brep;
    }

    GeometryData::KratosGeometryType GetGeometryType() const override
    {
        return GeometryData::Kratos_Brep_Surface;
    }

    ///@}
    ///@name Information
    ///@{

    /// Turn back information as a string.
    std::string Info() const override
    {
        return "Brep surface";
    }

    /// Print information about this object.
    void PrintInfo( std::ostream& rOStream ) const override
    {
        rOStream << "Brep surface";
    }

    /// Print object's data.
    void PrintData( std::ostream& rOStream ) const override
    {
        BaseType::PrintData( rOStream );
        std::cout << std::endl;
        rOStream << "    Brep surface " << std::endl;
    }

    ///@}

private:
    ///@name Static Member Variables
    ///@{

    static const GeometryData msGeometryData;

    static const GeometryDimension msGeometryDimension;

    ///@}
    ///@name Member Variables
    ///@{

    typename NurbsSurfaceType::Pointer mpNurbsSurface;

    BrepCurveOnSurfaceLoopArrayType mOuterLoopArray;
    BrepCurveOnSurfaceLoopArrayType mInnerLoopArray;

    /** IsTrimmed is used to optimize processes as
    *   e.g. creation of integration domain.
    */
    bool mIsTrimmed;

    ///@}
    ///@name Serialization
    ///@{

    friend class Serializer;

    void save( Serializer& rSerializer ) const override
    {
        KRATOS_SERIALIZE_SAVE_BASE_CLASS( rSerializer, BaseType );
        rSerializer.save("NurbsSurface", mpNurbsSurface);
        rSerializer.save("OuterLoopArray", mOuterLoopArray);
        rSerializer.save("InnerLoopArray", mInnerLoopArray);
        rSerializer.save("IsTrimmed", mIsTrimmed);
    }

    void load( Serializer& rSerializer ) override
    {
        KRATOS_SERIALIZE_LOAD_BASE_CLASS( rSerializer, BaseType );
        rSerializer.load("NurbsSurface", mpNurbsSurface);
        rSerializer.load("OuterLoopArray", mOuterLoopArray);
        rSerializer.load("InnerLoopArray", mInnerLoopArray);
        rSerializer.load("IsTrimmed", mIsTrimmed);
    }

    BrepSurface()
        : BaseType( PointsArrayType(), &msGeometryData )
    {}

    ///@}

}; // Class BrepSurface

///@name Input and output
///@{

/// input stream functions
template<class TContainerPointType, class TContainerPointEmbeddedType = TContainerPointType> inline std::istream& operator >> (
    std::istream& rIStream,
    BrepSurface<TContainerPointType, TContainerPointEmbeddedType>& rThis );

/// output stream functions
template<class TContainerPointType, class TContainerPointEmbeddedType = TContainerPointType> inline std::ostream& operator << (
    std::ostream& rOStream,
    const BrepSurface<TContainerPointType, TContainerPointEmbeddedType>& rThis )
{
    rThis.PrintInfo( rOStream );
    rOStream << std::endl;
    rThis.PrintData( rOStream );
    return rOStream;
}

///@}
///@name Static Type Declarations
///@{

template<class TContainerPointType, class TContainerPointEmbeddedType> const
GeometryData BrepSurface<TContainerPointType, TContainerPointEmbeddedType>::msGeometryData(
    &msGeometryDimension,
    GeometryData::GI_GAUSS_1,
    {}, {}, {});

template<class TContainerPointType, class TContainerPointEmbeddedType>
const GeometryDimension BrepSurface<TContainerPointType, TContainerPointEmbeddedType>::msGeometryDimension(
    2, 3, 2);

///@}
}// namespace Kratos.

#endif // KRATOS_BREP_FACE_3D_H_INCLUDED  defined<|MERGE_RESOLUTION|>--- conflicted
+++ resolved
@@ -413,7 +413,6 @@
         IntegrationPointsArrayType& rIntegrationPoints,
         IntegrationInfo& rIntegrationInfo) const override
     {
-<<<<<<< HEAD
         if (!mIsTrimmed) {
             mpNurbsSurface->CreateIntegrationPoints(
                 rIntegrationPoints, rIntegrationInfo);
@@ -422,22 +421,15 @@
         {
             std::vector<double> spans_u;
             std::vector<double> spans_v;
-            mpNurbsSurface->Spans(spans_u, 0);
-            mpNurbsSurface->Spans(spans_v, 1);
+            mpNurbsSurface->SpansLocalSpace(spans_u, 0);
+            mpNurbsSurface->SpansLocalSpace(spans_v, 1);
 
             BrepTrimmingUtilities::CreateBrepSurfaceTrimmingIntegrationPoints<BrepCurveOnSurfaceLoopArrayType, PointType>(
                 rIntegrationPoints,
                 mOuterLoopArray, mInnerLoopArray,
                 spans_u, spans_v,
-                mpNurbsSurface->PolynomialDegree(0) + 1,
-                mpNurbsSurface->PolynomialDegree(1) + 1,
                 rIntegrationInfo);
-        }
-=======
-        mpNurbsSurface->CreateIntegrationPoints(
-            rIntegrationPoints, rIntegrationInfo);
->>>>>>> 4ea3bdac
-    }
+        }    }
 
     ///@}
     ///@name Quadrature Point Geometries
