--- conflicted
+++ resolved
@@ -1441,13 +1441,8 @@
     }
 
 
-<<<<<<< HEAD
-    /// Detect if this tetrahedra is intersected with another geometry
-    bool HasIntersection( const BaseType& rThisGeometry) override
-=======
     /// detect if two tetrahedra are intersected
     bool HasIntersection( const BaseType& rThisGeometry) const override
->>>>>>> cc6b5b1c
     {
         if (rThisGeometry.LocalSpaceDimension() < this->LocalSpaceDimension()) {
             // Check the intersection of each face against the intersecting object
