--- conflicted
+++ resolved
@@ -440,22 +440,11 @@
         IntegrationPointsArrayType& rIntegrationPoints,
         IntegrationInfo& rIntegrationInfo) const override
     {
-<<<<<<< HEAD
-        const SizeType points_per_span = mpCurveOnSurface->PolynomialDegree(0) + 1;
-
         std::vector<double> spans;
         SpansLocalSpace(spans);
 
         IntegrationPointUtilities::CreateIntegrationPoints1D(
-            rIntegrationPoints, spans, points_per_span);
-=======
-        std::vector<double> spans;
-        Spans(spans);
-
-        IntegrationPointUtilities::CreateIntegrationPoints1D(
-            rIntegrationPoints, spans, rIntegrationInfo.GetNumberOfIntegrationPointsPerSpan(0));
->>>>>>> 3f0a116a
-    }
+            rIntegrationPoints, spans, rIntegrationInfo.GetNumberOfIntegrationPointsPerSpan(0));    }
 
     ///@}
     ///@name Quadrature Point Geometries
