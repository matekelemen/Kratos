--- conflicted
+++ resolved
@@ -862,15 +862,11 @@
      * @param Tolerance: The  tolerance that will be considered to check if the point is inside or not
      * @return True if the point is inside, false otherwise
      */
-<<<<<<< HEAD
     virtual bool IsInside( 
         const CoordinatesArrayType& rPoint, 
         CoordinatesArrayType& rResult, 
         const double Tolerance = std::numeric_limits<double>::epsilon() 
         ) override
-=======
-    bool IsInside( const CoordinatesArrayType& rPoint, CoordinatesArrayType& rResult, const double Tolerance = std::numeric_limits<double>::epsilon() ) override
->>>>>>> 388b66ac
     {
         PointLocalCoordinates( rResult, rPoint );
 
@@ -908,18 +904,12 @@
     }
 
     /**
-<<<<<<< HEAD
      * Returns the local coordinates of a given arbitrary point
      * @param rResult: The vector containing the local coordinates of the point
      * @param rPoint: The point in global coordinates
      * @return The vector containing the local coordinates of the point
      */
     virtual CoordinatesArrayType& PointLocalCoordinates(
-=======
-      * Returns the local coordinates of a given arbitrary point
-      */
-    CoordinatesArrayType& PointLocalCoordinates(
->>>>>>> 388b66ac
             CoordinatesArrayType& rResult,
             const CoordinatesArrayType& rPoint 
             ) override
