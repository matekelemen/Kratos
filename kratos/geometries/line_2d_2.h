--- conflicted
+++ resolved
@@ -265,14 +265,8 @@
     {
         return typename BaseType::Pointer( new Line2D2( ThisPoints ) );
     }
-
-<<<<<<< HEAD
     
     virtual Geometry< Point<3> >::Pointer Clone() const override
-=======
-
-    virtual Geometry< Point<3> >::Pointer Clone() const
->>>>>>> a42105f2
     {
         Geometry< Point<3> >::PointsArrayType NewPoints;
 
