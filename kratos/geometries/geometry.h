--- conflicted
+++ resolved
@@ -309,28 +309,14 @@
         , mPoints(ThisPoints)
     {
     }
-
-<<<<<<< HEAD
-    /** Copy constructor.
-    Construct this geometry as a copy of given geometry.
-
-    @note This copy constructor don't copy the points and new
-    geometry shares points with given source geometry. It's
-    obvious that any change to this new geometry's point affect
-    source geometry's points too.
-    */
-    Geometry( const Geometry& rOther )
-        : mpGeometryData( rOther.mpGeometryData ),
-          mPoints( rOther.mPoints),
-          mData(rOther.mData)
-=======
+  
     Geometry(
         IndexType GeometryId,
         const PointsArrayType& ThisPoints,
         GeometryData const* pThisGeometryData = &GeometryDataInstance())
         : mpGeometryData(pThisGeometryData)
         , mPoints(ThisPoints)
->>>>>>> 36bf48bc
+
     {
         SetId(GeometryId);
     }
@@ -354,11 +340,11 @@
     * @note Copied geometry shares the same Id as the
     *       original geometry.
     */
-    Geometry(
-        const Geometry& rOther)
-        : mId(rOther.mId)
-        , mpGeometryData(rOther.mpGeometryData)
-        , mPoints(rOther.mPoints)
+    Geometry( const Geometry& rOther )
+        : mId(rOther.mId),
+          mpGeometryData(rOther.mpGeometryData),
+          mPoints(rOther.mPoints),
+          mData(rOther.mData)
     {
     }
 
@@ -375,18 +361,11 @@
     * @note Copied geometry shares the same Id as the
     *       original geometry.
     */
-<<<<<<< HEAD
-    template<class TOtherPointType> Geometry( Geometry<TOtherPointType> const & rOther )
-        : mpGeometryData(rOther.mpGeometryData),
+    template<class TOtherPointType> 
+    Geometry( Geometry<TOtherPointType> const & rOther )
+        : mId(rOther.mId),
+          mpGeometryData(rOther.mpGeometryData),
           mData(rOther.mData)
-
-=======
-    template<class TOtherPointType>
-    Geometry(
-        Geometry<TOtherPointType> const & rOther)
-        : mId(rOther.mId)
-        , mpGeometryData(rOther.mpGeometryData)
->>>>>>> 36bf48bc
     {
         mPoints = new PointsArrayType(rOther.begin(), rOther.end());
     }
@@ -3579,11 +3558,9 @@
 
     PointsArrayType mPoints;
 
-<<<<<<< HEAD
     DataValueContainer mData;
 
   
-=======
     ///@}
     ///@name Id Bit-Change Operations
     ///@{
@@ -3639,7 +3616,6 @@
         Id &= ~(IndexType(1) << (sizeof(IndexType) * 8 - 2));
     }
 
->>>>>>> 36bf48bc
     ///@}
     ///@name Serialization
     ///@{
