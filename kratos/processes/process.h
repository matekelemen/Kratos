//    |  /           |
//    ' /   __| _` | __|  _ \   __|
//    . \  |   (   | |   (   |\__ `
//   _|\_\_|  \__,_|\__|\___/ ____/
//                   Multi-Physics
//
//  License:         BSD License
//                   Kratos default license: kratos/license.txt
//
//  Main authors:    Pooyan Dadvand
//                   Riccardo Rossi
//

#if !defined(KRATOS_PROCESS_H_INCLUDED )
#define  KRATOS_PROCESS_H_INCLUDED

// System includes
#include <string>
#include <iostream>

// External includes

// Project includes
#include "includes/define.h"
#include "includes/kratos_flags.h"
#include "includes/kratos_parameters.h"

namespace Kratos
{

///@name Kratos Classes
///@{

// Some forward declarations to avoid increase a lot the compilation time
class Model;

/**
 * @class Process
 * @ingroup KratosCore
 * @brief The base class for all processes in Kratos.
 * @details The process is the base class for all processes and defines a simple interface for them.
    Execute method is used to execute the Process algorithms. While the parameters of this method
  can be very different from one Process to other there is no way to create enough overridden
  versions of it. For this reason this method takes no argument and all Process parameters must
  be passed at construction time. The reason is that each constructor can take different set of
  argument without any dependency to other processes or the base Process class.
  @author Pooyan Dadvand
  @author Riccardo Rossi
*/
class Process : public Flags
{
public:
    ///@name Type Definitions
    ///@{

    /// Pointer definition of Process
    KRATOS_CLASS_POINTER_DEFINITION(Process);

    ///@}
    ///@name Life Cycle
    ///@{

    /// Default constructor.
    Process() : Flags() {}
    explicit Process(const Flags options) : Flags( options ) {}

    /// Destructor.
    ~Process() override {}


    ///@}
    ///@name Operators
    ///@{

    /// This operator is provided to call the process as a function and simply calls the Execute method.
    void operator()()
    {
        Execute();
    }


    ///@}
    ///@name Operations
    ///@{

    /**
     * @brief This method creates an pointer of the process
     * @details We consider as input a Model and a set of Parameters for the sake of generality
     * @warning Must be overrided in each process implementation
     * @param rModel The model to be consider
     * @param ThisParameters The configuration parameters
     */
    virtual Process::Pointer Create(
        Model& rModel,
        Parameters ThisParameters
        )
    {
        KRATOS_ERROR << "Calling base class create. Please override this method in the corresonding Process" << std::endl;
        return nullptr;
    }

    /**
     * @brief Execute method is used to execute the Process algorithms.
     */
    virtual void Execute() {}

    /**
     * @brief This function is designed for being called at the beginning of the computations
     * right after reading the model and the groups
     */
    virtual void ExecuteInitialize()
    {
    }

    /**
     * @brief This function is designed for being execute once before the solution loop but after
     * all of the solvers where built
     */
    virtual void ExecuteBeforeSolutionLoop()
    {
    }


    /**
     * @brief This function will be executed at every time step BEFORE performing the solve phase
     */
    virtual void ExecuteInitializeSolutionStep()
    {
    }

    /**
     * @brief This function will be executed at every time step AFTER performing the solve phase
     */
    virtual void ExecuteFinalizeSolutionStep()
    {
    }


    /**
     * @brief This function will be executed at every time step BEFORE  writing the output
     */
    virtual void ExecuteBeforeOutputStep()
    {
    }


    /**
     * @brief This function will be executed at every time step AFTER writing the output
     */
    virtual void ExecuteAfterOutputStep()
    {
    }


    /**
     * @brief This function is designed for being called at the end of the computations
     */
    virtual void ExecuteFinalize()
    {
    }

    /**
     * @brief This function is designed for being called after ExecuteInitialize ONCE
     * to verify that the input is correct.
     */
    virtual int Check()
    {
        return 0;
    }
    
    /**
     * @brief This method clears the assignation of the conditions
     */
    virtual void Clear()
    {
    }

    /**
     * @brief This method provides the defaults parameters to avoid conflicts between the different constructors
     */
    virtual const Parameters GetDefaultParameters() const
    {
        KRATOS_ERROR << "Calling the base Process class GetDefaultParameters. Please implement the GetDefaultParameters in your derived process class." << std::endl;
        const Parameters default_parameters = Parameters(R"({})" );

        return default_parameters;
    }

    ///@}
    ///@name Access
    ///@{


    ///@}
    ///@name Inquiry
    ///@{


    ///@}
    ///@name Input and output
    ///@{

    /// Turn back information as a string.
    std::string Info() const override
    {
        return "Process";
    }

    /// Print information about this object.
    void PrintInfo(std::ostream& rOStream) const override
    {
        rOStream << "Process";
    }

    /// Print object's data.
    void PrintData(std::ostream& rOStream) const override
    {
    }


    ///@}
    ///@name Friends
    ///@{


    ///@}


private:
    ///@name Static Member Variables
    ///@{




    ///@}
    ///@name Un accessible methods
    ///@{

    /// Assignment operator.
    Process& operator=(Process const& rOther);

    /// Copy constructor.
    //Process(Process const& rOther);


    ///@}

}; // Class Process

///@}

///@name Type Definitions
///@{

<<<<<<< HEAD
template<typename TPrototypeType>
void RegisterProcessWithPrototype(
    const std::string RegistryEntryName,
    TPrototypeType rProcessPrototype)
{
    if (!Registry::HasItem(RegistryEntryName)) {
        auto& r_process_item = Registry::AddItem<RegistryItem>(RegistryEntryName);
        r_process_item.AddItem<TPrototypeType>("Prototype", rProcessPrototype);
    } else {
        KRATOS_ERROR << "Process '" << RegistryEntryName << "' is already registered." << std::endl;
    }
}

#ifndef KRATOS_REGISTER_PROCESS_WITH_PROTOTYPE
#define KRATOS_REGISTER_PROCESS_WITH_PROTOTYPE(                                                              \
    module_name,                                                                                             \
    process_name,                                                                                            \
    process_prototype)                                                                                       \
    {                                                                                                        \
        std::string all_path = std::string("Processes.All.") + process_name;                                 \
        RegisterProcessWithPrototype(all_path, process_prototype);                                           \
        std::string module_path = std::string("Processes.") + module_name + std::string(".") + process_name; \
        RegisterProcessWithPrototype(module_path, process_prototype);                                        \
    }
#endif
=======
>>>>>>> 15b33431

///@}
///@name Input and output
///@{


/// input stream function
inline std::istream& operator >> (std::istream& rIStream,
                                  Process& rThis);

/// output stream function
inline std::ostream& operator << (std::ostream& rOStream,
                                  const Process& rThis)
{
    rThis.PrintInfo(rOStream);
    rOStream << std::endl;
    rThis.PrintData(rOStream);

    return rOStream;
}
///@}


}  // namespace Kratos.

#endif // KRATOS_PROCESS_H_INCLUDED  defined<|MERGE_RESOLUTION|>--- conflicted
+++ resolved
@@ -167,7 +167,7 @@
     {
         return 0;
     }
-    
+
     /**
      * @brief This method clears the assignation of the conditions
      */
@@ -253,34 +253,6 @@
 ///@name Type Definitions
 ///@{
 
-<<<<<<< HEAD
-template<typename TPrototypeType>
-void RegisterProcessWithPrototype(
-    const std::string RegistryEntryName,
-    TPrototypeType rProcessPrototype)
-{
-    if (!Registry::HasItem(RegistryEntryName)) {
-        auto& r_process_item = Registry::AddItem<RegistryItem>(RegistryEntryName);
-        r_process_item.AddItem<TPrototypeType>("Prototype", rProcessPrototype);
-    } else {
-        KRATOS_ERROR << "Process '" << RegistryEntryName << "' is already registered." << std::endl;
-    }
-}
-
-#ifndef KRATOS_REGISTER_PROCESS_WITH_PROTOTYPE
-#define KRATOS_REGISTER_PROCESS_WITH_PROTOTYPE(                                                              \
-    module_name,                                                                                             \
-    process_name,                                                                                            \
-    process_prototype)                                                                                       \
-    {                                                                                                        \
-        std::string all_path = std::string("Processes.All.") + process_name;                                 \
-        RegisterProcessWithPrototype(all_path, process_prototype);                                           \
-        std::string module_path = std::string("Processes.") + module_name + std::string(".") + process_name; \
-        RegisterProcessWithPrototype(module_path, process_prototype);                                        \
-    }
-#endif
-=======
->>>>>>> 15b33431
 
 ///@}
 ///@name Input and output
