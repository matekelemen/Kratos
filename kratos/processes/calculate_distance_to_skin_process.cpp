//    |  /           |
//    ' /   __| _` | __|  _ \   __|
//    . \  |   (   | |   (   |\__ `
//   _|\_\_|  \__,_|\__|\___/ ____/
//                   Multi-Physics
//
//  License:		 BSD License
//					 Kratos default license: kratos/license.txt
//
//  Main authors:    Pooyan Dadvand, Ruben Zorrilla
//

// System includes

// External includes

// Project includes
#include "geometries/plane_3d.h"
#include "processes/calculate_distance_to_skin_process.h"
#include "processes/apply_ray_casting_process.h"
#include "utilities/geometry_utilities.h"
#include "utilities/intersection_utilities.h"

namespace Kratos
{

	template<std::size_t TDim>
	CalculateDistanceToSkinProcess<TDim>::CalculateDistanceToSkinProcess(
		ModelPart& rVolumePart,
		ModelPart& rSkinPart)
		: CalculateDiscontinuousDistanceToSkinProcess<TDim>(rVolumePart, rSkinPart)
	{
	}

	template<std::size_t TDim>
	CalculateDistanceToSkinProcess<TDim>::CalculateDistanceToSkinProcess(
		ModelPart& rVolumePart,
		ModelPart& rSkinPart,
		const double RayCastingRelativeTolerance)
		: CalculateDiscontinuousDistanceToSkinProcess<TDim>(rVolumePart, rSkinPart),
		mRayCastingRelativeTolerance(RayCastingRelativeTolerance)
	{
	}

	template<std::size_t TDim>
	CalculateDistanceToSkinProcess<TDim>::CalculateDistanceToSkinProcess(
		ModelPart& rVolumePart,
		ModelPart& rSkinPart,
		Parameters& rParameters)
		: CalculateDiscontinuousDistanceToSkinProcess<TDim>(rVolumePart, rSkinPart),
		mParameters(rParameters)

	{
		mParameters.RecursivelyValidateAndAssignDefaults(GetDefaultParameters());
		mRayCastingRelativeTolerance = mParameters["ray_casting_relative_tolerance"].GetDouble();
        CalculateDiscontinuousDistanceToSkinProcess<TDim>::mpElementalDistancesVariable = &KratosComponents<Variable<Vector>>::Get(mParameters["elemental_distances_variable"].GetString());;
        mpDistanceVariable = &KratosComponents<Variable<double>>::Get(mParameters["distance_variables"].GetString());;
	}

<<<<<<< HEAD
    template<std::size_t TDim>
    const Parameters CalculateDistanceToSkinProcess<TDim>::GetDefaultParameters() const
    {
        Parameters default_parameters = Parameters(R"(
        {
            "distance_variable"                     : "DISTANCE",
            "ray_casting_relative_tolerance"        : 1.0e-8
        })" );
=======
	template<std::size_t TDim>
	const Parameters CalculateDistanceToSkinProcess<TDim>::GetDefaultParameters() const
	{
		Parameters default_parameters = Parameters(R"(
		{
			"ray_casting_relative_tolerance"        : 1.0e-8
		})" );
>>>>>>> 9ad978cf

		// Getting base class default parameters
		const Parameters base_default_parameters = CalculateDiscontinuousDistanceToSkinProcess<TDim>::GetDefaultParameters();
		default_parameters.RecursivelyAddMissingParameters(base_default_parameters);

		return default_parameters;
	}

	template<std::size_t TDim>
	CalculateDistanceToSkinProcess<TDim>::~CalculateDistanceToSkinProcess()
	{
	}

	template<std::size_t TDim>
	void CalculateDistanceToSkinProcess<TDim>::Initialize()
	{
		CalculateDiscontinuousDistanceToSkinProcess<TDim>::Initialize();
		this->InitializeNodalDistances();
	}

	template<std::size_t TDim>
	void CalculateDistanceToSkinProcess<TDim>::InitializeNodalDistances()
	{
		// Get the volume model part from the base discontinuous distance process
		ModelPart& ModelPart1 = (CalculateDiscontinuousDistanceToSkinProcess<TDim>::mFindIntersectedObjectsProcess).GetModelPart1();

		// Calculate the domain characteristic length
		const double char_length = this->CalculateCharacteristicLength();

		// Initialize the nodal distance values to a maximum positive value
		VariableUtils().SetVariable(*mpDistanceVariable, char_length, ModelPart1.Nodes());
	}

	template<std::size_t TDim>
	void CalculateDistanceToSkinProcess<TDim>::CalculateDistances(
		std::vector<PointerVector<GeometricalObject>>& rIntersectedObjects)
	{
		// Compute the discontinuous (elemental) distance field
		const bool use_base_elemental_distance = false;
		if (use_base_elemental_distance) {
			// Use the base class elemental distance computation (includes plane optimization)
			CalculateDiscontinuousDistanceToSkinProcess<TDim>::CalculateDistances(rIntersectedObjects);
		} else {
			// Use a naive elemental distance computation (without plane optimization)
			this->CalculateElementalDistances(rIntersectedObjects);
		}
		// Get the minimum elemental distance value for each node
		this->CalculateNodalDistances();
		// Perform raycasting to sign the previous distance field
		this->CalculateRayDistances();
	}

	template<std::size_t TDim>
	void CalculateDistanceToSkinProcess<TDim>::CalculateElementalDistances(std::vector<PointerVector<GeometricalObject>>& rIntersectedObjects)
	{
		const int number_of_elements = (CalculateDiscontinuousDistanceToSkinProcess<TDim>::mFindIntersectedObjectsProcess.GetModelPart1()).NumberOfElements();
		auto& r_elements = (CalculateDiscontinuousDistanceToSkinProcess<TDim>::mFindIntersectedObjectsProcess.GetModelPart1()).ElementsArray();
		auto& r_elemental_dist_variable = *CalculateDiscontinuousDistanceToSkinProcess<TDim>::mpElementalDistancesVariable;

		#pragma omp parallel for schedule(dynamic)
		for (int i = 0; i < number_of_elements; ++i) {
			Element &r_element = *(r_elements[i]);
			PointerVector<GeometricalObject>& r_element_intersections = rIntersectedObjects[i];

			// Check if the element has intersections
			if (r_element_intersections.empty()) {
				r_element.Set(TO_SPLIT, false);
			} else {
				// This function assumes tetrahedra element and triangle intersected object as input at this moment
				constexpr int number_of_tetrahedra_points = TDim + 1;
				constexpr double epsilon = std::numeric_limits<double>::epsilon();
				Vector &elemental_distances = r_element.GetValue(r_elemental_dist_variable);

				if (elemental_distances.size() != number_of_tetrahedra_points){
					elemental_distances.resize(number_of_tetrahedra_points, false);
				}

				for (int i = 0; i < number_of_tetrahedra_points; i++) {
					elemental_distances[i] = this->CalculateDistanceToNode(r_element.GetGeometry()[i], r_element_intersections, epsilon);
				}

				bool has_positive_distance = false;
				bool has_negative_distance = false;
				for (int i = 0; i < number_of_tetrahedra_points; i++){
					if (elemental_distances[i] > epsilon) {
						has_positive_distance = true;
					} else {
						has_negative_distance = true;
					}
				}

				r_element.Set(TO_SPLIT, has_positive_distance && has_negative_distance);
			}
		}
	}

	template<std::size_t TDim>
	double CalculateDistanceToSkinProcess<TDim>::CalculateDistanceToNode(
		Node<3> &rNode,
		PointerVector<GeometricalObject>& rIntersectedObjects,
		const double Epsilon)
	{
		// Initialize result distance value
		double result_distance = std::numeric_limits<double>::max();

		// For each intersecting object of the element, compute its nodal distance
		for (auto it_int_obj : rIntersectedObjects.GetContainer()) {
			// Compute the intersecting object distance to the current element node
			const auto &r_int_obj_geom = it_int_obj->GetGeometry();
			const double distance = this->CalculatePointDistance(r_int_obj_geom, rNode);

			// Check that the computed distance is the minimum obtained one
			if (std::abs(result_distance) > distance) {
				if (distance < Epsilon) {
					result_distance = -Epsilon; // Avoid values near to 0.0
				} else {
					result_distance = distance;
					std::vector<array_1d<double,3>> plane_pts;
					for (unsigned int i_node = 0; i_node < r_int_obj_geom.PointsNumber(); ++i_node){
						plane_pts.push_back(r_int_obj_geom[i_node]);
					}
					Plane3D plane = this->SetIntersectionPlane(plane_pts);

					// Check the distance sign using the distance to the intersection plane
					if (plane.CalculateSignedDistance(rNode) < 0.0){
						result_distance = -result_distance;
					}
				}
			}
		}

		return result_distance;
	}

	template<std::size_t TDim>
	void CalculateDistanceToSkinProcess<TDim>::CalculateNodalDistances()
	{
		ModelPart& ModelPart1 = (CalculateDiscontinuousDistanceToSkinProcess<TDim>::mFindIntersectedObjectsProcess).GetModelPart1();

		constexpr int number_of_tetrahedra_points = TDim + 1;
		auto& r_elemental_dist_variable = *CalculateDiscontinuousDistanceToSkinProcess<TDim>::mpElementalDistancesVariable;
		auto& r_distance_variable = *mpDistanceVariable;
		for (auto& element : ModelPart1.Elements()) {
			if (element.Is(TO_SPLIT)) {
				const auto& r_elemental_distances = element.GetValue(r_elemental_dist_variable);
				for (int i = 0; i < number_of_tetrahedra_points; i++) {
					Node<3>& r_node = element.GetGeometry()[i];
					double& r_distance = r_node.GetSolutionStepValue(r_distance_variable);
					if (std::abs(r_distance) > std::abs(r_elemental_distances[i])){
						r_distance = r_elemental_distances[i];
					}
				}
			}
		}
	}

	template<std::size_t TDim>
	void CalculateDistanceToSkinProcess<TDim>::CalculateRayDistances()
	{
		ApplyRayCastingProcess<TDim> ray_casting_process(CalculateDiscontinuousDistanceToSkinProcess<TDim>::mFindIntersectedObjectsProcess, mRayCastingRelativeTolerance);
		ray_casting_process.Execute();
	}

	template<>
	double inline CalculateDistanceToSkinProcess<2>::CalculatePointDistance(
		const Element::GeometryType &rIntObjGeom,
		const Point &rDistancePoint)
	{
		return GeometryUtils::PointDistanceToLineSegment3D(
			rIntObjGeom[0],
			rIntObjGeom[1],
			rDistancePoint);
	}

	template<>
	double inline CalculateDistanceToSkinProcess<3>::CalculatePointDistance(
		const Element::GeometryType &rIntObjGeom,
		const Point &rDistancePoint)
	{
		return GeometryUtils::PointDistanceToTriangle3D(
			rIntObjGeom[0],
			rIntObjGeom[1],
			rIntObjGeom[2],
			rDistancePoint);
	}

	/// Turn back information as a string.
	template<std::size_t TDim>
	std::string CalculateDistanceToSkinProcess<TDim>::Info() const
	{
		return "CalculateDistanceToSkinProcess";
	}

	/// Print information about this object.
	template<std::size_t TDim>
	void CalculateDistanceToSkinProcess<TDim>::PrintInfo(std::ostream& rOStream) const
	{
		rOStream << Info();
	}

	/// Print object's data.
	template<std::size_t TDim>
	void CalculateDistanceToSkinProcess<TDim>::PrintData(std::ostream& rOStream) const
	{
	}

	template class Kratos::CalculateDistanceToSkinProcess<2>;
	template class Kratos::CalculateDistanceToSkinProcess<3>;

}  // namespace Kratos.<|MERGE_RESOLUTION|>--- conflicted
+++ resolved
@@ -57,24 +57,14 @@
         mpDistanceVariable = &KratosComponents<Variable<double>>::Get(mParameters["distance_variables"].GetString());;
 	}
 
-<<<<<<< HEAD
-    template<std::size_t TDim>
-    const Parameters CalculateDistanceToSkinProcess<TDim>::GetDefaultParameters() const
-    {
-        Parameters default_parameters = Parameters(R"(
-        {
-            "distance_variable"                     : "DISTANCE",
-            "ray_casting_relative_tolerance"        : 1.0e-8
-        })" );
-=======
 	template<std::size_t TDim>
 	const Parameters CalculateDistanceToSkinProcess<TDim>::GetDefaultParameters() const
 	{
 		Parameters default_parameters = Parameters(R"(
 		{
+			"distance_variable"                     : "DISTANCE",
 			"ray_casting_relative_tolerance"        : 1.0e-8
 		})" );
->>>>>>> 9ad978cf
 
 		// Getting base class default parameters
 		const Parameters base_default_parameters = CalculateDiscontinuousDistanceToSkinProcess<TDim>::GetDefaultParameters();
