--- conflicted
+++ resolved
@@ -123,17 +123,11 @@
         ModelPart& base_model_part,
         typename TLinearSolver::Pointer plinear_solver,
         unsigned int max_iterations = 10,
-<<<<<<< HEAD
-        Flags Options = NOT_CALCULATE_EXACT_DISTANCES_TO_PLANE)
-        :mr_base_model_part(base_model_part),
-         mOptions(Options)
-=======
         Flags Options = NOT_CALCULATE_EXACT_DISTANCES_TO_PLANE,
         std::string AuxPartName = "RedistanceCalculationPart" )
         : mr_base_model_part( base_model_part ),
         mOptions( Options ),
         mAuxModelPartName( AuxPartName )
->>>>>>> 54c2fd17
     {
         KRATOS_TRY
 
@@ -168,11 +162,7 @@
         BuilderSolverPointerType pBuilderSolver = Kratos::make_shared<ResidualBasedBlockBuilderAndSolver<TSparseSpace, TDenseSpace, TLinearSolver> >(plinear_solver);
 
         Model& current_model = mr_base_model_part.GetModel();
-<<<<<<< HEAD
-        ModelPart& r_distance_model_part = current_model.GetModelPart("RedistanceCalculationPart");
-=======
         ModelPart& r_distance_model_part = current_model.GetModelPart( mAuxModelPartName );
->>>>>>> 54c2fd17
 
         mp_solving_strategy = Kratos::make_unique<ResidualBasedLinearStrategy<TSparseSpace, TDenseSpace, TLinearSolver> >(
             r_distance_model_part,
@@ -194,13 +184,8 @@
     {
 
         Model& current_model = mr_base_model_part.GetModel();
-<<<<<<< HEAD
-        if(current_model.HasModelPart("RedistanceCalculationPart"))
-            current_model.DeleteModelPart("RedistanceCalculationPart");
-=======
         if(current_model.HasModelPart( mAuxModelPartName ))
             current_model.DeleteModelPart( mAuxModelPartName );
->>>>>>> 54c2fd17
     };
 
     ///@}
@@ -225,11 +210,7 @@
         }
 
         Model& current_model = mr_base_model_part.GetModel();
-<<<<<<< HEAD
-        ModelPart& r_distance_model_part = current_model.GetModelPart("RedistanceCalculationPart");
-=======
         ModelPart& r_distance_model_part = current_model.GetModelPart( mAuxModelPartName );
->>>>>>> 54c2fd17
 
         // TODO: check flag    PERFORM_STEP1
         // Step1 - solve a poisson problem with a source term which depends on the sign of the existing distance function
@@ -374,11 +355,7 @@
     virtual void Clear()
     {
         Model& current_model = mr_base_model_part.GetModel();
-<<<<<<< HEAD
-        ModelPart& r_distance_model_part = current_model.GetModelPart("RedistanceCalculationPart");
-=======
         ModelPart& r_distance_model_part = current_model.GetModelPart( mAuxModelPartName );
->>>>>>> 54c2fd17
         r_distance_model_part.Nodes().clear();
         r_distance_model_part.Conditions().clear();
         r_distance_model_part.Elements().clear();
@@ -431,14 +408,9 @@
     VariationalDistanceCalculationProcess(
         ModelPart &base_model_part,
         unsigned int max_iterations,
-<<<<<<< HEAD
-        Flags Options = NOT_CALCULATE_EXACT_DISTANCES_TO_PLANE)
-        : mr_base_model_part(base_model_part), mOptions(Options)
-=======
         Flags Options = NOT_CALCULATE_EXACT_DISTANCES_TO_PLANE,
         std::string AuxPartName = "RedistanceCalculationPart")
         : mr_base_model_part(base_model_part), mOptions(Options), mAuxModelPartName(AuxPartName)
->>>>>>> 54c2fd17
     {
         mdistance_part_is_initialized = false;
         mmax_iterations = max_iterations;
@@ -453,10 +425,7 @@
 
     ModelPart& mr_base_model_part;
     Flags mOptions;
-<<<<<<< HEAD
-=======
     std::string mAuxModelPartName;
->>>>>>> 54c2fd17
 
     typename SolvingStrategyType::UniquePointer mp_solving_strategy;
 
@@ -473,19 +442,11 @@
         KRATOS_TRY
 
         Model& current_model = mr_base_model_part.GetModel();
-<<<<<<< HEAD
-        if(current_model.HasModelPart("RedistanceCalculationPart"))
-            current_model.DeleteModelPart("RedistanceCalculationPart");
-
-        // Generate
-        ModelPart& r_distance_model_part = current_model.CreateModelPart("RedistanceCalculationPart");
-=======
         if(current_model.HasModelPart( mAuxModelPartName ))
             current_model.DeleteModelPart( mAuxModelPartName );
 
         // Generate
         ModelPart& r_distance_model_part = current_model.CreateModelPart( mAuxModelPartName );
->>>>>>> 54c2fd17
         r_distance_model_part.Nodes().clear();
         r_distance_model_part.Conditions().clear();
         r_distance_model_part.Elements().clear();
@@ -582,11 +543,7 @@
 
     void SynchronizeDistance(){
         Model& current_model = mr_base_model_part.GetModel();
-<<<<<<< HEAD
-        ModelPart& r_distance_model_part = current_model.GetModelPart("RedistanceCalculationPart");
-=======
         ModelPart& r_distance_model_part = current_model.GetModelPart( mAuxModelPartName );
->>>>>>> 54c2fd17
         auto &r_communicator = r_distance_model_part.GetCommunicator();
 
         // Only required in the MPI case
@@ -616,11 +573,7 @@
 
     void SynchronizeFixity(){
         Model& current_model = mr_base_model_part.GetModel();
-<<<<<<< HEAD
-        ModelPart& r_distance_model_part = current_model.GetModelPart("RedistanceCalculationPart");
-=======
         ModelPart& r_distance_model_part = current_model.GetModelPart( mAuxModelPartName );
->>>>>>> 54c2fd17
                 auto &r_communicator = r_distance_model_part.GetCommunicator();
 
         // Only required in the MPI case
