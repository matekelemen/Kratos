--- conflicted
+++ resolved
@@ -489,11 +489,7 @@
     // Iterate over nodes
     auto& r_nodes_array = this->Nodes();
     block_for_each(r_nodes_array,[&](NodeType& rNode) {
-<<<<<<< HEAD
-        rNode.SetSolutionStepVariablesList(mpVariablesList);;
-=======
         rNode.SetSolutionStepVariablesList(mpVariablesList);
->>>>>>> 844508ad
     });
 }
 
