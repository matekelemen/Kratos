//    |  /           |
//    ' /   __| _` | __|  _ \   __|
//    . \  |   (   | |   (   |\__ `
//   _|\_\_|  \__,_|\__|\___/ ____/
//                   Multi-Physics
//
//  License:		 BSD License
//					 Kratos default license: kratos/license.txt
//
//  Main authors:    Pooyan Dadvand
//
//

#if !defined(KRATOS_SERIALIZER_H_INCLUDED )
#define  KRATOS_SERIALIZER_H_INCLUDED

// System includes
#include <string>
#include <cstring>
#include <iostream>
#include <map>
#include <unordered_map>
#include <set>
#include <sstream>
#include <fstream>

// External includes

// Project includes
#include "includes/define.h"
#include "containers/flags.h"
#include "includes/ublas_interface.h"
#include "containers/array_1d.h"
#include "containers/weak_pointer_vector.h"
#include "input_output/logger.h"
//#include "containers/model.h"
// #include "containers/variable.h"

#define KRATOS_SERIALIZATION_DIRECT_LOAD(type)                           \
    void load(std::string const & rTag, type& rValue)                \
    {                                                                \
        load_trace_point(rTag);                                      \
            read(rValue);                                             \
    }                                \
    void load(std::string const & rTag, type const& rValue)                \
    {                                                                \
        load_trace_point(rTag);                                      \
            read(const_cast<type&>(rValue));                                             \
    }                                \
                                     \
    void load_base(std::string const & rTag, type& rValue)           \
    {                                                                \
          load_trace_point(rTag);                                      \
      read(rValue);                                             \
    }

#define KRATOS_SERIALIZATION_DIRECT_SAVE(type)                           \
    void save(std::string const & rTag, type const & rValue)         \
    {                                                                \
      save_trace_point(rTag);                                      \
      write(rValue);                                             \
    }                                    \
                                     \
    void save_base(std::string const & rTag, type const & rValue)    \
    {                                                                \
      save_trace_point(rTag);                                      \
      write(rValue);                                             \
    }

#define KRATOS_SERIALIZATION_DIRECT_CREATE(type)                         \
    void* create(std::string const & rTag, type* prototype)          \
    {                                                                \
      type* p_new = new type;                                        \
      load(rTag, *p_new);                                            \
      return p_new;                                                  \
    }

#define KRATOS_SERIALIZER_MODE_BINARY \
    if(!mTrace) {
#define KRATOS_SERIALIZER_MODE_ASCII \
    } else {
#define KRATOS_SERIALIZER_MODE_END \
    }
namespace Kratos
{

class ModelPart;
class VariableData;
template <class TDataType> class Variable;
//  template <class TDataType> class KratosComponents;


///@name Kratos Globals
///@{

///@}
///@name Type Definitions
///@{

///@}
///@name  Enum's
///@{

///@}
///@name  Functions
///@{

///@}
///@name Kratos Classes
///@{

/**
 * @class Serializer
 *
 * \ingroup KratosCore
 *
 * @brief The serialization consists in storing the state of an object into a storage format like data file or memory buffer and also retrieving the object from such a media.
 *
 * @details The serialization consists in storing the state of an object into a storage format like data file or memory buffer and also retrieving the object from such a media.
 * The idea of serialization is based on saving all object's data consecutively in the file or buffer and then load it in the same order.
 * In Kratos a serialization mechanism is used for creating the restart file. So for storing an object into restart file and retrieve it afterward on must add the necessary component used by serialization.
 *
 * @author Pooyan Dadvand
 */
class KRATOS_API(KRATOS_CORE) Serializer
{
public:
    ///@name  Enum's
    ///@{

    enum PointerType {SP_INVALID_POINTER, SP_BASE_CLASS_POINTER, SP_DERIVED_CLASS_POINTER};
    enum TraceType {SERIALIZER_NO_TRACE=0, SERIALIZER_TRACE_ERROR=1, SERIALIZER_TRACE_ALL=2};

    ///@}
    ///@name Type Definitions
    ///@{

    /// Pointer definition of Serializer
    KRATOS_CLASS_POINTER_DEFINITION(Serializer);

    KRATOS_DEFINE_LOCAL_FLAG( MPI );
    KRATOS_DEFINE_LOCAL_FLAG( SHALLOW_GLOBAL_POINTERS_SERIALIZATION );

    typedef std::size_t SizeType;

    typedef void* (*ObjectFactoryType)();

    typedef std::map<void*, void*> LoadedPointersContainerType;

    typedef std::map<std::string, ObjectFactoryType> RegisteredObjectsContainerType;

    typedef std::map<std::string, std::string> RegisteredObjectsNameContainerType;

    typedef std::set<const void*> SavedPointersContainerType;

    typedef std::iostream BufferType;

    ///@}
    ///@name Life Cycle
    ///@{

    /// Default constructor.
<<<<<<< HEAD
    Serializer(BufferType* pBuffer, TraceType const& rTrace=SERIALIZER_NO_TRACE) :
=======
    explicit Serializer(BufferType* pBuffer, TraceType const& rTrace=SERIALIZER_NO_TRACE) : 
>>>>>>> 3112462b
        mpBuffer(pBuffer), mTrace(rTrace), mNumberOfLines(0)
    {
    }

    /// Destructor.
    virtual ~Serializer()
    {
        delete mpBuffer;
    }


    ///@}
    ///@name Operators
    ///@{


    ///@}
    ///@name Operations
    ///@{
    ///This function returns the "trace type" used in initializing the serializer.
    ///Trace type is one of SERIALIZER_NO_TRACE,SERIALIZER_TRACE_ERROR,SERIALIZER_TRACE_ALL
    TraceType GetTraceType() const {return mTrace;}

    void SetBuffer(BufferType* pBuffer)
    {
        mpBuffer = pBuffer;
    }

    template<class TDataType>
    static void* Create()
    {
        return new TDataType;
    }

    template<class TDataType>
    static void Register(std::string const & rName, TDataType const& pPrototype)
    {
        msRegisteredObjects.insert(RegisteredObjectsContainerType::value_type(rName,Create<TDataType>));
        msRegisteredObjectsName.insert(RegisteredObjectsNameContainerType::value_type(typeid(TDataType).name(), rName));
	//std::cout<<" REGISTERED OBJECT "<<rName<<" TypeID "<<typeid (TDataType).name()<<std::endl;
	//msRegisteredObjects.insert(RegisteredObjectsContainerType::value_type(rName,&pPrototype));
    }

    template<class TDataType>
    void load(std::string const & rTag, TDataType& rObject)
    {
        load_trace_point(rTag);
        rObject.load(*this);
    }

    template<class TDataType>
    void load(std::string const & rTag, Kratos::shared_ptr<TDataType>& pValue)
    {
        PointerType pointer_type = SP_INVALID_POINTER;
        void* p_pointer;
        read(pointer_type);

        if(pointer_type != SP_INVALID_POINTER)
        {
            read(p_pointer);
            LoadedPointersContainerType::iterator i_pointer = mLoadedPointers.find(p_pointer);
            if(i_pointer == mLoadedPointers.end())
            {
                if(pointer_type == SP_BASE_CLASS_POINTER)
                {
                    if(!pValue)
                        pValue = Kratos::shared_ptr<TDataType>(new TDataType);
                    load(rTag, *pValue);
                }
                else if(pointer_type == SP_DERIVED_CLASS_POINTER)
                {
                    std::string object_name;
                    read(object_name);
                    typename RegisteredObjectsContainerType::iterator i_prototype =  msRegisteredObjects.find(object_name);

                    KRATOS_ERROR_IF(i_prototype == msRegisteredObjects.end())
                        << "There is no object registered in Kratos with name : "
                        << object_name << std::endl;

                    if(!pValue)
                        pValue = Kratos::shared_ptr<TDataType>(static_cast<TDataType*>((i_prototype->second)()));

                    load(rTag, *pValue);

                }
                mLoadedPointers[p_pointer]=&pValue;
            }
            else
                pValue = *static_cast<Kratos::shared_ptr<TDataType>*>((i_pointer->second));
        }
    }

    template<class TDataType>
    void load(std::string const & rTag, Kratos::unique_ptr<TDataType>& pValue)
    {
        PointerType pointer_type = SP_INVALID_POINTER;
        void* p_pointer;
        read(pointer_type);

        if(pointer_type != SP_INVALID_POINTER)
        {
            read(p_pointer);
            LoadedPointersContainerType::iterator i_pointer = mLoadedPointers.find(p_pointer);
            if(i_pointer == mLoadedPointers.end())
            {
                if(pointer_type == SP_BASE_CLASS_POINTER)
                {
                    if(!pValue)
                        pValue = Kratos::unique_ptr<TDataType>(new TDataType);
                    load(rTag, *pValue);
                }
                else if(pointer_type == SP_DERIVED_CLASS_POINTER)
                {
                    std::string object_name;
                    read(object_name);
                    typename RegisteredObjectsContainerType::iterator i_prototype =  msRegisteredObjects.find(object_name);

                    KRATOS_ERROR_IF(i_prototype == msRegisteredObjects.end())
                        << "There is no object registered in Kratos with name : "
                        << object_name << std::endl;

                    if(!pValue)
                        pValue = Kratos::unique_ptr<TDataType>(static_cast<TDataType*>((i_prototype->second)()));

                    load(rTag, *pValue);

                }
                mLoadedPointers[p_pointer]=&pValue;
            }
            else
                pValue = *static_cast<Kratos::unique_ptr<TDataType>*>((i_pointer->second));
        }
    }


    template<class TDataType>
    void load(std::string const & rTag, TDataType*& pValue)
    {
        PointerType pointer_type = SP_INVALID_POINTER;
        void* p_pointer;
        read(pointer_type);

        if(pointer_type != SP_INVALID_POINTER)
        {
            read(p_pointer);
            LoadedPointersContainerType::iterator i_pointer = mLoadedPointers.find(p_pointer);
            if(i_pointer == mLoadedPointers.end())
            {
                if(pointer_type == SP_BASE_CLASS_POINTER)
                {
                    if(!pValue)
                        pValue = new TDataType;

                    load(rTag, *pValue);
                }
                else if(pointer_type == SP_DERIVED_CLASS_POINTER)
                {
                    std::string object_name;
                    read(object_name);
                    typename RegisteredObjectsContainerType::iterator i_prototype =  msRegisteredObjects.find(object_name);

                    KRATOS_ERROR_IF(i_prototype == msRegisteredObjects.end())
                        << "There is no object registered in Kratos with name : "
                        << object_name << std::endl;

                    if(!pValue)
                        pValue = static_cast<TDataType*>((i_prototype->second)());

                    load(rTag, *pValue);

                }
                mLoadedPointers[p_pointer]=&pValue;
            }
            else
            {
                pValue = *static_cast<TDataType**>((i_pointer->second));
            }
        }
    }

    void load(std::string const & rTag, ModelPart*& pValue);

    void load(std::string const & rTag, Kratos::unique_ptr<ModelPart>& pValue);

    void load(std::string const & rTag, Kratos::shared_ptr<ModelPart>& pValue);


    template<class TDataType>
    void load(std::string const & rTag, Kratos::weak_ptr<TDataType>& pValue)
    {
        // This is for testing. I have to change it. Pooyan.
        //KRATOS_ERROR << "The serialization for weak_ptrs is not implemented yet" << std::endl;
//    read(*pValue);
    }

    template<class TDataType>
    void load(std::string const & rTag, WeakPointerVector<TDataType>& pValue)
    {
        // This is for testing. I have to change it. Pooyan.
        //KRATOS_ERROR << "The serialization for weak_ptrs is not implemented yet" << std::endl;
//    read(*pValue);
    }

    template<class TDataType>
    void load(std::string const & rTag, const Variable<TDataType>* /*pVariable*/)
    {
        load_trace_point(rTag);
        std::string name;
        read(name);
    }

    template<class TDataType, std::size_t TDataSize>
    void load(std::string const & rTag, std::array<TDataType, TDataSize>& rObject)
    {
        load_trace_point(rTag);
        for (SizeType i = 0; i < TDataSize; i++)
            load("E", rObject[i]);
    }

    template<class TDataType>
    void load(std::string const & rTag, std::vector<TDataType>& rObject)
    {
        load_trace_point(rTag);
        SizeType size;

        load("size", size);

        rObject.resize(size);

        for(SizeType i = 0 ; i < size ; i++)
            load("E", rObject[i]);
//    read(rObject);
    }

    template<class TDataType>
    void load(std::string const & rTag, DenseVector<TDataType>& rObject)
    {
        load_trace_point(rTag);
        SizeType size;

        load("size", size);

        rObject.resize(size,false);

        for(SizeType i = 0 ; i < size ; i++)
            load("E", rObject[i]);
//    read(rObject);
    }


    template<class TKeyType, class TDataType>
    void load(std::string const & rTag, std::map<TKeyType, TDataType>& rObject)
    {
        load_map(rTag, rObject);
    }

    template<class TKeyType, class TDataType>
    void load(std::string const & rTag, std::unordered_map<TKeyType, TDataType>& rObject)
    {
        load_map(rTag, rObject);
    }

#ifndef KRATOS_USE_AMATRIX   // This macro definition is for the migration period and to be removed afterward please do not use it

    template<class TDataType, std::size_t TDimension>
    void load(std::string const & rTag, array_1d<TDataType, TDimension>& rObject)
    {
        load_trace_point(rTag);
	//rObject = array_1d<TDataType, TDimension>(); //it generates a warnning --> commented 23/09/2015 <--
        for(SizeType i = 0 ; i < TDimension ; i++)
            load("E", rObject[i]);
//    read(rObject);
    }
#endif // ifndef KRATOS_USE_AMATRIX

    template<class TFirstType, class TSecondType>
    void load(std::string const & rTag, std::pair<TFirstType, TSecondType>& rObject)
    {
        load_trace_point(rTag);
        load("First", rObject.first);
        load("Second", rObject.second);
    }

    template<class TDataType, std::size_t TDimension>
    void load(std::string const & rTag, BoundedVector<TDataType, TDimension>& rObject)
    {
        load_trace_point(rTag);

        for(SizeType i = 0 ; i < TDimension ; ++i)
            load("E", rObject[i]);
//    read(rObject);
    }

    template<class TDataType, std::size_t TDimension1, std::size_t TDimension2>
    void load(std::string const & rTag, BoundedMatrix<TDataType, TDimension1, TDimension2>& rObject)
    {
        load_trace_point(rTag);

        for(SizeType i = 0 ; i < TDimension1 ; ++i)
            for(SizeType j = 0 ; j < TDimension2 ; ++j)
                load("E", rObject(i,j));
//    read(rObject);
    }

    KRATOS_SERIALIZATION_DIRECT_LOAD(bool)
    KRATOS_SERIALIZATION_DIRECT_LOAD(int)
    KRATOS_SERIALIZATION_DIRECT_LOAD(long)
    KRATOS_SERIALIZATION_DIRECT_LOAD(double)
    KRATOS_SERIALIZATION_DIRECT_LOAD(unsigned long)
    KRATOS_SERIALIZATION_DIRECT_LOAD(unsigned int)
    KRATOS_SERIALIZATION_DIRECT_LOAD(std::string)
    KRATOS_SERIALIZATION_DIRECT_LOAD(Matrix)
    KRATOS_SERIALIZATION_DIRECT_LOAD(long long)
//#ifdef  _WIN32 // work around for windows int64_t error
//    KRATOS_SERIALIZATION_DIRECT_LOAD(__int64)
//#endif
#ifdef  _WIN64 // work around for windows size_t error in win64
    KRATOS_SERIALIZATION_DIRECT_LOAD(std::size_t)
#endif
	KRATOS_SERIALIZATION_DIRECT_LOAD(std::complex<double>)

	template<class TDataType, std::size_t TDataSize>
	void save(std::string const & rTag, std::array<TDataType, TDataSize> const& rObject)
	{
		save_trace_point(rTag);
		for (SizeType i = 0; i < TDataSize; i++)
			save("E", rObject[i]);
	}

    template<class TDataType>
    void save(std::string const & rTag, std::vector<TDataType> const& rObject)
    {
        save_trace_point(rTag);
        SizeType size = rObject.size();

        save("size", size);

        for(SizeType i = 0 ; i < size ; i++)
            save("E", rObject[i]);
//    write(rObject);
    }

    template<class TDataType>
    void save(std::string const & rTag, DenseVector<TDataType> const& rObject)
    {
        save_trace_point(rTag);
        SizeType size = rObject.size();

        save("size", size);

        for(SizeType i = 0 ; i < size ; i++)
            save("E", rObject[i]);
//    write(rObject);
    }

#ifndef KRATOS_USE_AMATRIX   // This macro definition is for the migration period and to be removed afterward please do not use it

    template<class TDataType, std::size_t TDimension>
    void save(std::string const & rTag, array_1d<TDataType, TDimension> const& rObject)
    {
        save_trace_point(rTag);
        for(SizeType i = 0 ; i < TDimension ; i++)
            save("E", rObject[i]);

//    write(rObject);
    }

#endif // ifndef KRATOS_USE_AMATRIX

    template<class TKeyType, class TDataType>
    void save(std::string const & rTag, std::map<TKeyType, TDataType> const& rObject)
    {
        save_map(rTag, rObject);
    }

    template<class TKeyType, class TDataType>
    void save(std::string const & rTag, std::unordered_map<TKeyType, TDataType> const& rObject)
    {
        save_map(rTag, rObject);
    }

    template<class TDataType>
    void save(std::string const & rTag, TDataType const& rObject)
    {
        save_trace_point(rTag);
        rObject.save(*this);
    }

    template<class TDataType>
    void save(std::string const & rTag, const Variable<TDataType>* pVariable)
    {
        save_trace_point(rTag);
        write(pVariable->Name());
    }


    template<class TDataType>
    void save(std::string const & rTag, Kratos::shared_ptr<TDataType> pValue)
    {
        save(rTag, pValue.get());
    }

    template<class TDataType>
    void save(std::string const & rTag, Kratos::unique_ptr<TDataType> pValue)
    {
        save(rTag, pValue.get());
    }

    template<class TDataType>
    void save(std::string const & rTag, const TDataType * pValue)
    {
        if(pValue)
        {
            if(IsDerived(pValue))
                write(SP_DERIVED_CLASS_POINTER);
            else
                write(SP_BASE_CLASS_POINTER);

            SavePointer(rTag,pValue);
        }
        else
        {
            write(SP_INVALID_POINTER);
        }
    }

    template<class TDataType>
    bool IsDerived(TDataType * pValue)
    {
      if (strcmp(typeid(TDataType).name(), typeid(*pValue).name()) != 0) {
	return true;
      }
      else {
	return false;
      }
      // bool is_derived = (typeid(TDataType) != typeid(*pValue));
//    std::cout << "for TDataType : " << typeid(TDataType).name() << " and *pValue type : " << typeid(*pValue).name() << " is derived : " << is_derived << std::endl;
      //return is_derived;
    }


    template<class TDataType>
    void save(std::string const & rTag, TDataType * pValue)
    {
        if(pValue)
        {
            if(IsDerived(pValue))
            {
                write(SP_DERIVED_CLASS_POINTER);
            }
            else
            {
                write(SP_BASE_CLASS_POINTER);
            }

            SavePointer(rTag,pValue);
        }
        else
        {
            write(SP_INVALID_POINTER);
        }
    }

    template<class TDataType>
    void save(std::string const & rTag, Kratos::weak_ptr<TDataType> pValue)
    {
        // This is for testing. I have to implement it. Pooyan.
        //KRATOS_ERROR << "The serialization for weak_ptrs is not implemented yet" << std::endl;
//    write(*pValue);
    }

    template<class TDataType>
    void save(std::string const & rTag, Kratos::WeakPointerVector<TDataType> pValue)
    {
        // This is for testing. I have to implement it. Pooyan.
        //KRATOS_ERROR << "The serialization for weak_ptrs is not implemented yet" << std::endl;
//    write(*pValue);
    }

    template<class TDataType>
    void save(std::string const & rTag, Kratos::shared_ptr<const TDataType> pValue)
    {
        // This is for testing. I have to change it. Pooyan.
//          save_trace_point(rTag);
//    write(*pValue);
        save(rTag, pValue.get());
    }

    void save(std::string const & rTag, const char * pValue)
    {
        save_trace_point(rTag);
        write(std::string(pValue));
    }


    template<class TFirstType, class TSecondType>
    void save(std::string const & rTag, std::pair<TFirstType, TSecondType> rObject)
    {
        save_trace_point(rTag);
        save("First", rObject.first);
        save("Second", rObject.second);
    }

    template<class TDataType, std::size_t TDimension>
    void save(std::string const & rTag, BoundedVector<TDataType, TDimension> const& rObject)
    {
        save_trace_point(rTag);

        for(SizeType i = 0 ; i < TDimension ; ++i)
            save("E", rObject[i]);
//    write(rObject);
    }

    template<class TDataType, std::size_t TDimension1, std::size_t TDimension2>
    void save(std::string const & rTag, BoundedMatrix<TDataType, TDimension1, TDimension2> const& rObject)
    {
        save_trace_point(rTag);

        for(SizeType i = 0 ; i < TDimension1 ; ++i)
            for(SizeType j = 0 ; j < TDimension2 ; ++j)
                save("E", rObject(i,j));
//    write(rObject);
    }

    KRATOS_SERIALIZATION_DIRECT_SAVE(bool)
    KRATOS_SERIALIZATION_DIRECT_SAVE(int)
    KRATOS_SERIALIZATION_DIRECT_SAVE(long)
    KRATOS_SERIALIZATION_DIRECT_SAVE(double)
    KRATOS_SERIALIZATION_DIRECT_SAVE(unsigned long)
    KRATOS_SERIALIZATION_DIRECT_SAVE(unsigned int)
    KRATOS_SERIALIZATION_DIRECT_SAVE(std::string)
    KRATOS_SERIALIZATION_DIRECT_SAVE(Matrix)
    KRATOS_SERIALIZATION_DIRECT_SAVE(long long)
//#ifdef  _WIN32 // work around for windows int64_t error
//    KRATOS_SERIALIZATION_DIRECT_SAVE(__int64)
//#endif
#ifdef  _WIN64 // work around for windows size_t error in win64
    KRATOS_SERIALIZATION_DIRECT_SAVE(std::size_t)
#endif
	KRATOS_SERIALIZATION_DIRECT_SAVE(std::complex<double>)


    template<class TDataType>
    void load_base(std::string const & rTag, TDataType& rObject)
    {
        load_trace_point(rTag);
        rObject.TDataType::load(*this);
    }


    template<class TDataType>
    void load_base(std::string const & rTag, std::vector<TDataType>& rObject)
    {
        load_trace_point(rTag);
        load(rTag, rObject);
    }

    template<class TDataType>
    void load_base(std::string const & rTag, DenseVector<TDataType>& rObject)
    {
        load_trace_point(rTag);
        load(rTag, rObject);
    }

    template<class TDataType, std::size_t TDimension>
    void load_base(std::string const & rTag, array_1d<TDataType, TDimension>& rObject)
    {
        load_trace_point(rTag);
        load(rTag, rObject);
    }

    template<class TDataType>
    void save_base(std::string const & rTag, std::vector<TDataType> const& rObject)
    {
        save_trace_point(rTag);
        save(rTag, rObject);
    }

    template<class TDataType>
    void save_base(std::string const & rTag, DenseVector<TDataType> const& rObject)
    {
        save_trace_point(rTag);
        save(rTag, rObject);
    }

    template<class TDataType, std::size_t TDimension>
    void save_base(std::string const & rTag, array_1d<TDataType, TDimension> const& rObject)
    {
        save_trace_point(rTag);
        save(rTag, rObject);
    }

    template<class TDataType>
    void save_base(std::string const & rTag, TDataType const& rObject)
    {
        save_trace_point(rTag);
        rObject.TDataType::save(*this);
    }

    void save_trace_point(std::string const & rTag)
    {
        if(mTrace)
        {
            write(rTag);
        }
    }

    bool load_trace_point(std::string const & rTag)
    {
        if(mTrace == SERIALIZER_TRACE_ERROR) // only reporting the errors
        {
            std::string read_tag;
            read(read_tag);
            if(read_tag == rTag)
                return true;
            else
            {
                std::stringstream buffer;
                buffer << "In line " << mNumberOfLines;
                buffer << " the trace tag is not the expected one:" << std::endl;
                buffer << "    Tag found : " << read_tag << std::endl;
                buffer << "    Tag given : " << rTag << std::endl;
                KRATOS_ERROR << buffer.str() << std::endl;
            }
        }
        else if(mTrace == SERIALIZER_TRACE_ALL) // also reporting matched tags.
        {
            std::string read_tag;
            read(read_tag);
            if(read_tag == rTag)
            {
                KRATOS_INFO("Serializer") << "In line " << mNumberOfLines << " loading " << rTag << " as expected" << std::endl;
                return true;
            }
            else
            {
                std::stringstream buffer;
                buffer << "In line " << mNumberOfLines;
                buffer << " the trace tag is not the expected one:" << std::endl;
                buffer << "    Tag found : " << read_tag << std::endl;
                buffer << "    Tag given : " << rTag << std::endl;
                KRATOS_ERROR << buffer.str() << std::endl;
            }
        }
        return false;

    }




    ///@}
    ///@name Access
    ///@{

    BufferType* pGetBuffer()
    {
        return mpBuffer;
    }

    /**
     * This function let's one introduce "pValue"  between the objects
     * which are considered to be already serialized
     * TODO: verify if this should be a void* or if it is correct that it is taken as TDataType
     */
    template<class TDataType>
    void AddToSavedPointers(const TDataType& pValue) {
        mSavedPointers.insert(pValue);
    }

    /**
     * This function is to be used to inform the serializer that the object
     * initially stored in "pStoredPosition" is after loading located at pAllocatedPosition
     * This function is useful to substitute some objects with others that already exist.
     */
    void RedirectLoadingPointer(void * pStoredPointer, void * pAllocatedPosition) {
        mLoadedPointers[pStoredPointer]=pAllocatedPosition;
    }

    static RegisteredObjectsContainerType& GetRegisteredObjects()
    {
        return msRegisteredObjects;
    }

    static RegisteredObjectsNameContainerType& GetRegisteredObjectsName()
    {
        return msRegisteredObjectsName;
    }

    void Set(Flags ThisFlag)
    {
        mFlags.Set(ThisFlag);
    }

    ///@}
    ///@name Inquiry
    ///@{

    bool Is(Flags const & rOtherFlag) const
    {
        return mFlags.Is(rOtherFlag);
    }

    ///@}
    ///@name Input and output
    ///@{

    /// Turn back information as a string.
    virtual std::string Info() const
    {
        return "Serializer";
    }

    /// Print information about this object.
    virtual void PrintInfo(std::ostream& rOStream) const
    {}

    /// Print object's data.
    virtual void PrintData(std::ostream& rOStream) const
    {}


    ///@}
    ///@name Friends
    ///@{


    ///@}

protected:
    ///@name Protected static Member Variables
    ///@{


    ///@}
    ///@name Protected member Variables
    ///@{


    ///@}
    ///@name Protected Operators
    ///@{


    ///@}
    ///@name Protected Operations
    ///@{


    ///@}
    ///@name Protected  Access
    ///@{


    ///@}
    ///@name Protected Inquiry
    ///@{


    ///@}
    ///@name Protected LifeCycle
    ///@{


    ///@}

private:
    ///@name Static Member Variables
    ///@{

    static RegisteredObjectsContainerType msRegisteredObjects;
    static RegisteredObjectsNameContainerType msRegisteredObjectsName;

    ///@}
    ///@name Member Variables
    ///@{

    Flags mFlags;

    BufferType* mpBuffer;
    TraceType mTrace;
    SizeType mNumberOfLines;

    SavedPointersContainerType mSavedPointers;
    LoadedPointersContainerType mLoadedPointers;

    ///@}
    ///@name Private Operators
    ///@{


    ///@}
    ///@name Private Operations
    ///@{


    template<class TDataType>
    void SavePointer(std::string const & rTag, const TDataType * pValue)
    {
        write(pValue);
        if (mSavedPointers.find(pValue) == mSavedPointers.end())
        {
            if (IsDerived(pValue))
            {
                typename RegisteredObjectsNameContainerType::iterator i_name = msRegisteredObjectsName.find(typeid (*pValue).name());

                if (i_name == msRegisteredObjectsName.end())
                    KRATOS_ERROR << "There is no object registered in Kratos with type id : "
                                 << typeid (*pValue).name() << std::endl;
                else
                    write(i_name->second);


            }

            save(rTag, *pValue);
            //        pValue->save(*this);
            mSavedPointers.insert(pValue);
        }
    }

    VariableData* GetVariableData(std::string const & VariableName);

    template<class TMapType>
    void load_map(std::string const & rTag, TMapType& rObject)
    {
        load_trace_point(rTag);
        SizeType size = rObject.size();

        load("size", size);

        for(SizeType i = 0 ; i < size ; i++){
            typename TMapType::value_type temp;
            load("E", temp);
            rObject.insert(temp);
        }
    }


    template<class TMapType>
    void save_map(std::string const & rTag, TMapType const& rObject)
    {
        save_trace_point(rTag);
        SizeType size = rObject.size();

        save("size", size);

        for(auto& i : rObject)
            save("E", i);
    }



//        void read(bool& rData)
//        {
//            int temp;
//            read(temp);
//            rData = temp << 1;
//
//         }
//
//        void write(bool& rData)
//        {
//            int temp(rData);
//            write(temp);
//        }
//
//        void read(std::string& rValue)
//        {
//            *mpBuffer >> rValue;
//        }
//
//        void write(std::string& rValue)
//        {
//            *mpBuffer << rValue;
//        }

    void read(PointerType& rValue)
    {
        KRATOS_SERIALIZER_MODE_BINARY

        int temp;
        mpBuffer->read((char *)(&temp),sizeof(PointerType));
        rValue = PointerType(temp);

        KRATOS_SERIALIZER_MODE_ASCII

        int temp;
        *mpBuffer >> temp;
        rValue = PointerType(temp);
        mNumberOfLines++;

        KRATOS_SERIALIZER_MODE_END
    }

    void write(PointerType const& rValue)
    {
        KRATOS_SERIALIZER_MODE_BINARY

        int ptr = (int)rValue;
        const char * data = reinterpret_cast<const char*>(&ptr);
        mpBuffer->write(data,sizeof(PointerType));

        KRATOS_SERIALIZER_MODE_ASCII

        *mpBuffer << int(rValue) << std::endl;

        KRATOS_SERIALIZER_MODE_END
    }

    void read(std::string& rValue)
    {
        KRATOS_SERIALIZER_MODE_BINARY

        SizeType size;
        mpBuffer->read((char *)(&size),sizeof(SizeType));
        char* c_binStream = new char [size];
        mpBuffer->read(c_binStream,size);
        std::string s_binStream(c_binStream,size);
        rValue = s_binStream;
        delete [] c_binStream;

        KRATOS_SERIALIZER_MODE_ASCII

        // going to the first '"'
        std::getline( *mpBuffer,rValue, '\"');
        // reading the string itself until second '"'
        std::getline( *mpBuffer,rValue, '\"');
        mNumberOfLines++;

        KRATOS_SERIALIZER_MODE_END
    }

    void write(std::string const& rValue)
    {
        KRATOS_SERIALIZER_MODE_BINARY

        const char * data = rValue.c_str();
        SizeType rData_size = rValue.length() * sizeof(char);

        const char * data1 = reinterpret_cast<const char *>(&rData_size);

        mpBuffer->write(data1,sizeof(SizeType));
        mpBuffer->write(data,rData_size);

        KRATOS_SERIALIZER_MODE_ASCII

        *mpBuffer << "\"" << rValue << "\"" << std::endl;

        KRATOS_SERIALIZER_MODE_END
    }

    template<class TDataType>
    void read(TDataType& rData)
    {
        KRATOS_SERIALIZER_MODE_BINARY

        mpBuffer->read((char *)(&rData),sizeof(TDataType));

        KRATOS_SERIALIZER_MODE_ASCII

        *mpBuffer >> rData;
        mNumberOfLines++;

        KRATOS_SERIALIZER_MODE_END
    }

    template<class TDataType>
    void write(TDataType const& rData)
    {
        KRATOS_SERIALIZER_MODE_BINARY

        const char * data = reinterpret_cast<const char*>(&rData);
        mpBuffer->write(data,sizeof(TDataType));

        KRATOS_SERIALIZER_MODE_ASCII

        *mpBuffer << rData << std::endl;

        KRATOS_SERIALIZER_MODE_END
    }

    template<class TDataType>
    void read(std::vector<TDataType>& rData)
    {
        KRATOS_SERIALIZER_MODE_BINARY

        SizeType size;
        mpBuffer->read((char *)(&size),sizeof(SizeType));

        rData.resize(size);

        read(rData.begin(), rData.end(), sizeof(TDataType));

        KRATOS_SERIALIZER_MODE_ASCII

        std::size_t size;
        *mpBuffer >> size;
        rData.resize(size);
        mNumberOfLines++;

        read(rData.begin(), rData.end());

        KRATOS_SERIALIZER_MODE_END
    }

    template<class TDataType>
    void write(std::vector<TDataType> const& rData)
    {
        KRATOS_SERIALIZER_MODE_BINARY

        SizeType rData_size = rData.size();

        const char * data = reinterpret_cast<const char *>(&rData_size);
        mpBuffer->write(data,sizeof(SizeType));

        write(rData.begin(), rData.end(), sizeof(TDataType));

        KRATOS_SERIALIZER_MODE_ASCII

        *mpBuffer << rData.size() << std::endl;
        write(rData.begin(), rData.end());

        KRATOS_SERIALIZER_MODE_END
    }

//        template<class TDataType, std::size_t TDimenasion>
//        void read(array_1d<TDataType, TDimenasion>& rData)
//        {
//            read(rData.begin(), rData.end());
//        }
//
//        template<class TDataType, std::size_t TDimension>
//        void write(array_1d<TDataType, TDimension> const& rData)
//        {
//           write(rData.begin(), rData.end());
//        }
//
//        template<class TDataType>
//        void read(DenseVector<TDataType>& rData)
//        {
//            std::size_t size;
//            *mpBuffer >> size;
//            rData.resize(size,false);
//
//            read(rData.begin(), rData.end());
//        }
//
//        template<class TDataType>
//        void write(DenseVector<TDataType> const& rData)
//        {
//            *mpBuffer << rData.size() << std::endl;
//            write(rData.begin(), rData.end());
//        }

    template<class TDataType>
    void read(DenseMatrix<TDataType>& rData)
    {
        KRATOS_SERIALIZER_MODE_BINARY

        SizeType size1;
        SizeType size2;

        mpBuffer->read((char *)(&size1),sizeof(SizeType));
        mpBuffer->read((char *)(&size2),sizeof(SizeType));

        rData.resize(size1,size2);


#ifdef KRATOS_USE_AMATRIX   // This macro definition is for the migration period and to be removed afterward please do not use it
        read(rData.data(), rData.data() + rData.size(), sizeof(TDataType));
#else
        read(rData.data().begin(), rData.data().end(), sizeof(TDataType));
#endif // ifdef KRATOS_USE_AMATRIX

        KRATOS_SERIALIZER_MODE_ASCII

        SizeType size1;
        SizeType size2;

        *mpBuffer >> size1;
        mNumberOfLines++;
        *mpBuffer >> size2;
        mNumberOfLines++;

        rData.resize(size1,size2);

#ifdef KRATOS_USE_AMATRIX   // This macro definition is for the migration period and to be removed afterward please do not use it
        read(rData.data(), rData.data() + rData.size(),0);
#else
        read(rData.data().begin(), rData.data().end(),0);
#endif // ifdef KRATOS_USE_AMATRIX

        KRATOS_SERIALIZER_MODE_END
    }

    template<class TDataType>
    void write(DenseMatrix<TDataType> const& rData)
    {
        KRATOS_SERIALIZER_MODE_BINARY

        SizeType rData_size1 = rData.size1();
        SizeType rData_size2 = rData.size2();

        const char * data1 = reinterpret_cast<const char *>(&rData_size1);
        const char * data2 = reinterpret_cast<const char *>(&rData_size2);

        mpBuffer->write(data1,sizeof(SizeType));
        mpBuffer->write(data2,sizeof(SizeType));

#ifdef KRATOS_USE_AMATRIX   // This macro definition is for the migration period and to be removed afterward please do not use it
        write(rData.data(), rData.data() + rData.size(), sizeof(TDataType));
#else
        write(rData.data().begin(), rData.data().end(), sizeof(TDataType));
#endif // ifdef KRATOS_USE_AMATRIX

        KRATOS_SERIALIZER_MODE_ASCII

        *mpBuffer << rData.size1() << std::endl;
        *mpBuffer << rData.size2() << std::endl;

#ifdef KRATOS_USE_AMATRIX   // This macro definition is for the migration period and to be removed afterward please do not use it
        write(rData.data(), rData.data() + rData.size(),0);
#else
        write(rData.data().begin(), rData.data().end(),0);
#endif // ifdef KRATOS_USE_AMATRIX

        KRATOS_SERIALIZER_MODE_END
    }

    template<class TIteratorType>
    void read(TIteratorType First, TIteratorType Last, SizeType size)
    {
        KRATOS_SERIALIZER_MODE_BINARY

        for(; First != Last ; First++)
        {
            mpBuffer->read((char *)First,sizeof(size));
        }

        KRATOS_SERIALIZER_MODE_ASCII

        for(; First != Last ; First++)
        {
            *mpBuffer >> *First;
            mNumberOfLines++;

        }

        KRATOS_SERIALIZER_MODE_END
    }
    template<class TIteratorType>
    void write(TIteratorType First, TIteratorType Last, SizeType size)
    {
        KRATOS_SERIALIZER_MODE_BINARY

        for(; First != Last ; First++)
        {
            const char * data = reinterpret_cast<const char *>(First);
            mpBuffer->write(data,sizeof(size));
        }

        KRATOS_SERIALIZER_MODE_ASCII

        for(; First != Last ; First++)
            *mpBuffer << *First << std::endl;

        KRATOS_SERIALIZER_MODE_END
    }

    inline SizeType BlockCompatibleSize(SizeType rSize)
    {
        typedef char BlockType;
        const SizeType block_size = sizeof(BlockType);
        return static_cast<SizeType>(((block_size - 1) + rSize) / block_size);
    }

    ///@}
    ///@name Private  Access
    ///@{


    ///@}
    ///@name Private Inquiry
    ///@{


    ///@}
    ///@name Un accessible methods
    ///@{

    /// Assignment operator.
    Serializer& operator=(Serializer const& rOther);

    /// Copy constructor.
    Serializer(Serializer const& rOther);

    ///@}

}; // Class Serializer

///@}

///@name Type Definitions
///@{


///@}
///@name Input and output
///@{


//   template<class TDataType>
//   inline Serializer& operator >> (Serializer& rThis, TDataType& rObject)
//   {
//     rThis.load(rObject);

//     return rThis;
//   }


//   template<class TDataType>
//   inline Serializer& operator << (Serializer& rThis, TDataType& rObject)
//   {
//     rThis.save(rObject, KRATOS_VERSION);

//     return rThis;
//   }
/// input stream function
//   inline std::istream& operator >> (std::istream& rIStream,
//                  Serializer& rThis);

/// output stream function
//   inline std::ostream& operator << (std::ostream& rOStream,
//                  const Serializer& rThis)
//     {
//       rThis.PrintInfo(rOStream);
//       rOStream << std::endl;
//       rThis.PrintData(rOStream);

//       return rOStream;
//     }
///@}

}  // namespace Kratos.

#undef KRATOS_SERIALIZER_MODE_BINARY
#undef KRATOS_SERIALIZER_MODE_ASCII
#undef KRATOS_SERIALIZER_MODE_END

#undef KRATOS_SERIALIZATION_DIRECT_LOAD
#undef KRATOS_SERIALIZATION_DIRECT_SAVE

#endif // KRATOS_SERIALIZER_H_INCLUDED  defined<|MERGE_RESOLUTION|>--- conflicted
+++ resolved
@@ -160,11 +160,7 @@
     ///@{
 
     /// Default constructor.
-<<<<<<< HEAD
-    Serializer(BufferType* pBuffer, TraceType const& rTrace=SERIALIZER_NO_TRACE) :
-=======
     explicit Serializer(BufferType* pBuffer, TraceType const& rTrace=SERIALIZER_NO_TRACE) : 
->>>>>>> 3112462b
         mpBuffer(pBuffer), mTrace(rTrace), mNumberOfLines(0)
     {
     }
