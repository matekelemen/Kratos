--- conflicted
+++ resolved
@@ -911,7 +911,6 @@
      */
     virtual void CalculateMaterialResponseCauchy (Parameters& rValues);
 
-<<<<<<< HEAD
     /**
      * @brief If the CL requires to initialize the material response, called by the element in InitializeSolutionStep.
      */
@@ -919,16 +918,12 @@
     {
         return true;
     }
-=======
 
     /**
      * Computes the material response in terms of Cauchy stresses and constitutive tensor, returns internal variables.
      * @see Parameters
      */
     virtual void CalculateStressResponse (Parameters& rValues, Vector& rInternalVariables);
-
-
->>>>>>> a1c01352
 
     /**
      * @brief Initialize the material response,  called by the element in InitializeSolutionStep.
