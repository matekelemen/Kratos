--- conflicted
+++ resolved
@@ -165,14 +165,6 @@
 	*/
     void Clear()
     {
-<<<<<<< HEAD
-        //TODO: clear the relation matrix and the constant vector.
-        mSlaveDofsVector.clear();
-        mMasterDofsVector.clear();
-        mRelationMatrix.resize(0,0,false);
-        mConstantVector.resize(0, false);
-=======
->>>>>>> b99edeed
     }
 
     /**
