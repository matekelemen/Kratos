--- conflicted
+++ resolved
@@ -90,11 +90,7 @@
 
     typedef Table<double> TableType;
 
-<<<<<<< HEAD
 	typedef PointerVectorMap<std::size_t, TableType> TablesContainerType; // This is a provisional implmentation and should be changed to hash. Pooyan.
-=======
-    typedef std::map<int64_t, TableType> TablesContainerType; // This is a provisional implmentation and should be changed to hash. Pooyan.
->>>>>>> 23d8f032
 
 
     ///@}
