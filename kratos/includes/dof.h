--- conflicted
+++ resolved
@@ -470,19 +470,11 @@
     /** True is is fixed */
     int mIsFixed : 1;
 
-<<<<<<< HEAD
-    int mVariableType : 3;
-
-    int mReactionType : 3;
-
-    int mIndex : 8;
-=======
     int mVariableType : 4;
 
     int mReactionType : 4;
 
     int mIndex : 6;
->>>>>>> f25f45ec
 
     /** Equation identificator of the degree of freedom */
     EquationIdType mEquationId : 48;
