--- conflicted
+++ resolved
@@ -154,45 +154,13 @@
         const auto& r_node = rGeometry[0];
         const double shape_function_value = rShapeFunction[0];
 
-<<<<<<< HEAD
-        int dummy[sizeof...(TRefVariableValuePairArgs)] = {(
-            AssignValue<
-                typename std::remove_reference<typename std::tuple_element<0, TRefVariableValuePairArgs>::type>::type,
-                typename std::remove_reference<typename std::tuple_element<1, TRefVariableValuePairArgs>::type>::type::Type
-                >
-                (
-                    r_node.GetValue(std::get<1>(rValueVariablePairs)) * shape_function_value,
-                    std::get<0>(rValueVariablePairs)
-                ),
-            0)...};
-
-        // this can be removed with fold expressions in c++17
-        *dummy = 0;
-=======
         (std::apply([&](auto&&... args) {((std::get<0>(args) = std::get<1>(args) * shape_function_value), ...);}, GetComponentsArray(std::get<0>(rValueVariablePairs), r_node.GetValue(std::get<1>(rValueVariablePairs)))), ...);
->>>>>>> 7294d64d
 
         for (IndexType c = 1; c < rGeometry.PointsNumber(); ++c) {
             const auto& r_node = rGeometry[c];
             const double shape_function_value = rShapeFunction[c];
 
-<<<<<<< HEAD
-            int dummy[sizeof...(TRefVariableValuePairArgs)] = {(
-                UpdateValue<
-                    typename std::remove_reference<typename std::tuple_element<0, TRefVariableValuePairArgs>::type>::type,
-                    typename std::remove_reference<typename std::tuple_element<1, TRefVariableValuePairArgs>::type>::type::Type
-                    >
-                    (
-                        r_node.GetValue(std::get<1>(rValueVariablePairs)) * shape_function_value,
-                        std::get<0>(rValueVariablePairs)
-                    ),
-                0)...};
-
-            // this can be removed with fold expressions in c++17
-            *dummy = 0;
-=======
             (std::apply([&](auto&&... args) {((std::get<0>(args) += std::get<1>(args) * shape_function_value), ...);}, GetComponentsArray(std::get<0>(rValueVariablePairs), r_node.GetValue(std::get<1>(rValueVariablePairs)))), ...);
->>>>>>> 7294d64d
         }
 
         KRATOS_CATCH("");
@@ -212,15 +180,12 @@
      *      evaluated gradient of DENSITY and VELOCITY at gauss point with shape function derivative values rShapeFunctionDerivatives
      *      in the geometry named rGeometry.
      *
-<<<<<<< HEAD
-=======
      *      The output gradient vectors will be having variable direction components in rows in the case where
      *      variable is of type scalar
      *
      *      The output gradient matrices will be having variable components in rows, direction components in columns in the case where
      *      variable is of type vector
      *
->>>>>>> 7294d64d
      * @tparam TRefVariableValuePairArgs
      * @param[in] rGeometry                 Geometry to get nodes
      * @param[in] rShapeFunctionDerivatives Shape function  derivative values at gauss point
@@ -240,25 +205,7 @@
         const Vector& shape_function_derivative = row(rShapeFunctionDerivatives, 0);
 
         for (IndexType i = 0; i < rShapeFunctionDerivatives.size2(); ++i) {
-<<<<<<< HEAD
-            int dummy[sizeof...(TRefVariableValuePairArgs)] = {(
-                AssignGradientValue<
-                    typename std::remove_reference<typename std::tuple_element<0, TRefVariableValuePairArgs>::type>::type,
-                    typename std::remove_reference<typename std::tuple_element<1, TRefVariableValuePairArgs>::type>::type::Type
-                    >
-                    (
-                        r_node.FastGetSolutionStepValue(std::get<1>(rValueVariablePairs), Step),
-                        shape_function_derivative[i],
-                        i,
-                        std::get<0>(rValueVariablePairs)
-                    ),
-                0)...};
-
-            // this can be removed with fold expressions in c++17
-            *dummy = 0;
-=======
             (std::apply([&](auto&&... args) {((std::get<0>(args) = std::get<1>(args) * shape_function_derivative[i]), ...);}, GetComponentsArray(std::get<0>(rValueVariablePairs), r_node.FastGetSolutionStepValue(std::get<1>(rValueVariablePairs), Step), i)), ...);
->>>>>>> 7294d64d
         }
 
         for (IndexType c = 1; c < rGeometry.PointsNumber(); ++c) {
@@ -266,25 +213,7 @@
             const Vector& shape_function_derivative = row(rShapeFunctionDerivatives, c);
 
             for (IndexType i = 0; i < rShapeFunctionDerivatives.size2(); ++i) {
-<<<<<<< HEAD
-                int dummy[sizeof...(TRefVariableValuePairArgs)] = {(
-                    UpdateGradientValue<
-                        typename std::remove_reference<typename std::tuple_element<0, TRefVariableValuePairArgs>::type>::type,
-                        typename std::remove_reference<typename std::tuple_element<1, TRefVariableValuePairArgs>::type>::type::Type
-                        >
-                        (
-                            r_node.FastGetSolutionStepValue(std::get<1>(rValueVariablePairs), Step),
-                            shape_function_derivative[i],
-                            i,
-                            std::get<0>(rValueVariablePairs)
-                        ),
-                    0)...};
-
-                // this can be removed with fold expressions in c++17
-                *dummy = 0;
-=======
                 (std::apply([&](auto&&... args) {((std::get<0>(args) += std::get<1>(args) * shape_function_derivative[i]), ...);}, GetComponentsArray(std::get<0>(rValueVariablePairs), r_node.FastGetSolutionStepValue(std::get<1>(rValueVariablePairs), Step), i)), ...);
->>>>>>> 7294d64d
             }
         }
 
@@ -305,15 +234,12 @@
      *      evaluated gradient of DENSITY and VELOCITY at gauss point with shape function derivative values rShapeFunctionDerivatives
      *      in the geometry named rGeometry.
      *
-<<<<<<< HEAD
-=======
      *      The output gradient vectors will be having variable direction components in rows in the case where
      *      variable is of type scalar
      *
      *      The output gradient matrices will be having variable components in rows, direction components in columns in the case where
      *      variable is of type vector
      *
->>>>>>> 7294d64d
      * @tparam TRefVariableValuePairArgs
      * @param[in] rGeometry                 Geometry to get nodes
      * @param[in] rShapeFunctionDerivatives Shape function  derivative values at gauss point
@@ -331,8 +257,6 @@
     }
 
     /**
-<<<<<<< HEAD
-=======
      * @brief Evaluates non historical gradients of given list of variable pairs at gauss point locations
      *
      * Example:
@@ -385,7 +309,6 @@
     }
 
     /**
->>>>>>> 7294d64d
      * @brief Get a sub vector from a vector
      *
      * This method returns a sub vector from a vector with size
@@ -546,20 +469,6 @@
     static auto inline GetComponentsArray(BoundedMatrix<double, 2, 2>& rOutput, const array_1d<double, 3>& rInput, const IndexType DerivativeIndex) { return std::array<ComponentDataType<double>, 2>{std::tie(rOutput(0, DerivativeIndex), rInput[0]), std::tie(rOutput(1, DerivativeIndex), rInput[1])};}
     static auto inline GetComponentsArray(BoundedMatrix<double, 3, 3>& rOutput, const array_1d<double, 3>& rInput, const IndexType DerivativeIndex) { return std::array<ComponentDataType<double>, 3>{std::tie(rOutput(0, DerivativeIndex), rInput[0]), std::tie(rOutput(1, DerivativeIndex), rInput[1]), std::tie(rOutput(2, DerivativeIndex), rInput[2])};}
 
-    template<class TOutputDataType, class TInputDataType>
-    static void AssignGradientValue(
-        const TInputDataType& rInput,
-        const double rShapeFunctionDerivative,
-        const IndexType DirectionIndex,
-        TOutputDataType& rOutput);
-
-    template<class TOutputDataType, class TInputDataType>
-    static void UpdateGradientValue(
-        const TInputDataType& rInput,
-        const double rShapeFunctionDerivative,
-        const IndexType DirectionIndex,
-        TOutputDataType& rOutput);
-
     ///@}
 };
 
