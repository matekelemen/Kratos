set(CMAKE_INCLUDE_CURRENT_DIR ON)

message("**** configuring KratosFluidDynamicsApplication ****")

include_directories( ${KRATOS_SOURCE_DIR}/kratos )

## define application core sources (pure C++ parts)
set( KRATOS_FLUID_DYNAMICS_APPLICATION_CORE_SOURCES

  # application class and variables
  ${CMAKE_CURRENT_SOURCE_DIR}/fluid_dynamics_application.cpp
  ${CMAKE_CURRENT_SOURCE_DIR}/fluid_dynamics_application_variables.cpp

  # utilities (compiled first because they are used within the element cpps)
  ${CMAKE_CURRENT_SOURCE_DIR}/custom_utilities/fluid_element_data.cpp
  ${CMAKE_CURRENT_SOURCE_DIR}/custom_utilities/fluid_element_utilities.cpp
  ${CMAKE_CURRENT_SOURCE_DIR}/custom_utilities/drag_utilities.cpp
  ${CMAKE_CURRENT_SOURCE_DIR}/custom_utilities/statistics_record.cpp
  ${CMAKE_CURRENT_SOURCE_DIR}/custom_utilities/vorticity_utilities.cpp
  ${CMAKE_CURRENT_SOURCE_DIR}/custom_utilities/acceleration_limitation_utilities.cpp

  # elements
  ${CMAKE_CURRENT_SOURCE_DIR}/custom_elements/vms.cpp
  ${CMAKE_CURRENT_SOURCE_DIR}/custom_elements/fluid_element.cpp
  ${CMAKE_CURRENT_SOURCE_DIR}/custom_elements/qs_vms.cpp
  ${CMAKE_CURRENT_SOURCE_DIR}/custom_elements/d_vms.cpp
  ${CMAKE_CURRENT_SOURCE_DIR}/custom_elements/symbolic_navier_stokes.cpp
  ${CMAKE_CURRENT_SOURCE_DIR}/custom_elements/embedded_fluid_element.cpp
  ${CMAKE_CURRENT_SOURCE_DIR}/custom_elements/embedded_fluid_element_discontinuous.cpp
  ${CMAKE_CURRENT_SOURCE_DIR}/custom_elements/fic.cpp
  ${CMAKE_CURRENT_SOURCE_DIR}/custom_elements/dynamic_vms.cpp
  ${CMAKE_CURRENT_SOURCE_DIR}/custom_elements/fractional_step.cpp
  ${CMAKE_CURRENT_SOURCE_DIR}/custom_elements/fractional_step_discontinuous.cpp
  ${CMAKE_CURRENT_SOURCE_DIR}/custom_elements/spalart_allmaras.cpp
  ${CMAKE_CURRENT_SOURCE_DIR}/custom_elements/stationary_stokes.cpp
  ${CMAKE_CURRENT_SOURCE_DIR}/custom_elements/stokes_3D.cpp
  ${CMAKE_CURRENT_SOURCE_DIR}/custom_elements/stokes_3D_twofluid.cpp
  ${CMAKE_CURRENT_SOURCE_DIR}/custom_elements/navier_stokes.cpp
  ${CMAKE_CURRENT_SOURCE_DIR}/custom_elements/embedded_ausas_navier_stokes.cpp
  #${CMAKE_CURRENT_SOURCE_DIR}/custom_elements/compressible_navier_stokes.cpp
  ${CMAKE_CURRENT_SOURCE_DIR}/custom_elements/compressible_navier_stokes2D.cpp
  ${CMAKE_CURRENT_SOURCE_DIR}/custom_elements/compressible_navier_stokes3D.cpp
  ${CMAKE_CURRENT_SOURCE_DIR}/custom_elements/two_fluid_navier_stokes.cpp
  ${CMAKE_CURRENT_SOURCE_DIR}/custom_elements/vms_adjoint_element.cpp

  # conditions
  ${CMAKE_CURRENT_SOURCE_DIR}/custom_conditions/wall_condition.cpp
  ${CMAKE_CURRENT_SOURCE_DIR}/custom_conditions/fs_werner_wengle_wall_condition.cpp
  ${CMAKE_CURRENT_SOURCE_DIR}/custom_conditions/fs_generalized_wall_condition.cpp
  ${CMAKE_CURRENT_SOURCE_DIR}/custom_conditions/wall_condition_discontinuous.cpp
  ${CMAKE_CURRENT_SOURCE_DIR}/custom_conditions/monolithic_wall_condition.cpp
  ${CMAKE_CURRENT_SOURCE_DIR}/custom_conditions/stokes_wall_condition.cpp
  ${CMAKE_CURRENT_SOURCE_DIR}/custom_conditions/fs_periodic_condition.cpp
  ${CMAKE_CURRENT_SOURCE_DIR}/custom_conditions/navier_stokes_wall_condition.cpp
  ${CMAKE_CURRENT_SOURCE_DIR}/custom_conditions/embedded_ausas_navier_stokes_wall_condition.cpp


  # fluid constitutive laws
  ${CMAKE_CURRENT_SOURCE_DIR}/custom_constitutive/fluid_constitutive_law.cpp
  ${CMAKE_CURRENT_SOURCE_DIR}/custom_constitutive/bingham_3d_law.cpp
  ${CMAKE_CURRENT_SOURCE_DIR}/custom_constitutive/euler_2d_law.cpp
  ${CMAKE_CURRENT_SOURCE_DIR}/custom_constitutive/euler_3d_law.cpp
  ${CMAKE_CURRENT_SOURCE_DIR}/custom_constitutive/newtonian_2d_law.cpp
  ${CMAKE_CURRENT_SOURCE_DIR}/custom_constitutive/newtonian_temperature_dependent_2d_law.cpp
  ${CMAKE_CURRENT_SOURCE_DIR}/custom_constitutive/newtonian_temperature_dependent_3d_law.cpp
  ${CMAKE_CURRENT_SOURCE_DIR}/custom_constitutive/newtonian_3d_law.cpp
  ${CMAKE_CURRENT_SOURCE_DIR}/custom_constitutive/newtonian_two_fluid_2d_law.cpp
  ${CMAKE_CURRENT_SOURCE_DIR}/custom_constitutive/newtonian_two_fluid_3d_law.cpp
  ${CMAKE_CURRENT_SOURCE_DIR}/custom_constitutive/herschel_bulkley_3d_law.cpp

  # processes
  ${CMAKE_CURRENT_SOURCE_DIR}/custom_processes/boussinesq_force_process.cpp
  ${CMAKE_CURRENT_SOURCE_DIR}/custom_processes/distance_modification_process.cpp
  ${CMAKE_CURRENT_SOURCE_DIR}/custom_processes/embedded_skin_visualization_process.cpp
  ${CMAKE_CURRENT_SOURCE_DIR}/custom_processes/mass_conservation_check_process.cpp
  ${CMAKE_CURRENT_SOURCE_DIR}/custom_processes/two_fluids_inlet_process.cpp
)

## define python interface sources
set( KRATOS_FLUID_DYNAMICS_PYTHON_INTERFACE_SOURCES
  ${CMAKE_CURRENT_SOURCE_DIR}/custom_python/add_custom_strategies_to_python.cpp
  ${CMAKE_CURRENT_SOURCE_DIR}/custom_python/add_custom_utilities_to_python.cpp
  ${CMAKE_CURRENT_SOURCE_DIR}/custom_python/add_custom_processes_to_python.cpp
  ${CMAKE_CURRENT_SOURCE_DIR}/custom_python/add_custom_constitutive_laws_to_python.cpp
  ${CMAKE_CURRENT_SOURCE_DIR}/custom_python/add_custom_response_functions_to_python.cpp
  ${CMAKE_CURRENT_SOURCE_DIR}/custom_python/fluid_dynamics_python_application.cpp
)

## define fluid dynamics test sources
if(${KRATOS_BUILD_TESTING} MATCHES ON)
 	file(GLOB_RECURSE KRATOS_FLUID_DYNAMICS_TESTING_SOURCES ${CMAKE_CURRENT_SOURCE_DIR}/tests/cpp_tests/*.cpp)
endif(${KRATOS_BUILD_TESTING} MATCHES ON)

###############################################################################
## FluidDynamicsApplication core library (C++ parts)
add_library( KratosFluidDynamicsCore SHARED ${KRATOS_FLUID_DYNAMICS_APPLICATION_CORE_SOURCES} ${KRATOS_FLUID_DYNAMICS_TESTING_SOURCES} )
target_link_libraries( KratosFluidDynamicsCore PUBLIC KratosCore)
set_target_properties( KratosFluidDynamicsCore PROPERTIES COMPILE_DEFINITIONS "FLUID_DYNAMICS_APPLICATION=EXPORT,API")

## FluidDynamicsApplication python module
pybind11_add_module( KratosFluidDynamicsApplication MODULE THIN_LTO ${KRATOS_FLUID_DYNAMICS_PYTHON_INTERFACE_SOURCES} )
target_link_libraries( KratosFluidDynamicsApplication PRIVATE KratosFluidDynamicsCore)
set_target_properties( KratosFluidDynamicsApplication PROPERTIES PREFIX "")

###############################################################################
# changing the .dll suffix to .pyd
if(${CMAKE_SYSTEM_NAME} MATCHES "Windows")
  set_target_properties(KratosFluidDynamicsApplication PROPERTIES SUFFIX .pyd)
endif(${CMAKE_SYSTEM_NAME} MATCHES "Windows")

# changing the .dylib suffix to .so
if(${CMAKE_SYSTEM_NAME} MATCHES "Darwin")
	set_target_properties(KratosFluidDynamicsApplication PROPERTIES SUFFIX .so)
endif(${CMAKE_SYSTEM_NAME} MATCHES "Darwin")

# Cotire
if(USE_COTIRE MATCHES ON)
    cotire(KratosFluidDynamicsCore)
    cotire(KratosFluidDynamicsApplication)
endif(USE_COTIRE MATCHES ON)

# Add to the KratosMultiphisics Python module
kratos_python_install(${INSTALL_PYTHON_USING_LINKS} ${CMAKE_CURRENT_SOURCE_DIR}/FluidDynamicsApplication.py KratosMultiphysics/FluidDynamicsApplication/__init__.py )

# Install python files
get_filename_component (CURRENT_DIR_NAME ${CMAKE_CURRENT_SOURCE_DIR} NAME)
kratos_python_install_directory(${INSTALL_PYTHON_USING_LINKS} ${CMAKE_CURRENT_SOURCE_DIR}/python_scripts KratosMultiphysics/${CURRENT_DIR_NAME} )

# Kratos Testing. Install everything except sources to ensure that reference and configuration files are copied.
if(${INSTALL_TESTING_FILES} MATCHES ON )
    install(DIRECTORY ${CMAKE_CURRENT_SOURCE_DIR}/tests DESTINATION applications/${CURRENT_DIR_NAME}
        PATTERN "*.git" EXCLUDE
        PATTERN "*.c" EXCLUDE
        PATTERN "*.h" EXCLUDE
        PATTERN "*.cpp" EXCLUDE
        PATTERN "*.hpp" EXCLUDE
      )
endif(${INSTALL_TESTING_FILES} MATCHES ON)

<<<<<<< HEAD
# Install targets
install(TARGETS KratosFluidDynamicsCore DESTINATION libs )
install(TARGETS KratosFluidDynamicsApplication DESTINATION libs )
=======
###############################################################################
## If trilinos is avaliable, switch on the Fluid trilinos extension
>>>>>>> 16e99861

## If trilinos is avaliable, switch on the Fluid trilinos extension 
if((${MPI_NEEDED} MATCHES ON) AND (${TRILINOS_APPLICATION} MATCHES ON))
  message("Enabling trilinos extension for KratosFluidDynamicsApplication")
  add_subdirectory(trilinos_extension)
endif((${MPI_NEEDED} MATCHES ON) AND (${TRILINOS_APPLICATION} MATCHES ON) )<|MERGE_RESOLUTION|>--- conflicted
+++ resolved
@@ -137,14 +137,9 @@
       )
 endif(${INSTALL_TESTING_FILES} MATCHES ON)
 
-<<<<<<< HEAD
 # Install targets
 install(TARGETS KratosFluidDynamicsCore DESTINATION libs )
 install(TARGETS KratosFluidDynamicsApplication DESTINATION libs )
-=======
-###############################################################################
-## If trilinos is avaliable, switch on the Fluid trilinos extension
->>>>>>> 16e99861
 
 ## If trilinos is avaliable, switch on the Fluid trilinos extension 
 if((${MPI_NEEDED} MATCHES ON) AND (${TRILINOS_APPLICATION} MATCHES ON))
