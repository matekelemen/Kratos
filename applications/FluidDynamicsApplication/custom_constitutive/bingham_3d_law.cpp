--- conflicted
+++ resolved
@@ -217,24 +217,11 @@
 //******************CHECK CONSISTENCY IN THE CONSTITUTIVE LAW*************************
 //************************************************************************************
 
-
-
-<<<<<<< HEAD
 int Bingham3DLaw::Check(
     const Properties& rMaterialProperties,
     const GeometryType& rElementGeometry,
     const ProcessInfo& rCurrentProcessInfo) const
 {
-    KRATOS_CHECK_VARIABLE_KEY(DYNAMIC_VISCOSITY);
-    KRATOS_CHECK_VARIABLE_KEY(YIELD_STRESS);
-    KRATOS_CHECK_VARIABLE_KEY(REGULARIZATION_COEFFICIENT);
-
-=======
-int Bingham3DLaw::Check(const Properties& rMaterialProperties,
-                              const GeometryType& rElementGeometry,
-                              const ProcessInfo& rCurrentProcessInfo)
-{    
->>>>>>> a16a1ea9
     if( rMaterialProperties[DYNAMIC_VISCOSITY] <= 0.00 ) {
         KRATOS_ERROR << "Incorrect or missing DYNAMIC_VISCOSITY provided in process info for Bingham3DLaw: " << rMaterialProperties[DYNAMIC_VISCOSITY] << std::endl;
     }
