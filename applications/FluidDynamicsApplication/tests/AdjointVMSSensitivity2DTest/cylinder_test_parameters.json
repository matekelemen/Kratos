--- conflicted
+++ resolved
@@ -65,15 +65,10 @@
         "relative_pressure_tolerance"  : 1e-3,
         "absolute_pressure_tolerance"  : 1e-5,
         "linear_solver_settings"       : {
-<<<<<<< HEAD
-            "solver_type"         : "amgcl_ns",
-            "verbosity"           : 0
-=======
             "solver_type"         : "amgcl",
             "verbosity"           : 0,
             "tolerance"           : 1e-9,
             "max_iteration"       : 500
->>>>>>> 77633dd7
         },
         "volume_model_part_name"       : "Parts_Fluid",
         "skin_parts"                   : ["Inlet2D_Inlet","Outlet2D_Outlet","NoSlip2D_Wall","NoSlip2D_Cylinder"],
@@ -149,76 +144,6 @@
                     "list_of_variables": ["VELOCITY", "ACCELERATION", "PRESSURE"]
                 }
             }
-<<<<<<< HEAD
-        },{
-            "python_module" : "compute_body_fitted_drag_process",
-                "kratos_module" : "KratosMultiphysics.FluidDynamicsApplication",
-                "process_name"  : "ComputeBodyFittedDragProcess",
-                "Parameters" : {
-                    "model_part_name"           : "MainModelPart.NoSlip2D_Cylinder",
-                    "interval"                  : [0.0, 1e30],
-                    "write_drag_output_file"    : true,
-                    "print_drag_to_screen"      : false,
-                    "print_format"              : "22.15e"
-                }
-        },{
-            "kratos_module"   : "KratosMultiphysics",
-            "python_module"   : "point_output_process",
-            "help"            : "",
-            "process_name"    : "PointOutputProcess",
-            "Parameters" : {
-                "position"         : [0.015717, 0.0043484, 0.0],
-                "model_part_name"  : "MainModelPart.Parts_Fluid",
-                "output_file_settings": {
-                    "file_name"  : "cylinder_test_probe1.dat",
-                    "output_path": "AdjointVMSSensitivity2DTest"
-                },
-                "output_variables" : [
-                    "VELOCITY_X",
-                    "VELOCITY_Y",
-                    "PRESSURE"]
-            }
-        },{
-            "kratos_module"   : "KratosMultiphysics",
-            "python_module"   : "point_output_process",
-            "help"            : "",
-            "process_name"    : "PointOutputProcess",
-            "Parameters" : {
-                "position"         : [0.02601,-0.0018744, 0.0],
-                "model_part_name"  : "MainModelPart.Parts_Fluid",
-                "output_file_settings": {
-                    "file_name"  : "cylinder_test_probe2.dat",
-                    "output_path": "AdjointVMSSensitivity2DTest"
-                },
-                "output_variables" : [
-                    "VELOCITY_X",
-                    "VELOCITY_Y",
-                    "PRESSURE"]
-            }
-        },{
-            "python_module"   : "compare_two_files_check_process",
-            "kratos_module"   : "KratosMultiphysics",
-            "help"            : "",
-            "process_name"    : "CompareTwoFilesCheckProcess",
-            "Parameters" :{
-                "output_file_name"    : "AdjointVMSSensitivity2DTest/cylinder_test_probe1.dat",
-                "reference_file_name" : "AdjointVMSSensitivity2DTest/cylinder_test_probe1_ref.dat",
-                "comparison_type"     : "dat_file",
-                "tolerance"           : 1e-7
-            }
-        },{
-            "python_module"   : "compare_two_files_check_process",
-            "kratos_module"   : "KratosMultiphysics",
-            "help"            : "",
-            "process_name"    : "CompareTwoFilesCheckProcess",
-            "Parameters" :{
-                "output_file_name"    : "AdjointVMSSensitivity2DTest/cylinder_test_probe2.dat",
-                "reference_file_name" : "AdjointVMSSensitivity2DTest/cylinder_test_probe2_ref.dat",
-                "comparison_type"     : "dat_file",
-                "tolerance"           : 1e-7
-            }
-=======
->>>>>>> 77633dd7
         }]
     }
 }