//    |  /           |
//    ' /   __| _` | __|  _ \   __|
//    . \  |   (   | |   (   |\__ \.
//   _|\_\_|  \__,_|\__|\___/ ____/
//                   Multi-Physics
//
//  License:         BSD License
//                   Kratos default license: kratos/license.txt
//
//  Main authors:    Jordi Cotela
//                   Michael Andre
//

#if !defined(KRATOS_VMS_ADJOINT_ELEMENT_H_INCLUDED)
#define KRATOS_VMS_ADJOINT_ELEMENT_H_INCLUDED

// System includes
#include <string>
#include <iostream>
#include <cmath>
#include <array>

// Project includes
#include "includes/define.h"
#include "includes/kratos_flags.h"
#include "includes/element.h"
#include "includes/ublas_interface.h"
#include "includes/cfd_variables.h"
#include "geometries/triangle_2d_3.h"
#include "geometries/tetrahedra_3d_4.h"
#include "includes/serializer.h"
#include "utilities/geometry_utilities.h"
#include "utilities/indirect_scalar.h"
#include "utilities/adjoint_extensions.h"

// Application includes
#include "custom_utilities/fluid_calculation_utilities.h"
#include "fluid_dynamics_application_variables.h"

namespace Kratos {

///@addtogroup FluidDynamicsApplication
///@{

///@name Kratos Classes
///@{

/**
 * @brief An adjoint element for discrete shape sensitivity of VMS fluid element.
 *
 * @see VMS monolithic fluid element
 */
template< unsigned int TDim >
class KRATOS_API(FLUID_DYNAMICS_APPLICATION) VMSAdjointElement: public Element
{
    class ThisExtensions : public AdjointExtensions
    {
        Element* mpElement;

    public:
        explicit ThisExtensions(Element* pElement)
            : mpElement{pElement}
        {
        }

        void GetFirstDerivativesVector(
            std::size_t NodeId,
            std::vector<IndirectScalar<double>>& rVector,
            std::size_t Step) override
        {
            auto& r_node = mpElement->GetGeometry()[NodeId];
            rVector.resize(mpElement->GetGeometry().WorkingSpaceDimension() + 1);
            std::size_t index = 0;
            rVector[index++] = MakeIndirectScalar(r_node, ADJOINT_FLUID_VECTOR_2_X, Step);
            rVector[index++] = MakeIndirectScalar(r_node, ADJOINT_FLUID_VECTOR_2_Y, Step);
            if (mpElement->GetGeometry().WorkingSpaceDimension() == 3) {
                rVector[index++] =
                    MakeIndirectScalar(r_node, ADJOINT_FLUID_VECTOR_2_Z, Step);
            }
            rVector[index] = IndirectScalar<double>{}; // pressure
        }

        void GetSecondDerivativesVector(
            std::size_t NodeId,
            std::vector<IndirectScalar<double>>& rVector,
            std::size_t Step) override
        {
            auto& r_node = mpElement->GetGeometry()[NodeId];
            rVector.resize(mpElement->GetGeometry().WorkingSpaceDimension() + 1);
            std::size_t index = 0;
            rVector[index++] = MakeIndirectScalar(r_node, ADJOINT_FLUID_VECTOR_3_X, Step);
            rVector[index++] = MakeIndirectScalar(r_node, ADJOINT_FLUID_VECTOR_3_Y, Step);
            if (mpElement->GetGeometry().WorkingSpaceDimension() == 3) {
                rVector[index++] =
                    MakeIndirectScalar(r_node, ADJOINT_FLUID_VECTOR_3_Z, Step);
            }
            rVector[index] = IndirectScalar<double>{}; // pressure
        }

        void GetAuxiliaryVector(
            std::size_t NodeId,
            std::vector<IndirectScalar<double>>& rVector,
            std::size_t Step) override
        {
            auto& r_node = mpElement->GetGeometry()[NodeId];
            rVector.resize(mpElement->GetGeometry().WorkingSpaceDimension() + 1);
            std::size_t index = 0;
            rVector[index++] =
                MakeIndirectScalar(r_node, AUX_ADJOINT_FLUID_VECTOR_1_X, Step);
            rVector[index++] =
                MakeIndirectScalar(r_node, AUX_ADJOINT_FLUID_VECTOR_1_Y, Step);
            if (mpElement->GetGeometry().WorkingSpaceDimension() == 3) {
                rVector[index++] =
                    MakeIndirectScalar(r_node, AUX_ADJOINT_FLUID_VECTOR_1_Z, Step);
            }
            rVector[index] = IndirectScalar<double>{}; // pressure
        }

        void GetFirstDerivativesVariables(std::vector<VariableData const*>& rVariables) const override
        {
            rVariables.resize(1);
            rVariables[0] = &ADJOINT_FLUID_VECTOR_2;
        }

        void GetSecondDerivativesVariables(std::vector<VariableData const*>& rVariables) const override
        {
            rVariables.resize(1);
            rVariables[0] = &ADJOINT_FLUID_VECTOR_3;
        }

        void GetAuxiliaryVariables(std::vector<VariableData const*>& rVariables) const override
        {
            rVariables.resize(1);
            rVariables[0] = &AUX_ADJOINT_FLUID_VECTOR_1;
        }
    };

public:

    ///@name Type Definitions
    ///@{

    /// Pointer definition
    KRATOS_CLASS_INTRUSIVE_POINTER_DEFINITION(VMSAdjointElement);

    constexpr static unsigned int TNumNodes = TDim + 1;

    constexpr static unsigned int TBlockSize = TDim + 1;

    constexpr static unsigned int TFluidLocalSize = TBlockSize * TNumNodes;

    constexpr static unsigned int TCoordLocalSize = TDim * TNumNodes;

    typedef Element::IndexType IndexType;

    typedef Element::SizeType SizeType;

    typedef Element::GeometryType GeometryType;

    typedef Element::PropertiesType PropertiesType;

    typedef Element::NodesArrayType NodesArrayType;

    typedef Element::VectorType VectorType;

    typedef std::array<double, TFluidLocalSize> ArrayType;

    typedef Element::MatrixType MatrixType;

    typedef Element::DofsVectorType DofsVectorType;

    typedef std::array<Dof<double>::Pointer, TFluidLocalSize> DofsArrayType;

    typedef Element::EquationIdVectorType EquationIdVectorType;

    typedef std::array<std::size_t, TFluidLocalSize> EquationIdArrayType;

    typedef BoundedMatrix<double, TNumNodes, TDim>
    ShapeFunctionDerivativesType;

    using Element::CalculateFirstDerivativesLHS;

    using Element::CalculateSecondDerivativesLHS;

    ///@}
    ///@name Life Cycle
    ///@{

    VMSAdjointElement(IndexType NewId = 0)
        : Element(NewId)
    {
    }

    VMSAdjointElement(
        IndexType NewId,
        GeometryType::Pointer pGeometry)
        : Element(NewId, pGeometry)
    {
    }

    VMSAdjointElement(
        IndexType NewId,
        GeometryType::Pointer pGeometry,
        PropertiesType::Pointer pProperties)
        : Element(NewId, pGeometry, pProperties)
    {
    }

    ~VMSAdjointElement() override
    {}

    ///@}
    ///@name Operations
    ///@{

<<<<<<< HEAD
    void Initialize(const ProcessInfo &rCurrentProcessInfo) override
=======
    void Initialize(const ProcessInfo& rCurrentProcessInfo) override
>>>>>>> 17dca6f0
    {
        this->SetValue(ADJOINT_EXTENSIONS, Kratos::make_shared<ThisExtensions>(this));
    }

    /**
     * @brief Creates a new element of this type.
     *
     * @return pointer to the newly created element
     */
    Element::Pointer Create(
        IndexType NewId,
        NodesArrayType const& ThisNodes,
        PropertiesType::Pointer pProperties) const override
    {
        KRATOS_TRY

        return Kratos::make_intrusive<VMSAdjointElement<TDim>>(
            NewId, this->GetGeometry().Create(ThisNodes), pProperties);

        KRATOS_CATCH("")
    }

    Element::Pointer Create(
        IndexType NewId,
        GeometryType::Pointer pGeom,
        PropertiesType::Pointer pProperties) const override
    {
        KRATOS_TRY

        return Kratos::make_intrusive<VMSAdjointElement<TDim>>(
            NewId, pGeom, pProperties);

        KRATOS_CATCH("")
    }

    /**
     * @brief Checks for proper element geometry, nodal variables and dofs.
     *
     * @return 0 after successful completion.
     */
<<<<<<< HEAD
    int Check(const ProcessInfo &rCurrentProcessInfo) const override
=======
    int Check(const ProcessInfo& rProcessInfo) const override
>>>>>>> 17dca6f0
    {
        KRATOS_TRY

        // Check the element id and geometry.
<<<<<<< HEAD
        int ReturnValue = Element::Check(rCurrentProcessInfo);
=======
        int value = Element::Check(rProcessInfo);
>>>>>>> 17dca6f0

        // Check if the nodes have adjoint and fluid variables and adjoint dofs.
        for (IndexType i_node = 0; i_node < this->GetGeometry().size(); ++i_node) {
            const auto& r_node = this->GetGeometry()[i_node];
            KRATOS_CHECK_VARIABLE_IN_NODAL_DATA(ADJOINT_FLUID_VECTOR_1, r_node);
            KRATOS_CHECK_VARIABLE_IN_NODAL_DATA(ADJOINT_FLUID_VECTOR_2, r_node);
            KRATOS_CHECK_VARIABLE_IN_NODAL_DATA(ADJOINT_FLUID_VECTOR_3, r_node);
            KRATOS_CHECK_VARIABLE_IN_NODAL_DATA(ADJOINT_FLUID_SCALAR_1, r_node);
            KRATOS_CHECK_VARIABLE_IN_NODAL_DATA(VELOCITY, r_node);
            KRATOS_CHECK_VARIABLE_IN_NODAL_DATA(ACCELERATION, r_node);
            KRATOS_CHECK_VARIABLE_IN_NODAL_DATA(PRESSURE, r_node);

            KRATOS_CHECK_DOF_IN_NODE(ADJOINT_FLUID_VECTOR_1_X, r_node);
            KRATOS_CHECK_DOF_IN_NODE(ADJOINT_FLUID_VECTOR_1_Y, r_node);
            KRATOS_CHECK_DOF_IN_NODE(ADJOINT_FLUID_VECTOR_1_Z, r_node);
            KRATOS_CHECK_DOF_IN_NODE(ADJOINT_FLUID_SCALAR_1, r_node);
        }

        return value;

        KRATOS_CATCH("")
    }

    /// Returns the adjoint values stored in this element's nodes.
<<<<<<< HEAD
    void GetValuesVector(VectorType& rValues, int Step = 0) const override
=======
    void GetValuesVector(
        VectorType& rValues,
        int Step = 0) const override
>>>>>>> 17dca6f0
    {
        ArrayType values;
        this->GetValuesArray(values, Step);
        if (rValues.size() != TFluidLocalSize) {
            rValues.resize(TFluidLocalSize, false);
        }
        std::copy(values.begin(), values.end(), rValues.begin());
    }

<<<<<<< HEAD
    void GetValuesArray(ArrayType& rValues, int Step = 0) const 
    {
        const GeometryType& rGeom = this->GetGeometry();
        IndexType LocalIndex = 0;
        for (IndexType iNode = 0; iNode < TNumNodes; ++iNode)
        {
            const array_1d<double, 3>& rVel =
                rGeom[iNode].FastGetSolutionStepValue(ADJOINT_FLUID_VECTOR_1, Step);
            for (IndexType d = 0; d < TDim; d++)
                rValues[LocalIndex++] = rVel[d];
            rValues[LocalIndex++] =
                rGeom[iNode].FastGetSolutionStepValue(ADJOINT_FLUID_SCALAR_1, Step);
=======
    void GetValuesArray(
        ArrayType& rValues,
        const int Step = 0) const
    {
        const auto& r_geometry = this->GetGeometry();
        IndexType local_index = 0;
        for (IndexType i_node = 0; i_node < TNumNodes; ++i_node) {
            const auto& r_node = r_geometry[i_node];
            const auto& r_velocity = r_node.FastGetSolutionStepValue(ADJOINT_FLUID_VECTOR_1, Step);
            for (IndexType d = 0; d < TDim; ++d) {
                rValues[local_index++] = r_velocity[d];
            }
            rValues[local_index++] = r_node.FastGetSolutionStepValue(ADJOINT_FLUID_SCALAR_1, Step);
>>>>>>> 17dca6f0
        }
    }

    /// Returns the adjoint velocity values stored in this element's nodes.
<<<<<<< HEAD
    void GetFirstDerivativesVector(VectorType& rValues, int Step = 0) const override
=======
    void GetFirstDerivativesVector(
        VectorType& rValues,
        int Step = 0) const override
>>>>>>> 17dca6f0
    {
        if (rValues.size() != TFluidLocalSize) {
            rValues.resize(TFluidLocalSize, false);
        }
        rValues.clear();
    }

    void GetFirstDerivativesArray(
        ArrayType& rValues,
        int Step = 0) const
    {
        std::fill(rValues.begin(), rValues.end(), 0.0);
    }

    /// Returns the adjoint acceleration values stored in this element's nodes.
<<<<<<< HEAD
    void GetSecondDerivativesVector(VectorType& rValues, int Step = 0) const override
=======
    void GetSecondDerivativesVector(
        VectorType& rValues,
        int Step = 0) const override
>>>>>>> 17dca6f0
    {
        ArrayType values;
        this->GetSecondDerivativesArray(values, Step);
        if (rValues.size() != TFluidLocalSize) {
            rValues.resize(TFluidLocalSize, false);
        }
        std::copy(values.begin(), values.end(), rValues.begin());
    }

<<<<<<< HEAD
    void GetSecondDerivativesArray(ArrayType& rValues, int Step = 0) const 
    {
        const GeometryType& rGeom = this->GetGeometry();
        IndexType LocalIndex = 0;
        for (IndexType iNode = 0; iNode < TNumNodes; ++iNode)
        {
            const array_1d<double, 3>& rAccel =
                rGeom[iNode].FastGetSolutionStepValue(ADJOINT_FLUID_VECTOR_3, Step);
            for (IndexType d = 0; d < TDim; d++)
                rValues[LocalIndex++] = rAccel[d];
            rValues[LocalIndex++] = 0.0; // pressure dof
        }
    }

    void CalculateLocalSystem(MatrixType& rLeftHandSideMatrix,
                              VectorType& rRightHandSideVector,
                              const ProcessInfo& rCurrentProcessInfo) override
=======
    void GetSecondDerivativesArray(
        ArrayType& rValues,
        int Step = 0) const
    {
        const auto& r_geometry = this->GetGeometry();
        IndexType local_index = 0;
        for (IndexType i_node = 0; i_node < TNumNodes; ++i_node) {
            const auto& r_acceleration = r_geometry[i_node].FastGetSolutionStepValue(
                ADJOINT_FLUID_VECTOR_3, Step);
            for (IndexType d = 0; d < TDim; ++d) {
                rValues[local_index++] = r_acceleration[d];
            }
            rValues[local_index++] = 0.0; // pressure dof
        }
    }

    void CalculateLocalSystem(
        MatrixType& rLeftHandSideMatrix,
        VectorType& rRightHandSideVector,
        const ProcessInfo& rCurrentProcessInfo) override
>>>>>>> 17dca6f0
    {
        KRATOS_TRY

        KRATOS_ERROR << "this function is not implemented.";

        KRATOS_CATCH("")
    }

<<<<<<< HEAD
    void CalculateLeftHandSide(MatrixType& rLeftHandSideMatrix,
                               const ProcessInfo& /*rCurrentProcessInfo*/) override
=======
    void CalculateLeftHandSide(
        MatrixType& rLeftHandSideMatrix,
        const ProcessInfo& rCurrentProcessInfo) override
>>>>>>> 17dca6f0
    {
        if (rLeftHandSideMatrix.size1() != TFluidLocalSize ||
            rLeftHandSideMatrix.size2() != TFluidLocalSize)
            rLeftHandSideMatrix.resize(TFluidLocalSize, TFluidLocalSize, false);

        rLeftHandSideMatrix.clear();
    }

<<<<<<< HEAD
    void CalculateRightHandSide(VectorType& rRightHandSideVector,
                                const ProcessInfo& /*rCurrentProcessInfo*/) override
=======
    void CalculateRightHandSide(
        VectorType& rRightHandSideVector,
        const ProcessInfo& rCurrentProcessInfo) override
>>>>>>> 17dca6f0
    {
        KRATOS_TRY

        KRATOS_ERROR << "this function is not implemented.";

        KRATOS_CATCH("")
    }

    /**
     * @brief Calculates the adjoint matrix for velocity and pressure.
     *
     * This function returns the gradient of the elemental residual w.r.t.
     * velocity and pressure transposed:
     *
     * \f[
     *    \partial_{\mathbf{w}^n}\mathbf{f}(\mathbf{w}^n)^T
     *  - \partial_{\mathbf{w}^n}(\mathbf{M}^n \dot{\mathbf{w}}^n)^T
     * \f]
     *
     * where \f$\mathbf{w}^n\f$ is the vector of nodal velocities and pressures
     * stored at the current step. For steady problems, the ACCELERATION
     * (\f$\dot{\mathbf{w}}^n\f$) must be set to zero on the nodes. For
     * the Bossak method, \f$\dot{\mathbf{w}}^{n-\alpha}\f$ must be stored in
     * ACCELERATION.
     */
<<<<<<< HEAD
    void CalculateFirstDerivativesLHS(MatrixType& rLeftHandSideMatrix,
                                      const ProcessInfo& rCurrentProcessInfo) override
=======
    void CalculateFirstDerivativesLHS(
        MatrixType& rLeftHandSideMatrix,
        const ProcessInfo& rCurrentProcessInfo) override
>>>>>>> 17dca6f0
    {
        BoundedMatrix<double, TFluidLocalSize, TFluidLocalSize> LHS;
        this->CalculateFirstDerivativesLHS(LHS, rCurrentProcessInfo);
        rLeftHandSideMatrix.resize(LHS.size1(), LHS.size2());
        noalias(rLeftHandSideMatrix) = LHS;
    }

<<<<<<< HEAD
    virtual void CalculateFirstDerivativesLHS(BoundedMatrix<double, TFluidLocalSize, TFluidLocalSize>& rLeftHandSideMatrix,
                                              const ProcessInfo& rCurrentProcessInfo)
=======
    void CalculateFirstDerivativesLHS(
        BoundedMatrix<double, TFluidLocalSize, TFluidLocalSize>& rLeftHandSideMatrix,
        const ProcessInfo& rCurrentProcessInfo)
>>>>>>> 17dca6f0
    {
        this->CalculatePrimalGradientOfVMSSteadyTerm(rLeftHandSideMatrix, rCurrentProcessInfo);
        this->AddPrimalGradientOfVMSMassTerm(rLeftHandSideMatrix, ACCELERATION,
                                             -1.0, rCurrentProcessInfo);
        rLeftHandSideMatrix = trans(rLeftHandSideMatrix); // transpose
    }

    /**
     * @brief Calculates the adjoint matrix for acceleration.
     *
     * This function returns the gradient of the elemental residual w.r.t.
     * acceleration:
     *
     * \f[
     *    \partial_{\dot{\mathbf{w}}^n}\mathbf{f}(\mathbf{w}^n)^T
     *  - \partial_{\dot{\mathbf{w}}^n}(\mathbf{M}^n \dot{\mathbf{w}}^n)^T
     * \f]
     */
<<<<<<< HEAD
    void CalculateSecondDerivativesLHS(MatrixType& rLeftHandSideMatrix,
                                       const ProcessInfo& rCurrentProcessInfo) override
=======
    void CalculateSecondDerivativesLHS(
        MatrixType& rLeftHandSideMatrix,
        const ProcessInfo& rCurrentProcessInfo) override
>>>>>>> 17dca6f0
    {
        BoundedMatrix<double, TFluidLocalSize, TFluidLocalSize> LHS;
        this->CalculateSecondDerivativesLHS(LHS, rCurrentProcessInfo);
        rLeftHandSideMatrix.resize(LHS.size1(), LHS.size2(), false);
        noalias(rLeftHandSideMatrix) = LHS;
    }

<<<<<<< HEAD
    void CalculateSecondDerivativesLHS(BoundedMatrix<double, TFluidLocalSize, TFluidLocalSize>& rLeftHandSideMatrix,
                                       const ProcessInfo& rCurrentProcessInfo)
=======
    void CalculateSecondDerivativesLHS(
        BoundedMatrix<double, TFluidLocalSize, TFluidLocalSize>& rLeftHandSideMatrix,
        const ProcessInfo& rCurrentProcessInfo)
>>>>>>> 17dca6f0
    {
        this->CalculateVMSMassMatrix(rLeftHandSideMatrix, rCurrentProcessInfo);
        rLeftHandSideMatrix = -trans(rLeftHandSideMatrix); // transpose
    }

<<<<<<< HEAD
    void CalculateMassMatrix(MatrixType& rMassMatrix, const ProcessInfo& /*rCurrentProcessInfo*/) override
=======
    void CalculateMassMatrix(
        MatrixType& rMassMatrix,
        const ProcessInfo& rProcessInfo) override
>>>>>>> 17dca6f0
    {
        KRATOS_TRY

        KRATOS_ERROR << "this function is not implemented.";

        KRATOS_CATCH("")
    }

<<<<<<< HEAD
    void CalculateDampingMatrix(MatrixType& rDampingMatrix,
                                const ProcessInfo& /*rCurrentProcessInfo*/) override
=======
    void CalculateDampingMatrix(
        MatrixType& rDampingMatrix,
        const ProcessInfo& rProcessInfo) override
>>>>>>> 17dca6f0
    {
        KRATOS_TRY

        KRATOS_ERROR << "this function is not implemented.";

        KRATOS_CATCH("")
    }

    /**
     * @brief Calculates the sensitivity matrix.
     *
     * \f[
     *    \partial_{\mathbf{s}}\mathbf{f}(\mathbf{w}^n)^T
     *  - \partial_{\mathbf{s}}(\mathbf{M}^n \dot{\mathbf{w}}^{n-\alpha})^T
     * \f]
     */
    void CalculateSensitivityMatrix(
        const Variable<array_1d<double, 3>>& rSensitivityVariable,
        Matrix& rOutput,
        const ProcessInfo& rCurrentProcessInfo) override
    {
        BoundedMatrix<double, TCoordLocalSize, TFluidLocalSize> local_matrix;
        this->AuxiliaryCalculateSensitivityMatrix(rSensitivityVariable, local_matrix, rCurrentProcessInfo);
        rOutput.resize(local_matrix.size1(), local_matrix.size2(), false);
        noalias(rOutput) = local_matrix;
    }



<<<<<<< HEAD
    void GetDofList(DofsVectorType& rElementalDofList,
                    const ProcessInfo& rCurrentProcessInfo) const override
=======
    void GetDofList(
        DofsVectorType& rElementalDofList,
        const ProcessInfo& rCurrentProcessInfo) const override
>>>>>>> 17dca6f0
    {
        DofsArrayType dofs;
        this->GetDofArray(dofs, rCurrentProcessInfo);
        if (rElementalDofList.size() != dofs.size()) {
            rElementalDofList.resize(dofs.size());
        }
        std::copy(dofs.begin(), dofs.end(), rElementalDofList.begin());
    }

<<<<<<< HEAD
    void GetDofArray(DofsArrayType& rElementalDofList,
                    const ProcessInfo& /*rCurrentProcessInfo*/) const ;

    void EquationIdVector(EquationIdVectorType& rResult,
                          const ProcessInfo& rCurrentProcessInfo) const override
=======
    void GetDofArray(
        DofsArrayType& rElementalDofList,
        const ProcessInfo& rCurrentProcessInfo) const;

    void EquationIdVector(
        EquationIdVectorType& rResult,
        const ProcessInfo& rCurrentProcessInfo) const override
>>>>>>> 17dca6f0
    {
        EquationIdArrayType ids;
        this->EquationIdArray(ids, rCurrentProcessInfo);
        if (rResult.size() != ids.size()) {
            rResult.resize(ids.size());
        }
        std::copy(ids.begin(), ids.end(), rResult.begin());
    }

<<<<<<< HEAD
    void EquationIdArray(EquationIdArrayType& rResult, const ProcessInfo& /*rCurrentProcessInfo*/) const ;
=======
    void EquationIdArray(
        EquationIdArrayType& rResult,
        const ProcessInfo& rProcessInfo) const;
>>>>>>> 17dca6f0

    ///@}
    ///@name Input and output
    ///@{

    std::string Info() const override
    {
        std::stringstream buffer;
        buffer << "VMSAdjointElement" << this->GetGeometry().WorkingSpaceDimension()
        << "D #" << this->Id();
        return buffer.str();
    }

    void PrintInfo(std::ostream& rOStream) const override
    {
        rOStream << "VMSAdjointElement"
        << this->GetGeometry().WorkingSpaceDimension() << "D #"
        << this->Id() << std::endl;
        rOStream << "Number of Nodes: " << this->GetGeometry().PointsNumber()
        << std::endl;
    }

    void PrintData(std::ostream& rOStream) const override
    {
        this->PrintInfo(rOStream);
        rOStream << "Geometry Data: " << std::endl;
        this->GetGeometry().PrintData(rOStream);
    }

    ///@}

protected:

    ///@name Protected Operations
    ///@{

    void AuxiliaryCalculateSensitivityMatrix(
        const Variable<array_1d<double, 3>>& rSensitivityVariable,
        BoundedMatrix<double, TCoordLocalSize, TFluidLocalSize>& rOutput,
        const ProcessInfo& rCurrentProcessInfo)
    {
        KRATOS_TRY

        if (rSensitivityVariable == SHAPE_SENSITIVITY) {
            this->CalculateShapeGradientOfVMSSteadyTerm(rOutput, rCurrentProcessInfo);
            this->AddShapeGradientOfVMSMassTerm(rOutput, ACCELERATION, -1.0, rCurrentProcessInfo);
        } else {
            KRATOS_ERROR << "Sensitivity variable " << rSensitivityVariable
                         << " not supported." << std::endl;
        }

        KRATOS_CATCH("")
    }

    /// Calculate VMS-stabilized (lumped) mass matrix.
    void CalculateVMSMassMatrix(
        BoundedMatrix<double, TFluidLocalSize, TFluidLocalSize>& rMassMatrix,
        const ProcessInfo& rCurrentProcessInfo) const
    {
        KRATOS_TRY

        rMassMatrix.clear();

        // Get shape functions, shape function gradients and element volume (area in
        // 2D). Only one integration point is used so the volume is its weight.
        ShapeFunctionDerivativesType DN_DX;
        array_1d<double, TNumNodes> N;
        double Volume;
        GeometryUtils::CalculateGeometryData(this->GetGeometry(), DN_DX, N, Volume);

        // Density
        double Density, Viscosity;
        array_1d<double, 3> Velocity;

        FluidCalculationUtilities::EvaluateInPoint(this->GetGeometry(), N,
                std::tie(Density, DENSITY),
                std::tie(Viscosity, VISCOSITY),
                std::tie(Velocity, VELOCITY));

        Viscosity *= Density;

        // u * Grad(N)
        array_1d<double, TNumNodes> DensityVelGradN;
        for (IndexType i = 0; i < TNumNodes; ++i) {
            DensityVelGradN[i] = 0.0;
            for (IndexType d = 0; d < TDim; ++d) {
                DensityVelGradN[i] += Density * DN_DX(i, d) * Velocity[d];
            }
        }

        // Stabilization parameters
        double VelNorm = 0.0;
        for (IndexType d = 0; d < TDim; ++d) {
            VelNorm += Velocity[d] * Velocity[d];
        }

        VelNorm = std::sqrt(VelNorm);
        const double ElemSize = this->CalculateElementSize(Volume);
        double TauOne, TauTwo;
        this->CalculateStabilizationParameters(TauOne, TauTwo, VelNorm, ElemSize, Density,
                                               Viscosity, rCurrentProcessInfo);

        // Lumped mass
        const double LumpedMass = Density * Volume / static_cast<double>(TNumNodes);
        IndexType DofIndex = 0;
        for (IndexType i = 0; i < TNumNodes; ++i) {
            for (IndexType d = 0; d < TDim; ++d) {
                rMassMatrix(DofIndex, DofIndex) += LumpedMass;
                ++DofIndex;
            }
            ++DofIndex; // Skip pressure Dof
        }

        // Stabilization, convection-acceleration
        IndexType FirstRow(0), FirstCol(0);
        for (IndexType i = 0; i < TNumNodes; ++i) {
            for (IndexType j = 0; j < TNumNodes; ++j) {
                const double diag = DensityVelGradN[i] * TauOne * Density * N[j];

                for (IndexType d = 0; d < TDim; ++d) {
                    rMassMatrix(FirstRow + d, FirstCol + d) += Volume * diag;
                    rMassMatrix(FirstRow + TDim, FirstCol + d) +=
                        Volume * DN_DX(i, d) * TauOne * Density * N[j];
                }

                FirstCol += TBlockSize;
            } // Node block columns

            FirstRow += TBlockSize;
            FirstCol = 0;
        } // Node block rows

        KRATOS_CATCH("")
    }

    /**
     * @brief Adds primal gradient of the VMS mass matrix multiplied by a vector.
     *
     * Calculates \f$ \partial_{\mathbf{w}^n} (\mathbf{M}^n\mathbf{x}) \f$.
     * \f$\mathbf{w}^n\f$ is the vector of primal variables at the current
     * adjoint step. \f$\mathbf{M}^n\f$ is the VMS mass matrix. \f$\mathbf{x}\f$
     * is a constant vector with zeros for pressure dofs. The variable
     * determines the values for velocity dofs.
     */
    void AddPrimalGradientOfVMSMassTerm(
        BoundedMatrix<double, TFluidLocalSize, TFluidLocalSize>& rOutputMatrix,
        const Variable<array_1d<double, 3>>& rVariable,
        double alpha,
        const ProcessInfo& rCurrentProcessInfo) const
    {
        KRATOS_TRY

        // Get shape functions, shape function gradients and element volume (area in
        // 2D). Only one integration point is used so the volume is its weight.
        ShapeFunctionDerivativesType DN_DX;
        array_1d<double, TNumNodes> N;
        double Volume;
        GeometryUtils::CalculateGeometryData(this->GetGeometry(), DN_DX, N, Volume);

        // Density
        double Density, Viscosity;
        array_1d<double, TDim> Velocity, X;

        FluidCalculationUtilities::EvaluateInPoint(this->GetGeometry(), N,
                std::tie(Density, DENSITY),
                std::tie(Viscosity, VISCOSITY),
                std::tie(Velocity, VELOCITY),
                std::tie(X, rVariable));

        Viscosity *= Density;

        // u * Grad(N)
        array_1d<double, TNumNodes> DensityVelGradN;
        for (IndexType i = 0; i < TNumNodes; ++i) {
            DensityVelGradN[i] = 0.0;
            for (IndexType d = 0; d < TDim; ++d) {
                DensityVelGradN[i] += Density * DN_DX(i, d) * Velocity[d];
            }
        }

        // Stabilization parameters
        double VelNorm = 0.0;
        for (IndexType d = 0; d < TDim; ++d) {
            VelNorm += Velocity[d] * Velocity[d];
        }
        VelNorm = std::sqrt(VelNorm);
        const double ElemSize = this->CalculateElementSize(Volume);
        double TauOne, TauTwo;
        this->CalculateStabilizationParameters(TauOne, TauTwo, VelNorm, ElemSize, Density,
                                               Viscosity, rCurrentProcessInfo);

        // Derivatives of TauOne, TauTwo w.r.t velocity. These definitions
        // depend on the definitions of TauOne and TauTwo and should be consistent
        // with the fluid element used to solve for VELOCITY and PRESSURE.
        BoundedMatrix<double, TNumNodes, TDim> TauOneDeriv;
        BoundedMatrix<double, TNumNodes, TDim> TauTwoDeriv;

        if (VelNorm > 0.0) {
            const double CoefOne = -2.0 * Density * TauOne * TauOne / (ElemSize * VelNorm);
            const double CoefTwo = 0.5 * Density * ElemSize / VelNorm;

            for (IndexType i = 0; i < TNumNodes; ++i) {
                for (IndexType d = 0; d < TDim; ++d) {
                    TauOneDeriv(i, d) = CoefOne * N[i] * Velocity[d];
                    TauTwoDeriv(i, d) = CoefTwo * N[i] * Velocity[d];
                }
            }
        }

        // x * Grad(N)
        array_1d<double, TNumNodes> DensityXGradN;
        for (IndexType i = 0; i < TNumNodes; ++i) {
            DensityXGradN[i] = 0.0;
            for (IndexType d = 0; d < TDim; ++d) {
                DensityXGradN[i] += Density * DN_DX(i, d) * X[d];
            }
        }

        // Primal gradient of (lumped) VMS mass matrix multiplied with vector
        IndexType FirstRow(0), FirstCol(0);
        // Loop over nodes
        for (IndexType i = 0; i < TNumNodes; ++i) {
            for (IndexType j = 0; j < TNumNodes; ++j) {
                for (IndexType m = 0; m < TDim; ++m) {
                    for (IndexType n = 0; n < TDim; ++n) {
                        double valmn = 0.0;

                        valmn += DensityVelGradN[i] * TauOneDeriv(j, n) * Density * X[m];

                        valmn += Density * N[j] * DN_DX(i, n) * TauOne * Density * X[m];

                        rOutputMatrix(FirstRow + m, FirstCol + n) += alpha * Volume * valmn;
                    }

                    rOutputMatrix(FirstRow + TDim, FirstCol + m) +=
                        alpha * Volume * DensityXGradN[i] * TauOneDeriv(j, m);
                }

                FirstCol += TBlockSize;
            } // Node block columns

            FirstRow += TBlockSize;
            FirstCol = 0;
        } // Node block rows

        KRATOS_CATCH("")
    }

    /**
     * @brief Adds shape gradient of the VMS mass matrix multiplied by a vector.
     *
     * Calculates \f$ \partial_{\mathbf{s}} (\mathbf{M}^n\mathbf{x})^T \f$.
     * \f$\mathbf{s}\f$ is the vector of nodal coordinates. \f$\mathbf{M}^n\f$.
     * is the VMS mass matrix at the current adjoint step. \f$\mathbf{x}\f$ is
     * a constant vector with zeros for pressure dofs. The variable
     * determines the values for velocity dofs.
     */
    void AddShapeGradientOfVMSMassTerm(
        BoundedMatrix<double, TCoordLocalSize, TFluidLocalSize>& rOutputMatrix,
        const Variable<array_1d<double, 3>>& rVariable,
        double alpha,
        const ProcessInfo& rCurrentProcessInfo) const
    {
        KRATOS_TRY

        // Get shape functions, shape function gradients and element volume (area in
        // 2D). Only one integration point is used so the volume is its weight.
        ShapeFunctionDerivativesType DN_DX;
        array_1d<double, TNumNodes> N;
        double Volume;
        GeometryUtils::CalculateGeometryData(this->GetGeometry(), DN_DX, N, Volume);

        // Density
        double Density, Viscosity;
        array_1d<double, TDim> Velocity;

        FluidCalculationUtilities::EvaluateInPoint(this->GetGeometry(), N,
                std::tie(Density, DENSITY),
                std::tie(Viscosity, VISCOSITY),
                std::tie(Velocity, VELOCITY));

        Viscosity *= Density;

        // u * Grad(N)
        array_1d<double, TNumNodes> DensityVelGradN;
        noalias(DensityVelGradN) = Density * prod(DN_DX, Velocity);

        // Det(J)
        const double InvDetJ = 1.0 / this->GetGeometry().DeterminantOfJacobian(0);
        array_1d<double, TCoordLocalSize> DetJDerivatives;
        this->CalculateDeterminantOfJacobianDerivatives(DetJDerivatives);

        // Stabilization parameters TauOne, TauTwo
        double VelNorm = norm_2(Velocity);
        double ElemSize = this->CalculateElementSize(Volume);
        double TauOne, TauTwo;
        this->CalculateStabilizationParameters(TauOne, TauTwo, VelNorm, ElemSize, Density,
                                               Viscosity, rCurrentProcessInfo);

        // Vector values
        array_1d<double, TFluidLocalSize> X;
        IndexType DofIndex = 0;
        for (IndexType i = 0; i < TNumNodes; ++i) {
            const auto& r_value =
                this->GetGeometry()[i].FastGetSolutionStepValue(rVariable);
            for (IndexType d = 0; d < TDim; ++d) {
                X[DofIndex++] = r_value[d];
            }
            X[DofIndex++] = 0.0; // pressure dof
        }

        array_1d<double, TFluidLocalSize> Derivative;

        // We compute the derivative w.r.t each coordinate of each node and
        // assign it to the corresponding row of the shape derivatives matrix.
        for (IndexType iCoord = 0; iCoord < TCoordLocalSize; ++iCoord) {
            // Det(J)'
            const double DetJDeriv = DetJDerivatives[iCoord];

            // DN_DX'
            BoundedMatrix<double, TNumNodes, TDim> DN_DX_Deriv;
            for (IndexType i = 0; i < TNumNodes; ++i) {
                for (IndexType d = 0; d < TDim; ++d) {
                    DN_DX_Deriv(i, d) = -DN_DX(iCoord / TDim, d) * DN_DX(i, iCoord % TDim);
                }
            }

            // Volume'
            double VolumeDeriv = Volume * InvDetJ * DetJDeriv;

            // u * Grad(N)'
            array_1d<double, TNumNodes> DensityVelGradNDeriv;
            noalias(DensityVelGradNDeriv) = Density * prod(DN_DX_Deriv, Velocity);

            // TauOne', TauTwo'
            double TauOneDeriv, TauTwoDeriv;
            this->CalculateStabilizationParametersDerivative(
                TauOneDeriv, TauTwoDeriv, TauOne, TauTwo, VelNorm, ElemSize,
                Density, Viscosity, DetJDeriv);

            BoundedMatrix<double, TFluidLocalSize, TFluidLocalSize> LHS;
            array_1d<double, TFluidLocalSize> RHS;
            for (IndexType i = 0; i < TFluidLocalSize; ++i) {
                RHS[i] = 0.0;
                for (IndexType j = 0; j < TFluidLocalSize; ++j) {
                    LHS(i, j) = 0.0;
                }
            }

            // The usual lumped mass matrix
            const double LumpedMassDeriv = Density * VolumeDeriv / static_cast<double>(TNumNodes);
            IndexType DofIndex = 0;
            for (IndexType i_node = 0; i_node < TNumNodes; ++i_node) {
                for (IndexType d = 0; d < TDim; ++d) {
                    LHS(DofIndex, DofIndex) += LumpedMassDeriv;
                    ++DofIndex;
                }
                ++DofIndex; // Skip pressure Dof
            }

            // Stabilization, convection-acceleration
            IndexType FirstRow(0), FirstCol(0);
            for (IndexType i = 0; i < TNumNodes; ++i) {
                for (IndexType j = 0; j < TNumNodes; ++j) {
                    double diag = 0.0;
                    double ddiag = 0.0;

                    diag += DensityVelGradN[i] * TauOne * Density * N[j];
                    ddiag += DensityVelGradNDeriv[i] * TauOne * Density * N[j];
                    ddiag += DensityVelGradN[i] * TauOneDeriv * Density * N[j];

                    for (IndexType n = 0; n < TDim; ++n) {
                        double valn = DN_DX(i, n) * TauOne * Density * N[j];
                        double dvaln = 0.0;
                        dvaln += DN_DX_Deriv(i, n) * TauOne * Density * N[j];
                        dvaln += DN_DX(i, n) * TauOneDeriv * Density * N[j];

                        LHS(FirstRow + n, FirstCol + n) +=
                            VolumeDeriv * diag + Volume * ddiag;

                        LHS(FirstRow + TDim, FirstCol + n) +=
                            VolumeDeriv * valn + Volume * dvaln;
                    }

                    FirstCol += TBlockSize;
                } // Node block columns

                FirstRow += TBlockSize;
                FirstCol = 0;
            } // Node block rows

            // Assign the derivative w.r.t this coordinate to the
            // shape derivative mass matrix.
            noalias(Derivative) = prod(LHS, X);
            for (IndexType k = 0; k < TFluidLocalSize; ++k) {
                rOutputMatrix(iCoord, k) += alpha * Derivative[k];
            }
        }
        KRATOS_CATCH("")
    }

    /**
     * @brief Calculates the elemental contribution to the steady adjoint system matrix.
     *
     * This function returns elemental contributions for:
     *
     * \f[
     * \partial_{\mathbf{w}^n}\mathbf{f}(\mathbf{w}^n)
     * \f]
     *
     * where the current adjoint step is the \f$n^{th}\f$ time step.
     */
    void CalculatePrimalGradientOfVMSSteadyTerm(
        BoundedMatrix<double, TFluidLocalSize, TFluidLocalSize>& rAdjointMatrix,
        const ProcessInfo& rCurrentProcessInfo) const
    {
        KRATOS_TRY

        rAdjointMatrix.clear();

        // Get shape functions, shape function gradients and element volume (area in
        // 2D). Only one integration point is used so the volume is its weight.
        ShapeFunctionDerivativesType DN_DX;
        array_1d<double, TNumNodes> N;
        double Volume;

        GeometryUtils::CalculateGeometryData(this->GetGeometry(), DN_DX, N, Volume);

        // Density
        double Density, Viscosity;
        array_1d<double, TDim> Velocity, BodyForce;

        FluidCalculationUtilities::EvaluateInPoint(this->GetGeometry(), N,
                std::tie(Density, DENSITY),
                std::tie(Viscosity, VISCOSITY),
                std::tie(Velocity, VELOCITY),
                std::tie(BodyForce, BODY_FORCE));

        Viscosity *= Density;
        BodyForce *= Density;

        // u * Grad(N)
        array_1d<double, TNumNodes> DensityVelGradN;
        noalias(DensityVelGradN) = Density * prod(DN_DX, Velocity);

        // Grad(u)
        BoundedMatrix<double, TDim, TDim> DensityGradVel;
        this->CalculateVelocityGradient(DensityGradVel, DN_DX);

        // Div(u)
        double DivVel = 0.0;
        for (IndexType d = 0; d < TDim; ++d) {
            DivVel += DensityGradVel(d, d);
        }

        DensityGradVel *= Density;

        // Grad(p)
        array_1d<double, TDim> GradP;
        this->CalculatePressureGradient(GradP, DN_DX);

        // ( Grad(u) * Grad(N) )^T
        BoundedMatrix<double, TNumNodes, TDim> DN_DX_DensityGradVel;
        noalias(DN_DX_DensityGradVel) = prod(DN_DX, DensityGradVel);

        // ( u * Grad(u) * Grad(N) )^T
        array_1d<double, TNumNodes> DN_DX_DensityGradVel_Vel;
        noalias(DN_DX_DensityGradVel_Vel) = prod(DN_DX_DensityGradVel, Velocity);

        // u * Grad(u)
        array_1d<double, TDim> DensityGradVel_Vel;
        noalias(DensityGradVel_Vel) = prod(DensityGradVel, Velocity);

        // Grad(N)^T * Grad(p)
        array_1d<double, TNumNodes> DN_DX_GradP;
        noalias(DN_DX_GradP) = prod(DN_DX, GradP);

        // Grad(N)^T * BodyForce
        array_1d<double, TNumNodes> DN_DX_BodyForce;
        noalias(DN_DX_BodyForce) = prod(DN_DX, BodyForce);

        // Stabilization parameters TauOne, TauTwo
        double VelNorm = norm_2(Velocity);
        double ElemSize = this->CalculateElementSize(Volume);
        double TauOne, TauTwo;
        this->CalculateStabilizationParameters(TauOne, TauTwo, VelNorm, ElemSize, Density,
                                               Viscosity, rCurrentProcessInfo);

        // Derivatives of TauOne, TauTwo w.r.t velocity. These definitions
        // depend on the definitions of TauOne and TauTwo and should be
        // consistent with the fluid element used to solve for VELOCITY and
        // PRESSURE.
        BoundedMatrix<double, TNumNodes, TDim> TauOneDeriv;
        BoundedMatrix<double, TNumNodes, TDim> TauTwoDeriv;

        if (VelNorm > 0.0) {
            double CoefOne = -2.0 * Density * TauOne * TauOne / (ElemSize * VelNorm);
            double CoefTwo = 0.5 * Density * ElemSize / VelNorm;

            for (IndexType i = 0; i < TNumNodes; ++i) {
                for (IndexType d = 0; d < TDim; ++d) {
                    TauOneDeriv(i, d) = CoefOne * N[i] * Velocity[d];
                    TauTwoDeriv(i, d) = CoefTwo * N[i] * Velocity[d];
                }
            }
        }

        // Here, -(\partial R / \partial W) is calculated. This is the discrete
        // derivative of the fluid residual w.r.t the fluid variables and therefore
        // includes many of the terms defined in the fluid element. Neglecting the
        // transient terms of the fluid element, this matrix is identical to the
        // Jacobian of the fluid residual used for Newton-Raphson iterations. The
        // matrix is transposed at the end to get the adjoint system matrix.

        IndexType FirstRow(0), FirstCol(0);
        // Loop over nodes
        for (IndexType i = 0; i < TNumNodes; ++i) {
            for (IndexType j = 0; j < TNumNodes; ++j) {
                double diag = 0.0;

                // Convective term, v * (u * Grad(u))
                diag += N[i] * DensityVelGradN[j];

                // Stabilization, lsq convection
                // (u * Grad(v)) * TauOne * (u * Grad(u))
                diag += DensityVelGradN[i] * TauOne * DensityVelGradN[j];

                for (IndexType m = 0; m < TDim; ++m) {
                    for (IndexType n = 0; n < TDim; ++n) {
                        double valmn = 0.0;

                        // Convective term, v * (u * Grad(u))
                        valmn += N[i] * N[j] * DensityGradVel(m, n);

                        // Stabilization, lsq convection
                        // (u * Grad(v)) * TauOne * (u * Grad(u))
                        valmn += DensityVelGradN[i] * TauOne * N[j] *
                                 DensityGradVel(m, n);
                        valmn += DensityVelGradN[i] * TauOneDeriv(j, n) *
                                 DensityGradVel_Vel[m];
                        valmn += Density * N[j] * DN_DX(i, n) * TauOne *
                                 DensityGradVel_Vel[m];

                        // Stabilization, lsq divergence
                        // Div(v) * TauTwo * Div(u)
                        valmn += DN_DX(i, m) * TauTwo * DN_DX(j, n);
                        valmn += DN_DX(i, m) * TauTwoDeriv(j, n) * DivVel;

                        // Stabilization, convection-pressure
                        // (u * Grad(v)) * TauOne * Grad(p)
                        valmn += TauOneDeriv(j, n) * DensityVelGradN[i] * GradP[m];
                        valmn += Density * TauOne * N[j] * DN_DX(i, n) * GradP[m];

                        // Stabilization, convection-BodyForce
                        // (u * Grad(v)) * TauOne * f
                        valmn -= N[j] * DN_DX(i, n) * TauOne * Density * BodyForce[m];
                        valmn -= DensityVelGradN[i] * TauOneDeriv(j, n) * BodyForce[m];

                        rAdjointMatrix(FirstRow + m, FirstCol + n) += Volume * valmn;
                    }

                    rAdjointMatrix(FirstRow + m, FirstCol + m) += Volume * diag;

                    double valmp = 0.0;
                    double valpn = 0.0;

                    // Pressure term
                    // Div(v) * p
                    valmp -= DN_DX(i, m) * N[j];

                    // Stabilization, convection-pressure
                    // (u * Grad(v)) * TauOne * Grad(p)
                    valmp += TauOne * DensityVelGradN[i] * DN_DX(j, m);

                    // Divergence term
                    // q * Div(u)
                    valpn += N[i] * DN_DX(j, m);

                    // Stabilization, lsq pressure
                    // TauOne * Grad(q) * Grad(p)
                    valpn += DN_DX_GradP[i] * TauOneDeriv(j, m);

                    // Stabilization, pressure-convection
                    // Grad(q) * TauOne * (u * Grad(u))
                    valpn += DN_DX(i, m) * TauOne * DensityVelGradN[j];
                    valpn += DN_DX_DensityGradVel(i, m) * TauOne * N[j];
                    valpn += DN_DX_DensityGradVel_Vel[i] * TauOneDeriv(j, m);

                    // Stabilization, pressure-BodyForce
                    // Grad(q) * TauOne * f
                    valpn -= DN_DX_BodyForce[i] * TauOneDeriv(j, m);

                    rAdjointMatrix(FirstRow + m, FirstCol + TDim) += Volume * valmp;
                    rAdjointMatrix(FirstRow + TDim, FirstCol + m) += Volume * valpn;
                }

                // Stabilization, lsq pressure
                // TauOne * Grad(q) * Grad(p)
                double valpp = 0.0;
                for (IndexType d = 0; d < TDim; ++d) {
                    valpp += DN_DX(i, d) * DN_DX(j, d);
                }
                valpp *= TauOne;

                rAdjointMatrix(FirstRow + TDim, FirstCol + TDim) += Volume * valpp;

                FirstCol += TBlockSize;
            } // Node block columns

            FirstRow += TBlockSize;
            FirstCol = 0;
        } // Node block rows

        // Viscous term
        this->AddViscousTerm(rAdjointMatrix, DN_DX, Viscosity * Volume);

        // change the sign for consistency with definition
        noalias(rAdjointMatrix) = -rAdjointMatrix;

        KRATOS_CATCH("")
    }

    /**
     * @brief Calculate the partial derivatives of damping term w.r.t. shape parameters.
     *
     * This function returns elemental contributions for:
     *
     * \f[
     * \partial_{\mathbf{s}}\mathbf{f}(\mathbf{w}^n)^T
     * \f]
     *
     * \f$\mathbf{s}\f$ are the coordinates of the element's nodes.
     *
     * This function is only valid when the determinant of the Jacobian is constant
     * over the element.
     */
    void CalculateShapeGradientOfVMSSteadyTerm(
        BoundedMatrix<double, TCoordLocalSize, TFluidLocalSize>& rShapeDerivativesMatrix,
        const ProcessInfo& rCurrentProcessInfo) const
    {
        KRATOS_TRY

        // Get shape functions, shape function gradients and element volume (area in
        // 2D). Only one integration point is used so the volume is its weight.
        ShapeFunctionDerivativesType DN_DX;
        array_1d<double, TNumNodes> N;
        double Volume;

        GeometryUtils::CalculateGeometryData(this->GetGeometry(), DN_DX, N, Volume);

        // Density
        double Density, Viscosity;
        array_1d<double, TDim> Velocity, BodyForce;

        FluidCalculationUtilities::EvaluateInPoint(this->GetGeometry(), N,
                std::tie(Density, DENSITY),
                std::tie(Viscosity, VISCOSITY),
                std::tie(Velocity, VELOCITY),
                std::tie(BodyForce, BODY_FORCE));

        BodyForce *= Density;
        Viscosity *= Density;

        // u * Grad(N)
        array_1d<double, TNumNodes> DensityVelGradN;
        noalias(DensityVelGradN) = Density * prod(DN_DX, Velocity);

        // Det(J)
        const double InvDetJ = 1.0 / this->GetGeometry().DeterminantOfJacobian(0);
        array_1d<double, TCoordLocalSize> DetJDerivatives;
        this->CalculateDeterminantOfJacobianDerivatives(DetJDerivatives);

        // Stabilization parameters TauOne, TauTwo
        double VelNorm = norm_2(Velocity);
        double ElemSize = this->CalculateElementSize(Volume);
        double TauOne, TauTwo;
        this->CalculateStabilizationParameters(TauOne, TauTwo, VelNorm, ElemSize, Density,
                                               Viscosity, rCurrentProcessInfo);


        array_1d<double, TFluidLocalSize> FluidValues;

        IndexType DofIndex = 0;
        for (IndexType i_node = 0; i_node < TNumNodes; ++i_node) {
            const auto& r_velocity =
                this->GetGeometry()[i_node].FastGetSolutionStepValue(VELOCITY);
            for (IndexType d = 0; d < TDim; ++d) {
                FluidValues[DofIndex++] = r_velocity[d];
            }
            FluidValues[DofIndex++] =
                this->GetGeometry()[i_node].FastGetSolutionStepValue(PRESSURE);
        }

        // We compute the derivative of the residual w.r.t each coordinate of
        // each node and assign it to the corresponding row of the shape
        // derivatives matrix.
        for (IndexType iCoord = 0; iCoord < TCoordLocalSize; ++iCoord) {
            // Det(J)'
            const double DetJDeriv = DetJDerivatives[iCoord];

            // DN_DX'
            BoundedMatrix<double, TNumNodes, TDim> DN_DX_Deriv;
            for (IndexType i = 0; i < TNumNodes; ++i) {
                for (IndexType d = 0; d < TDim; ++d) {
                    DN_DX_Deriv(i, d) = -DN_DX(iCoord / TDim, d) * DN_DX(i, iCoord % TDim);
                }
            }

            // Volume'
            const double VolumeDeriv = Volume * InvDetJ * DetJDeriv;

            // u * Grad(N)'
            array_1d<double, TNumNodes> DensityVelGradNDeriv;
            noalias(DensityVelGradNDeriv) = Density * prod(DN_DX_Deriv, Velocity);

            // TauOne', TauTwo'
            double TauOneDeriv, TauTwoDeriv;
            this->CalculateStabilizationParametersDerivative(
                TauOneDeriv, TauTwoDeriv, TauOne, TauTwo, VelNorm, ElemSize,
                Density, Viscosity, DetJDeriv);

            BoundedMatrix<double, TFluidLocalSize, TFluidLocalSize> LHS;
            array_1d<double, TFluidLocalSize> RHS;
            for (IndexType i = 0; i < TFluidLocalSize; ++i) {
                RHS[i] = 0.0;
                for (IndexType j = 0; j < TFluidLocalSize; ++j) {
                    LHS(i, j) = 0.0;
                }
            }

            for (IndexType i = 0; i < TNumNodes; ++i) {
                for (IndexType j = 0; j < TNumNodes; ++j) {
                    // Left-hand side matrix
                    double diag = 0.0;
                    double ddiag = 0.0;

                    // Convective term, v * (u * Grad(u))
                    diag += N[i] * DensityVelGradN[j];
                    ddiag += N[i] * DensityVelGradNDeriv[j];

                    // Stabilization, lsq convection
                    // (u * Grad(v)) * TauOne * (u * Grad(u))
                    diag += DensityVelGradN[i] * TauOne * DensityVelGradN[j];
                    ddiag += DensityVelGradNDeriv[i] * TauOne * DensityVelGradN[j] +
                             DensityVelGradN[i] * TauOneDeriv * DensityVelGradN[j] +
                             DensityVelGradN[i] * TauOne * DensityVelGradNDeriv[j];

                    for (IndexType m = 0; m < TDim; ++m) {
                        for (IndexType n = 0; n < TDim; ++n) {
                            // Stabilization, lsq divergence
                            // Div(v) * TauTwo * Div(u)
                            double valmn = DN_DX(i, m) * TauTwo * DN_DX(j, n);
                            double dvalmn = DN_DX_Deriv(i, m) * TauTwo * DN_DX(j, n) +
                                            DN_DX(i, m) * TauTwoDeriv * DN_DX(j, n) +
                                            DN_DX(i, m) * TauTwo * DN_DX_Deriv(j, n);

                            LHS(i * TBlockSize + m, j * TBlockSize + n) +=
                                VolumeDeriv * valmn + Volume * dvalmn;
                        }
                        LHS(i * TBlockSize + m, j * TBlockSize + m) +=
                            VolumeDeriv * diag + Volume * ddiag;

                        double valmp = 0.0;
                        double dvalmp = 0.0;
                        // Pressure term
                        // Div(v) * p
                        valmp -= DN_DX(i, m) * N[j];
                        dvalmp -= DN_DX_Deriv(i, m) * N[j];

                        // Stabilization, convection-pressure
                        // (u * Grad(v)) * TauOne * Grad(p)
                        valmp += TauOne * DensityVelGradN[i] * DN_DX(j, m);
                        dvalmp += TauOneDeriv * DensityVelGradN[i] * DN_DX(j, m) +
                                  TauOne * DensityVelGradNDeriv[i] * DN_DX(j, m) +
                                  TauOne * DensityVelGradN[i] * DN_DX_Deriv(j, m);

                        double valpn = 0.0;
                        double dvalpn = 0.0;
                        // Divergence term
                        // q * Div(u)
                        valpn += N[i] * DN_DX(j, m);
                        dvalpn += N[i] * DN_DX_Deriv(j, m);

                        // Stabilization, pressure-convection
                        // Grad(q) * TauOne * (u * Grad(u))
                        valpn += TauOne * DensityVelGradN[j] * DN_DX(i, m);
                        dvalpn += TauOneDeriv * DensityVelGradN[j] * DN_DX(i, m) +
                                  TauOne * DensityVelGradNDeriv[j] * DN_DX(i, m) +
                                  TauOne * DensityVelGradN[j] * DN_DX_Deriv(i, m);

                        LHS(i * TBlockSize + m, j * TBlockSize + TDim) +=
                            VolumeDeriv * valmp + Volume * dvalmp;
                        LHS(i * TBlockSize + TDim, j * TBlockSize + m) +=
                            VolumeDeriv * valpn + Volume * dvalpn;
                    }

                    double valpp = 0.0;
                    double dvalpp = 0.0;
                    // Stabilization, lsq pressure
                    // TauOne * Grad(q) * Grad(p)
                    for (IndexType d = 0; d < TDim; ++d) {
                        valpp += DN_DX(i, d) * DN_DX(j, d) * TauOne;
                        dvalpp += DN_DX_Deriv(i, d) * DN_DX(j, d) * TauOne +
                                  DN_DX(i, d) * DN_DX_Deriv(j, d) * TauOne +
                                  DN_DX(i, d) * DN_DX(j, d) * TauOneDeriv;
                    }

                    LHS(i * TBlockSize + TDim, j * TBlockSize + TDim) +=
                        VolumeDeriv * valpp + Volume * dvalpp;
                } // Node block columns

                // Right-hand side vector
                double DN_DX_BodyForce = 0.0;
                double DN_DX_BodyForceDeriv = 0.0;
                for (IndexType d = 0; d < TDim; ++d) {
                    DN_DX_BodyForce += DN_DX(i, d) * BodyForce[d];
                    DN_DX_BodyForceDeriv += DN_DX_Deriv(i, d) * BodyForce[d];
                }

                for (IndexType m = 0; m < TDim; ++m) {
                    double valm = 0.0;
                    double dvalm = 0.0;

                    // External body force
                    valm += N[i] * BodyForce[m];

                    // Stabilization, convection-BodyForce
                    // (u * Grad(v)) * TauOne * f
                    valm += TauOne * DensityVelGradN[i] * BodyForce[m];
                    dvalm += TauOneDeriv * DensityVelGradN[i] * BodyForce[m] +
                             TauOne * DensityVelGradNDeriv[i] * BodyForce[m];

                    RHS[i * TBlockSize + m] += VolumeDeriv * valm + Volume * dvalm;
                }

                double valp = TauOne * DN_DX_BodyForce;
                double dvalp = TauOneDeriv * DN_DX_BodyForce + TauOne * DN_DX_BodyForceDeriv;

                RHS[i * TBlockSize + TDim] += VolumeDeriv * valp + Volume * dvalp;
            } // Node block rows

            this->AddViscousTermDerivative(LHS, DN_DX, DN_DX_Deriv, Viscosity * Volume,
                                           Viscosity * VolumeDeriv);

            // Assign the derivative of the residual w.r.t this coordinate to
            // the shape derivatives matrix.
            array_1d<double, TFluidLocalSize> ResidualDerivative;
            noalias(ResidualDerivative) = RHS - prod(LHS, FluidValues);
            for (IndexType k = 0; k < TFluidLocalSize; ++k) {
                rShapeDerivativesMatrix(iCoord, k) = ResidualDerivative[k];
            }
        }

        KRATOS_CATCH("")
    }

    /**
     * @brief Returns the gradient matrix of the velocity.
     *
     * The row index corresponds to the velocity component and the column index to
     * the derivative.
     *
     * @param rGradVel velocity gradient matrix
     * @param rDN_DX shape functions' gradients
     */
    void CalculateVelocityGradient(
        BoundedMatrix<double, TDim, TDim>& rGradVel,
        const ShapeFunctionDerivativesType& rDN_DX) const
    {
        const auto& r_geometry = this->GetGeometry();
        // node 0
        const auto& r_velocity = r_geometry[0].FastGetSolutionStepValue(VELOCITY, 0);
        for (IndexType m = 0; m < TDim; m++) {
            for (IndexType n = 0; n < TDim; n++) {
                rGradVel(m, n) = rDN_DX(0, n) * r_velocity[m];
            }
        }

        // node 1,2,...
        for (IndexType i_node = 1; i_node < TNumNodes; ++i_node) {
            const auto& r_velocity = r_geometry[i_node].FastGetSolutionStepValue(VELOCITY, 0);
            for (IndexType m = 0; m < TDim; m++) {
                for (IndexType n = 0; n < TDim; n++) {
                    rGradVel(m, n) += rDN_DX(i_node, n) * r_velocity[m];
                }
            }
        }
    }

    /**
     * @brief Returns the pressure gradient.
     *
     * @param rGradP pressure gradient
     * @param rDN_DX shape functions' gradients
     */
    void CalculatePressureGradient(
        array_1d<double, TDim>& rGradP,
        const ShapeFunctionDerivativesType& rDN_DX) const
    {
        const auto& r_geometry = this->GetGeometry();
        // node 0
        for (IndexType d = 0; d < TDim; ++d) {
            rGradP[d] = rDN_DX(0, d) * r_geometry[0].FastGetSolutionStepValue(PRESSURE);
        }

        // node 1,2,...
        for (IndexType i_node = 1; i_node < TNumNodes; ++i_node) {
            for (IndexType d = 0; d < TDim; ++d) {
                rGradP[d] += rDN_DX(i_node, d) *
                             r_geometry[i_node].FastGetSolutionStepValue(PRESSURE);
            }
        }
    }

    /**
     * @brief Returns the element's size.
     *
     * @param Volume the volume (area in 2D) of the element
     */
    double CalculateElementSize(const double Volume) const;

    /**
     * @brief Returns derivatives of determinant of Jacobian w.r.t coordinates.
     *
     * The derivative of the determinant of the Jacobian w.r.t the jth coordinate
     * of the ith node is stored at the index (i * TDim + j).
     *
     * This function is only valid when the determinant of the Jacobian is constant
     * over the element.
     *
     * @see Triangle2D3
     * @see Tetrahedra3D4
     */
    void CalculateDeterminantOfJacobianDerivatives(array_1d<double, TCoordLocalSize >& rDetJDerivatives) const;

    /**
     * @brief Returns the VMS stabilization parameters.
     *
     * @param rTauOne momentum stabilization parameter
     * @param rTauTwo divergence stabilization parameter
     * @param VelNorm Euclidean norm of the velocity
     * @param ElemSize size of this element
     * @param Density density of the fluid
     * @param Viscosity dynamic viscosity of the fluid
     */
    void CalculateStabilizationParameters(
        double& rTauOne,
        double& rTauTwo,
        const double VelNorm,
        const double ElemSize,
        const double Density,
        const double Viscosity,
        const ProcessInfo& rCurrentProcessInfo) const
    {
        // assume DELTA_TIME < 0 !!!
        double tmp = -rCurrentProcessInfo[DYNAMIC_TAU] / rCurrentProcessInfo[DELTA_TIME];
        tmp += 2.0 * VelNorm / ElemSize;
        tmp *= Density;
        tmp += 4.0 * Viscosity / (ElemSize * ElemSize);
        rTauOne = 1.0 / tmp;
        rTauTwo = Viscosity + 0.5 * Density * ElemSize * VelNorm;
    }

    /**
     * @brief Returns stabilization parameters derived w.r.t a node's coordinate.
     *
     * @param rTauOneDeriv derivative of momentum stabilization parameter
     * @param rTauTwoDeriv derivative of divergence stabilization parameter
     * @param TauOne momentum stabilization parameter
     * @param TauTwo divergence stabilization parameter
     * @param VelNorm Euclidean norm of the velocity
     * @param ElemSize size of this element
     * @param Density density of the fluid
     * @param Viscosity dynamic viscosity of the fluid
     * @param DetJDeriv derivative of the determinant of the Jacobian
     */
    void CalculateStabilizationParametersDerivative(
        double& rTauOneDeriv,
        double& rTauTwoDeriv,
        const double TauOne,
        const double TauTwo,
        const double VelNorm,
        const double ElemSize,
        const double Density,
        const double Viscosity,
        const double DetJDeriv) const;

    /**
     * @brief Adds viscous contributions to adjoint system matrix.
     *
     * @param rResult matrix to add viscous contributions to
     * @param rDN_DX shape functions' gradients
     * @param Weight integration weight including dynamic viscosity
     */
    void AddViscousTerm(
        BoundedMatrix<double, TFluidLocalSize, TFluidLocalSize>& rResult,
        const ShapeFunctionDerivativesType& rDN_DX,
        const double Weight) const;

    /**
     * @brief Adds derivative of viscous term w.r.t a node's coordinate.
     *
     * @param rResult matrix to add viscous contributions to
     * @param rDN_DX shape functions' gradients
     * @param rDN_DX_Deriv shape functions' gradients derived w.r.t the coordinate
     * @param Weight integration weight including dynamic viscosity
     * @param WeightDeriv integration weight derived w.r.t the coordinate
     *
     * @see AddViscousTerm
     */
    void AddViscousTermDerivative(
        BoundedMatrix<double, TFluidLocalSize, TFluidLocalSize>& rResult,
        const ShapeFunctionDerivativesType& rDN_DX,
        const ShapeFunctionDerivativesType& rDN_DX_Deriv,
        const double Weight,
        const double WeightDeriv) const;

    ///@}

private:

    ///@name Member Variables
    ///@{

    ///@}
    ///@name Serialization
    ///@{

    friend class Serializer;

    void save(Serializer& rSerializer) const override
    {
        KRATOS_TRY;

        KRATOS_SERIALIZE_SAVE_BASE_CLASS(rSerializer, Element );

        KRATOS_CATCH("");
    }

    void load(Serializer& rSerializer) override
    {
        KRATOS_TRY;

        KRATOS_SERIALIZE_LOAD_BASE_CLASS(rSerializer, Element );

        KRATOS_CATCH("");
    }

    ///@}
    ///@name Unaccessible methods
    ///@{

    VMSAdjointElement& operator=(VMSAdjointElement const& rOther);

    VMSAdjointElement(VMSAdjointElement const& rOther);

    ///@}

};  // class VMSAdjointElement

///@} // Kratos classes

///@name Input and output
///@{

/// Defines an input stream operator that does nothing.
template<unsigned int TDim>
inline std::istream& operator >>(std::istream& rIStream,
        VMSAdjointElement<TDim>& rThis) {
    return rIStream;
}

/// Defines an output stream operator that prints element info.
template<unsigned int TDim>
inline std::ostream& operator <<(std::ostream& rOStream,
        const VMSAdjointElement<TDim>& rThis) {
    rThis.PrintInfo(rOStream);
    rOStream << std::endl;
    rThis.PrintData(rOStream);

    return rOStream;
}
///@}

///@} // FluidDynamicsApplication group

}// namespace Kratos

#endif // KRATOS_VMS_ADJOINT_ELEMENT_H_INCLUDED defined<|MERGE_RESOLUTION|>--- conflicted
+++ resolved
@@ -213,11 +213,7 @@
     ///@name Operations
     ///@{
 
-<<<<<<< HEAD
-    void Initialize(const ProcessInfo &rCurrentProcessInfo) override
-=======
     void Initialize(const ProcessInfo& rCurrentProcessInfo) override
->>>>>>> 17dca6f0
     {
         this->SetValue(ADJOINT_EXTENSIONS, Kratos::make_shared<ThisExtensions>(this));
     }
@@ -258,20 +254,12 @@
      *
      * @return 0 after successful completion.
      */
-<<<<<<< HEAD
-    int Check(const ProcessInfo &rCurrentProcessInfo) const override
-=======
     int Check(const ProcessInfo& rProcessInfo) const override
->>>>>>> 17dca6f0
     {
         KRATOS_TRY
 
         // Check the element id and geometry.
-<<<<<<< HEAD
-        int ReturnValue = Element::Check(rCurrentProcessInfo);
-=======
         int value = Element::Check(rProcessInfo);
->>>>>>> 17dca6f0
 
         // Check if the nodes have adjoint and fluid variables and adjoint dofs.
         for (IndexType i_node = 0; i_node < this->GetGeometry().size(); ++i_node) {
@@ -296,13 +284,9 @@
     }
 
     /// Returns the adjoint values stored in this element's nodes.
-<<<<<<< HEAD
-    void GetValuesVector(VectorType& rValues, int Step = 0) const override
-=======
     void GetValuesVector(
         VectorType& rValues,
         int Step = 0) const override
->>>>>>> 17dca6f0
     {
         ArrayType values;
         this->GetValuesArray(values, Step);
@@ -312,20 +296,6 @@
         std::copy(values.begin(), values.end(), rValues.begin());
     }
 
-<<<<<<< HEAD
-    void GetValuesArray(ArrayType& rValues, int Step = 0) const 
-    {
-        const GeometryType& rGeom = this->GetGeometry();
-        IndexType LocalIndex = 0;
-        for (IndexType iNode = 0; iNode < TNumNodes; ++iNode)
-        {
-            const array_1d<double, 3>& rVel =
-                rGeom[iNode].FastGetSolutionStepValue(ADJOINT_FLUID_VECTOR_1, Step);
-            for (IndexType d = 0; d < TDim; d++)
-                rValues[LocalIndex++] = rVel[d];
-            rValues[LocalIndex++] =
-                rGeom[iNode].FastGetSolutionStepValue(ADJOINT_FLUID_SCALAR_1, Step);
-=======
     void GetValuesArray(
         ArrayType& rValues,
         const int Step = 0) const
@@ -339,18 +309,13 @@
                 rValues[local_index++] = r_velocity[d];
             }
             rValues[local_index++] = r_node.FastGetSolutionStepValue(ADJOINT_FLUID_SCALAR_1, Step);
->>>>>>> 17dca6f0
         }
     }
 
     /// Returns the adjoint velocity values stored in this element's nodes.
-<<<<<<< HEAD
-    void GetFirstDerivativesVector(VectorType& rValues, int Step = 0) const override
-=======
     void GetFirstDerivativesVector(
         VectorType& rValues,
         int Step = 0) const override
->>>>>>> 17dca6f0
     {
         if (rValues.size() != TFluidLocalSize) {
             rValues.resize(TFluidLocalSize, false);
@@ -366,13 +331,9 @@
     }
 
     /// Returns the adjoint acceleration values stored in this element's nodes.
-<<<<<<< HEAD
-    void GetSecondDerivativesVector(VectorType& rValues, int Step = 0) const override
-=======
     void GetSecondDerivativesVector(
         VectorType& rValues,
         int Step = 0) const override
->>>>>>> 17dca6f0
     {
         ArrayType values;
         this->GetSecondDerivativesArray(values, Step);
@@ -382,25 +343,6 @@
         std::copy(values.begin(), values.end(), rValues.begin());
     }
 
-<<<<<<< HEAD
-    void GetSecondDerivativesArray(ArrayType& rValues, int Step = 0) const 
-    {
-        const GeometryType& rGeom = this->GetGeometry();
-        IndexType LocalIndex = 0;
-        for (IndexType iNode = 0; iNode < TNumNodes; ++iNode)
-        {
-            const array_1d<double, 3>& rAccel =
-                rGeom[iNode].FastGetSolutionStepValue(ADJOINT_FLUID_VECTOR_3, Step);
-            for (IndexType d = 0; d < TDim; d++)
-                rValues[LocalIndex++] = rAccel[d];
-            rValues[LocalIndex++] = 0.0; // pressure dof
-        }
-    }
-
-    void CalculateLocalSystem(MatrixType& rLeftHandSideMatrix,
-                              VectorType& rRightHandSideVector,
-                              const ProcessInfo& rCurrentProcessInfo) override
-=======
     void GetSecondDerivativesArray(
         ArrayType& rValues,
         int Step = 0) const
@@ -421,7 +363,6 @@
         MatrixType& rLeftHandSideMatrix,
         VectorType& rRightHandSideVector,
         const ProcessInfo& rCurrentProcessInfo) override
->>>>>>> 17dca6f0
     {
         KRATOS_TRY
 
@@ -430,14 +371,9 @@
         KRATOS_CATCH("")
     }
 
-<<<<<<< HEAD
-    void CalculateLeftHandSide(MatrixType& rLeftHandSideMatrix,
-                               const ProcessInfo& /*rCurrentProcessInfo*/) override
-=======
     void CalculateLeftHandSide(
         MatrixType& rLeftHandSideMatrix,
         const ProcessInfo& rCurrentProcessInfo) override
->>>>>>> 17dca6f0
     {
         if (rLeftHandSideMatrix.size1() != TFluidLocalSize ||
             rLeftHandSideMatrix.size2() != TFluidLocalSize)
@@ -446,14 +382,9 @@
         rLeftHandSideMatrix.clear();
     }
 
-<<<<<<< HEAD
-    void CalculateRightHandSide(VectorType& rRightHandSideVector,
-                                const ProcessInfo& /*rCurrentProcessInfo*/) override
-=======
     void CalculateRightHandSide(
         VectorType& rRightHandSideVector,
         const ProcessInfo& rCurrentProcessInfo) override
->>>>>>> 17dca6f0
     {
         KRATOS_TRY
 
@@ -479,14 +410,9 @@
      * the Bossak method, \f$\dot{\mathbf{w}}^{n-\alpha}\f$ must be stored in
      * ACCELERATION.
      */
-<<<<<<< HEAD
-    void CalculateFirstDerivativesLHS(MatrixType& rLeftHandSideMatrix,
-                                      const ProcessInfo& rCurrentProcessInfo) override
-=======
     void CalculateFirstDerivativesLHS(
         MatrixType& rLeftHandSideMatrix,
         const ProcessInfo& rCurrentProcessInfo) override
->>>>>>> 17dca6f0
     {
         BoundedMatrix<double, TFluidLocalSize, TFluidLocalSize> LHS;
         this->CalculateFirstDerivativesLHS(LHS, rCurrentProcessInfo);
@@ -494,14 +420,9 @@
         noalias(rLeftHandSideMatrix) = LHS;
     }
 
-<<<<<<< HEAD
-    virtual void CalculateFirstDerivativesLHS(BoundedMatrix<double, TFluidLocalSize, TFluidLocalSize>& rLeftHandSideMatrix,
-                                              const ProcessInfo& rCurrentProcessInfo)
-=======
     void CalculateFirstDerivativesLHS(
         BoundedMatrix<double, TFluidLocalSize, TFluidLocalSize>& rLeftHandSideMatrix,
         const ProcessInfo& rCurrentProcessInfo)
->>>>>>> 17dca6f0
     {
         this->CalculatePrimalGradientOfVMSSteadyTerm(rLeftHandSideMatrix, rCurrentProcessInfo);
         this->AddPrimalGradientOfVMSMassTerm(rLeftHandSideMatrix, ACCELERATION,
@@ -520,14 +441,9 @@
      *  - \partial_{\dot{\mathbf{w}}^n}(\mathbf{M}^n \dot{\mathbf{w}}^n)^T
      * \f]
      */
-<<<<<<< HEAD
-    void CalculateSecondDerivativesLHS(MatrixType& rLeftHandSideMatrix,
-                                       const ProcessInfo& rCurrentProcessInfo) override
-=======
     void CalculateSecondDerivativesLHS(
         MatrixType& rLeftHandSideMatrix,
         const ProcessInfo& rCurrentProcessInfo) override
->>>>>>> 17dca6f0
     {
         BoundedMatrix<double, TFluidLocalSize, TFluidLocalSize> LHS;
         this->CalculateSecondDerivativesLHS(LHS, rCurrentProcessInfo);
@@ -535,26 +451,17 @@
         noalias(rLeftHandSideMatrix) = LHS;
     }
 
-<<<<<<< HEAD
-    void CalculateSecondDerivativesLHS(BoundedMatrix<double, TFluidLocalSize, TFluidLocalSize>& rLeftHandSideMatrix,
-                                       const ProcessInfo& rCurrentProcessInfo)
-=======
     void CalculateSecondDerivativesLHS(
         BoundedMatrix<double, TFluidLocalSize, TFluidLocalSize>& rLeftHandSideMatrix,
         const ProcessInfo& rCurrentProcessInfo)
->>>>>>> 17dca6f0
     {
         this->CalculateVMSMassMatrix(rLeftHandSideMatrix, rCurrentProcessInfo);
         rLeftHandSideMatrix = -trans(rLeftHandSideMatrix); // transpose
     }
 
-<<<<<<< HEAD
-    void CalculateMassMatrix(MatrixType& rMassMatrix, const ProcessInfo& /*rCurrentProcessInfo*/) override
-=======
     void CalculateMassMatrix(
         MatrixType& rMassMatrix,
         const ProcessInfo& rProcessInfo) override
->>>>>>> 17dca6f0
     {
         KRATOS_TRY
 
@@ -563,14 +470,9 @@
         KRATOS_CATCH("")
     }
 
-<<<<<<< HEAD
-    void CalculateDampingMatrix(MatrixType& rDampingMatrix,
-                                const ProcessInfo& /*rCurrentProcessInfo*/) override
-=======
     void CalculateDampingMatrix(
         MatrixType& rDampingMatrix,
         const ProcessInfo& rProcessInfo) override
->>>>>>> 17dca6f0
     {
         KRATOS_TRY
 
@@ -600,14 +502,9 @@
 
 
 
-<<<<<<< HEAD
-    void GetDofList(DofsVectorType& rElementalDofList,
-                    const ProcessInfo& rCurrentProcessInfo) const override
-=======
     void GetDofList(
         DofsVectorType& rElementalDofList,
         const ProcessInfo& rCurrentProcessInfo) const override
->>>>>>> 17dca6f0
     {
         DofsArrayType dofs;
         this->GetDofArray(dofs, rCurrentProcessInfo);
@@ -617,13 +514,6 @@
         std::copy(dofs.begin(), dofs.end(), rElementalDofList.begin());
     }
 
-<<<<<<< HEAD
-    void GetDofArray(DofsArrayType& rElementalDofList,
-                    const ProcessInfo& /*rCurrentProcessInfo*/) const ;
-
-    void EquationIdVector(EquationIdVectorType& rResult,
-                          const ProcessInfo& rCurrentProcessInfo) const override
-=======
     void GetDofArray(
         DofsArrayType& rElementalDofList,
         const ProcessInfo& rCurrentProcessInfo) const;
@@ -631,7 +521,6 @@
     void EquationIdVector(
         EquationIdVectorType& rResult,
         const ProcessInfo& rCurrentProcessInfo) const override
->>>>>>> 17dca6f0
     {
         EquationIdArrayType ids;
         this->EquationIdArray(ids, rCurrentProcessInfo);
@@ -641,13 +530,9 @@
         std::copy(ids.begin(), ids.end(), rResult.begin());
     }
 
-<<<<<<< HEAD
-    void EquationIdArray(EquationIdArrayType& rResult, const ProcessInfo& /*rCurrentProcessInfo*/) const ;
-=======
     void EquationIdArray(
         EquationIdArrayType& rResult,
         const ProcessInfo& rProcessInfo) const;
->>>>>>> 17dca6f0
 
     ///@}
     ///@name Input and output
