--- conflicted
+++ resolved
@@ -170,14 +170,10 @@
         ;
 
     // Auxiliary utilities
-<<<<<<< HEAD
-    py::class_< FluidAuxiliaryUtilities > (m, "FluidAuxiliaryUtilities")
-=======
     py::class_<FluidAuxiliaryUtilities>(m, "FluidAuxiliaryUtilities")
         .def_static("CalculateFluidVolume", &FluidAuxiliaryUtilities::CalculateFluidVolume)
         .def_static("CalculateFluidPositiveVolume", &FluidAuxiliaryUtilities::CalculateFluidPositiveVolume)
         .def_static("CalculateFluidNegativeVolume", &FluidAuxiliaryUtilities::CalculateFluidNegativeVolume)
->>>>>>> 84cce540
         ;
 
     // Post process utilities
