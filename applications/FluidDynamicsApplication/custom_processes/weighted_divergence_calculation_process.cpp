//    |  /           |
//    ' /   __| _` | __|  _ \   __|
//    . \  |   (   | |   (   |\__ `
//   _|\_\_|  \__,_|\__|\___/ ____/
//                   Multi-Physics
//
//  License:         BSD License
//                   Kratos default license: kratos/license.txt
//
//  Main authors:    Riccardo Tosi
//
//

// System includes

// External includes

// Project includes

// Application includes
#include "custom_processes/weighted_divergence_calculation_process.h"


namespace Kratos
{
    /* Public functions *******************************************************/

    // Constructor
    WeightedDivergenceCalculationProcess::WeightedDivergenceCalculationProcess(
        ModelPart& rModelPart,
        Parameters ThisParameters):
        Process(),
        mrModelPart(rModelPart)
    {
        /**
         * We configure using the following parameters:
         * time_coefficient: Coefficient determining initial time for computing the average, i.e. TIME_START = time_coefficient * TIME_END
         */
        Parameters default_parameters = Parameters(R"(
        {
            "time_coefficient"  : 0.2
        })"
        );

            ThisParameters.ValidateAndAssignDefaults(default_parameters);

            // Set time coefficient: computations will be performed ONLY AFTER time_coefficient% of total time of the simulation
            mTimeCoefficient = ThisParameters["time_coefficient"].GetDouble();
    }

    std::string WeightedDivergenceCalculationProcess::Info() const
    {
        return "WeightedDivergenceCalculationProcess";
    }

    void WeightedDivergenceCalculationProcess::PrintInfo(std::ostream& rOStream) const
    {
        rOStream << "WeightedDivergenceCalculationProcess";
    }

    void WeightedDivergenceCalculationProcess::PrintData(std::ostream& rOStream) const
    {
        this->PrintInfo(rOStream);
    }

    // Execution
    void WeightedDivergenceCalculationProcess::Execute()
    {
        KRATOS_TRY;

        // Extract time information
        const auto& r_current_process_info = mrModelPart.GetProcessInfo();
        const auto& r_previous_process_info = r_current_process_info.GetPreviousTimeStepInfo();
        const double& time_step_previous = r_previous_process_info[TIME];
        const double& final_time = r_current_process_info[END_TIME];
        const std::size_t dimension = mrModelPart.GetProcessInfo()[DOMAIN_SIZE];

        if (time_step_previous >= mTimeCoefficient * final_time) {
            // Check and set number of elements and check dimension
            KRATOS_ERROR_IF(dimension < 2 || dimension > 3) << "Inconsinstent dimension to execute the process. Dimension =" << dimension << " but needed dimension = 2 or dimension = 3." << std::endl;
            KRATOS_ERROR_IF(mrModelPart.NumberOfElements() == 0) << "the number of elements in the domain is zero. weighted divergence calculation cannot be applied"<< std::endl;
            const unsigned int number_elements = mrModelPart.NumberOfElements();

            // Auxiliar containers
            GeometryData::ShapeFunctionsGradientsType DN_DX;

            // Iterate over the elements
            #pragma omp parallel for firstprivate(DN_DX)
            for(int i_elem = 0; i_elem < static_cast<int>(number_elements); ++i_elem) {
                auto it_elem = mrModelPart.ElementsBegin() + i_elem;
                auto& r_geometry = it_elem->GetGeometry();

                // Current geometry information
                const std::size_t number_nodes_element = r_geometry.PointsNumber();

                // Build values vectors of the velocity
                Vector values_x(number_nodes_element);
                Vector values_y(number_nodes_element);
                Vector values_z(number_nodes_element);
                for(int i_node=0; i_node < static_cast<int>(number_nodes_element); ++i_node){
                    const auto &r_velocity = r_geometry[i_node].FastGetSolutionStepValue(VELOCITY);
                    values_x[i_node] = r_velocity[0];
                    values_y[i_node] = r_velocity[1];
                    if (dimension == 3) {
                        values_z[i_node] = r_velocity[2];
                    }
                }

                // Set integration points
                const auto& r_integration_method = r_geometry.GetDefaultIntegrationMethod(); // Default is 0
                const auto& r_integration_points = r_geometry.IntegrationPoints(r_integration_method);
                const std::size_t number_of_integration_points = r_integration_points.size(); // Default is 1

                // Initialize auxiliary local variables
                double divergence_current = 0;
                double velocity_seminorm_current = 0;

                // Get gradient shape functions and detJ0 on integration points
                Vector detJ0;
                r_geometry.ShapeFunctionsIntegrationPointsGradients(DN_DX, detJ0, r_integration_method);

                // Loop over integration points
                for ( IndexType point_number = 0; point_number < number_of_integration_points; ++point_number ){

                    // Compute local gradient
                    Vector grad_x;
                    Vector grad_y;
                    Vector grad_z;
                    grad_x = prod(trans(DN_DX[point_number]), values_x);
                    grad_y = prod(trans(DN_DX[point_number]), values_y);
                    if (dimension == 3) {
                        grad_z = prod(trans(DN_DX[point_number]), values_z);
                    }

                    // Compute divergence and velocity seminorm
                    const double aux_current_divergence = ComputeAuxiliaryElementDivergence(grad_x, grad_y, grad_z);
                    const double aux_current_velocity_seminorm = ComputeAuxiliaryElementVelocitySeminorm(grad_x, grad_y, grad_z);
                    const double gauss_point_volume = r_integration_points[point_number].Weight() * detJ0[point_number];
                    divergence_current += std::pow(aux_current_divergence,2) * gauss_point_volume;
                    velocity_seminorm_current += aux_current_velocity_seminorm * gauss_point_volume;
                }

                // Retrieve divergence from previous time step
                const double divergence_old = it_elem->GetValue(DIVERGENCE);
                const double velocity_seminorm_old = it_elem->GetValue(VELOCITY_H1_SEMINORM);

                // Compute divergence weighted time average
                auto divergence_current_avg = ComputeWeightedTimeAverage(divergence_old, divergence_current);
                it_elem->SetValue(DIVERGENCE,divergence_current_avg);

                // Compute divergence_norm weighted time average
                auto velocity_seminorm_current_avg = ComputeWeightedTimeAverage(velocity_seminorm_old, velocity_seminorm_current);
                it_elem->SetValue(VELOCITY_H1_SEMINORM,velocity_seminorm_current_avg);
            }
        }

        KRATOS_CATCH("");
    }

    // Compute time average
    double WeightedDivergenceCalculationProcess::ComputeWeightedTimeAverage(const double& old_average, const double& current_value)
    {
        // Extract time information
        const auto& r_current_process_info = mrModelPart.GetProcessInfo();
        const double& time_step_current  = r_current_process_info[TIME];
        const auto& r_previous_process_info = r_current_process_info.GetPreviousTimeStepInfo();
        const double& time_step_previous = r_previous_process_info[TIME];
        const double& final_time = r_current_process_info[END_TIME];

        const double new_average = std::sqrt(((time_step_previous-mTimeCoefficient*final_time) * std::pow(old_average,2) + (time_step_current - time_step_previous) * current_value) / (time_step_current - mTimeCoefficient*final_time));
        return new_average;
    }

    // Compute local auxiliar divergence
    double WeightedDivergenceCalculationProcess::ComputeAuxiliaryElementDivergence(Vector& grad_x, Vector& grad_y, Vector& grad_z)
    {
<<<<<<< HEAD
        const double aux_current_divergence = grad_x[0] + grad_y[1]; //+ grad_z[2];
=======
        const std::size_t dimension = mrModelPart.GetProcessInfo()[DOMAIN_SIZE];
        double aux_current_divergence;
        if (dimension == 2) {
            aux_current_divergence = grad_x[0] + grad_y[1];
        }
        else if (dimension == 3) {
            aux_current_divergence = grad_x[0] + grad_y[1] + grad_z[2];
        }
>>>>>>> d0422dab
        return aux_current_divergence;
    }

    // Compute local auxiliar velocity seminorm
    double WeightedDivergenceCalculationProcess::ComputeAuxiliaryElementVelocitySeminorm(Vector& grad_x, Vector& grad_y, Vector& grad_z)
    {
        const std::size_t dimension = mrModelPart.GetProcessInfo()[DOMAIN_SIZE];
        double aux_current_velocity_seminorm;
        if (dimension == 2) {
            aux_current_velocity_seminorm = inner_prod(grad_x, grad_x) + inner_prod(grad_y, grad_y);
        }
        else if (dimension == 3) {
            aux_current_velocity_seminorm = inner_prod(grad_x, grad_x) + inner_prod(grad_y, grad_y) + inner_prod(grad_z,grad_z);
        }
        return aux_current_velocity_seminorm;
    }

    /* External functions *****************************************************/

    /// output stream function
    inline std::ostream& operator << (
        std::ostream& rOStream,
        const WeightedDivergenceCalculationProcess& rThis)
    {
        rThis.PrintData(rOStream);
        return rOStream;
    }

}; // namespace Kratos<|MERGE_RESOLUTION|>--- conflicted
+++ resolved
@@ -174,9 +174,6 @@
     // Compute local auxiliar divergence
     double WeightedDivergenceCalculationProcess::ComputeAuxiliaryElementDivergence(Vector& grad_x, Vector& grad_y, Vector& grad_z)
     {
-<<<<<<< HEAD
-        const double aux_current_divergence = grad_x[0] + grad_y[1]; //+ grad_z[2];
-=======
         const std::size_t dimension = mrModelPart.GetProcessInfo()[DOMAIN_SIZE];
         double aux_current_divergence;
         if (dimension == 2) {
@@ -185,7 +182,6 @@
         else if (dimension == 3) {
             aux_current_divergence = grad_x[0] + grad_y[1] + grad_z[2];
         }
->>>>>>> d0422dab
         return aux_current_divergence;
     }
 
