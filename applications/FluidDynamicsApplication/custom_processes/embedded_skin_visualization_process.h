//    |  /           |
//    ' /   __| _` | __|  _ \   __|
//    . \  |   (   | |   (   |\__ `
//   _|\_\_|  \__,_|\__|\___/ ____/
//                   Multi-Physics
//
//  License:         BSD License
//                   Kratos default license: kratos/license.txt
//
//  Main authors:    Ruben Zorrilla
//
//

#ifndef KRATOS_EMBEDDED_SKIN_VISUALIZATION_PROCESS_H
#define KRATOS_EMBEDDED_SKIN_VISUALIZATION_PROCESS_H

// System includes
#include <string>
#include <iostream>
#include <unordered_map>

// External includes
#include <boost/functional/hash.hpp> //TODO: remove this dependence when Kratos has en internal one
#include <boost/unordered_map.hpp>   //TODO: remove this dependence when Kratos has en internal one

// Project includes
#include "includes/define.h"
#include "includes/key_hash.h"
#include "includes/kratos_parameters.h"
#include "processes/process.h"
#include "utilities/divide_geometry.h"
#include "modified_shape_functions/modified_shape_functions.h"

// Application includes


namespace Kratos
{
///@addtogroup FluidDynamicsApplication
///@{

///@name Kratos Globals
///@{

///@}
///@name Type Definitions
///@{

///@}
///@name  Enum's
///@{

///@}
///@name  Functions
///@{

///@}
///@name Kratos Classes
///@{

/**
 * @class EmbeddedSkinVisualizationProcess
 * @ingroup FluidDynamicsApplication
 * @brief This process saves the intersected elements in a different model part for its visualization.
 * @details For a given model part, this process checks if its elements are intersected. If they are,
 * calls the corresponding splitting utility to get the subgeometries that conform the splitting
 * pattern. Then, it saves that subgeometries in another model part for its visualization.
 * It has to be mentioned that all the origin model part nodes are kept. Then, the unique nodes
 * that are created are that ones in the intersection edge points.
 * Finally, the values in the visualization model part are computed using the corresponding
 * modify shape functions utility.
 * @author Ruben Zorrilla
 */
class KRATOS_API(FLUID_DYNAMICS_APPLICATION) EmbeddedSkinVisualizationProcess : public Process
{
public:
    ///@name Type Definitions
    ///@{

    /**
     * @brief Enum class with the available level set types
     * Auxiliary enum class to store the available level set types
     * Continuous: standard nodal based continuous level set function
     * Discontinuous: elementwise discontinuous level set function
     */
    enum class LevelSetType
    {
        Continuous,
        Discontinuous
    };

    /**
     * @brief Enum class with the available shape functions type
     * Auxiliary enum class to store the available shape functions types
     * Available shape functions are the standard linear FE shape functions (Standard)
     * and the Aausas FE space (see Ausas et. al. 2010 https://doi.org/10.1016/j.cma.2009.11.011)
     */
    enum class ShapeFunctionsType
    {
        Ausas,
        Standard
    };

    struct Hash{
        std::size_t operator()(const std::pair<unsigned int,bool>& k) const{
            std::size_t h1 = std::hash<unsigned int>()(std::get<0>(k));
            std::size_t h2 = std::hash<bool>()(std::get<1>(k));
            return h1 ^ (h2 << 1);
        }
    };

    struct KeyEqual{
        bool operator()(const std::pair<unsigned int,bool>& lhs, const std::pair<unsigned int,bool>& rhs) const{
            return ((std::get<0>(lhs) == std::get<0>(rhs)) && (std::get<1>(lhs) == std::get<1>(rhs)));
        }
    };

    /// Pointer definition of EmbeddedSkinVisualizationProcess
    KRATOS_CLASS_POINTER_DEFINITION(EmbeddedSkinVisualizationProcess);

    typedef std::unordered_map<
        Node<3>::Pointer,
        std::tuple< const Node<3>::Pointer, const Node<3>::Pointer, const double, const double >,
        SharedPointerHasher<Node<3>::Pointer>,
        SharedPointerComparator<Node<3>::Pointer> > CutNodesMapType;

    ///@}
    ///@name Life Cycle
    ///@{

    /**
<<<<<<< HEAD
     * @brief Get the Default Settings object
     * Static method to get the default settings inside the contructor
     * @return Parameters The parameters object containing the default settings
     */
    static Parameters GetDefaultSettings();

    /**
=======
>>>>>>> 2691b8ec
     * @brief Create a And Prepare Visualization Model Part object
     * This method creates the visualization model part and prepares it for the computation
     * @param rModel The model container
     * @param rParameters Kratos parameters encaptulating the settings. These settings are assumed to be already validated.
     * @return ModelPart Visualization model part
     */
    static ModelPart& CreateAndPrepareVisualizationModelPart(
        Model& rModel,
        const Parameters rParameters
    );

    /**
     * @brief Check and return the level set type
     * This method checks and return the user provided level set type
     * @param rParameters Kratos parameters encapsulating the settings. These settings are assumed to be already validated.
     * @param rLevelSetType The validated level set type
     */
    static void CheckAndSetLevelSetType(
        const Parameters rParameters,
        LevelSetType& rLevelSetType);

    /**
     * @brief Check and return the shape functions
     * This method checks and return the user provided shape functions type
     * @param rParameters Kratos parameters encapsulating the settings. These settings are assumed to be already validated.
     * @param rShapeFunctionsType The validated shape functions type
     */
    static void CheckAndSetShapeFunctionsType(
        const Parameters rParameters,
        ShapeFunctionsType& rShapeFunctionsType);

    /**
     * @brief Checks and returns the distance variable name
     * This method checks the user provided distance variable name
     * If the variable is not prescribed, it returns a default one according to the selected level set type
     * @param rParameters Kratos parameters encapsulating the settings. These settings are assumed to be already validated.
     * @return std::string The distance variable name
     */
    static const std::string CheckAndReturnDistanceVariableName(
        const Parameters rParameters,
        const LevelSetType& rLevelSetType);

    /**
     * @brief Check and fill a visualization variable list
     * This method checks the user provided variable list and saves it in the corresponding vector list
     * @tparam TDataType The variable data type
     * @param rParameters Kratos parameters encapsulating the settings. These settings are assumed to be alreeeady validated.
     * @param rVariableList The filled variable data list
     */
    template<class TDataType>
    static void FillVariablesList(
        const Parameters rParameters,
        std::vector<const Variable<TDataType>*>& rVariablesList);

    /// Constructor.

    /**
     * @brief Default constructor
     * @param rModelPart The origin model part
     * @param rVisualizationModelPart The visualization model part to be filled
     * @param rVisualizationScalarVariables Scalar variables to be interpolated in the visualization model part
     * @param rVisualizationVectorVariables Vector variables to be interpolated in the visualization model part
     * @param rLevelSetType Level set type. So far "continuous" and "discontinuous" are implemented
     * @param rShapeFunctionsType Shape functions type. So far "standard" and "ausas" are implemented
     * @param ReformModelPartAtEachTimeStep Redo visualization model part at each time step flag
     */
    EmbeddedSkinVisualizationProcess(
        ModelPart& rModelPart,
        ModelPart& rVisualizationModelPart,
        const std::vector<const Variable< double>* >& rVisualizationScalarVariables,
        const std::vector<const Variable< array_1d<double, 3> >* >& rVisualizationVectorVariables,
        const std::vector<const Variable< double>* >& rVisualizationNonHistoricalScalarVariables,
        const std::vector<const Variable< array_1d<double, 3> >* >& rVisualizationNonHistoricalVectorVariables,
        const LevelSetType& rLevelSetType,
        const ShapeFunctionsType& rShapeFunctionsType,
        const bool ReformModelPartAtEachTimeStep = false);

    /**
     * @brief Constructor with Kratos parameters
     * @param rModelPart The origin model part
     * @param rVisualizationModelPart The visualization model part to be filled
     * @param rParameters Kratos parameters encapsulating the settings
     */
    EmbeddedSkinVisualizationProcess(
        ModelPart& rModelPart,
        ModelPart& rVisualizationModelPart,
        Parameters rParameters);

    /**
     * @brief Constructor with Kratos parameters and Model container
     * @param rModel The Model container
     * @param rParameters Kratos parameters encapsulating the settings
     */
    EmbeddedSkinVisualizationProcess(
        Model& rModel,
        Parameters rParameters);

    /// Destructor.
    ~EmbeddedSkinVisualizationProcess() override {}

    ///@}
    ///@name Operators
    ///@{

    ///@}
    ///@name Operations
    ///@{

    void ExecuteBeforeSolutionLoop() override;

    void ExecuteBeforeOutputStep() override;

    void ExecuteAfterOutputStep() override;

    int Check() override;

<<<<<<< HEAD
=======
    /**
     * @brief Get the Default Settings object
     * Static method to get the default settings inside the contructor
     * @return Parameters The parameters object containing the default settings
     */
    static Parameters StaticGetDefaultParameters();

    /**
     * @brief This method provides the defaults parameters to avoid conflicts between the different constructors
     */
    const Parameters GetDefaultParameters() const override
    {
        return StaticGetDefaultParameters();
    }

>>>>>>> 2691b8ec
    ///@}
    ///@name Access
    ///@{


    ///@}
    ///@name Inquiry
    ///@{

    ///@}
    ///@name Input and output
    ///@{

    /// Turn back information as a string.
    std::string Info() const override
    {
        std::stringstream buffer;
        buffer << "EmbeddedSkinVisualizationProcess" ;
        return buffer.str();
    }

    /// Print information about this object.
    void PrintInfo(std::ostream& rOStream) const override {rOStream << "EmbeddedSkinVisualizationProcess";}

    /// Print object's data.
    void PrintData(std::ostream& rOStream) const override {}

    ///@}
    ///@name Friends
    ///@{

    ///@}

private:
    ///@name Static Member Variables
    ///@{


    ///@}
    ///@name Member Variables
    ///@{

    // Unordered map to relate the newly created nodes and the origin mesh ones
    CutNodesMapType mCutNodesMap;

    // Container with the splitting newly created elements
    ModelPart::ElementsContainerType mNewElementsPointers;

    // Reference to the origin model part
    ModelPart& mrModelPart;

    // Reference to the visualization model part
    ModelPart& mrVisualizationModelPart;

    // Level set type. Current available options continuous and discontinuous
    const LevelSetType mLevelSetType;

    // Shape functions type. Current available options ausas and standard
    const ShapeFunctionsType mShapeFunctionsType;

    // If true, the visualization model part is created each time step (required in case the level set function is not constant)
    const bool mReformModelPartAtEachTimeStep;

    // Pointer to the variable that stores the nodal level set function
    const Variable<double>* mpNodalDistanceVariable;

    // Pointer to the variable that stores the elemental level set function
    const Variable<Vector>* mpElementalDistanceVariable;

    // Vector containing the scalar variables to be interpolated in the visualization mesh
    const std::vector<const Variable<double>*> mVisualizationScalarVariables;

    // Vector containing the vector variables to be interpolated in the visualization mesh
    const std::vector<const Variable<array_1d<double, 3>>*> mVisualizationVectorVariables;

    // Vector containing the non-historical scalar variables to be interpolated in the visualization mesh
    const std::vector<const Variable<double>*> mVisualizationNonHistoricalScalarVariables;

    // Vector containing the non-historical vector variables to be interpolated in the visualization mesh
    const std::vector<const Variable<array_1d<double, 3>>*> mVisualizationNonHistoricalVectorVariables;

    ///@}
    ///@name Protected Operators
    ///@{


    ///@}
    ///@name Private Operations
    ///@{

    /**
     * @brief Auxiliary get double value method
     * This is an auxiliary method to get scalar values from the nodal databases
     * It is specialized for the historical and non-historical databases
     * @tparam IsHistorical Template argument to indicate the database. Historical (true) and non-historical (false)
     * @param rNode Node from which the values are retrieved
     * @param rVariable Scalar variable to be retrieved
     * @return double& Reference to the retrieved value
     */
    template<bool IsHistorical>
    double& AuxiliaryGetValue(
        Node<3>& rNode,
        const Variable<double>& rVariable);

    /**
     * @brief Auxiliary get vector value method
     * This is an auxiliary method to get vector values from the nodal databases
     * It is specialized for the historical and non-historical databases
     * @tparam IsHistorical Template argument to indicate the database. Historical (true) and non-historical (false)
     * @param rNode Node from which the values are retrieved
     * @param rVariable Vector variable to be retieved
     * @return array_1d<double,3>& Reference to the retrieved value
     */
    template<bool IsHistorical>
    array_1d<double,3>& AuxiliaryGetValue(
        Node<3>& rNode,
        const Variable<array_1d<double,3>>& rVariable);

    /**
     * @brief Create a Visualization Mesh object
     * Fills the visualization model part with the corresponding geometrical entities
     */
    void CreateVisualizationMesh();

    /**
     * Computes the interpolation in the new (interface) nodes
     */
    void ComputeNewNodesInterpolation();

    /**
     * @brief Auxiliary method to calculate the interpolation
     * For a given variables list, this method does the interpolation from to the intersected edges values
     * @tparam TDataType Variable list data type
     * @tparam IsHistorical Template argument to indicate the database. Historical (true) and non-historical (false)
     * @param rpNode Pointer to the visualization node in which the interpolation is calculated
     * @param rpNodeI Pointer to the I node of the intersected edge
     * @param rpNodeJ Pointer to the J node of the intersected edge
     * @param WeightI Weight of the I node value
     * @param WeightJ Weight of the J node value
     * @param rVariablesList List containing the variables to be interpolated
     */
    template<class TDataType, bool IsHistorical>
    void InterpolateVariablesListValues(
        const Node<3>::Pointer& rpNode,
        const Node<3>::Pointer& rpNodeI,
        const Node<3>::Pointer& rpNodeJ,
        const double WeightI,
        const double WeightJ,
        const std::vector<const Variable<TDataType>*>& rVariablesList);
<<<<<<< HEAD
    
=======

>>>>>>> 2691b8ec
    /**
     * Copies the non-interface nodes from the origin model part to the visualization one
     */
    void CopyOriginNodes();

    /**
     * Copies the non-interface nodes values from the origin model part to the visualization one
     */
    void CopyOriginNodalValues();

    /**
     * @brief Copy the values from the origin to the visualization mesh
     * For the nodes that are no created from an intersected edge (i.e. those already existent in the origin model part),
     * this method copies the values of the variables in the provided list from the origin to the visualization model part
     * @tparam TDataType Variable list data type
     * @tparam IsHistorical Template argument to indicate the database. Historical (true) and non-historical (false)
     * @param rItOriginNode Origin node in the origin model part
     * @param rItVisualizationNode Destination node in the visualization model part
     * @param rVariablesList List containing the variables whose values are to be copied
     */
    template<class TDataType, bool IsHistorical>
    void CopyVariablesListValues(
        const ModelPart::NodeIterator& rItOriginNode,
        ModelPart::NodeIterator& rItVisualizationNode,
        const std::vector<const Variable<TDataType>*>& rVariablesList);

    /**
     * Creates the new geometrical entities (elements and conditions) in the visualization model part
     */
    void CreateVisualizationGeometries();

    /**
     * @brief Initializes the non historical database in the visualization model part
     * This method initializes the non-historical variables in the provided variables list
     * @tparam TDataType The data type of the variables in the list
     * @param rNonHistoricalVariablesVector The vector containing the non-historical variables to be initialized
     */
    template<class TDataType>
    void InitializeNonHistoricalVariables(const std::vector<const Variable<TDataType>*>& rNonHistoricalVariablesVector);

    /**
     * Checks wether the element is split or not
     * @param pGeometry Pointer to the element geometry
     * @param rNodalDistances Vector containing the distance values
     * @return True if it is split and false if not
     */
    bool ElementIsSplit(
        Geometry<Node<3>>::Pointer pGeometry,
        const Vector &rNodalDistances);

    /**
     * Checks wether the element is in the positive side or not
     * @param pGeometry Pointer to the element geometry
     * @param rNodalDistances Vector containing the distance values
     * @return True if it is split and false if not
     */
    bool ElementIsPositive(
        Geometry<Node<3>>::Pointer pGeometry,
        const Vector &rNodalDistances);

    /**
     * Sets the distance values. If Ausas shape functions are used,
     * it takes the ELEMENTAL_DISTANCES. Otherwise, the nodal ones
     * @param ItElem Element iterator
     * @return Vector containing the distance values
     */
    const Vector SetDistancesVector(ModelPart::ElementIterator ItElem);

    /**
     * Sets the the modified shape functions utility according to the
     * distance values.
     * @param pGeometry Pointer to the element geometry
     * @param rNodalDistances Vector containing the distance values
     * @return A pointer to the modified shape functions utility
     */
    ModifiedShapeFunctions::Pointer SetModifiedShapeFunctionsUtility(
        const Geometry<Node<3>>::Pointer pGeometry,
        const Vector &rNodalDistances);

    /**
     * Sets the new interface condition geometry
     * @param rOriginGeometryType Interface subgeometry type
     * @param rNewNodesArray Nodes that conform the new interface geometry
     * @return A pointer to the new geometry
     */
    Geometry< Node<3> >::Pointer SetNewConditionGeometry(
        const GeometryData::KratosGeometryType &rOriginGeometryType,
        const Condition::NodesArrayType &rNewNodesArray);

    /**
     * @brief Sets the visualization properties (one for the positive side and one for the negative)
     * Set the properties for the new elements depending if they are in the positive or negative side of the cut.
     * By doing this, two different layers will be created when printing this model part GiD.
     * @return std::tuple< Properties::Pointer , Properties::Pointer > Tuple containing two properties pointers
     */
    std::tuple< Properties::Pointer , Properties::Pointer > SetVisualizationProperties();

    /**
     * @brief Removes the visualization properties
     * When it is required, this function searchs for the visualization properties to remove them.
     */
    void RemoveVisualizationProperties();

    ///@}
    ///@name Private  Access
    ///@{

    ///@}
    ///@name Private Inquiry
    ///@{

    ///@}
    ///@name Un accessible methods
    ///@{

    /// Default constructor.
    EmbeddedSkinVisualizationProcess() = delete;

    /// Assignment operator.
    EmbeddedSkinVisualizationProcess& operator=(EmbeddedSkinVisualizationProcess const& rOther) = delete;

    /// Copy constructor.
    EmbeddedSkinVisualizationProcess(EmbeddedSkinVisualizationProcess const& rOther) = delete;

    ///@}

}; // Class EmbeddedSkinVisualizationProcess

///@}
///@name Type Definitions
///@{

///@}
///@name Input and output
///@{

///@}

///@} addtogroup block

};  // namespace Kratos.

#endif // KRATOS_EMBEDDED_SKIN_VISUALIZATION_PROCESS_H<|MERGE_RESOLUTION|>--- conflicted
+++ resolved
@@ -129,16 +129,6 @@
     ///@{
 
     /**
-<<<<<<< HEAD
-     * @brief Get the Default Settings object
-     * Static method to get the default settings inside the contructor
-     * @return Parameters The parameters object containing the default settings
-     */
-    static Parameters GetDefaultSettings();
-
-    /**
-=======
->>>>>>> 2691b8ec
      * @brief Create a And Prepare Visualization Model Part object
      * This method creates the visualization model part and prepares it for the computation
      * @param rModel The model container
@@ -255,8 +245,6 @@
 
     int Check() override;
 
-<<<<<<< HEAD
-=======
     /**
      * @brief Get the Default Settings object
      * Static method to get the default settings inside the contructor
@@ -272,7 +260,6 @@
         return StaticGetDefaultParameters();
     }
 
->>>>>>> 2691b8ec
     ///@}
     ///@name Access
     ///@{
@@ -422,11 +409,7 @@
         const double WeightI,
         const double WeightJ,
         const std::vector<const Variable<TDataType>*>& rVariablesList);
-<<<<<<< HEAD
-    
-=======
-
->>>>>>> 2691b8ec
+
     /**
      * Copies the non-interface nodes from the origin model part to the visualization one
      */
