# Importing the Kratos Library
import KratosMultiphysics
import KratosMultiphysics.kratos_utilities as KratosUtilities

# Import applications
import KratosMultiphysics.FluidDynamicsApplication as KratosCFD
have_conv_diff = KratosUtilities.CheckIfApplicationsAvailable("ConvectionDiffusionApplication")
if have_conv_diff:
    import KratosMultiphysics.ConvectionDiffusionApplication as KratosConvDiff

# Import base class file
from KratosMultiphysics.FluidDynamicsApplication.fluid_solver import FluidSolver
from KratosMultiphysics.FluidDynamicsApplication.read_distance_from_file import DistanceImportUtility

def CreateSolver(model, custom_settings):
    return NavierStokesTwoFluidsSolver(model, custom_settings)

class NavierStokesTwoFluidsSolver(FluidSolver):

    @classmethod
    def GetDefaultParameters(cls):
        ##settings string in json format
        default_settings = KratosMultiphysics.Parameters("""
        {
            "solver_type": "two_fluids",
            "model_part_name": "",
            "domain_size": -1,
            "model_import_settings": {
                "input_type": "mdpa",
                "input_filename": "unknown_name",
                "reorder": false
            },
            "material_import_settings": {
                "materials_filename": ""
            },
            "distance_reading_settings"    : {
                "import_mode"         : "from_mdpa",
                "distance_file_name"  : "no_distance_file"
            },
            "maximum_iterations": 7,
            "echo_level": 0,
            "time_order": 2,
            "time_scheme": "bdf2",
            "compute_reactions": false,
            "analysis_type": "non_linear",
            "reform_dofs_at_each_step": false,
            "consider_periodic_conditions": false,
            "relative_velocity_tolerance": 1e-3,
            "absolute_velocity_tolerance": 1e-5,
            "relative_pressure_tolerance": 1e-3,
            "absolute_pressure_tolerance": 1e-5,
            "linear_solver_settings"       : {
                "solver_type"         : "amgcl"
            },
            "volume_model_part_name" : "volume_model_part",
            "skin_parts": [""],
            "assign_neighbour_elements_to_conditions": true,
            "no_skin_parts":[""],
            "time_stepping"                : {
                "automatic_time_step" : true,
                "CFL_number"          : 1,
                "minimum_delta_time"  : 1e-2,
                "maximum_delta_time"  : 1.0,
                "time_step"           : 0.0
            },
            "periodic": "periodic",
            "move_mesh_flag": false,
            "formulation": {
                "dynamic_tau": 1.0,
                "surface_tension": false
            },
            "bfecc_convection" : false,
            "bfecc_number_substeps" : 10,
            "distance_reinitialization" : "variational",
            "distance_smoothing" : false,
            "distance_smoothing_coefficient" : 1.0
        }""")

        default_settings.AddMissingParameters(super(NavierStokesTwoFluidsSolver, cls).GetDefaultParameters())
        return default_settings

    def __init__(self, model, custom_settings):
        # TODO: DO SOMETHING IN HERE TO REMOVE THE "time_order" FROM THE DEFAULT SETTINGS BUT KEEPING THE BACKWARDS COMPATIBILITY
        super(NavierStokesTwoFluidsSolver,self).__init__(model,custom_settings)

        self.element_name = "TwoFluidNavierStokes"
        self.condition_name = "TwoFluidNavierStokesWallCondition"
        self.element_integrates_in_time = True
        self.element_has_nodal_properties = True

        self.min_buffer_size = 3

        self._bfecc_convection = self.settings["bfecc_convection"].GetBool()

        dynamic_tau = self.settings["formulation"]["dynamic_tau"].GetDouble()
        self.main_model_part.ProcessInfo.SetValue(KratosMultiphysics.DYNAMIC_TAU, dynamic_tau)

        surface_tension = False
        if (self.settings["formulation"].Has("surface_tension")):
            surface_tension = self.settings["formulation"]["surface_tension"].GetBool()
<<<<<<< HEAD

=======
>>>>>>> 77633dd7
        self.main_model_part.ProcessInfo.SetValue(KratosCFD.SURFACE_TENSION, surface_tension)

        self._reinitialization_type = "variational"
        if (self.settings.Has("distance_reinitialization")):
            self._reinitialization_type = self.settings["distance_reinitialization"].GetString()

        self._distance_smoothing = False
        if (self.settings.Has("distance_smoothing")):
            self._distance_smoothing = self.settings["distance_smoothing"].GetBool()
            smoothing_coefficient = self.settings["distance_smoothing_coefficient"].GetDouble()
            self.main_model_part.ProcessInfo.SetValue(KratosCFD.SMOOTHING_COEFFICIENT, smoothing_coefficient)

        ## Set the distance reading filename
        # TODO: remove the manual "distance_file_name" set as soon as the problem type one has been tested.
        if (self.settings["distance_reading_settings"]["import_mode"].GetString() == "from_GiD_file"):
            self.settings["distance_reading_settings"]["distance_file_name"].SetString(self.settings["model_import_settings"]["input_filename"].GetString()+".post.res")

        KratosMultiphysics.Logger.PrintInfo(self.__class__.__name__, "Construction of NavierStokesTwoFluidsSolver finished.")

    def AddVariables(self):
        self.main_model_part.AddNodalSolutionStepVariable(KratosMultiphysics.DENSITY)
        self.main_model_part.AddNodalSolutionStepVariable(KratosMultiphysics.DYNAMIC_VISCOSITY)
        self.main_model_part.AddNodalSolutionStepVariable(KratosMultiphysics.PRESSURE)
        self.main_model_part.AddNodalSolutionStepVariable(KratosMultiphysics.VELOCITY)
        self.main_model_part.AddNodalSolutionStepVariable(KratosMultiphysics.ACCELERATION)
        self.main_model_part.AddNodalSolutionStepVariable(KratosMultiphysics.MESH_VELOCITY)
        self.main_model_part.AddNodalSolutionStepVariable(KratosMultiphysics.IS_STRUCTURE)
        self.main_model_part.AddNodalSolutionStepVariable(KratosMultiphysics.BODY_FORCE)
        self.main_model_part.AddNodalSolutionStepVariable(KratosMultiphysics.NODAL_H)
        self.main_model_part.AddNodalSolutionStepVariable(KratosMultiphysics.NODAL_AREA)
        self.main_model_part.AddNodalSolutionStepVariable(KratosMultiphysics.REACTION)
        self.main_model_part.AddNodalSolutionStepVariable(KratosMultiphysics.REACTION_WATER_PRESSURE)
        self.main_model_part.AddNodalSolutionStepVariable(KratosMultiphysics.NORMAL)
        self.main_model_part.AddNodalSolutionStepVariable(KratosMultiphysics.EXTERNAL_PRESSURE)
        self.main_model_part.AddNodalSolutionStepVariable(KratosMultiphysics.FLAG_VARIABLE)
        self.main_model_part.AddNodalSolutionStepVariable(KratosMultiphysics.DISTANCE)              # Distance function nodal values
        self.main_model_part.AddNodalSolutionStepVariable(KratosMultiphysics.DISTANCE_GRADIENT)     # Distance gradient nodal values

        KratosMultiphysics.Logger.PrintInfo(self.__class__.__name__, "Fluid solver variables added correctly.")

    def PrepareModelPart(self):
        # Initialize the level-set function
        if not self.main_model_part.ProcessInfo[KratosMultiphysics.IS_RESTARTED]:
            ## Setting the nodal distance
            self.__SetDistanceFunction()

        # Call the base solver PrepareModelPart()
        super(NavierStokesTwoFluidsSolver, self).PrepareModelPart()

    def Initialize(self):
        computing_model_part = self.GetComputingModelPart()

        # Calculate boundary normals
        KratosMultiphysics.NormalCalculationUtils().CalculateOnSimplex(
            computing_model_part,
            computing_model_part.ProcessInfo[KratosMultiphysics.DOMAIN_SIZE])

        # Finding nodal and elemental neighbors
        data_communicator = computing_model_part.GetCommunicator().GetDataCommunicator()
        neighbour_search = KratosMultiphysics.FindGlobalNodalNeighboursProcess(
            data_communicator,
            computing_model_part)
        neighbour_search.Execute()

        dimensions = computing_model_part.ProcessInfo.GetValue(KratosMultiphysics.DOMAIN_SIZE)
        avg_num_elements = 10
        elemental_neighbour_search = KratosMultiphysics.FindElementalNeighboursProcess(
            computing_model_part,
            dimensions,
            avg_num_elements)
        elemental_neighbour_search.Execute()

        # Set and initialize the solution strategy
        solution_strategy = self._GetSolutionStrategy()
        solution_strategy.SetEchoLevel(self.settings["echo_level"].GetInt())
        solution_strategy.Initialize()

        KratosMultiphysics.Logger.PrintInfo(self.__class__.__name__, "Solver initialization finished.")

    def InitializeSolutionStep(self):
        if self._TimeBufferIsInitialized():
            # Recompute the BDF2 coefficients
            (self.time_discretization).ComputeAndSaveBDFCoefficients(self.GetComputingModelPart().ProcessInfo)

            # Perform the level-set convection according to the previous step velocity
            if self._bfecc_convection:
                self._GetLevelSetConvectionProcess().BFECCconvect(
                    self.main_model_part,
                    KratosMultiphysics.DISTANCE,
                    KratosMultiphysics.VELOCITY,
                    self.settings["bfecc_number_substeps"].GetInt())
            else:
                self._GetLevelSetConvectionProcess().Execute()

            KratosMultiphysics.Logger.PrintInfo(self.__class__.__name__, "Level-set convection is performed.")

<<<<<<< HEAD
            # Recompute the distance field according to the new level-set position
            if (self._reinitialization_type == "variational"):
                self._GetDistanceReinitializationProcess().Execute()
            elif (self._reinitialization_type == "parallel"):
                adjusting_parameter = 0.05
                layers = int(adjusting_parameter*self.main_model_part.NumberOfElements()) # this parameter is essential
                max_distance = 1.0 # use this parameter to define the redistancing range
                # if using CalculateInterfacePreservingDistances(), the initial interface is preserved
                self._GetDistanceReinitializationProcess().CalculateDistances(
                    self.main_model_part,
                    KratosMultiphysics.DISTANCE,
                    KratosMultiphysics.NODAL_AREA,
                    layers,
                    max_distance,
                    self._GetDistanceReinitializationProcess().CALCULATE_EXACT_DISTANCES_TO_PLANE) #NOT_CALCULATE_EXACT_DISTANCES_TO_PLANE)

            if (self._reinitialization_type != "none"):
                KratosMultiphysics.Logger.PrintInfo(self.__class__.__name__, "Redistancing process is finished.")

=======
>>>>>>> 77633dd7
            # filtering noises is necessary for curvature calculation
            if (self._distance_smoothing):
                # distance gradient is used as a boundary condition for smoothing process
                self._GetDistanceGradientProcess().Execute()
                self._GetDistanceSmoothingProcess().Execute()
                KratosMultiphysics.Logger.PrintInfo(self.__class__.__name__, "Smoothing process is finished.")

            if (self.main_model_part.ProcessInfo[KratosCFD.SURFACE_TENSION]):
                # distance gradient is called again to comply with the smoothed/modified DISTANCE
                self._GetDistanceGradientProcess().Execute()
                # curvature is calculated using nodal distance gradient
                self._GetDistanceCurvatureProcess().Execute()
                # it is needed to store level-set consistent nodal PRESSURE_GRADIENT for stabilization purpose
                self._GetConsistentNodalPressureGradientProcess().Execute()
<<<<<<< HEAD
=======

            # TODO: Performing mass conservation check and correction process

            # TODO: Doing the distance modification to prevent zero-cuts
>>>>>>> 77633dd7

            # Update the DENSITY and DYNAMIC_VISCOSITY values according to the new level-set
            self._SetNodalProperties()

            # Initialize the solver current step
            self._GetSolutionStrategy().InitializeSolutionStep()

    def FinalizeSolutionStep(self):
        KratosMultiphysics.Logger.PrintInfo(self.__class__.__name__, "Mass and momentum conservation equations are solved.")

<<<<<<< HEAD
=======
        # Recompute the distance field according to the new level-set position
        if (self._reinitialization_type == "variational"):
            self._GetDistanceReinitializationProcess().Execute()
        elif (self._reinitialization_type == "parallel"):
            adjusting_parameter = 0.05
            layers = int(adjusting_parameter*self.main_model_part.NumberOfElements()) # this parameter is essential
            max_distance = 1.0 # use this parameter to define the redistancing range
            # if using CalculateInterfacePreservingDistances(), the initial interface is preserved
            self._GetDistanceReinitializationProcess().CalculateDistances(
                self.main_model_part,
                KratosMultiphysics.DISTANCE,
                KratosMultiphysics.NODAL_AREA,
                layers,
                max_distance,
                self._GetDistanceReinitializationProcess().CALCULATE_EXACT_DISTANCES_TO_PLANE) #NOT_CALCULATE_EXACT_DISTANCES_TO_PLANE)

        if (self._reinitialization_type != "none"):
            KratosMultiphysics.Logger.PrintInfo(self.__class__.__name__, "Redistancing process is finished.")

>>>>>>> 77633dd7
        if self._TimeBufferIsInitialized():
            self._GetSolutionStrategy().FinalizeSolutionStep()
            self._GetAccelerationLimitationUtility().Execute()

    # TODO: Remove this method as soon as the subproperties are available
    def _SetPhysicalProperties(self):
        warn_msg  = '\nThe materials import mechanism used in the two fluids solver is DEPRECATED!\n'
        warn_msg += 'It will be removed to use the base fluid_solver.py one as soon as the subproperties are available.\n'
        KratosMultiphysics.Logger.PrintWarning('\n\x1b[1;31mDEPRECATION-WARNING\x1b[0m', warn_msg)

        # Check if the fluid properties are provided using a .json file
        materials_filename = self.settings["material_import_settings"]["materials_filename"].GetString()
        if (materials_filename != ""):
            with open(materials_filename,'r') as materials_file:
                materials = KratosMultiphysics.Parameters(materials_file.read())

            # Create and read an auxiliary materials file for each one of the fields
            for i_material in materials["properties"]:
                aux_materials = KratosMultiphysics.Parameters()
                aux_materials.AddEmptyArray("properties")
                aux_materials["properties"].Append(i_material)
                prop_id = i_material["properties_id"].GetInt()

                aux_materials_filename = materials_filename + "_" + str(prop_id) + ".json"
                with open(aux_materials_filename,'w') as aux_materials_file:
                    aux_materials_file.write(aux_materials.WriteJsonString())
                    aux_materials_file.close()

                aux_material_settings = KratosMultiphysics.Parameters("""{"Parameters": {"materials_filename": ""}} """)
                aux_material_settings["Parameters"]["materials_filename"].SetString(aux_materials_filename)
                KratosMultiphysics.ReadMaterialsUtility(aux_material_settings, self.model)
                KratosUtilities.DeleteFileIfExisting(aux_materials_filename)

            materials_imported = True
        else:
            materials_imported = False

        # If the element uses nodal material properties, transfer them to the nodes
        if self.element_has_nodal_properties:
            self._SetNodalProperties()

        return materials_imported

    def _SetNodalProperties(self):
        # Get fluid 1 and 2 properties
        properties_1 = self.main_model_part.Properties[1]
        properties_2 = self.main_model_part.Properties[2]

        rho_1 = properties_1.GetValue(KratosMultiphysics.DENSITY)
        rho_2 = properties_2.GetValue(KratosMultiphysics.DENSITY)
        mu_1 = properties_1.GetValue(KratosMultiphysics.DYNAMIC_VISCOSITY)
        mu_2 = properties_2.GetValue(KratosMultiphysics.DYNAMIC_VISCOSITY)

        # Check fluid 1 and 2 properties
        if rho_1 <= 0.0:
            raise Exception("DENSITY set to {0} in Properties {1}, positive number expected.".format(rho_1, properties_1.Id))
        if rho_2 <= 0.0:
            raise Exception("DENSITY set to {0} in Properties {1}, positive number expected.".format(rho_2, properties_2.Id))
        if mu_1 <= 0.0:
            raise Exception("DYNAMIC_VISCOSITY set to {0} in Properties {1}, positive number expected.".format(mu_1, properties_1.Id))
        if mu_2 <= 0.0:
            raise Exception("DYNAMIC_VISCOSITY set to {0} in Properties {1}, positive number expected.".format(mu_2, properties_2.Id))

        # Transfer density and (dynamic) viscostity to the nodes
        for node in self.main_model_part.Nodes:
            if node.GetSolutionStepValue(KratosMultiphysics.DISTANCE) <= 0.0:
                node.SetSolutionStepValue(KratosMultiphysics.DENSITY, rho_1)
                node.SetSolutionStepValue(KratosMultiphysics.DYNAMIC_VISCOSITY, mu_1)
            else:
                node.SetSolutionStepValue(KratosMultiphysics.DENSITY, rho_2)
                node.SetSolutionStepValue(KratosMultiphysics.DYNAMIC_VISCOSITY, mu_2)

    def __SetDistanceFunction(self):
        ## Set the nodal distance function
        if (self.settings["distance_reading_settings"]["import_mode"].GetString() == "from_GiD_file"):
            DistanceUtility = DistanceImportUtility(self.main_model_part, self.settings["distance_reading_settings"])
            DistanceUtility.ImportDistance()
        elif (self.settings["distance_reading_settings"]["import_mode"].GetString() == "from_mdpa"):
            KratosMultiphysics.Logger.PrintInfo("Navier Stokes Embedded Solver","Distance function taken from the .mdpa input file.")

    def _GetAccelerationLimitationUtility(self):
        if not hasattr(self, '_acceleration_limitation_utility'):
            self._acceleration_limitation_utility = self.__CreateAccelerationLimitationUtility()
        return self._acceleration_limitation_utility

    def _GetLevelSetConvectionProcess(self):
        if not hasattr(self, '_level_set_convection_process'):
            self._level_set_convection_process = self._CreateLevelSetConvectionProcess()
        return self._level_set_convection_process

    def _GetDistanceReinitializationProcess(self):
        if not hasattr(self, '_distance_reinitialization_process'):
            self._distance_reinitialization_process = self._CreateDistanceReinitializationProcess()
        return self._distance_reinitialization_process

    def _GetDistanceSmoothingProcess(self):
        if not hasattr(self, '_distance_smoothing_process'):
            self._distance_smoothing_process = self._CreateDistanceSmoothingProcess()
        return self._distance_smoothing_process

    def _GetDistanceGradientProcess(self):
        if not hasattr(self, '_distance_gradient_process'):
            self._distance_gradient_process = self._CreateDistanceGradientProcess()
        return self._distance_gradient_process

    def _GetDistanceCurvatureProcess(self):
        if not hasattr(self, '_distance_curvature_process'):
            self._distance_curvature_process = self._CreateDistanceCurvatureProcess()
        return self._distance_curvature_process

    def _GetConsistentNodalPressureGradientProcess(self):
        if not hasattr(self, '_consistent_nodal_pressure_gradient_process'):
            self._consistent_nodal_pressure_gradient_process = self._CreateConsistentNodalPressureGradientProcess()
        return self._consistent_nodal_pressure_gradient_process

    def __CreateAccelerationLimitationUtility(self):
        maximum_multiple_of_g_acceleration_allowed = 5.0
        acceleration_limitation_utility = KratosCFD.AccelerationLimitationUtilities(
            self.GetComputingModelPart(),
            maximum_multiple_of_g_acceleration_allowed)

        return acceleration_limitation_utility

    def _CreateLevelSetConvectionProcess(self):
        # Construct the level set convection process
        domain_size = self.main_model_part.ProcessInfo[KratosMultiphysics.DOMAIN_SIZE]
        computing_model_part = self.GetComputingModelPart()
        if self._bfecc_convection:
            if have_conv_diff:
                if domain_size == 2:
                    locator = KratosMultiphysics.BinBasedFastPointLocator2D(computing_model_part)
                    locator.UpdateSearchDatabase()
                    level_set_convection_process = KratosConvDiff.BFECCConvection2D(locator)
                else:
                    locator = KratosMultiphysics.BinBasedFastPointLocator3D(computing_model_part)
                    locator.UpdateSearchDatabase()
                    level_set_convection_process = KratosConvDiff.BFECCConvection3D(locator)
            else:
                raise Exception("The BFECC level set convection requires the Kratos ConvectionDiffusionApplication compilation.")
        else:
            linear_solver = self._GetLinearSolver()
            if domain_size == 2:
                level_set_convection_process = KratosMultiphysics.LevelSetConvectionProcess2D(
                    KratosMultiphysics.DISTANCE,
                    computing_model_part,
                    linear_solver)
            else:
                level_set_convection_process = KratosMultiphysics.LevelSetConvectionProcess3D(
                    KratosMultiphysics.DISTANCE,
                    computing_model_part,
                    linear_solver)

        return level_set_convection_process

    def _CreateDistanceReinitializationProcess(self):
        # Construct the variational distance calculation process
        if (self._reinitialization_type == "variational"):
            maximum_iterations = 2 #TODO: Make this user-definable
            linear_solver = self._GetLinearSolver()
            computing_model_part = self.GetComputingModelPart()
            if self.main_model_part.ProcessInfo[KratosMultiphysics.DOMAIN_SIZE] == 2:
                distance_reinitialization_process = KratosMultiphysics.VariationalDistanceCalculationProcess2D(
                    computing_model_part,
                    linear_solver,
                    maximum_iterations,
                    KratosMultiphysics.VariationalDistanceCalculationProcess2D.CALCULATE_EXACT_DISTANCES_TO_PLANE)
            else:
                distance_reinitialization_process = KratosMultiphysics.VariationalDistanceCalculationProcess3D(
                    computing_model_part,
                    linear_solver,
                    maximum_iterations,
                    KratosMultiphysics.VariationalDistanceCalculationProcess3D.CALCULATE_EXACT_DISTANCES_TO_PLANE)

        elif (self._reinitialization_type == "parallel"):
            if self.main_model_part.ProcessInfo[KratosMultiphysics.DOMAIN_SIZE] == 2:
                locator = KratosMultiphysics.BinBasedFastPointLocator2D(self.main_model_part)
                locator.UpdateSearchDatabase()
                distance_reinitialization_process = KratosMultiphysics.ParallelDistanceCalculator2D()
            else:
                locator = KratosMultiphysics.BinBasedFastPointLocator3D(self.main_model_part)
                locator.UpdateSearchDatabase()
                distance_reinitialization_process = KratosMultiphysics.ParallelDistanceCalculator3D()
        elif (self._reinitialization_type == "none"):
                KratosMultiphysics.Logger.PrintInfo(self.__class__.__name__, "Redistancing is turned off.")
        else:
            raise Exception("Please use a valid distance reinitialization type or set it as \'none\'. Valid types are: \'variational\' and \'parallel\'.")

        return distance_reinitialization_process

    def _CreateDistanceSmoothingProcess(self):
        # construct the distance smoothing process
        linear_solver = self._GetLinearSolver()
        if self.main_model_part.ProcessInfo[KratosMultiphysics.DOMAIN_SIZE] == 2:
            distance_smoothing_process = KratosCFD.DistanceSmoothingProcess2D(
            self.main_model_part,
            linear_solver)
        else:
            distance_smoothing_process = KratosCFD.DistanceSmoothingProcess3D(
            self.main_model_part,
            linear_solver)

        return distance_smoothing_process

    def _CreateDistanceGradientProcess(self):
        distance_gradient_process = KratosMultiphysics.ComputeNodalGradientProcess(
                self.main_model_part,
                KratosMultiphysics.DISTANCE,
                KratosMultiphysics.DISTANCE_GRADIENT,
                KratosMultiphysics.NODAL_AREA)

        return distance_gradient_process

    def _CreateDistanceCurvatureProcess(self):
        distance_curvature_process = KratosMultiphysics.ComputeNonHistoricalNodalNormalDivergenceProcess(
                self.main_model_part,
                KratosMultiphysics.DISTANCE_GRADIENT,
                KratosCFD.CURVATURE,
                KratosMultiphysics.NODAL_AREA)

        return distance_curvature_process

    def _CreateConsistentNodalPressureGradientProcess(self):
        consistent_nodal_pressure_gradient_process = KratosCFD.CalulateLevelsetConsistentNodalGradientProcess(
                self.main_model_part)

        return consistent_nodal_pressure_gradient_process<|MERGE_RESOLUTION|>--- conflicted
+++ resolved
@@ -98,10 +98,6 @@
         surface_tension = False
         if (self.settings["formulation"].Has("surface_tension")):
             surface_tension = self.settings["formulation"]["surface_tension"].GetBool()
-<<<<<<< HEAD
-
-=======
->>>>>>> 77633dd7
         self.main_model_part.ProcessInfo.SetValue(KratosCFD.SURFACE_TENSION, surface_tension)
 
         self._reinitialization_type = "variational"
@@ -198,28 +194,6 @@
 
             KratosMultiphysics.Logger.PrintInfo(self.__class__.__name__, "Level-set convection is performed.")
 
-<<<<<<< HEAD
-            # Recompute the distance field according to the new level-set position
-            if (self._reinitialization_type == "variational"):
-                self._GetDistanceReinitializationProcess().Execute()
-            elif (self._reinitialization_type == "parallel"):
-                adjusting_parameter = 0.05
-                layers = int(adjusting_parameter*self.main_model_part.NumberOfElements()) # this parameter is essential
-                max_distance = 1.0 # use this parameter to define the redistancing range
-                # if using CalculateInterfacePreservingDistances(), the initial interface is preserved
-                self._GetDistanceReinitializationProcess().CalculateDistances(
-                    self.main_model_part,
-                    KratosMultiphysics.DISTANCE,
-                    KratosMultiphysics.NODAL_AREA,
-                    layers,
-                    max_distance,
-                    self._GetDistanceReinitializationProcess().CALCULATE_EXACT_DISTANCES_TO_PLANE) #NOT_CALCULATE_EXACT_DISTANCES_TO_PLANE)
-
-            if (self._reinitialization_type != "none"):
-                KratosMultiphysics.Logger.PrintInfo(self.__class__.__name__, "Redistancing process is finished.")
-
-=======
->>>>>>> 77633dd7
             # filtering noises is necessary for curvature calculation
             if (self._distance_smoothing):
                 # distance gradient is used as a boundary condition for smoothing process
@@ -234,13 +208,10 @@
                 self._GetDistanceCurvatureProcess().Execute()
                 # it is needed to store level-set consistent nodal PRESSURE_GRADIENT for stabilization purpose
                 self._GetConsistentNodalPressureGradientProcess().Execute()
-<<<<<<< HEAD
-=======
 
             # TODO: Performing mass conservation check and correction process
 
             # TODO: Doing the distance modification to prevent zero-cuts
->>>>>>> 77633dd7
 
             # Update the DENSITY and DYNAMIC_VISCOSITY values according to the new level-set
             self._SetNodalProperties()
@@ -251,8 +222,6 @@
     def FinalizeSolutionStep(self):
         KratosMultiphysics.Logger.PrintInfo(self.__class__.__name__, "Mass and momentum conservation equations are solved.")
 
-<<<<<<< HEAD
-=======
         # Recompute the distance field according to the new level-set position
         if (self._reinitialization_type == "variational"):
             self._GetDistanceReinitializationProcess().Execute()
@@ -272,7 +241,6 @@
         if (self._reinitialization_type != "none"):
             KratosMultiphysics.Logger.PrintInfo(self.__class__.__name__, "Redistancing process is finished.")
 
->>>>>>> 77633dd7
         if self._TimeBufferIsInitialized():
             self._GetSolutionStrategy().FinalizeSolutionStep()
             self._GetAccelerationLimitationUtility().Execute()
