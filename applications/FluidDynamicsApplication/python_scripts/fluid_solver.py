--- conflicted
+++ resolved
@@ -94,12 +94,8 @@
             if not materials_imported:
                 KratosMultiphysics.Logger.PrintWarning(self.__class__.__name__, "Material properties have not been imported. Check \'material_import_settings\' in your ProjectParameters.json.")
             ## Replace default elements and conditions
-<<<<<<< HEAD
-            if not self.settings["model_import_settings"]["input_type"].GetString() == "use_input_model_part":
-=======
             use_input_model_part = self.settings["model_import_settings"]["input_type"].GetString() == "use_input_model_part"
             if not (use_input_model_part and self._enforce_element_and_conditions_replacement):
->>>>>>> ace37c00
                 self._ReplaceElementsAndConditions()
             ## Set and fill buffer
             self._SetAndFillBuffer()
