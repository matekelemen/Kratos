//
// Author: Miquel Santasusana msantasusana@cimne.upc.edu
//

// External includes
//NOTE: those two includes should go first in the include list of this file
#include "includes/define_python.h"
#include "includes/define.h"

#include <pybind11/pybind11.h>

// Project includes

#include "includes/model_part.h"
#include "custom_python/add_custom_utilities_to_python.h"
#include "custom_utilities/analytic_tools/analytic_model_part_filler.h"
#include "custom_utilities/analytic_tools/analytic_particle_watcher.h"
#include "custom_utilities/analytic_tools/analytic_face_watcher.h"
#include "custom_utilities/create_and_destroy.h"
#include "custom_utilities/calculate_global_physical_properties.h"
#include "custom_utilities/pre_utilities.h"
#include "custom_utilities/post_utilities.h"
#include "custom_utilities/search_utilities.h"
#include "custom_utilities/omp_dem_search.h"
#include "custom_utilities/dem_fem_search.h"
#include "custom_utilities/dem_fem_utilities.h"
#include "custom_utilities/benchmark_utilities.h"
#include "custom_utilities/inlet.h"
#include "custom_utilities/force_based_inlet.h"
#include "custom_utilities/reorder_consecutive_from_given_ids_model_part_io.h"
#include "custom_utilities/AuxiliaryUtilities.h"
#include "custom_utilities/excavator_utility.h"
#include "custom_utilities/analytic_tools/particles_history_watcher.h"
#include "custom_utilities/move_mesh_utility.h"
#include "custom_utilities/stationarity_checker.h"

namespace Kratos {

namespace Python {

typedef ModelPart::NodesContainerType::iterator      PointIterator;
typedef std::vector<array_1d<double, 3 > >           ComponentVectorType;
typedef std::vector<array_1d<double, 3 > >::iterator ComponentIteratorType;
typedef SpatialSearch::NodesContainerType            NodesArrayType;

pybind11::list Aux_MeasureTopHeight(PreUtilities& ThisPreUtils, ModelPart& rModelPart)
{
    double subtotal = 0.0;
    double weight = 0.0;
    ThisPreUtils.MeasureTopHeight(rModelPart,subtotal,weight);

    // Copy output to a Python list
    pybind11::list Out;

    Out.append( subtotal );
    Out.append( weight );
    return Out;
}

pybind11::list Aux_MeasureBotHeight(PreUtilities& ThisPreUtils, ModelPart& rModelPart)
{
    double subtotal = 0.0;
    double weight = 0.0;
    ThisPreUtils.MeasureBotHeight(rModelPart,subtotal,weight);

    // Copy output to a Python list
    pybind11::list Out;

    Out.append( subtotal );
    Out.append( weight );
    return Out;
}

Element::Pointer CreateSphericParticle1(ParticleCreatorDestructor& r_creator_destructor,
                                                ModelPart& r_modelpart,
                                                int r_Elem_Id,
                                                const array_1d<double, 3 >& coordinates,
                                                Properties::Pointer r_params,
                                                const double radius,
                                                const Element& r_reference_element) {

    return r_creator_destructor.CreateSphericParticle(r_modelpart, r_Elem_Id, coordinates, r_params, radius, r_reference_element);
}

Element::Pointer CreateSphericParticle2(ParticleCreatorDestructor& r_creator_destructor,
                                              ModelPart& r_modelpart,
                                              int r_Elem_Id,
                                              Node < 3 > ::Pointer reference_node,
                                              Properties::Pointer r_params,
                                              const double radius,
                                              const Element& r_reference_element) {

    return r_creator_destructor.CreateSphericParticle(r_modelpart, r_Elem_Id, reference_node, r_params, radius, r_reference_element);
}

Element::Pointer CreateSphericParticle3(ParticleCreatorDestructor& r_creator_destructor,
                                              ModelPart& r_modelpart,
                                              int r_Elem_Id,
                                              Node < 3 > ::Pointer reference_node,
                                              Properties::Pointer r_params,
                                              const double radius,
                                              const std::string& element_name) {

    return r_creator_destructor.CreateSphericParticle(r_modelpart, r_Elem_Id, reference_node, r_params, radius, element_name);
}

Element::Pointer CreateSphericParticle4(ParticleCreatorDestructor& r_creator_destructor,
                                              ModelPart& r_modelpart,
                                              Node < 3 > ::Pointer reference_node,
                                              Properties::Pointer r_params,
                                              const double radius,
                                              const std::string& element_name) {

    return r_creator_destructor.CreateSphericParticle(r_modelpart, reference_node, r_params, radius, element_name);
}

Element::Pointer CreateSphericParticle5(ParticleCreatorDestructor& r_creator_destructor,
                                              ModelPart& r_modelpart,
                                              int r_Elem_Id,
                                              const array_1d<double, 3 >& coordinates,
                                              Properties::Pointer r_params,
                                              const double radius,
                                              const std::string& element_name) {

    return r_creator_destructor.CreateSphericParticle(r_modelpart, r_Elem_Id, coordinates, r_params, radius, element_name);
}

Element::Pointer CreateSphericParticle6(ParticleCreatorDestructor& r_creator_destructor,
                                              ModelPart& r_modelpart,
                                              const array_1d<double, 3 >& coordinates,
                                              Properties::Pointer r_params,
                                              const double radius,
                                              const std::string& element_name) {

    return r_creator_destructor.CreateSphericParticle(r_modelpart, coordinates, r_params, radius, element_name);
}

void CreatePropertiesProxies1(PropertiesProxiesManager& r_properties_proxy_manager, ModelPart& r_modelpart) {
    r_properties_proxy_manager.CreatePropertiesProxies(r_modelpart);
}

void CreatePropertiesProxies2(PropertiesProxiesManager& r_properties_proxy_manager, ModelPart& r_modelpart, ModelPart& r_inlet_modelpart, ModelPart& r_clusters_modelpart) {
    r_properties_proxy_manager.CreatePropertiesProxies(r_modelpart, r_inlet_modelpart, r_clusters_modelpart);
}

namespace py = pybind11;

void AddCustomUtilitiesToPython(pybind11::module& m) {

    py::class_<ParticleCreatorDestructor, ParticleCreatorDestructor::Pointer>(m, "ParticleCreatorDestructor")
        .def(py::init<>())
        .def(py::init<AnalyticWatcher::Pointer>())
        .def("CalculateSurroundingBoundingBox", &ParticleCreatorDestructor::CalculateSurroundingBoundingBox)
        .def("MarkParticlesForErasingGivenBoundingBox", &ParticleCreatorDestructor::MarkParticlesForErasingGivenBoundingBox)
        .def("MarkParticlesForErasingGivenScalarVariableValue", &ParticleCreatorDestructor::MarkParticlesForErasingGivenScalarVariableValue)
        .def("MarkParticlesForErasingGivenVectorVariableModulus", &ParticleCreatorDestructor::MarkParticlesForErasingGivenVectorVariableModulus)
        .def("MarkParticlesForErasingGivenCylinder", &ParticleCreatorDestructor::MarkParticlesForErasingGivenCylinder)
        .def("GetHighNode", &ParticleCreatorDestructor::GetHighNode)
        .def("GetLowNode", &ParticleCreatorDestructor::GetLowNode)
        .def("GetDiameter", &ParticleCreatorDestructor::GetDiameter)
        .def("SetHighNode", &ParticleCreatorDestructor::SetHighNode)
        .def("SetLowNode", &ParticleCreatorDestructor::SetLowNode)
        .def("SetMaxNodeId", &ParticleCreatorDestructor::SetMaxNodeId)
        .def("DestroyParticlesOutsideBoundingBox", &ParticleCreatorDestructor::DestroyParticlesOutsideBoundingBox)
        .def("DestroyContactElementsOutsideBoundingBox", &ParticleCreatorDestructor::DestroyContactElementsOutsideBoundingBox)
        .def("FindMaxNodeIdInModelPart", &ParticleCreatorDestructor::FindMaxNodeIdInModelPart)
        .def("FindMaxElementIdInModelPart", &ParticleCreatorDestructor::FindMaxElementIdInModelPart)
        .def("FindMaxConditionIdInModelPart", &ParticleCreatorDestructor::FindMaxConditionIdInModelPart)
        .def("RenumberElementIdsFromGivenValue", &ParticleCreatorDestructor::RenumberElementIdsFromGivenValue)
        .def("CreateSphericParticle", CreateSphericParticle1)
        .def("CreateSphericParticle", CreateSphericParticle2)
        .def("CreateSphericParticle", CreateSphericParticle3)
        .def("CreateSphericParticle", CreateSphericParticle4)
        .def("CreateSphericParticle", CreateSphericParticle5)
        .def("CreateSphericParticle", CreateSphericParticle6)
        ;

    py::class_<DEM_Inlet, DEM_Inlet::Pointer>(m, "DEM_Inlet")
        .def(py::init<ModelPart&>())
        .def("CreateElementsFromInletMesh", &DEM_Inlet::CreateElementsFromInletMesh)
        .def("InitializeDEM_Inlet", &DEM_Inlet::InitializeDEM_Inlet
            ,py::arg("model_part")
            ,py::arg("creator_destructor")
            ,py::arg("using_strategy_for_continuum") = false
            )
        .def("GetNumberOfParticlesInjectedSoFar", &DEM_Inlet::CreateElementsFromInletMesh)
        ;

    py::class_<DEM_Force_Based_Inlet, DEM_Force_Based_Inlet::Pointer, DEM_Inlet>(m, "DEM_Force_Based_Inlet")
        .def(py::init<ModelPart&, array_1d<double, 3>>())
        ;

    py::class_<SphericElementGlobalPhysicsCalculator, SphericElementGlobalPhysicsCalculator::Pointer >(m, "SphericElementGlobalPhysicsCalculator")
        .def(py::init<ModelPart&>())
        .def("CalculateTotalVolume", &SphericElementGlobalPhysicsCalculator::CalculateTotalVolume)
        .def("CalculateTotalMass", &SphericElementGlobalPhysicsCalculator::CalculateTotalMass)
        .def("CalculateMaxNodalVariable", &SphericElementGlobalPhysicsCalculator::CalculateMaxNodalVariable)
        .def("CalculateMinNodalVariable", &SphericElementGlobalPhysicsCalculator::CalculateMinNodalVariable)
        .def("CalculateD50", &SphericElementGlobalPhysicsCalculator::CalculateD50)
        .def("CalculateCenterOfMass", &SphericElementGlobalPhysicsCalculator::CalculateCenterOfMass)
        .def("GetInitialCenterOfMass", &SphericElementGlobalPhysicsCalculator::GetInitialCenterOfMass)
        .def("CalculateTranslationalKinematicEnergy", &SphericElementGlobalPhysicsCalculator::CalculateTranslationalKinematicEnergy)
        .def("CalculateRotationalKinematicEnergy", &SphericElementGlobalPhysicsCalculator::CalculateRotationalKinematicEnergy)
        .def("CalculateElasticEnergy", &SphericElementGlobalPhysicsCalculator::CalculateElasticEnergy)
        .def("CalculateInelasticFrictionalEnergy", &SphericElementGlobalPhysicsCalculator::CalculateInelasticFrictionalEnergy)
        .def("CalculateInelasticViscodampingEnergy", &SphericElementGlobalPhysicsCalculator::CalculateInelasticViscodampingEnergy)
        .def("CalculateGravitationalPotentialEnergy", &SphericElementGlobalPhysicsCalculator::CalculateGravitationalPotentialEnergy)
        .def("CalculateTotalMomentum", &SphericElementGlobalPhysicsCalculator::CalculateTotalMomentum)
        .def("CalulateTotalAngularMomentum", &SphericElementGlobalPhysicsCalculator::CalulateTotalAngularMomentum)
        .def("CalculateSumOfInternalForces", &SphericElementGlobalPhysicsCalculator::CalculateSumOfInternalForces)
        ;

    void (DemSearchUtilities::*SearchNodeNeigboursDistancesMM)(ModelPart&,ModelPart&,const double&,const Variable<double>&) = &DemSearchUtilities::SearchNodeNeigboursDistances<Variable<double> >;
    void (DemSearchUtilities::*SearchNodeNeigboursDistancesML)(NodesArrayType&,ModelPart&,const double&,const Variable<double>&) = &DemSearchUtilities::SearchNodeNeigboursDistances<Variable<double> >;
    void (DemSearchUtilities::*SearchNodeNeigboursDistancesLM)(ModelPart&,NodesArrayType&,const double&,const Variable<double>&) = &DemSearchUtilities::SearchNodeNeigboursDistances<Variable<double> >;
    void (DemSearchUtilities::*SearchNodeNeigboursDistancesLL)(NodesArrayType&,NodesArrayType&,const double&,const Variable<double>&) = &DemSearchUtilities::SearchNodeNeigboursDistances<Variable<double> >;

    py::class_<DemSearchUtilities, DemSearchUtilities::Pointer>(m, "DemSearchUtilities")
        .def(py::init<SpatialSearch::Pointer>())
        .def("SearchNodeNeighboursDistances", SearchNodeNeigboursDistancesMM)
        .def("SearchNodeNeighboursDistances", SearchNodeNeigboursDistancesML)
        .def("SearchNodeNeighboursDistances", SearchNodeNeigboursDistancesLM)
        .def("SearchNodeNeighboursDistances", SearchNodeNeigboursDistancesLL)
        ;

    py::class_<AnalyticModelPartFiller, AnalyticModelPartFiller::Pointer>(m, "AnalyticModelPartFiller")
        .def(py::init<>())
        .def("FillAnalyticModelPartGivenFractionOfParticlesToTransform", &AnalyticModelPartFiller::FillAnalyticModelPartGivenFractionOfParticlesToTransform
            ,py::arg("fraction_of_particles_to_convert")
            ,py::arg("spheres_model_part")
            ,py::arg("particle_creator_destructor")
            ,py::arg("analytic_sub_model_part_name") = ""
            )
        ;

    py::class_<AnalyticParticleWatcher, AnalyticParticleWatcher::Pointer>(m, "AnalyticParticleWatcher")
        .def(py::init<>())
        .def("MakeMeasurements", &AnalyticParticleWatcher::MakeMeasurements)
        //.def("GetTimeStepsData", &AnalyticParticleWatcher::GetTimeStepsData)
        //.def("GetParticleData", &AnalyticParticleWatcher::GetParticleData)
        //.def("GetAllParticlesData", &AnalyticParticleWatcher::GetAllParticlesData)
        .def("SetNodalMaxImpactVelocities", &AnalyticParticleWatcher::SetNodalMaxImpactVelocities)
        .def("SetNodalMaxFaceImpactVelocities", &AnalyticParticleWatcher::SetNodalMaxFaceImpactVelocities)
        ;


    py::class_<std::list<int>>(m, "IntList")
        .def(py::init<>())
        //.def("clear", &std::list<int>::clear)
        //.def("pop_back", &std::list<int>::pop_back)
        //.def("__len__", [](const std::list<int> &v) { return v.size(); })
        //.def("__iter__", [](std::list<int> &v) {
        //return make_iterator(v.begin(), v.end());
        //}
        ;

    py::class_<std::list<double>>(m, "DoubleList")
        .def(py::init<>())
        //.def("clear", &std::list<int>::clear)
        //.def("pop_back", &std::list<int>::pop_back)
        //.def("__len__", [](const std::list<int> &v) { return v.size(); })
        //.def("__iter__", [](std::list<int> &v) {
        //return make_iterator(v.begin(), v.end());
        //}
        ;


    py::class_<AnalyticFaceWatcher, AnalyticFaceWatcher::Pointer>(m, "AnalyticFaceWatcher")
        .def(py::init<ModelPart& >())
        .def("ClearData", &AnalyticFaceWatcher::ClearData)
        .def("MakeMeasurements", &AnalyticFaceWatcher::MakeMeasurements)
        //.def("GetTimeStepsData", &AnalyticFaceWatcher::GetTimeStepsData)
        //.def("GetFaceData", &AnalyticFaceWatcher::GetFaceData)
        //.def("GetAllFacesData", &AnalyticFaceWatcher::GetAllFacesData)
        .def("GetTotalFlux", &AnalyticFaceWatcher::GetTotalFlux)
        ;

    py::class_<DEM_FEM_Search, DEM_FEM_Search::Pointer>(m, "DEM_FEM_Search")
        .def(py::init<>())
        .def("GetBBHighPoint", &DEM_FEM_Search::GetBBHighPoint)
        .def("GetBBLowPoint", &DEM_FEM_Search::GetBBLowPoint)
        ;

    py::class_<PreUtilities, PreUtilities::Pointer >(m, "PreUtilities")
        .def(py::init<>())
        .def(py::init<ModelPart&>())
        .def("MeasureTopHeigh", Aux_MeasureTopHeight)
        .def("MeasureBotHeigh", Aux_MeasureBotHeight)
        .def("SetClusterInformationInProperties", &PreUtilities::SetClusterInformationInProperties)
        .def("CreateCartesianSpecimenMdpa", &PreUtilities::CreateCartesianSpecimenMdpa)
        .def("BreakBondUtility", &PreUtilities::BreakBondUtility)
        .def("FillAnalyticSubModelPartUtility", &PreUtilities::FillAnalyticSubModelPartUtility)
        .def("MarkToEraseParticlesOutsideRadius", &PreUtilities::MarkToEraseParticlesOutsideRadius)
        .def("ApplyConcentricForceOnParticles", &PreUtilities::ApplyConcentricForceOnParticles)
        .def("ResetSkinParticles", &PreUtilities::ResetSkinParticles)
        .def("SetSkinParticlesInnerBoundary", &PreUtilities::SetSkinParticlesInnerBoundary)
        .def("SetSkinParticlesOuterBoundary", &PreUtilities::SetSkinParticlesOuterBoundary)
<<<<<<< HEAD
        .def("PrintNumberOfNeighboursHistogram", &PreUtilities::PrintNumberOfNeighboursHistogram)
=======
        .def("SetSkinParticlesOuterBoundaryBlind", &PreUtilities::SetSkinParticlesOuterBoundaryBlind)
>>>>>>> 15bb04aa
        ;

    py::class_<PostUtilities, PostUtilities::Pointer>(m, "PostUtilities")
        .def(py::init<>())
        .def("VelocityTrap", &PostUtilities::VelocityTrap)
        .def("AddModelPartToModelPart", &PostUtilities::AddModelPartToModelPart)
        .def("AddSpheresNotBelongingToClustersToMixModelPart", &PostUtilities::AddSpheresNotBelongingToClustersToMixModelPart)
        .def("QuasiStaticAdimensionalNumber", &PostUtilities::QuasiStaticAdimensionalNumber)
        .def("IntegrationOfForces", &PostUtilities::IntegrationOfForces)
        .def("IntegrationOfElasticForces", &PostUtilities::IntegrationOfElasticForces)
        .def("ComputePoisson", &PostUtilities::ComputePoisson)
        .def("ComputePoisson2D", &PostUtilities::ComputePoisson2D)
        .def("ComputeEulerAngles", &PostUtilities::ComputeEulerAngles)
        ;

    py::class_<DEMFEMUtilities, DEMFEMUtilities::Pointer>(m, "DEMFEMUtilities")
        .def(py::init<>())
        .def("MoveAllMeshes", &DEMFEMUtilities::MoveAllMeshes)
        .def("CreateRigidFacesFromAllElements", &DEMFEMUtilities::CreateRigidFacesFromAllElements)
        ;

    py::class_<BenchmarkUtils, BenchmarkUtils::Pointer>(m, "BenchmarkUtils")
        .def(py::init<>())
        .def("ComputeHydrodynamicForces", &BenchmarkUtils::ComputeHydrodynamicForces)
        ;

    py::class_<ReorderConsecutiveFromGivenIdsModelPartIO, ReorderConsecutiveFromGivenIdsModelPartIO::Pointer, ReorderConsecutiveModelPartIO>(m, "ReorderConsecutiveFromGivenIdsModelPartIO")
        .def(py::init<std::string const& >())
        .def(py::init<std::string const&, const int, const int, const int>())
        .def(py::init<std::string const&, const int, const int, const int, const Flags>())
        ;

    py::class_<AuxiliaryUtilities, AuxiliaryUtilities::Pointer>(m, "AuxiliaryUtilities")
        .def(py::init<>())
        .def("ComputeAverageZStressFor2D", &AuxiliaryUtilities::ComputeAverageZStressFor2D)
        ;

    py::class_<PropertiesProxiesManager, PropertiesProxiesManager::Pointer>(m, "PropertiesProxiesManager")
        .def(py::init<>())
        .def("CreatePropertiesProxies", CreatePropertiesProxies1)
        .def("CreatePropertiesProxies", CreatePropertiesProxies2)
        ;

    py::class_<ExcavatorUtility, ExcavatorUtility::Pointer >(m, "ExcavatorUtility")
        .def(py::init<ModelPart&, const double, const double, const double, const double, const double, const double, const double, const double, const double, const double, const double, const double, const double>())
        .def("ExecuteInitializeSolutionStep", &ExcavatorUtility::ExecuteInitializeSolutionStep)
        ;

    py::class_<AnalyticWatcher, AnalyticWatcher::Pointer>(m, "AnalyticWatcher")
        .def(py::init<>())
        ;

    py::class_<ParticlesHistoryWatcher, ParticlesHistoryWatcher::Pointer, AnalyticWatcher>(m, "ParticlesHistoryWatcher")
        .def(py::init<>())
        .def("GetNewParticlesData", &ParticlesHistoryWatcher::GetNewParticlesData)
        ;

    py::class_<MoveMeshUtility, MoveMeshUtility::Pointer>(m, "MoveMeshUtility")
        .def(py::init<>())
        .def("MoveDemMesh", &MoveMeshUtility::MoveDemMesh)
        ;

    py::class_<StationarityChecker, StationarityChecker::Pointer>(m, "StationarityChecker")
        .def(py::init<>())
        .def("CheckIfItsTimeToChangeGravity", &StationarityChecker::CheckIfItsTimeToChangeGravity)
        ;
    }



/*ModelPart::NodesContainerType::Pointer ModelPartGetNodes1(ModelPart& rModelPart)
{
	return rModelPart.pNodes();
}*/

}  // namespace Python

} // Namespace Kratos<|MERGE_RESOLUTION|>--- conflicted
+++ resolved
@@ -295,11 +295,8 @@
         .def("ResetSkinParticles", &PreUtilities::ResetSkinParticles)
         .def("SetSkinParticlesInnerBoundary", &PreUtilities::SetSkinParticlesInnerBoundary)
         .def("SetSkinParticlesOuterBoundary", &PreUtilities::SetSkinParticlesOuterBoundary)
-<<<<<<< HEAD
         .def("PrintNumberOfNeighboursHistogram", &PreUtilities::PrintNumberOfNeighboursHistogram)
-=======
         .def("SetSkinParticlesOuterBoundaryBlind", &PreUtilities::SetSkinParticlesOuterBoundaryBlind)
->>>>>>> 15bb04aa
         ;
 
     py::class_<PostUtilities, PostUtilities::Pointer>(m, "PostUtilities")
