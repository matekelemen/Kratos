--- conflicted
+++ resolved
@@ -24,12 +24,8 @@
     max_available_threads = int(os.environ['OMP_NUM_THREADS'])
 else:
     max_available_threads = mp.cpu_count() - 1
-<<<<<<< HEAD
-    if max_available_threads == 0: max_available_threads = 1
-=======
     if max_available_threads == 0:
         max_available_threads = 1
->>>>>>> da4d5f58
 
 
 #initial_number_of_threads = os.environ['OMP_NUM_THREADS']
