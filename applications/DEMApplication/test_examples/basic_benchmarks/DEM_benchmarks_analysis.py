from __future__ import print_function, absolute_import, division #makes KratosMultiphysics backward compatible with python 2.6 and 2.7
import time as timer
import os
import sys

# Kratos
from KratosMultiphysics import *
from KratosMultiphysics.DEMApplication import *

from DEM_analysis_stage import DEMAnalysisStage
import plot_variables                # Related to benchmarks in Chung, Ooi
import DEM_benchmarks_class as DBC   # Related to benchmarks in Chung, Ooi

sys.path.insert(0,'')
start = timer.time()
benchmark_number = int(sys.argv[1])
benchmark = getattr(DBC, 'Benchmark' + str(benchmark_number))()

listDISCONT   = list(range(1,12))
listROLLFR    = list(range(12,13))
listDEMFEM    = list(range(13,18))
listCONT      = list(range(20,27))
listDISclZHAO = [30,32]
listDISclRK   = [31,33]

def GetInputParameters():
    file_name = None
    if benchmark_number in listDISCONT:
        file_name = "ProjectParametersDISCONT.json"
    elif benchmark_number in listROLLFR:
        file_name = "ProjectParametersROLLFR.json"
    elif benchmark_number in listDEMFEM:
        file_name = "ProjectParametersDEMFEM.json"
    elif benchmark_number in listCONT:
        file_name = "ProjectParametersDEMCONT.json"
    elif benchmark_number == 27:
        file_name = "ProjectParametersUCS.json"
    #elif benchmark_number == 28:
    #    import DEM_explicit_solver_var_PENDULO3D as DEM_parameters  #disappeared?
    #    parameters_file = open("ProjectParametersDEM.json",'r')
    elif benchmark_number in listDISclZHAO:
        file_name = "ProjectParametersDISclZHAO.json"
    elif benchmark_number in listDISclRK:
        file_name = "ProjectParametersDISclRK.json"
    else:
        Logger.PrintInfo("DEM",'Benchmark number does not exist')
        sys.exit()

    with open(file_name, 'r') as parameters_file:
        parameters = Parameters(parameters_file.read())

    return parameters

class DEMBenchamarksAnalysisStage(DEMAnalysisStage):

    def GetInputParameters(self):
        file_name = None
        if benchmark_number in listDISCONT:
            self.nodeplotter = True
            file_name = "ProjectParametersDISCONT.json"
        elif benchmark_number in listROLLFR:
            file_name = "ProjectParametersROLLFR.json"
        elif benchmark_number in listDEMFEM:
            file_name = "ProjectParametersDEMFEM.json"
        elif benchmark_number in listCONT:
            file_name = "ProjectParametersDEMCONT.json"
        elif benchmark_number == 27:
            file_name = "ProjectParametersUCS.json"
        #elif benchmark_number == 28:
        #    import DEM_explicit_solver_var_PENDULO3D as DEM_parameters  #disappeared?
        #    parameters_file = open("ProjectParametersDEM.json",'r')
        elif benchmark_number in listDISclZHAO:
            file_name = "ProjectParametersDISclZHAO.json"
        elif benchmark_number in listDISclRK:
            file_name = "ProjectParametersDISclRK.json"
        else:
            Logger.PrintInfo("DEM",'Benchmark number does not exist')
            sys.exit()

        with open(file_name, 'r') as parameters_file:
            parameters = Parameters(parameters_file.read())

        return parameters


    def __init__(self, model, parameters):
        self.LoadParametersFile()
        super(DEMBenchamarksAnalysisStage, self).__init__(model, parameters)
        self.main_path = os.getcwd()
        self.nodeplotter = False
<<<<<<< HEAD

    def GetProblemTypeFilename(self):
        return benchmark
=======
>>>>>>> 54c2fd17

    def model_part_reader(self, modelpart, nodeid=0, elemid=0, condid=0):
        return ModelPartIO(modelpart)

    def SetSolverStrategy(self):
        # Strategy object
        element_type = self.DEM_parameters["ElementType"].GetString()
        if (element_type == "SphericPartDEMElement3D" or element_type == "CylinderPartDEMElement2D"):
            import sphere_strategy as SolverStrategy
        elif (element_type == "SphericContPartDEMElement3D" or element_type == "CylinderContPartDEMElement2D"):
            import continuum_sphere_strategy as SolverStrategy
        elif (element_type == "ThermalSphericContPartDEMElement3D"):
            import thermal_continuum_sphere_strategy as SolverStrategy
        elif (element_type == "ThermalSphericPartDEMElement3D"):
            import thermal_sphere_strategy as SolverStrategy
        elif (element_type == "SinteringSphericConPartDEMElement3D"):
            import thermal_continuum_sphere_strategy as SolverStrategy
        elif (element_type == "IceContPartDEMElement3D"):
            import ice_continuum_sphere_strategy as SolverStrategy
        else:
            self.KRATOSprint('Error: Strategy unavailable. Select a different scheme-element')

        return SolverStrategy

    def SetSolver(self):
        return self.solver_strategy.ExplicitStrategy(self.all_model_parts,
                                                     self.creator_destructor,
                                                     self.dem_fem_search,
                                                     self.DEM_parameters,
                                                     self.procedures)

    def SetDt(self):
        self.solver.dt = dt

    def Initialize(self):
        self.DEM_parameters["problem_name"].SetString('benchmark' + str(benchmark_number))
        #self.end_time = slt.end_time
        #self.dt = slt.dt
        #self.graph_print_interval = slt.graph_print_interval
        super(DEMBenchamarksAnalysisStage, self).Initialize()

        Logger.PrintInfo("DEM","Computing points in the curve...", 1 + self.number_of_points_in_the_graphic - self.iteration, "point(s) left to finish....",'\n')
        list_of_nodes_ids = [1]
        if self.nodeplotter:
            os.chdir(self.main_path)
            self.plotter = plot_variables.variable_plotter(self.spheres_model_part, list_of_nodes_ids, benchmark_number)
            self.tang_plotter = plot_variables.tangential_force_plotter(self.spheres_model_part, list_of_nodes_ids, self.iteration)

    def ReadModelParts(self):
        super(DEMBenchamarksAnalysisStage, self).ReadModelParts()
        benchmark.set_initial_data(self.spheres_model_part, self.rigid_face_model_part, self.iteration, self.number_of_points_in_the_graphic, coeff_of_restitution_iteration)

    def GetMpFilename(self):
        return 'benchmark' + str(benchmark_number) + "DEM"

    def GetInletFilename(self):
        return 'benchmarkDEM_Inlet'
        #return 'benchmark' + str(benchmark_number) + "DEM_Inlet"

    def GetFemFilename(self):
        return 'benchmark' + str(benchmark_number) + "DEM_FEM_boundary"

    def GetClusterFilename(self):
        return 'benchmark' + str(benchmark_number) + "DEM_Clusters"

    def GetProblemTypeFilename(self):
        return 'benchmark' + str(benchmark_number)

    def _BeforeSolveOperations(self, time):
        super(DEMBenchamarksAnalysisStage, self)._BeforeSolveOperations(time)
        benchmark.ApplyNodalRotation(time, self.solver.dt, self.spheres_model_part)

    def BeforePrintingOperations(self, time):
        super(DEMBenchamarksAnalysisStage, self).BeforePrintingOperations(time)
        self.SetDt()
        benchmark.generate_graph_points(self.spheres_model_part, self.rigid_face_model_part, self.cluster_model_part, time, self.graph_print_interval, self.solver.dt)

    def Finalize(self):
        benchmark.get_final_data(self.spheres_model_part, self.rigid_face_model_part, self.cluster_model_part)
        if self.nodeplotter:
            os.chdir(self.main_path)
            self.plotter.close_files()
            self.tang_plotter.close_files()

        self.procedures.RemoveFoldersWithResults(self.main_path, self.problem_name)
        super(DEMBenchamarksAnalysisStage, self).Finalize()

    def FinalizeTimeStep(self, time):
        super(DEMBenchamarksAnalysisStage, self).FinalizeTimeStep(time)
        if self.nodeplotter:
            os.chdir(self.main_path)
            self.plotter.plot_variables(time) #Related to the benchmark in Chung, Ooi
            self.tang_plotter.plot_tangential_force(time)

    def CleanUpOperations(self):
        Logger.PrintInfo("DEM","running CleanUpOperations")
        #DBC.delete_archives() #.......Removing some unuseful files
        super(DEMBenchamarksAnalysisStage, self).CleanUpOperations()


end_time, dt, graph_print_interval, number_of_points_in_the_graphic, number_of_coeffs_of_restitution = DBC.initialize_time_parameters(benchmark_number)
for coeff_of_restitution_iteration in range(1, number_of_coeffs_of_restitution + 1):
    for iteration in range(1, number_of_points_in_the_graphic + 1):
        model = Model()
        parameters = GetInputParameters()
        slt = DEMBenchamarksAnalysisStage(model, parameters)
        slt.iteration = iteration
        slt.dt = dt

        slt.graph_print_interval = graph_print_interval
        slt.number_of_points_in_the_graphic = number_of_points_in_the_graphic
        slt.number_of_coeffs_of_restitution = number_of_coeffs_of_restitution
        slt.DEM_parameters["FinalTime"].SetDouble(end_time)
        slt.project_parameters["problem_data"]["end_time"].SetDouble(end_time)
        slt.DEM_parameters["MaxTimeStep"].SetDouble(dt)
        slt.Run()
        del slt
    end = timer.time()
    benchmark.print_results(number_of_points_in_the_graphic, dt, elapsed_time = end - start)
#DBC.delete_archives() #.......Removing some unuseful files<|MERGE_RESOLUTION|>--- conflicted
+++ resolved
@@ -88,12 +88,6 @@
         super(DEMBenchamarksAnalysisStage, self).__init__(model, parameters)
         self.main_path = os.getcwd()
         self.nodeplotter = False
-<<<<<<< HEAD
-
-    def GetProblemTypeFilename(self):
-        return benchmark
-=======
->>>>>>> 54c2fd17
 
     def model_part_reader(self, modelpart, nodeid=0, elemid=0, condid=0):
         return ModelPartIO(modelpart)
