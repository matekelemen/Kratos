--- conflicted
+++ resolved
@@ -39,12 +39,7 @@
     }
 
     template< class TBaseElement >
-<<<<<<< HEAD
-    void ThermalSphericParticle<TBaseElement>::InitializeSolutionStep(const ProcessInfo& r_process_info)
-    {
-=======
     void ThermalSphericParticle<TBaseElement>::InitializeSolutionStep(const ProcessInfo& r_process_info) {
->>>>>>> 77633dd7
             TBaseElement::InitializeSolutionStep(r_process_info);
     }
 
