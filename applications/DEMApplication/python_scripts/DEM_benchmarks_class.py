from __future__ import print_function, absolute_import, division  # makes KratosMultiphysics backward compatible with python 2.6 and 2.7
from KratosMultiphysics import *                                  # importing the Kratos Library
from KratosMultiphysics.DEMApplication import *
import shutil
from glob import glob
<<<<<<< HEAD
from math import pi, sin, cos, tan, atan, fabs, sqrt

=======
from math import pi, sin, cos, tan, atan, fabs
>>>>>>> ef87f14c
from os import system
import os

def initialize_time_parameters(benchmark_number):

    number_of_coeffs_of_restitution = 1

    if benchmark_number==1:

        end_time                      = 0.0005
        dt                              = 6.4e-8 # Complies Rayleigh's condition
        graph_print_interval            = 0.000005
        number_of_points_in_the_graphic = 6

    elif benchmark_number==2:

        end_time                      = 0.007
        dt                              = 3e-7 # Complies Rayleigh's condition????????????????
        graph_print_interval            = 0.0001
        number_of_points_in_the_graphic = 6

    elif benchmark_number==3:

        end_time                      = 0.00031
        dt                              = 8.1e-9 #1.1e-9 # Complies Rayleigh's condition
        graph_print_interval            = 0.000001
        number_of_points_in_the_graphic = 6

    elif benchmark_number==4:

        end_time                      = 0.0002  #0.00003
        dt                              = 2e-8 #1.9e-9 # Complies Rayleigh's condition
        graph_print_interval            = 0.000001
        number_of_points_in_the_graphic = 17

    elif benchmark_number==5:

        end_time                      = 0.0000005
        dt                              = 3.6e-11  #3.6e-12 # Complies Rayleigh's condition
        graph_print_interval            = 0.00000005
        number_of_points_in_the_graphic = 17

    elif benchmark_number==6:

        end_time                      = 0.01
        dt                              = 1.0e-6  #1.0e-7 # Complies Rayleigh's condition ????????????????
        graph_print_interval            = 0.00025
        number_of_points_in_the_graphic = 17

    elif benchmark_number==7:

        end_time                      = 0.0005
        dt                              = 4.4614e-7 #4.4614e-8 # Complies Rayleigh's condition ????????????????
        graph_print_interval            = 0.000005
        number_of_points_in_the_graphic = 17

    elif benchmark_number==8:

        end_time                      = 0.02
        dt                              = 2.0e-6 #5.0e-7 # Complies Rayleigh's condition
        graph_print_interval            = 0.0001
        number_of_points_in_the_graphic = 17

    elif benchmark_number==9:

        end_time                      = 0.001 #0.0005
        dt                              = 5.0e-8 # 3.4e-8 # Complies Rayleigh's condition
        graph_print_interval            = 0.000005
        number_of_points_in_the_graphic = 6

    elif benchmark_number==10:

        end_time                      = 0.00015 #0.0005
        dt                              = 2.0e-8  #3.6e-12 # Complies Rayleigh's condition
        graph_print_interval            = 0.00001
        number_of_points_in_the_graphic = 10
        number_of_coeffs_of_restitution = 4

    elif benchmark_number==11:

        end_time                      = 0.00015 #0.0005
        dt                              = 1.0e-7 #3.6e-12 # Complies Rayleigh's condition
        graph_print_interval            = 0.00001
        number_of_points_in_the_graphic = 10
        number_of_coeffs_of_restitution = 4

    elif benchmark_number==12:

        end_time                      = 0.1
        dt                              = 5.0e-7
        graph_print_interval            = 1e-4
        number_of_points_in_the_graphic = 1

    elif benchmark_number==13:

        end_time                      = 2.0
        dt                              = 1.0e-4
        graph_print_interval            = 1e-2
        number_of_points_in_the_graphic = 1

    elif benchmark_number==14:

        end_time                      = 2.0
        dt                              = 1.0e-4
        graph_print_interval            = 1e-2
        number_of_points_in_the_graphic = 1

    elif benchmark_number==15:

        end_time                      = 2.0
        dt                              = 1.0e-4
        graph_print_interval            = 1e-2
        number_of_points_in_the_graphic = 1

    elif benchmark_number==16:

        end_time                      = 1.0
        dt                              = 0.50e-4
        graph_print_interval            = 1e-2
        number_of_points_in_the_graphic = 1

    elif benchmark_number==17:

        end_time                      = 1.0
        dt                              = 1.0e-6
        graph_print_interval            = 1e-2
        number_of_points_in_the_graphic = 1

    elif benchmark_number==20:          # Normal compression

        end_time                      = 0.01
        dt                              = 1e-5
        graph_print_interval            = 1e-5   # utilitzo com a output freq del grafic de punts
        number_of_points_in_the_graphic = 1

    elif benchmark_number==21:          # Normal compression with indentation

        end_time                      = 0.01
        dt                              = 1e-5
        graph_print_interval            = 1e-5
        number_of_points_in_the_graphic = 1

    elif benchmark_number==22:          # Tensile

        end_time                      = 0.05
        dt                              = 1e-5
        graph_print_interval            = 1e-5
        number_of_points_in_the_graphic = 1

    elif benchmark_number==23:          # Tensile with indentation

        end_time                      = 0.05
        dt                              = 1e-5
        graph_print_interval            = 1e-5
        number_of_points_in_the_graphic = 1

    elif benchmark_number==24:          # Shear

        end_time                      = 8e-5
        dt                              = 1e-7
        graph_print_interval            = 1e-7
        number_of_points_in_the_graphic = 1

    elif benchmark_number==25:          # Shear + radius expansion

        end_time                      = 8e-5
        dt                              = 1e-7
        graph_print_interval            = 1e-7
        number_of_points_in_the_graphic = 1

    elif benchmark_number==26:          #

        end_time                      = 0.1
        dt                              = 1e-5
        graph_print_interval            = 1e-4
        number_of_points_in_the_graphic = 1

    elif benchmark_number==27:          #UCS TEST

        end_time                      = 0.05
        dt                              = 5e-7
        graph_print_interval            = 5e-4
        number_of_points_in_the_graphic = 1

    elif benchmark_number==28:          #PENDULO3D . not ready

        end_time                      = 100
        dt                              = 1e-4
        graph_print_interval            = 1e-2
        number_of_points_in_the_graphic = 1

    elif benchmark_number==30:

        end_time                      = 0.5
        dt                              = 1.0e-3
        graph_print_interval            = 1e-2
        number_of_points_in_the_graphic = 1

    elif benchmark_number==31:

        end_time                      = 0.5
        dt                              = 1.0e-3
        graph_print_interval            = 1e-2
        number_of_points_in_the_graphic = 1

    elif benchmark_number==32:

        end_time                      = 0.5
        dt                              = 1.0e-6
        graph_print_interval            = 1e-2
        number_of_points_in_the_graphic = 1

    elif benchmark_number==33:

        end_time                      = 0.5
        dt                              = 1.0e-6
        graph_print_interval            = 1e-2
        number_of_points_in_the_graphic = 1

    elif benchmark_number==40:

        end_time                      = 1
        dt                              = 5e-5
        graph_print_interval            = 1e-2
        number_of_points_in_the_graphic = 1

    else: #benchmark_number==68:        #

        end_time                      = 1e-3
        dt                              = 1e-6
        graph_print_interval            = 1e-7
        number_of_points_in_the_graphic = 1

    return end_time, dt, graph_print_interval, number_of_points_in_the_graphic, number_of_coeffs_of_restitution

def PrintResultsMessage(test_number, it_is_success, error, elapsed_time, error_filename = 'errors.err'):
    with open(error_filename, 'a') as error_file:
        name = str(test_number)
        error_file.write('DEM Benchmark ' + name + ':')

        if it_is_success:
            error_file.write(' OK!........ Test ' + name + ' SUCCESSFUL (error: '
                             + str(round(error, 2)) + ', time: '
                             + str(round(elapsed_time, 2)) + 's.'')\n')
        else:
            error_file.write(' KO!........ Test ' + name + ' FAILED (error: ' + str(error) + ')\n')

class Benchmark1:

    def __init__(self):
        self.number = 1
        self.initial_normal_vel = 10.0

    def set_initial_data(self, modelpart, rigid_face_model_part, iteration, number_of_points_in_the_graphic, coeff_of_restitution_iteration=0):

        for node in modelpart.Nodes:
            if node.Id == 1:
                node.SetSolutionStepValue(VELOCITY_X, -self.initial_normal_vel)
            else:
                node.SetSolutionStepValue(VELOCITY_X,  self.initial_normal_vel)

    def generate_graph_points(self, modelpart, rigid_face_model_part, cluster_model_part, time, graph_print_interval, dt):
        pass

    def get_final_data(self, modelpart, rigid_face_model_part, cluster_model_part):
        pass

    def ApplyNodalRotation(self, time, dt, modelpart):
        pass

    def print_results(self, number_of_points_in_the_graphic, dt=0, elapsed_time=0.0):

        normal_contact_force_outfile_name = 'variables_for_node_1.txt'
        gnuplot_script_name = 'benchmark1_dt_' + str(dt) + 's.gp'
        self.gnuplot_outfile = open(gnuplot_script_name, 'w')
        self.gnuplot_outfile.write("set grid; plot '" + normal_contact_force_outfile_name + "' every 20 u 1:8 w lp lt -1 lw 1.5 ps 1 pt 4")
        self.gnuplot_outfile.close()
        #print_gnuplot_files_on_screen(gnuplot_script_name)

        error1, error2, error3 = self.compute_errors(normal_contact_force_outfile_name)
        it_is_success = error1 < 1.0 and error2 < 1.0 and error3 < 1.0
        error_measure = error1 + error2 + error3

        PrintResultsMessage(self.number, it_is_success, error_measure, elapsed_time)

    def compute_errors(self, normal_contact_force_outfile_name):

        Chung_data = []; DEM_data = []

        with open('paper_data/benchmark1_graph1.dat') as inf:
            for line in inf:
                Chung_data.append(float(line))

        with open(normal_contact_force_outfile_name) as inf:
            for line in inf:
                parts = line.split()
                if parts[0] == '#Time':
                    break
            for line in inf:
                parts = line.split()
                DEM_data.append(float(parts[7]))

        error = fabs(max(DEM_data) - float(Chung_data[0]))/float(Chung_data[0])

        print("Error in restitution numbers =", 100*error,"%")

        error1 = 100*error

        error2 = error3 = 0

        return error1, error2, error3

class Benchmark2:

    def __init__(self):
        self.number = 2
        self.initial_normal_vel = -0.2

    def set_initial_data(self, modelpart, rigid_face_model_part, iteration, number_of_points_in_the_graphic, coeff_of_restitution_iteration=0):

        for node in modelpart.Nodes:
            node.SetSolutionStepValue(VELOCITY_Z, self.initial_normal_vel)


    def generate_graph_points(self, modelpart, rigid_face_model_part, cluster_model_part, time, graph_print_interval, dt):
        pass

    def get_final_data(self, modelpart, rigid_face_model_part, cluster_model_part):
        pass

    def ApplyNodalRotation(self, time, dt, modelpart):
        pass

    def print_results(self, number_of_points_in_the_graphic, dt=0, elapsed_time=0.0):

        normal_contact_force_outfile_name = 'variables_for_node_2.txt'
        gnuplot_script_name = 'benchmark2_dt_' + str(dt) + 's.gp'
        self.gnuplot_outfile = open(gnuplot_script_name, 'w')
        self.gnuplot_outfile.write("set grid; plot '" + normal_contact_force_outfile_name + "' every 10 u 1:10 w lp lt 3 lw 1.5 ps 1 pt 6")
        self.gnuplot_outfile.close()
        #print_gnuplot_files_on_screen(gnuplot_script_name)

        error1, error2, error3 = self.compute_errors(normal_contact_force_outfile_name)
        it_is_success = error1 < 1.0 and error2 < 1.0 and error3 < 1.0
        error_measure = error1 + error2 + error3

        PrintResultsMessage(self.number, it_is_success, error_measure, elapsed_time)

    def compute_errors(self, normal_contact_force_outfile_name):

        Chung_data = []; DEM_data = []

        with open('paper_data/benchmark2_graph1.dat') as inf:
            for line in inf:
                Chung_data.append(float(line))

        with open(normal_contact_force_outfile_name) as inf:
            for line in inf:
                parts = line.split()
                if parts[0] == '#Time':
                    break
            for line in inf:
                parts = line.split()
                DEM_data.append(float(parts[9]))

        error = fabs(max(DEM_data) - float(Chung_data[0]))/float(Chung_data[0])

        print("Error in restitution numbers =", 100*error,"%")

        error1 = 100*error

        error2 = error3 = 0

        return error1, error2, error3

class Benchmark3:

    def __init__(self):
        self.number = 3
        self.restitution_numbers_list = []
        self.initial_normal_vel = 0
        self.generated_data = None

    def set_initial_data(self, modelpart, rigid_face_model_part, iteration, number_of_points_in_the_graphic, coeff_of_restitution_iteration=0):

        #number = 1.0/(number_of_points_in_the_graphic-1) * (iteration - 1)

        if number_of_points_in_the_graphic == 1:
            number = 0
        else:
            number = 1.0/(number_of_points_in_the_graphic-1) * (iteration - 1)

        for node in modelpart.Nodes:
            self.initial_normal_vel = node.GetSolutionStepValue(VELOCITY_Z)
            modelpart.GetProperties()[1][COEFFICIENT_OF_RESTITUTION] = number

    def generate_graph_points(self, modelpart, rigid_face_model_part, cluster_model_part, time, graph_print_interval, dt):
        pass

    def ApplyNodalRotation(self, time, dt, modelpart):
        pass

    def get_final_data(self, modelpart, rigid_face_model_part, cluster_model_part):

        for node in modelpart.Nodes:
            final_vel = node.GetSolutionStepValue(VELOCITY_Z)

        restitution_coefficient = -final_vel / self.initial_normal_vel
        self.restitution_numbers_list.append(restitution_coefficient)

    def print_results(self, number_of_points_in_the_graphic, dt=0, elapsed_time=0.0):

        self.output_filename = "benchmark3_dt_" + str(dt) + '_restitution_numbers_vector_list_data.dat'
        self.generated_data = open(self.output_filename, 'w')

        for i in range(0, number_of_points_in_the_graphic):
            first_col = 1/(number_of_points_in_the_graphic-1) * i
            self.generated_data.write("%6.4f %11.8f" % (first_col, self.restitution_numbers_list[i]) + '\n')
        self.generated_data.close()

        gnuplot_script_name = 'benchmark3_dt_' + str(dt) + 's.gp'
        self.gnuplot_outfile = open(gnuplot_script_name, 'w')
        self.gnuplot_outfile.write("set grid; plot '" + self.output_filename + "' u 1:2 w lp lt 3 lw 1.5 ps 2 pt 4, '"\
                                                      + self.output_filename + "' u 1:3 w lp lt 2 lw 1.5 ps 2 pt 6")
        self.gnuplot_outfile.close()

        self.create_gnuplot_scripts(self.output_filename, dt)

        error1, error2, error3 = self.compute_errors(self.output_filename)
        it_is_success = error1 < 1.0 and error2 < 1.0 and error3 < 1.0
        error_measure = error1 + error2 + error3

        PrintResultsMessage(self.number, it_is_success, error_measure, elapsed_time)

    def create_gnuplot_scripts(self, output_filename, dt):

        gnuplot_script_name_1 = 'benchmark3_comparison_1_dt_' + str(dt) + 's.gp'
        self.gnuplot_outfile = open(gnuplot_script_name_1, 'w')
        self.gnuplot_outfile.write("set grid\nset key left bottom\nset xlabel 'Coefficient of restitution'\nset ylabel 'Damping ratio'\nset style line 1 pt 8 lt -1 ps 3\nset style line 2 pt 9 lt  3 ps 3\n")
        self.gnuplot_outfile.write("plot [0:1][0:1] '" + output_filename + "' w lp lt 1 lw 1.5 ps 2 pt 5,\\\n")
        self.gnuplot_outfile.write("'paper_data/benchmark3_graph1.dat' w lp ls 1 t 'Al. oxide',\\\n")
        self.gnuplot_outfile.write("'paper_data/benchmark3_graph1.dat' w lp ls 2 t 'Cast iron'\n")
        self.gnuplot_outfile.close()

        #print_gnuplot_files_on_screen(gnuplot_script_name_1)

    def compute_errors(self, output_filename):

        lines_Chung = lines_DEM = list(range(0, 6))
        Chung_data = []; DEM_data = []; summation_of_Chung_data = 0
        i = 0
        with open('paper_data/benchmark3_graph1.dat') as inf:
            for line in inf:
                if i in lines_Chung:
                    parts = line.split()
                    Chung_data.append(float(parts[1]))
                i+=1
        i = 0

        with open(output_filename) as inf:
            for line in inf:
                if i in lines_DEM:
                    parts = line.split()
                    DEM_data.append(float(parts[1]))
                i+=1
        generated_data_error = 0

        for j in Chung_data:
            summation_of_Chung_data+=abs(j)

        for i, j in zip(DEM_data, Chung_data):
            generated_data_error+=fabs(i-j)
        generated_data_error/=summation_of_Chung_data

        print("Error in restitution numbers =", 100*generated_data_error,"%")

        error1 = 100*generated_data_error

        error2 = error3 = 0

        return error1, error2, error3


class Benchmark4:

    def __init__(self):
        self.number = 4
        self.initial_module_vel = 3.9
        self.initial_tangential_vel = 0
        self.radius = 0.0025
        self.degrees = 0
        self.angles_list = []
        self.tangential_restitution_coefficient_list = []
        self.final_angular_vel_list = []
        self.rebound_angle_list = []
        self.final_angular_vel_list_outfile = None
        self.rebound_angle_list_outfile = None
        self.tangential_restitution_coefficient_list_outfile = None

    def set_initial_data(self, modelpart, rigid_face_model_part, iteration, number_of_points_in_the_graphic, coeff_of_restitution_iteration=0):

        self.degrees = 90 / (number_of_points_in_the_graphic + 1) * iteration
        self.initial_tangential_vel =  self.initial_module_vel * sin(self.degrees * pi / 180.0)
        initial_normal_vel = -self.initial_module_vel * cos(self.degrees * pi / 180.0)

        for node in modelpart.Nodes:
            node.SetSolutionStepValue(VELOCITY_Y, self.initial_tangential_vel)
            node.SetSolutionStepValue(VELOCITY_Z, initial_normal_vel)

    def generate_graph_points(self, modelpart, rigid_face_model_part, cluster_model_part, time, graph_print_interval, dt):
        pass

    def ApplyNodalRotation(self, time, dt, modelpart):
        pass

    def get_final_data(self, modelpart, rigid_face_model_part, cluster_model_part):

        for node in modelpart.Nodes:

            final_angular_vel = node.GetSolutionStepValue(ANGULAR_VELOCITY_X)
            final_tangential_center_velocity = node.GetSolutionStepValue(VELOCITY_Y)
            final_normal_center_velocity = node.GetSolutionStepValue(VELOCITY_Z)
            final_tangential_contact_velocity = final_tangential_center_velocity + final_angular_vel * self.radius
            rebound_angle = 180 / pi * atan(final_tangential_contact_velocity / final_normal_center_velocity)
            tangential_restitution_coefficient = final_tangential_center_velocity / self.initial_tangential_vel

        self.final_angular_vel_list.append(final_angular_vel)
        self.rebound_angle_list.append(rebound_angle)
        self.tangential_restitution_coefficient_list.append(tangential_restitution_coefficient)
        self.angles_list.append(self.degrees)

    def print_results(self, number_of_points_in_the_graphic, dt=0, elapsed_time=0.0):

        self.tangential_restitution_coefficient_list_outfile_name = "benchmark4_dt_" + str(dt) + '_tangential_restitution_coefficient_list_data.dat'
        self.final_angular_vel_list_outfile_name = "benchmark4_dt_" + str(dt) + '_final_angular_vel_list_data.dat'
        self.rebound_angle_list_outfile_name = "benchmark4_dt_" + str(dt) + '_rebound_angle_list_data.dat'
        self.tangential_restitution_coefficient_list_outfile = open(self.tangential_restitution_coefficient_list_outfile_name, 'w')
        self.final_angular_vel_list_outfile = open(self.final_angular_vel_list_outfile_name, 'w')
        self.rebound_angle_list_outfile = open(self.rebound_angle_list_outfile_name, 'w')

        for i in range(0, number_of_points_in_the_graphic):
            self.tangential_restitution_coefficient_list_outfile.write("%14.8f %14.8f" % (self.angles_list[i], self.tangential_restitution_coefficient_list[i]) + '\n')
            self.final_angular_vel_list_outfile.write("%14.8f %14.8f" % (self.angles_list[i], self.final_angular_vel_list[i]) + '\n')
            self.rebound_angle_list_outfile.write("%14.8f %14.8f" % (self.angles_list[i], self.rebound_angle_list[i]) + '\n')
        self.tangential_restitution_coefficient_list_outfile.close()
        self.final_angular_vel_list_outfile.close()
        self.rebound_angle_list_outfile.close()

        self.create_gnuplot_scripts(self.tangential_restitution_coefficient_list_outfile_name, self.final_angular_vel_list_outfile_name,\
                                    self.rebound_angle_list_outfile_name, dt)

        error1, error2, error3 = self.compute_errors(self.tangential_restitution_coefficient_list_outfile_name, self.final_angular_vel_list_outfile_name,\
                                    self.rebound_angle_list_outfile_name)
        it_is_success = error1 < 2.0 and error2 < 2.0 and error3 < 2.0
        error_measure = error1 + error2 + error3

        PrintResultsMessage(self.number, it_is_success, error_measure, elapsed_time)

    def create_gnuplot_scripts(self, tangential_restitution_coefficient_list_outfile_name, final_angular_vel_list_outfile_name,\
                               rebound_angle_list_outfile_name, dt):

        gnuplot_script_name_1 = 'benchmark4_comparison_1_dt_' + str(dt) + 's.gp'
        self.gnuplot_outfile = open(gnuplot_script_name_1, 'w')
        self.gnuplot_outfile.write("set grid\nset key left bottom\nset style line 1 pt 8 lt -1 ps 3\nset style line 2 pt 9 lt  3 ps 3\n")
        self.gnuplot_outfile.write("plot [0:90][.4:1] '" + tangential_restitution_coefficient_list_outfile_name + "' w lp lt 1 lw 1.5 ps 2 pt 5,\\\n")
        self.gnuplot_outfile.write("'paper_data/benchmark4_graph1.dat' index 0 w lp ls 1 t 'Al. oxide',\\\n")
        self.gnuplot_outfile.write("'paper_data/benchmark4_graph1.dat' index 1 w lp ls 2 t 'Al. alloy',\\\n")
        self.gnuplot_outfile.write("'paper_data/benchmark4_graph1.dat' index 2 w p pt 7 ps 2 lt -1 t 'Experimental'\n")
        self.gnuplot_outfile.close()

        gnuplot_script_name_2 = 'benchmark4_comparison_2_dt_' + str(dt) + 's.gp'
        self.gnuplot_outfile = open(gnuplot_script_name_2, 'w')
        self.gnuplot_outfile.write("set grid\nset key left bottom\nset xlabel 'Incident angle (deg)'\nset ylabel 'Final angular velocity (rad/s)'\nset style line 1 pt 8 lt -1 ps 3\nset style line 2 pt 9 lt  3 ps 3\n")
        self.gnuplot_outfile.write("plot [0:90][-750:0] '" + final_angular_vel_list_outfile_name + "' w lp lt 1 lw 1.5 ps 2 pt 5,\\\n")
        self.gnuplot_outfile.write("'paper_data/benchmark4_graph2.dat' index 0 w lp ls 1 t 'Al. oxide',\\\n")
        self.gnuplot_outfile.write("'paper_data/benchmark4_graph2.dat' index 1 w lp ls 2 t 'Al. alloy',\\\n")
        self.gnuplot_outfile.write("'paper_data/benchmark4_graph2.dat' index 2 w p pt 7 ps 2 lt -1 t 'Experimental'\n")
        self.gnuplot_outfile.close()

        gnuplot_script_name_3 = 'benchmark4_comparison_3_dt_' + str(dt) + 's.gp'
        self.gnuplot_outfile = open(gnuplot_script_name_3, 'w')
        self.gnuplot_outfile.write("set grid\nset key left bottom\nset xlabel 'Incident angle (deg)'\nset ylabel 'Rebound angle (deg)'\nset style line 1 pt 8 lt -1 ps 3\nset style line 2 pt 9 lt  3 ps 3\n")
        self.gnuplot_outfile.write("plot [0:90][-30:90] '" + rebound_angle_list_outfile_name + "' w lp lt 1 lw 1.5 ps 2 pt 5,\\\n")
        self.gnuplot_outfile.write("'paper_data/benchmark4_graph3.dat' index 0 w lp ls 1 t 'Al. oxide',\\\n")
        self.gnuplot_outfile.write("'paper_data/benchmark4_graph3.dat' index 1 w lp ls 2 t 'Al. alloy',\\\n")
        self.gnuplot_outfile.write("'paper_data/benchmark4_graph3.dat' index 2 w p pt 7 ps 2 lt -1 t 'Experimental'\n")
        self.gnuplot_outfile.close()
        '''
        print_gnuplot_files_on_screen(gnuplot_script_name_1)
        print_gnuplot_files_on_screen(gnuplot_script_name_2)
        print_gnuplot_files_on_screen(gnuplot_script_name_3)'''

    def compute_errors(self, tangential_restitution_coefficient_list_outfile_name, final_angular_vel_list_outfile_name, rebound_angle_list_outfile_name):

        lines_Chung = list(range(17, 30)); lines_DEM = list(range(0, 8)) + list(range(9, 16, 2)) + [16]
        Chung_data = []; DEM_data = []; summation_of_Chung_data = 0
        i = 0
        with open('paper_data/benchmark4_graph1.dat') as inf:
            for line in inf:
                if i in lines_Chung:
                    parts = line.split(',')
                    Chung_data.append(float(parts[1]))
                i+=1
        i = 0
        with open(tangential_restitution_coefficient_list_outfile_name) as inf:
            for line in inf:
                if i in lines_DEM:
                    parts = line.split()
                    DEM_data.append(float(parts[1]))
                i+=1
        final_tangential_restitution_coefficient_error = 0

        for j in Chung_data:
            summation_of_Chung_data+=abs(j)

        for i, j in zip(DEM_data, Chung_data):
            final_tangential_restitution_coefficient_error+=fabs(i-j)
        final_tangential_restitution_coefficient_error/=summation_of_Chung_data
        print("Error in tangential restitution coefficient =", 100*final_tangential_restitution_coefficient_error,"%")

        Chung_data = []; DEM_data = []; summation_of_Chung_data = 0
        i = 0
        with open('paper_data/benchmark4_graph2.dat') as inf:
            for line in inf:
                if i in lines_Chung:
                    parts = line.split(',')
                    Chung_data.append(float(parts[1]))
                i+=1
        i = 0
        with open(final_angular_vel_list_outfile_name) as inf:
            for line in inf:
                if i in lines_DEM:
                    parts = line.split()
                    DEM_data.append(float(parts[1]))
                i+=1
        final_angular_vel_total_error = 0

        for j in Chung_data:
            summation_of_Chung_data+=abs(j)

        for i, j in zip(DEM_data, Chung_data):
            final_angular_vel_total_error+=fabs(i-j)
        final_angular_vel_total_error/=summation_of_Chung_data
        print("Error in final angular vel =", 100*final_angular_vel_total_error,"%")

        Chung_data = []; DEM_data = []; summation_of_Chung_data = 0
        i = 0
        with open('paper_data/benchmark4_graph3.dat') as inf:
            for line in inf:
                if i in lines_Chung:
                    parts = line.split(',')
                    Chung_data.append(float(parts[1]))
                i+=1
        i = 0
        with open(rebound_angle_list_outfile_name) as inf:
            for line in inf:
                if i in lines_DEM:
                    parts = line.split()
                    DEM_data.append(float(parts[1]))
                i+=1
        final_rebound_angle_error = 0

        for j in Chung_data:
            summation_of_Chung_data+=abs(j)

        for i, j in zip(DEM_data, Chung_data):
            final_rebound_angle_error+=fabs(i-j)
        final_rebound_angle_error/=summation_of_Chung_data
        print("Error in final rebound angle =", 100*final_rebound_angle_error,"%")

        error1 = 100*final_tangential_restitution_coefficient_error
        error2 = 100*final_angular_vel_total_error
        error3 = 100*final_rebound_angle_error

        return error1, error2, error3


class Benchmark5:

    def __init__(self):
        self.number = 5
        self.initial_normal_vel = -5.0
        self.initial_tangential_vel = 0
        self.radius = 0.00001
        self.Vst_div_mu_per_Vcn_list = []
        self.Vst_prima_div_mu_per_Vcn_prima_list = []
        self.r_w1_prima_div_mu_per_Vcn_list = []
        self.Vst_prima_div_mu_per_Vcn_prima_list_outfile = None
        self.r_w1_prima_div_mu_per_Vcn_list_outfile = None

    def set_initial_data(self, modelpart, rigid_face_model_part, iteration, number_of_points_in_the_graphic, coeff_of_restitution_iteration=0):

        degrees = 90 / (number_of_points_in_the_graphic + 1) * iteration
        self.initial_tangential_vel =  -self.initial_normal_vel * tan(degrees * pi / 180.0)

        for node in modelpart.Nodes:
            node.SetSolutionStepValue(VELOCITY_Y, self.initial_tangential_vel)
            node.SetSolutionStepValue(VELOCITY_Z, self.initial_normal_vel)

    def generate_graph_points(self, modelpart, rigid_face_model_part, cluster_model_part, time, graph_print_interval, dt):
        pass

    def ApplyNodalRotation(self, time, dt, modelpart):
        pass

    def get_final_data(self, modelpart, rigid_face_model_part, cluster_model_part):

        mu = 0.3

        for node in modelpart.Nodes:
            final_angular_vel = node.GetSolutionStepValue(ANGULAR_VELOCITY_X)
            final_tangential_center_velocity = node.GetSolutionStepValue(VELOCITY_Y)
            final_normal_center_velocity = node.GetSolutionStepValue(VELOCITY_Z)
            Vst_div_mu_per_Vcn = -self.initial_tangential_vel / (mu * self.initial_normal_vel)
            Vst_prima_div_mu_per_Vcn_prima = (final_tangential_center_velocity + final_angular_vel * self.radius) / (mu * final_normal_center_velocity)
            r_w1_prima_div_mu_per_Vcn = -self.radius * final_angular_vel / (mu * self.initial_normal_vel)

        self.Vst_div_mu_per_Vcn_list.append(Vst_div_mu_per_Vcn)
        self.Vst_prima_div_mu_per_Vcn_prima_list.append(Vst_prima_div_mu_per_Vcn_prima)
        self.r_w1_prima_div_mu_per_Vcn_list.append(r_w1_prima_div_mu_per_Vcn)

    def print_results(self, number_of_points_in_the_graphic, dt=0, elapsed_time=0.0):

        self.Vst_prima_div_mu_per_Vcn_prima_list_outfile_name = "benchmark5_dt_" + str(dt) + '_Vst_prima_div_mu_per_Vcn_prima_list_data.dat'
        self.r_w1_prima_div_mu_per_Vcn_list_outfile_name = "benchmark5_dt_" + str(dt) + '_r_w1_prima_div_mu_per_Vcn_list_data.dat'
        self.Vst_prima_div_mu_per_Vcn_prima_list_outfile = open(self.Vst_prima_div_mu_per_Vcn_prima_list_outfile_name, 'w')
        self.r_w1_prima_div_mu_per_Vcn_list_outfile = open(self.r_w1_prima_div_mu_per_Vcn_list_outfile_name, 'w')

        for i in range(0, number_of_points_in_the_graphic):
            self.Vst_prima_div_mu_per_Vcn_prima_list_outfile.write("%14.8f %14.8f" % (self.Vst_div_mu_per_Vcn_list[i], self.Vst_prima_div_mu_per_Vcn_prima_list[i]) + '\n')
            self.r_w1_prima_div_mu_per_Vcn_list_outfile.write("%14.8f %14.8f" % (self.Vst_div_mu_per_Vcn_list[i], self.r_w1_prima_div_mu_per_Vcn_list[i]) + '\n')
        self.Vst_prima_div_mu_per_Vcn_prima_list_outfile.close()
        self.r_w1_prima_div_mu_per_Vcn_list_outfile.close()

        self.create_gnuplot_scripts(self.Vst_prima_div_mu_per_Vcn_prima_list_outfile_name, self.r_w1_prima_div_mu_per_Vcn_list_outfile_name, dt)

        error1, error2, error3 = self.compute_errors(self.Vst_prima_div_mu_per_Vcn_prima_list_outfile_name, self.r_w1_prima_div_mu_per_Vcn_list_outfile_name)
        it_is_success = error1 < 2.0 and error2 < 2.0 and error3 < 2.0
        error_measure = error1 + error2 + error3
        PrintResultsMessage(self.number, it_is_success, error_measure, elapsed_time)

    def create_gnuplot_scripts(self, Vst_prima_div_mu_per_Vcn_prima_list_outfile_name, r_w1_prima_div_mu_per_Vcn_list_outfile_name, dt):

        gnuplot_script_name_1 = 'benchmark5_comparison_1_dt_' + str(dt) + 's.gp'
        self.gnuplot_outfile = open(gnuplot_script_name_1, 'w')
        self.gnuplot_outfile.write("set grid\nset key left bottom\nset style line 1 pt 8 lt -1 ps 3\nset style line 2 pt 9 lt 3 ps 3\n")
        self.gnuplot_outfile.write("plot [0:14][-4:6] '" + Vst_prima_div_mu_per_Vcn_prima_list_outfile_name + "' w lp lt 1 lw 1.5 ps 2 pt 5,\\\n")
        self.gnuplot_outfile.write("'paper_data/benchmark5_graph1.dat' index 0 w lp ls 1 t 'Steel',\\\n")
        self.gnuplot_outfile.write("'paper_data/benchmark5_graph1.dat' index 1 w lp ls 2 t 'Polyethylene',\\\n")
        self.gnuplot_outfile.write("'paper_data/benchmark5_graph1.dat' index 2 w p pt 7 ps 2 lt -1 t 'FEM'\n")
        self.gnuplot_outfile.close()

        gnuplot_script_name_2 = 'benchmark5_comparison_2_dt_' + str(dt) + 's.gp'
        self.gnuplot_outfile = open(gnuplot_script_name_2, 'w')
        self.gnuplot_outfile.write("set grid\nset key left bottom\nset xlabel 'Normalized incident angle'\nset ylabel 'Normalized final angular velocity'\nset style line 1 pt 8 lt -1 ps 3\nset style line 2 pt 9 lt 3 ps 3\n")
        self.gnuplot_outfile.write("plot [0:20][-6:0] '" + r_w1_prima_div_mu_per_Vcn_list_outfile_name + "' w lp lt 1 lw 1.5 ps 2 pt 5,\\\n")
        self.gnuplot_outfile.write("'paper_data/benchmark5_graph2.dat' index 0 w lp ls 1 t 'Steel',\\\n")
        self.gnuplot_outfile.write("'paper_data/benchmark5_graph2.dat' index 1 w lp ls 2 t 'Polyethylene',\\\n")
        self.gnuplot_outfile.write("'paper_data/benchmark5_graph2.dat' index 2 w p pt 7 ps 2 lt -1 t 'FEM'\n")
        self.gnuplot_outfile.close()
        '''
        print_gnuplot_files_on_screen(gnuplot_script_name_1)
        print_gnuplot_files_on_screen(gnuplot_script_name_2)'''

    def compute_errors(self, Vst_prima_div_mu_per_Vcn_prima_list_outfile_name, r_w1_prima_div_mu_per_Vcn_list_outfile_name):

        lines_Chung = list(range(49, 53)); lines_DEM = list(range(11, 15)) # Sliding regime for the time being
        #lines_Chung = list(range(38, 53)); lines_DEM = list(range(0, 15)) # Whole diagram
        Chung_data = []; DEM_data = []; summation_of_Chung_data = 0
        i = 0
        with open('paper_data/benchmark5_graph1.dat') as inf:
            for line in inf:
                if i in lines_Chung:
                    parts = line.split(',')
                    Chung_data.append(float(parts[1]))
                i+=1
        i = 0
        with open(Vst_prima_div_mu_per_Vcn_prima_list_outfile_name) as inf:
            for line in inf:
                if i in lines_DEM:
                    parts = line.split()
                    DEM_data.append(float(parts[1]))
                i+=1
        final_Vst_prima_div_mu_per_Vcn_prima_error = 0

        for j in Chung_data:
            summation_of_Chung_data+=abs(j)

        for i, j in zip(DEM_data, Chung_data):
            final_Vst_prima_div_mu_per_Vcn_prima_error+=fabs(i-j)

        final_Vst_prima_div_mu_per_Vcn_prima_error/=summation_of_Chung_data

        print("Error in final Vst prima div mu per Vcn prima =", 100*final_Vst_prima_div_mu_per_Vcn_prima_error,"%")

        Chung_data = []; DEM_data = []; summation_of_Chung_data = 0
        i = 0
        with open('paper_data/benchmark5_graph2.dat') as inf:
            for line in inf:
                if i in lines_Chung:
                    parts = line.split(',')
                    Chung_data.append(float(parts[1]))
                i+=1
        i = 0
        with open(r_w1_prima_div_mu_per_Vcn_list_outfile_name) as inf:
            for line in inf:
                if i in lines_DEM:
                    parts = line.split()
                    DEM_data.append(float(parts[1]))
                i+=1
        final_r_w1_prima_div_mu_per_Vcn_error = 0

        for j in Chung_data:
            summation_of_Chung_data+=abs(j)

        for i, j in zip(DEM_data, Chung_data):
            final_r_w1_prima_div_mu_per_Vcn_error+=fabs(i-j)

        final_r_w1_prima_div_mu_per_Vcn_error/=summation_of_Chung_data
        print("Error in final r w1 prima div mu per Vcn =", 100*final_r_w1_prima_div_mu_per_Vcn_error,"%")

        error1 = 100*final_Vst_prima_div_mu_per_Vcn_prima_error
        error2 = 100*final_r_w1_prima_div_mu_per_Vcn_error
        error3 = 0

        return error1, error2, error3


class Benchmark6:

    def __init__(self):
        self.number = 6
        self.initial_normal_vel = -0.2
        self.initial_tangential_vel = 0
        self.radius = 0.1
        self.special_quantity_list = []
        self.beta_list = []
        self.Vst_div_Vcn_list = []
        self.Vst_prima_div_Vcn_prima_list = []
        self.beta_list_outfile = None
        self.Vst_prima_div_Vcn_prima_list_outfile = None

    def set_initial_data(self, modelpart, rigid_face_model_part, iteration, number_of_points_in_the_graphic, coeff_of_restitution_iteration=0):

        degrees = 90 / (number_of_points_in_the_graphic + 1) * iteration
        self.initial_tangential_vel = -self.initial_normal_vel * tan(degrees * pi / 180.0) # Here is tangential of the contact point, only. In X axis
        initial_angular_vel = -self.initial_tangential_vel / self.radius # In Y axis

        for node in modelpart.Nodes:
            node.SetSolutionStepValue(VELOCITY_Z, self.initial_normal_vel)
            node.SetSolutionStepValue(ANGULAR_VELOCITY_Y, initial_angular_vel)

    def generate_graph_points(self, modelpart, rigid_face_model_part, cluster_model_part, time, graph_print_interval, dt):
        pass

    def get_final_data(self, modelpart, rigid_face_model_part, cluster_model_part):

        mu = 0.4
        restitution_coeff = 0.5

        for node in modelpart.Nodes:
            special_quantity = -3.5 * mu * (1.0 + restitution_coeff) * self.initial_normal_vel / self.initial_tangential_vel
            final_angular_vel = node.GetSolutionStepValue(ANGULAR_VELOCITY_Y)
            final_tangential_center_velocity = node.GetSolutionStepValue(VELOCITY_X)
            final_normal_center_velocity = node.GetSolutionStepValue(VELOCITY_Z)
            beta = -(final_tangential_center_velocity - final_angular_vel * self.radius)/ self.initial_tangential_vel
            Vst_div_Vcn = -self.initial_tangential_vel / self.initial_normal_vel
            Vst_prima_div_Vcn_prima = (final_tangential_center_velocity - final_angular_vel * self.radius) / final_normal_center_velocity

        self.special_quantity_list.append(special_quantity)
        self.beta_list.append(beta)
        self.Vst_div_Vcn_list.append(Vst_div_Vcn)
        self.Vst_prima_div_Vcn_prima_list.append(Vst_prima_div_Vcn_prima)

    def ApplyNodalRotation(self, time, dt, modelpart):
        pass

    def print_results(self, number_of_points_in_the_graphic, dt=0, elapsed_time=0.0):

        self.beta_list_outfile_name = "benchmark6_dt_" + str(dt) + '_beta_list_data.dat'
        self.Vst_prima_div_Vcn_prima_list_outfile_name = "benchmark6_dt_" + str(dt) + '_Vst_prima_div_Vcn_prima_data.dat'
        self.beta_list_outfile = open(self.beta_list_outfile_name, 'w')
        self.Vst_prima_div_Vcn_prima_list_outfile = open(self.Vst_prima_div_Vcn_prima_list_outfile_name, 'w')

        for i in range(0, number_of_points_in_the_graphic):
            self.beta_list_outfile.write("%14.8f %14.8f" % (self.special_quantity_list[i], self.beta_list[i]) + '\n')
            self.Vst_prima_div_Vcn_prima_list_outfile.write("%14.8f %14.8f" % (self.Vst_div_Vcn_list[i], self.Vst_prima_div_Vcn_prima_list[i]) + '\n')
        self.beta_list_outfile.close()
        self.Vst_prima_div_Vcn_prima_list_outfile.close()

        self.create_gnuplot_scripts(self.beta_list_outfile_name, self.Vst_prima_div_Vcn_prima_list_outfile_name, dt)

        error1, error2, error3 = self.compute_errors(self.beta_list_outfile_name, self.Vst_prima_div_Vcn_prima_list_outfile_name)
        it_is_success = error1 < 3.0 and error2 < 3.0 and error3 < 3.0
        error_measure = error1 + error2 + error3

        PrintResultsMessage(self.number, it_is_success, error_measure, elapsed_time)

    def create_gnuplot_scripts(self, beta_list_outfile_name, Vst_prima_div_Vcn_prima_list_outfile_name, dt):

        gnuplot_script_name_1 = 'benchmark6_comparison_1_dt_' + str(dt) + 's.gp'
        self.gnuplot_outfile = open(gnuplot_script_name_1, 'w')
        self.gnuplot_outfile.write("set grid\nset key left bottom\nset style line 1 pt 8 lt -1 ps 3\nset style line 2 pt 9 lt 3 ps 3\n")
        self.gnuplot_outfile.write("plot [0:25][-1:.6] '" + beta_list_outfile_name + "' w lp lt 1 lw 1.5 ps 2 pt 5,\\\n")
        self.gnuplot_outfile.write("'paper_data/benchmark6_graph1.dat' index 0 w lp ls 1 t 'Al. alloy',\\\n")
        self.gnuplot_outfile.write("'paper_data/benchmark6_graph1.dat' index 1 w lp ls 2 t 'Nylon'\n")
        self.gnuplot_outfile.close()

        gnuplot_script_name_2 = 'benchmark6_comparison_2_dt_' + str(dt) + 's.gp'
        self.gnuplot_outfile = open(gnuplot_script_name_2, 'w')
        self.gnuplot_outfile.write("set grid\nset key left bottom\nset xlabel 'Tangent of incident angle'\nset ylabel 'Tangent of recoil angle'\nset style line 1 pt 8 lt -1 ps 3\nset style line 2 pt 9 lt 3 ps 3\n")
        self.gnuplot_outfile.write("plot [0:7][-2:8] '" + Vst_prima_div_Vcn_prima_list_outfile_name + "' w lp lt 1 lw 1.5 ps 2 pt 5,\\\n")
        self.gnuplot_outfile.write("'paper_data/benchmark6_graph2.dat' index 0 w lp ls 1 t 'Al. alloy',\\\n")
        self.gnuplot_outfile.write("'paper_data/benchmark6_graph2.dat' index 1 w lp ls 2 t 'Nylon'\n")
        self.gnuplot_outfile.close()
        '''
        print_gnuplot_files_on_screen(gnuplot_script_name_1)
        print_gnuplot_files_on_screen(gnuplot_script_name_2)'''

    def compute_errors(self, beta_list_outfile_name, Vst_prima_div_Vcn_prima_list_outfile_name):

        lines_Chung = list(range(1, 7)); lines_DEM = list(range(16, 10, -1)) # Sliding regime for the time being
        #lines_Chung = list(range(1, 17)); lines_DEM = list(range(0, 16)) # Whole diagram
        Chung_data = []; DEM_data = []; summation_of_Chung_data = 0
        i = 0
        with open('paper_data/benchmark6_graph1.dat') as inf:
            for line in inf:
                if i in lines_Chung:
                    parts = line.split(',')
                    Chung_data.append(float(parts[1]))
                i+=1
        i = 0

        with open(beta_list_outfile_name) as inf:
            for line in inf:
                if i in lines_DEM:
                    parts = line.split()
                    DEM_data.append(float(parts[1]))
                i+=1
        final_beta_list_outfile_name_error = 0

        for j in Chung_data:
            summation_of_Chung_data+=abs(j)

        DEM_data.reverse()
        for i, j in zip(DEM_data, Chung_data):
            final_beta_list_outfile_name_error+=fabs(i-j)

        final_beta_list_outfile_name_error/=summation_of_Chung_data
        print("Error in final beta =", 100*final_beta_list_outfile_name_error,"%")

        lines_Chung = list(range(13, 17)); lines_DEM = list(range(12, 16)) # Sliding regime for the time being
        Chung_data = []; DEM_data = []; summation_of_Chung_data = 0
        i = 0
        with open('paper_data/benchmark6_graph2.dat') as inf:
            for line in inf:
                if i in lines_Chung:
                    parts = line.split(',')
                    Chung_data.append(float(parts[1]))
                i+=1
        i = 0
        with open(Vst_prima_div_Vcn_prima_list_outfile_name) as inf:
            for line in inf:
                if i in lines_DEM:
                    parts = line.split()
                    DEM_data.append(float(parts[1]))
                i+=1
        final_Vst_prima_div_Vcn_prima_error = 0

        for j in Chung_data:
            summation_of_Chung_data+=abs(j)


        for i, j in zip(DEM_data, Chung_data):
            final_Vst_prima_div_Vcn_prima_error+=fabs(i-j)

        final_Vst_prima_div_Vcn_prima_error/=summation_of_Chung_data
        print("Error in final Vst prima div Vcn =", 100*final_Vst_prima_div_Vcn_prima_error,"%")

        error1 = 100*final_beta_list_outfile_name_error
        error2 = 100*final_Vst_prima_div_Vcn_prima_error
        error3 = 0

        return error1, error2, error3

class Benchmark7:

    def __init__(self):
        self.number = 7
        self.initial_angular_vel = 0
        self.final_tangential_center_vel_list_outfile = None
        self.final_angular_vel_list_outfile = None
        self.initial_angular_vel_list = []
        self.final_tangential_center_vel_list = []
        self.final_angular_vel_list = []

    def set_initial_data(self, modelpart, rigid_face_model_part, iteration, number_of_points_in_the_graphic, coeff_of_restitution_iteration=0):

        initial_normal_vel = 0.2
        radius = 0.1
        degrees = 90 / (number_of_points_in_the_graphic + 1) * iteration
        self.initial_angular_vel =  initial_normal_vel / radius * tan(degrees * pi / 180.0) # Here is tangential of the contact point, only

        for node in modelpart.Nodes:
            if node.Id == 1:
                node.SetSolutionStepValue(VELOCITY_X,  initial_normal_vel)
                node.SetSolutionStepValue(ANGULAR_VELOCITY_Y,  self.initial_angular_vel)
            else:
                node.SetSolutionStepValue(VELOCITY_X, -initial_normal_vel)
                node.SetSolutionStepValue(ANGULAR_VELOCITY_Y, -self.initial_angular_vel)

    def generate_graph_points(self, modelpart, rigid_face_model_part, cluster_model_part, time, graph_print_interval, dt):
        pass

    def ApplyNodalRotation(self, time, dt, modelpart):
        pass

    def get_final_data(self, modelpart, rigid_face_model_part, cluster_model_part):

        for node in modelpart.Nodes:
            if node.Id == 1:
                final_tangential_center_velocity = node.GetSolutionStepValue(VELOCITY_Z)
                final_angular_vel = node.GetSolutionStepValue(ANGULAR_VELOCITY_Y)

        self.initial_angular_vel_list.append(self.initial_angular_vel)
        self.final_tangential_center_vel_list.append(final_tangential_center_velocity)
        self.final_angular_vel_list.append(final_angular_vel)

    def print_results(self, number_of_points_in_the_graphic, dt=0, elapsed_time=0.0):

        self.final_tangential_center_vel_list_outfile_name = "benchmark7_dt_" + str(dt) + '_final_tangential_center_vel_list_data.dat'
        self.final_angular_vel_list_outfile_name = "benchmark7_dt_" + str(dt) + '_final_angular_vel_list_data.dat'
        self.final_tangential_center_vel_list_outfile = open(self.final_tangential_center_vel_list_outfile_name, 'w')
        self.final_angular_vel_list_outfile = open(self.final_angular_vel_list_outfile_name, 'w')

        for i in range(0, number_of_points_in_the_graphic):
            self.final_tangential_center_vel_list_outfile.write("%14.8f %14.8f" % (self.initial_angular_vel_list[i], self.final_tangential_center_vel_list[i]) + '\n')
            self.final_angular_vel_list_outfile.write("%14.8f %14.8f" % (self.initial_angular_vel_list[i], self.final_angular_vel_list[i]) + '\n')
        self.final_tangential_center_vel_list_outfile.close()
        self.final_angular_vel_list_outfile.close()

        gnuplot_script_name = 'benchmark7_dt_' + str(dt) + 's.gp'
        self.gnuplot_outfile = open(gnuplot_script_name, 'w')
        self.gnuplot_outfile.write("set multiplot layout 2, 1; set grid; set bmargin 0; set format x \"\"; set ytics -5, 5; set key bottom;\
                                    plot [0:25][-10:10] '" + self.final_tangential_center_vel_list_outfile_name + "' w lp lw 1.5 ps 2 pt 4;\
                                    set bmargin; set tmargin 0; set format x \"%g\"; set ytics 0, 5, 20; set key top;\
                                    plot [0:25][0:25] '" + self.final_angular_vel_list_outfile_name + "' w lp lw 1.5 lt 3 ps 2 pt 6; unset multiplot")
        self.gnuplot_outfile.close()

        self.create_gnuplot_scripts(self.final_tangential_center_vel_list_outfile_name, self.final_angular_vel_list_outfile_name, dt)

        error1, error2, error3 = self.compute_errors(self.final_tangential_center_vel_list_outfile_name, self.final_angular_vel_list_outfile_name)
        it_is_success = error1 < 1.0 and error2 < 1.0 and error3 < 1.0
        error_measure = error1 + error2 + error3

        PrintResultsMessage(self.number, it_is_success, error_measure, elapsed_time)

    def create_gnuplot_scripts(self, final_tangential_center_vel_list_outfile_name, final_angular_vel_list_outfile_name, dt):

        gnuplot_script_name_1 = 'benchmark7_comparison_1_dt_' + str(dt) + 's.gp'
        self.gnuplot_outfile = open(gnuplot_script_name_1, 'w')
        self.gnuplot_outfile.write("set grid\nset key left bottom\nset style line 1 pt 8 lt -1 ps 3\nset style line 2 pt 9 lt 3 ps 3\n")
        self.gnuplot_outfile.write("plot [0:25][-10:10] '" + final_tangential_center_vel_list_outfile_name + "' w lp lt 1 lw 1.5 ps 2 pt 5,\\\n")
        self.gnuplot_outfile.write("'paper_data/benchmark7_graph1.dat' w lp ls 1 t 'Al. alloy',\\\n")
        self.gnuplot_outfile.write("'paper_data/benchmark7_graph1.dat' w lp ls 2 t 'Copper'\n")
        self.gnuplot_outfile.close()

        gnuplot_script_name_2 = 'benchmark7_comparison_2_dt_' + str(dt) + 's.gp'
        self.gnuplot_outfile = open(gnuplot_script_name_2, 'w')
        self.gnuplot_outfile.write("set grid\nset key left bottom\nset xlabel 'Initial angular velocity (rad/s)'\nset ylabel 'Final angular velocity (rad/s)'\nset style line 1 pt 8 lt -1 ps 3\nset style line 2 pt 9 lt 3 ps 3\n")
        self.gnuplot_outfile.write("plot [0:25][0:25] '" + final_angular_vel_list_outfile_name + "' w lp lt 1 lw 1.5 ps 2 pt 5,\\\n")
        self.gnuplot_outfile.write("'paper_data/benchmark7_graph2.dat' w lp ls 1 t 'Al. alloy',\\\n")
        self.gnuplot_outfile.write("'paper_data/benchmark7_graph2.dat' w lp ls 2 t 'Copper'\n")
        self.gnuplot_outfile.close()
        '''
        print_gnuplot_files_on_screen(gnuplot_script_name_1)
        print_gnuplot_files_on_screen(gnuplot_script_name_2)'''

    def compute_errors(self, final_tangential_center_vel_list_outfile_name, final_angular_vel_list_outfile_name):

        lines_Chung = []; lines_DEM = []; lines_Chung = list(range(0, 17)); lines_DEM = list(range(0, 17))
        Chung_data = []; DEM_data = []
        i = 0
        with open('paper_data/benchmark7_graph1.dat') as inf:
            for line in inf:
                if i in lines_Chung:
                    parts = line.split()
                    Chung_data.append(float(parts[1]))
                i+=1
        i = 0
        with open(final_tangential_center_vel_list_outfile_name) as inf:
            for line in inf:
                if i in lines_DEM:
                    parts = line.split()
                    DEM_data.append(float(parts[1]))
                i+=1
        final_tangential_center_vel_error = 0

        for i, j in zip(DEM_data, Chung_data):
            final_tangential_center_vel_error+=fabs(i-j)
        print("Error in final tangential center vel =", final_tangential_center_vel_error)

        Chung_data = []; DEM_data = []; summation_of_Chung_data = 0
        i = 0
        with open('paper_data/benchmark7_graph2.dat') as inf:
            for line in inf:
                if i in lines_Chung:
                    parts = line.split()
                    Chung_data.append(float(parts[1]))
                i+=1
        i = 0
        with open(final_angular_vel_list_outfile_name) as inf:
            for line in inf:
                if i in lines_DEM:
                    parts = line.split()
                    DEM_data.append(float(parts[1]))
                i+=1
        final_angular_vel_error = 0

        for j in Chung_data:
            summation_of_Chung_data+=abs(j)

        for i, j in zip(DEM_data, Chung_data):
            final_angular_vel_error+=fabs(i-j)

        final_angular_vel_error/=summation_of_Chung_data
        print("Error in final angular vel =", 100*final_angular_vel_error,"%")

        error1 = 100*final_tangential_center_vel_error
        error2 = 100*final_angular_vel_error
        error3 = 0

        return error1, error2, error3


class Benchmark8:

    def __init__(self):
        self.number = 8
        self.initial_normal_vel = 0.2
        self.initial_tangential_vel = 0
        self.radius = 0.1
        self.special_quantity_list = []
        self.beta_list = []
        self.Vst_div_Vcn_list = []
        self.Vst_prima_div_Vcn_prima_list = []
        self.beta_list_outfile = None
        self.Vst_prima_div_Vcn_prima_list_outfile = None

    def set_initial_data(self, modelpart, rigid_face_model_part, iteration, number_of_points_in_the_graphic, coeff_of_restitution_iteration=0):

        degrees = 90 - 90 / (number_of_points_in_the_graphic + 1) * iteration
        self.initial_tangential_vel =  self.initial_normal_vel * tan(degrees * pi / 180.0) # Here is tangential of the contact point, only
        initial_angular_vel    =  -self.initial_tangential_vel / self.radius

        for node in modelpart.Nodes:
            if node.Id == 1:
                node.SetSolutionStepValue(VELOCITY_X, self.initial_normal_vel)
                node.SetSolutionStepValue(ANGULAR_VELOCITY_Y, initial_angular_vel)

    def generate_graph_points(self, modelpart, rigid_face_model_part, cluster_model_part, time, graph_print_interval, dt):
        pass

    def get_final_data(self, modelpart, rigid_face_model_part, cluster_model_part):

        mu = 0.4
        restitution_coeff = 0.5

        for node in modelpart.Nodes:
            if node.Id == 1:
                special_quantity = 3.5 * mu * (1.0 + restitution_coeff) * self.initial_normal_vel / self.initial_tangential_vel
                final_angular_vel = node.GetSolutionStepValue(ANGULAR_VELOCITY_Y)
                final_tangential_center_velocity = node.GetSolutionStepValue(VELOCITY_Z)
                final_normal_center_velocity = node.GetSolutionStepValue(VELOCITY_X)
                beta = -(final_tangential_center_velocity - final_angular_vel * self.radius)/ self.initial_tangential_vel
                Vst_div_Vcn = self.initial_tangential_vel / self.initial_normal_vel
                Vst_prima_div_Vcn_prima = -(final_tangential_center_velocity - final_angular_vel * self.radius) / final_normal_center_velocity

        self.special_quantity_list.append(special_quantity)
        self.beta_list.append(beta)
        self.Vst_div_Vcn_list.append(Vst_div_Vcn)
        self.Vst_prima_div_Vcn_prima_list.append(Vst_prima_div_Vcn_prima)

    def ApplyNodalRotation(self, time, dt, modelpart):
        pass

    def print_results(self, number_of_points_in_the_graphic, dt=0, elapsed_time=0.0):

        self.beta_list_outfile_name = 'benchmark8_dt_' + str(dt) + 's_beta_list_data.dat'
        self.Vst_prima_div_Vcn_prima_list_outfile_name = 'benchmark8_dt_' + str(dt) + 's_Vst_prima_div_Vcn_prima_list_data.dat'
        self.beta_list_outfile = open(self.beta_list_outfile_name, 'w')
        self.Vst_prima_div_Vcn_prima_list_outfile = open(self.Vst_prima_div_Vcn_prima_list_outfile_name, 'w')

        for i in range(0, number_of_points_in_the_graphic):
            self.beta_list_outfile.write("%14.8f %14.8f" % (self.special_quantity_list[i], self.beta_list[i]) + '\n')
            self.Vst_prima_div_Vcn_prima_list_outfile.write("%14.8f %14.8f" % (self.Vst_div_Vcn_list[i], self.Vst_prima_div_Vcn_prima_list[i]) + '\n')

        self.beta_list_outfile.close()
        self.Vst_prima_div_Vcn_prima_list_outfile.close()

        self.create_gnuplot_scripts(self.beta_list_outfile_name, self.Vst_prima_div_Vcn_prima_list_outfile_name, dt)

        error1, error2, error3 = self.compute_errors(self.beta_list_outfile_name, self.Vst_prima_div_Vcn_prima_list_outfile_name)
        it_is_success = error1 < 3.0 and error2 < 3.0 and error3 < 3.0
        error_measure = error1 + error2 + error3

        PrintResultsMessage(self.number, it_is_success, error_measure, elapsed_time)

    def create_gnuplot_scripts(self, beta_list_outfile_name, Vst_prima_div_Vcn_prima_list_outfile_name, dt):

        gnuplot_script_name_1 = 'benchmark8_comparison_1_dt_' + str(dt) + 's.gp'
        self.gnuplot_outfile = open(gnuplot_script_name_1, 'w')
        self.gnuplot_outfile.write("set grid\nset key left bottom\nset style line 1 pt 8 lt -1 ps 3\nset style line 2 pt 9 lt 3 ps 3\n")
        self.gnuplot_outfile.write("plot [0:25][-1:.6] '" + beta_list_outfile_name + "' w lp lt 1 lw 1.5 ps 2 pt 5,\\\n")
        self.gnuplot_outfile.write("'paper_data/benchmark8_graph1.dat' index 0 w lp ls 1 t 'Al. alloy',\\\n")
        self.gnuplot_outfile.write("'paper_data/benchmark8_graph1.dat' index 1 w lp ls 2 t 'Nylon'\n")
        self.gnuplot_outfile.close()

        gnuplot_script_name_2 = 'benchmark8_comparison_2_dt_' + str(dt) + 's.gp'
        self.gnuplot_outfile = open(gnuplot_script_name_2, 'w')
        self.gnuplot_outfile.write("set grid\nset key left bottom\nset xlabel 'Tangent of incident angle'\nset ylabel 'Tangent of recoil angle'\nset style line 1 pt 8 lt -1 ps 3\nset style line 2 pt 9 lt 3 ps 3\n")
        self.gnuplot_outfile.write("plot [0:8][-2:8] '" + Vst_prima_div_Vcn_prima_list_outfile_name + "' w lp lt 1 lw 1.5 ps 2 pt 5,\\\n")
        self.gnuplot_outfile.write("'paper_data/benchmark8_graph2.dat' index 0 w lp ls 1 t 'Al. alloy',\\\n")
        self.gnuplot_outfile.write("'paper_data/benchmark8_graph2.dat' index 1 w lp ls 2 t 'Nylon'\n")
        self.gnuplot_outfile.close()
        '''
        print_gnuplot_files_on_screen(gnuplot_script_name_1)
        print_gnuplot_files_on_screen(gnuplot_script_name_2)'''

    def compute_errors(self, beta_list_outfile_name, Vst_prima_div_Vcn_prima_list_outfile_name):

        lines_Chung = []; lines_DEM = []; lines_Chung = list(range(1, 7)); lines_DEM = list(range(0, 6)) # Sliding regime for the time being
        #lines_Chung = []; lines_DEM = []; lines_Chung = list(range(1, 18)); lines_DEM = list(range(0, 17)) # Whole diagram
        Chung_data = []; DEM_data = []; summation_of_Chung_data = 0
        i = 0
        with open('paper_data/benchmark8_graph1.dat') as inf:
            for line in inf:
                if i in lines_Chung:
                    parts = line.split(',')
                    Chung_data.append(float(parts[1]))
                i+=1
        i = 0
        with open(beta_list_outfile_name) as inf:
            for line in inf:
                if i in lines_DEM:
                    parts = line.split()
                    DEM_data.append(float(parts[1]))
                i+=1
        final_beta_list_outfile_name_error = 0

        for j in Chung_data:
            summation_of_Chung_data+=abs(j)

        for i, j in zip(DEM_data, Chung_data):
            final_beta_list_outfile_name_error+=fabs(i-j)

        final_beta_list_outfile_name_error/=summation_of_Chung_data
        print("Error in final beta =", 100*final_beta_list_outfile_name_error,"%")

        lines_Chung = []; lines_DEM = []; lines_DEM = list(range(4, 0, -1)); lines_Chung = list(range(13, 17)) # Sliding regime for the time being
        #lines_Chung = list(range(1, 17)); lines_DEM = list(range(0, 16)) # Whole diagram

        Chung_data = []; DEM_data = []; summation_of_Chung_data = 0
        i = 0
        with open('paper_data/benchmark8_graph2.dat') as inf:
            for line in inf:
                if i in lines_Chung:
                    parts = line.split(',')
                    Chung_data.append(float(parts[1]))
                i+=1
        i = 0
        with open(Vst_prima_div_Vcn_prima_list_outfile_name) as inf:
            for line in inf:
                if i in lines_DEM:
                    parts = line.split()
                    DEM_data.append(float(parts[1]))
                i+=1
        final_Vst_prima_div_Vcn_prima_error = 0

        for j in Chung_data:
            summation_of_Chung_data+=abs(j)

        DEM_data.reverse()
        for i, j in zip(DEM_data, Chung_data):
            final_Vst_prima_div_Vcn_prima_error+=fabs(i-j)

        final_Vst_prima_div_Vcn_prima_error/=summation_of_Chung_data
        print("Error in final Vst prima div Vcn =", 100*final_Vst_prima_div_Vcn_prima_error,"%")

        error1 = 100*final_beta_list_outfile_name_error
        error2 = 100*final_Vst_prima_div_Vcn_prima_error
        error3 = 0

        return error1, error2, error3

class Benchmark9:

    def __init__(self):
        self.number = 9
        self.initial_normal_vel = 200.0
        self.restitution_numbers_list = []
        self.generated_data = None

    def set_initial_data(self, modelpart, rigid_face_model_part, iteration, number_of_points_in_the_graphic, coeff_of_restitution_iteration=0):

        if number_of_points_in_the_graphic == 1:
            number = 0
        else:
            number = 1.0/(number_of_points_in_the_graphic-1) * (iteration - 1)

        for node in modelpart.Nodes:

            if node.Id == 1:
                node.SetSolutionStepValue(VELOCITY_X,  self.initial_normal_vel)
                node.SetSolutionStepValue(VELOCITY_Z, 0.0)
                modelpart.GetProperties()[1][COEFFICIENT_OF_RESTITUTION] = number
            else:
                node.SetSolutionStepValue(VELOCITY_X, -self.initial_normal_vel)
                node.SetSolutionStepValue(VELOCITY_Z, 0.0)
                modelpart.GetProperties()[1][COEFFICIENT_OF_RESTITUTION] = number

    def generate_graph_points(self, modelpart, rigid_face_model_part, cluster_model_part, time, graph_print_interval, dt):
        pass

    def get_final_data(self, modelpart, rigid_face_model_part, cluster_model_part):

        for node in modelpart.Nodes:
            if node.Id == 1:
                final_vel = node.GetSolutionStepValue(VELOCITY_X)

        restitution_coefficient = -final_vel / self.initial_normal_vel
        self.restitution_numbers_list.append(restitution_coefficient)

    def ApplyNodalRotation(self, time, dt, modelpart):
        pass

    def print_results(self, number_of_points_in_the_graphic, dt=0, elapsed_time=0.0):

        self.output_filename = "benchmark9_dt_" + str(dt) + '_restitution_numbers_vector_list_data.dat'
        self.generated_data = open(self.output_filename, 'w')

        for i in range(0, number_of_points_in_the_graphic):
            if number_of_points_in_the_graphic == 1:
                first_col = 0
            else:
                first_col = 1/(number_of_points_in_the_graphic-1) * i
            self.generated_data.write("%6.4f %11.8f" % (first_col, self.restitution_numbers_list[i]) + '\n')
        self.generated_data.close()

        gnuplot_script_name = 'benchmark9_dt_' + str(dt) + 's.gp'
        self.gnuplot_outfile = open(gnuplot_script_name, 'w')
        self.gnuplot_outfile.write("set grid; plot '" + self.output_filename + "' u 1:2 w lp lt 3 lw 1.5 ps 2 pt 4, '"\
                                                      + self.output_filename + "' u 1:3 w lp lt 2 lw 1.5 ps 2 pt 6")
        self.gnuplot_outfile.close()

        self.create_gnuplot_scripts(self.output_filename, dt)

        error1, error2, error3 = self.compute_errors(self.output_filename)
        it_is_success = error1 < 1.0 and error2 < 1.0 and error3 < 1.0
        error_measure = error1 + error2 + error3

        PrintResultsMessage(self.number, it_is_success, error_measure, elapsed_time)

    def create_gnuplot_scripts(self, output_filename, dt):

        gnuplot_script_name_1 = 'benchmark9_comparison_1_dt_' + str(dt) + 's.gp'
        self.gnuplot_outfile = open(gnuplot_script_name_1, 'w')
        self.gnuplot_outfile.write("set grid\nset key left bottom\nset xlabel 'Coefficient of restitution'\nset ylabel 'Damping ratio'\nset style line 1 pt 8 lt -1 ps 3\nset style line 2 pt 9 lt  3 ps 3\n")
        self.gnuplot_outfile.write("plot [0:1][0:1] '" + output_filename + "' w lp lt 1 lw 1.5 ps 2 pt 5,\\\n")
        self.gnuplot_outfile.write("'paper_data/benchmark9_graph1.dat' w lp ls 1 t 'Al. oxide',\\\n")
        self.gnuplot_outfile.write("'paper_data/benchmark9_graph1.dat' w lp ls 2 t 'Cast iron'\n")
        self.gnuplot_outfile.close()

        #print_gnuplot_files_on_screen(gnuplot_script_name_1)

    def compute_errors(self, output_filename):

        lines_Chung = lines_DEM = list(range(0, 6));
        Chung_data = []; DEM_data = []; summation_of_Chung_data = 0
        i = 0
        with open('paper_data/benchmark9_graph1.dat') as inf:
            for line in inf:
                if i in lines_Chung:
                    parts = line.split()
                    Chung_data.append(float(parts[1]))
                i+=1
        i = 0
        with open(output_filename) as inf:
            for line in inf:
                if i in lines_DEM:
                    parts = line.split()
                    DEM_data.append(float(parts[1]))
                i+=1
        generated_data_error = 0

        for j in Chung_data:
            summation_of_Chung_data+=abs(j)

        for i, j in zip(DEM_data, Chung_data):
            generated_data_error+=fabs(i-j)
        generated_data_error/=summation_of_Chung_data

        print("Error in restitution numbers =", 100*generated_data_error,"%")

        error1 = 100*generated_data_error

        error2 = error3 = 0

        return error1, error2, error3


class Benchmark10: ########## LINEAR THORNTON

    def __init__(self):
        self.number = 10
        self.initial_normal_vel = -5.0
        self.initial_tangential_vel = 0
        self.radius = 0.025
        self.normalized_impact_angle_list = []
        self.normalized_rebound_tangential_surface_vel_list = []
        self.normalized_rebound_angular_velocity_list = []
        self.tangential_coefficient_of_restitution_list = []
        self.normalized_rebound_tangential_surface_vel_list_outfile = None
        self.normalized_rebound_angular_velocity_list_outfile = None
        self.tangential_coefficient_of_restitution_list_outfile = None
        self.coeff_of_restitution = -1.0
        self.coeff_of_rest_string = None
        self.lines_Thornton = []
        self.lines_DEM = []
        self.degrees = 0

    def set_initial_data(self, modelpart, rigid_face_model_part, iteration, number_of_points_in_the_graphic, coeff_of_restitution_iteration):   # Change this function name from 'set_initial_data' to 'set_initial_data'

        if iteration == 1:
            self.degrees = 1
        else:
            self.degrees = 50 * (iteration - 1)/number_of_points_in_the_graphic

        if coeff_of_restitution_iteration==1:
            self.coeff_of_restitution=0.25
            self.coeff_of_rest_string='025'
            self.lines_Thornton = [12, 13, 15, 16, 18, 19]
            self.lines_DEM = [0, 1, 3, 4, 5, 6]
        elif coeff_of_restitution_iteration==2:
            self.coeff_of_restitution=0.50
            self.coeff_of_rest_string='050'
            self.lines_Thornton = [14, 15, 17, 18, 20, 22, 23]
            self.lines_DEM = [0, 1, 3, 4, 5, 6, 7]
        elif coeff_of_restitution_iteration==3:
            self.coeff_of_restitution=0.75
            self.coeff_of_rest_string='075'
            self.lines_Thornton = [14, 15, 17, 18, 19, 22, 23, 24]
            self.lines_DEM = [0, 1, 3, 4, 5, 6, 7, 8]
        else:
            self.coeff_of_restitution=0.90
            self.coeff_of_rest_string='090'
            self.lines_Thornton = [13, 14, 16, 17, 18, 21, 22, 23]
            self.lines_DEM = [0, 1, 3, 4, 5, 6, 7, 8]

        self.initial_tangential_vel = -self.initial_normal_vel * tan(self.degrees * pi / 180.0)

        for node in modelpart.Nodes:
            node.SetSolutionStepValue(VELOCITY_Y, self.initial_tangential_vel)
            node.SetSolutionStepValue(VELOCITY_Z, self.initial_normal_vel)
            modelpart.GetProperties()[1][COEFFICIENT_OF_RESTITUTION] = self.coeff_of_restitution

        print(self.coeff_of_restitution)

    def get_final_data(self, modelpart, rigid_face_model_part, cluster_model_part):

        mu = 0.1

        for node in modelpart.Nodes:
            final_angular_vel = node.GetSolutionStepValue(ANGULAR_VELOCITY_X)
            final_tangential_center_velocity = node.GetSolutionStepValue(VELOCITY_Y)
            normalized_impact_angle = 2.0 * tan(self.degrees * pi / 180.0) / (mu * (1 + self.coeff_of_restitution))
            normalized_rebound_tangential_surface_vel = -2.0 * (final_tangential_center_velocity + final_angular_vel * self.radius) / (self.initial_normal_vel * mu * (1 + self.coeff_of_restitution))
            normalized_rebound_angular_velocity = -2.0 * self.radius * final_angular_vel / (self.initial_normal_vel * mu * (1 + self.coeff_of_restitution))
            tangential_coefficient_of_restitution = 5.0/7.0 + 2.0 * normalized_rebound_tangential_surface_vel / (7.0 * normalized_impact_angle)

        self.normalized_impact_angle_list.append(normalized_impact_angle)
        self.normalized_rebound_tangential_surface_vel_list.append(normalized_rebound_tangential_surface_vel)
        self.normalized_rebound_angular_velocity_list.append(normalized_rebound_angular_velocity)
        self.tangential_coefficient_of_restitution_list.append(tangential_coefficient_of_restitution)

    def print_results(self, number_of_points_in_the_graphic, dt=0, elapsed_time=0.0):

        self.normalized_rebound_tangential_surface_vel_list_outfile_name = "benchmark10_dt_" + str(dt) + '_normalized_rebound_tangential_surface_vel_list_data.dat'
        self.normalized_rebound_angular_velocity_list_outfile_name = "benchmark10_dt_" + str(dt) + '_normalized_rebound_angular_velocity_list_data.dat'
        self.tangential_coefficient_of_restitution_list_outfile_name = "benchmark10_dt_" + str(dt) + '_tangential_coefficient_of_restitution_list_data.dat'

        self.normalized_rebound_tangential_surface_vel_list_outfile = open(self.normalized_rebound_tangential_surface_vel_list_outfile_name, 'w')
        self.normalized_rebound_angular_velocity_list_outfile = open(self.normalized_rebound_angular_velocity_list_outfile_name, 'w')
        self.tangential_coefficient_of_restitution_list_outfile = open(self.tangential_coefficient_of_restitution_list_outfile_name, 'w')

        for i in range(0, number_of_points_in_the_graphic):
            self.normalized_rebound_tangential_surface_vel_list_outfile.write("%14.8f %14.8f" % (self.normalized_impact_angle_list[i], self.normalized_rebound_tangential_surface_vel_list[i]) + '\n')
            self.normalized_rebound_angular_velocity_list_outfile.write("%14.8f %14.8f" % (self.normalized_impact_angle_list[i], self.normalized_rebound_angular_velocity_list[i]) + '\n')
            self.tangential_coefficient_of_restitution_list_outfile.write("%14.8f %14.8f" % (self.normalized_impact_angle_list[i], self.tangential_coefficient_of_restitution_list[i]) + '\n')
        self.normalized_rebound_tangential_surface_vel_list_outfile.close()
        self.normalized_rebound_angular_velocity_list_outfile.close()
        self.tangential_coefficient_of_restitution_list_outfile.close()

        self.create_gnuplot_scripts(self.normalized_rebound_tangential_surface_vel_list_outfile_name,
                                    self.normalized_rebound_angular_velocity_list_outfile_name,
                                    self.tangential_coefficient_of_restitution_list_outfile_name,
                                    self.coeff_of_rest_string, dt)

        error1, error2, error3 = self.compute_errors(self.normalized_rebound_tangential_surface_vel_list_outfile_name,
                                                     self.normalized_rebound_angular_velocity_list_outfile_name,
                                                     self.tangential_coefficient_of_restitution_list_outfile_name)

        coeff_of_rest = '%.2f' % self.coeff_of_restitution

        error_filename = 'errors.err'
        error_file = open(error_filename, 'a')

        if (coeff_of_rest=='0.25'):
            error_file.write("\n===== THORNTON PAPER TESTS. FULL REGIME. LINEAR LAW =====\n\n")

        error_file.write("DEM Benchmark 10:")

        if (error1 < 5.0 and error2 < 5.0 and error3 < 5.0):
            error_file.write(" OK!........ Test 10 (e=" + coeff_of_rest + ") SUCCESSFUL\n")
        else:
            error_file.write(" KO!........ Test 10 (e=" + coeff_of_rest + ") FAILED\n")
        error_file.close()

        self.normalized_impact_angle_list = []
        self.normalized_rebound_tangential_surface_vel_list = []
        self.normalized_rebound_angular_velocity_list = []
        self.tangential_coefficient_of_restitution_list = []

    def create_gnuplot_scripts(self, normalized_rebound_tangential_surface_vel_list_outfile_name,
                                     normalized_rebound_angular_velocity_list_outfile_name,
                                     tangential_coefficient_of_restitution_list_outfile_name,
                                     coeff_of_rest_string, dt):

        gnuplot_script_name_1 = 'benchmark10_comparison_1_dt_' + str(dt) + 's.gp'
        self.gnuplot_outfile = open(gnuplot_script_name_1, 'w')
        self.gnuplot_outfile.write("set grid\nset key left bottom\nset xlabel 'Normalized incident angle'\nset ylabel 'Normalized rebound tangential surface velocity'\nset style line 1 pt 8 lt -1 ps 3\nset style line 2 pt 9 lt 3 ps 3\n")
        self.gnuplot_outfile.write("plot [0:10][-2:3] '" + normalized_rebound_tangential_surface_vel_list_outfile_name + "' w lp lt 1 lw 1.5 ps 2 pt 5,\\\n")
        self.gnuplot_outfile.write("'paper_data/bench_10_norm_reb_tang_e_" + coeff_of_rest_string + ".dat' index 1 w lp ls 1 t 'Paper data'\n")
        self.gnuplot_outfile.close()

        gnuplot_script_name_2 = 'benchmark10_comparison_2_dt_' + str(dt) + 's.gp'
        self.gnuplot_outfile = open(gnuplot_script_name_2, 'w')
        self.gnuplot_outfile.write("set grid\nset key left bottom\nset xlabel 'Normalized incident angle'\nset ylabel 'Normalized final angular velocity'\nset style line 1 pt 8 lt -1 ps 3\nset style line 2 pt 9 lt 3 ps 3\n")
        self.gnuplot_outfile.write("plot [0:14][-6:0] '" + normalized_rebound_angular_velocity_list_outfile_name + "' w lp lt 1 lw 1.5 ps 2 pt 5,\\\n")
        self.gnuplot_outfile.write("'paper_data/bench_10_norm_reb_ang_vel_e_" + coeff_of_rest_string + ".dat' index 1 w lp ls 1 t 'Paper data'\n")
        self.gnuplot_outfile.close()

        gnuplot_script_name_3 = 'benchmark10_comparison_3_dt_' + str(dt) + 's.gp'
        self.gnuplot_outfile = open(gnuplot_script_name_3, 'w')
        self.gnuplot_outfile.write("set grid\nset key left bottom\nset xlabel 'Normalized incident angle'\nset ylabel 'Tangential coefficient of restitution'\nset style line 1 pt 8 lt -1 ps 3\nset style line 2 pt 9 lt 3 ps 3\n")
        self.gnuplot_outfile.write("plot [0:10][0.5:1.0] '" + tangential_coefficient_of_restitution_list_outfile_name + "' w lp lt 1 lw 1.5 ps 2 pt 5,\\\n")
        self.gnuplot_outfile.write("'paper_data/bench_10_tang_coeff_rest_e_" + coeff_of_rest_string + ".dat' index 1 w lp ls 1 t 'Paper data'\n")
        self.gnuplot_outfile.close()

        '''
        print_gnuplot_files_on_screen(gnuplot_script_name_1)
        print_gnuplot_files_on_screen(gnuplot_script_name_2)
        print_gnuplot_files_on_screen(gnuplot_script_name_3)

        '''

    def compute_errors(self, normalized_rebound_tangential_surface_vel_list_outfile_name,
                             normalized_rebound_angular_velocity_list_outfile_name,
                             tangential_coefficient_of_restitution_list_outfile_name):
        #
        Thornton_data = []; DEM_data = []; summation_of_Thornton_data = 0
        i = 0
        path = "paper_data/bench_10_norm_reb_tang_e_" + self.coeff_of_rest_string + ".dat"
        with open(path) as inf:
            for line in inf:
                if i in self.lines_Thornton:
                    parts = line.split(',')
                    Thornton_data.append(float(parts[1]))
                i+=1
        i = 0
        with open(normalized_rebound_tangential_surface_vel_list_outfile_name) as inf:
            for line in inf:
                if i in self.lines_DEM:
                    parts = line.split()
                    DEM_data.append(float(parts[1]))
                i+=1
        final_normalized_rebound_tangential_surface_vel_error = 0

        for j in Thornton_data:
            summation_of_Thornton_data+=abs(j)

        for i, j in zip(DEM_data, Thornton_data):
            final_normalized_rebound_tangential_surface_vel_error+=fabs(i-j)

        final_normalized_rebound_tangential_surface_vel_error/=summation_of_Thornton_data

        print("Error in normalized rebound tangential surface velocity =", 100*final_normalized_rebound_tangential_surface_vel_error,"%")

        #
        Thornton_data = []; DEM_data = []; summation_of_Thornton_data = 0
        i = 0
        path = "paper_data/bench_10_norm_reb_ang_vel_e_" + self.coeff_of_rest_string + ".dat"
        with open(path) as inf:
            for line in inf:
                if i in self.lines_Thornton:
                    parts = line.split(',')
                    Thornton_data.append(float(parts[1]))
                i+=1
        i = 0
        with open(normalized_rebound_angular_velocity_list_outfile_name) as inf:
            for line in inf:
                if i in self.lines_DEM:
                    parts = line.split()
                    DEM_data.append(float(parts[1]))
                i+=1
        final_normalized_rebound_angular_velocity_error = 0

        for j in Thornton_data:
            summation_of_Thornton_data+=abs(j)

        for i, j in zip(DEM_data, Thornton_data):
            final_normalized_rebound_angular_velocity_error+=fabs(i-j)

        final_normalized_rebound_angular_velocity_error/=summation_of_Thornton_data
        print("Error in normalized rebound angular velocity =", 100*final_normalized_rebound_angular_velocity_error,"%")

        #
        Thornton_data = []; DEM_data = []; summation_of_Thornton_data = 0
        i = 0
        path = "paper_data/bench_10_tang_coeff_rest_e_" + self.coeff_of_rest_string + ".dat"
        with open(path) as inf:
            for line in inf:
                if i in self.lines_Thornton:
                    parts = line.split(',')
                    Thornton_data.append(float(parts[1]))
                i+=1
        i = 0
        with open(tangential_coefficient_of_restitution_list_outfile_name) as inf:
            for line in inf:
                if i in self.lines_DEM:
                    parts = line.split()
                    DEM_data.append(float(parts[1]))
                i+=1
        final_tangential_coefficient_of_restitution_error = 0

        for j in Thornton_data:
            summation_of_Thornton_data+=abs(j)

        for i, j in zip(DEM_data, Thornton_data):
            final_tangential_coefficient_of_restitution_error+=fabs(i-j)

        final_tangential_coefficient_of_restitution_error/=summation_of_Thornton_data
        print("Error in final tangential coefficient of restitution =", 100*final_tangential_coefficient_of_restitution_error,"%")
        #
        error1 = 100*final_normalized_rebound_tangential_surface_vel_error
        error2 = 100*final_normalized_rebound_angular_velocity_error
        error3 = 100*final_tangential_coefficient_of_restitution_error

        return error1, error2, error3

    def ApplyNodalRotation(self, time, dt, modelpart):
        pass

    def generate_graph_points(self, modelpart, rigid_face_model_part, cluster_model_part, time, graph_print_interval, dt):
        pass


class Benchmark11: ########## HERTZIAN THORNTON

    def __init__(self):
        self.number = 11
        self.initial_normal_vel = -5.0
        self.initial_tangential_vel = 0
        self.radius = 0.025
        self.normalized_impact_angle_list = []
        self.normalized_rebound_tangential_surface_vel_list = []
        self.normalized_rebound_angular_velocity_list = []
        self.tangential_coefficient_of_restitution_list = []
        self.normalized_rebound_tangential_surface_vel_list_outfile = None
        self.normalized_rebound_angular_velocity_list_outfile = None
        self.tangential_coefficient_of_restitution_list_outfile = None
        self.coeff_of_restitution = -1.0
        self.coeff_of_rest_string = None
        self.lines_Thornton = []
        self.lines_DEM = []
        self.degrees = 0

    def set_initial_data(self, modelpart, rigid_face_model_part, iteration, number_of_points_in_the_graphic, coeff_of_restitution_iteration):   # Change this function name from 'set_initial_data' to 'set_initial_data'

        if iteration == 1:
            self.degrees = 1
        else:
            self.degrees = 50 * (iteration - 1)/number_of_points_in_the_graphic

        if coeff_of_restitution_iteration==1:
            self.coeff_of_restitution=0.25
            self.coeff_of_rest_string='025'
            self.lines_Thornton = [1, 2, 4, 5, 7, 8]
            self.lines_DEM = [0, 1, 3, 4, 5, 6]
        elif coeff_of_restitution_iteration==2:
            self.coeff_of_restitution=0.50
            self.coeff_of_rest_string='050'
            self.lines_Thornton = [1, 2, 4, 5, 7, 9, 10]
            self.lines_DEM = [0, 1, 3, 4, 5, 6, 7]
        elif coeff_of_restitution_iteration==3:
            self.coeff_of_restitution=0.75
            self.coeff_of_rest_string='075'
            self.lines_Thornton = [1, 2, 4, 5, 6, 8, 9, 10]
            self.lines_DEM = [0, 1, 3, 4, 5, 6, 7, 8]
        else:
            self.coeff_of_restitution=0.90
            self.coeff_of_rest_string='090'
            #self.lines_Thornton = [1, 2, 4, 5, 6, 8, 9]
            #self.lines_DEM = [0, 1, 3, 4, 5, 7, 8]
            self.lines_Thornton = [1, 2, 4, 5, 6, 7, 8, 9]
            self.lines_DEM = [0, 1, 3, 4, 5, 6, 7, 8]

        self.initial_tangential_vel = -self.initial_normal_vel * tan(self.degrees * pi / 180.0)

        for node in modelpart.Nodes:
            node.SetSolutionStepValue(VELOCITY_Y, self.initial_tangential_vel)
            node.SetSolutionStepValue(VELOCITY_Z, self.initial_normal_vel)
            modelpart.GetProperties()[1][COEFFICIENT_OF_RESTITUTION] = self.coeff_of_restitution

        print(self.coeff_of_restitution)

    def get_final_data(self, modelpart, rigid_face_model_part, cluster_model_part):

        mu = 0.1

        for node in modelpart.Nodes:
            final_angular_vel = node.GetSolutionStepValue(ANGULAR_VELOCITY_X)
            final_tangential_center_velocity = node.GetSolutionStepValue(VELOCITY_Y)
            normalized_impact_angle = 2.0 * tan(self.degrees * pi / 180.0) / (mu * (1 + self.coeff_of_restitution))
            normalized_rebound_tangential_surface_vel = -2.0 * (final_tangential_center_velocity + final_angular_vel * self.radius) / (self.initial_normal_vel * mu * (1 + self.coeff_of_restitution))
            normalized_rebound_angular_velocity = -2.0 * self.radius * final_angular_vel / (self.initial_normal_vel * mu * (1 + self.coeff_of_restitution))
            tangential_coefficient_of_restitution = 5.0/7.0 + 2.0 * normalized_rebound_tangential_surface_vel / (7.0 * normalized_impact_angle)

        self.normalized_impact_angle_list.append(normalized_impact_angle)
        self.normalized_rebound_tangential_surface_vel_list.append(normalized_rebound_tangential_surface_vel)
        self.normalized_rebound_angular_velocity_list.append(normalized_rebound_angular_velocity)
        self.tangential_coefficient_of_restitution_list.append(tangential_coefficient_of_restitution)

    def print_results(self, number_of_points_in_the_graphic, dt=0, elapsed_time=0.0):

        self.normalized_rebound_tangential_surface_vel_list_outfile_name = "benchmark11_dt_" + str(dt) + '_normalized_rebound_tangential_surface_vel_list_data.dat'
        self.normalized_rebound_angular_velocity_list_outfile_name = "benchmark11_dt_" + str(dt) + '_normalized_rebound_angular_velocity_list_data.dat'
        self.tangential_coefficient_of_restitution_list_outfile_name = "benchmark11_dt_" + str(dt) + '_tangential_coefficient_of_restitution_list_data.dat'

        self.normalized_rebound_tangential_surface_vel_list_outfile = open(self.normalized_rebound_tangential_surface_vel_list_outfile_name, 'w')
        self.normalized_rebound_angular_velocity_list_outfile = open(self.normalized_rebound_angular_velocity_list_outfile_name, 'w')
        self.tangential_coefficient_of_restitution_list_outfile = open(self.tangential_coefficient_of_restitution_list_outfile_name, 'w')

        for i in range(0, number_of_points_in_the_graphic):
            self.normalized_rebound_tangential_surface_vel_list_outfile.write("%14.8f %14.8f" % (self.normalized_impact_angle_list[i], self.normalized_rebound_tangential_surface_vel_list[i]) + '\n')
            self.normalized_rebound_angular_velocity_list_outfile.write("%14.8f %14.8f" % (self.normalized_impact_angle_list[i], self.normalized_rebound_angular_velocity_list[i]) + '\n')
            self.tangential_coefficient_of_restitution_list_outfile.write("%14.8f %14.8f" % (self.normalized_impact_angle_list[i], self.tangential_coefficient_of_restitution_list[i]) + '\n')
        self.normalized_rebound_tangential_surface_vel_list_outfile.close()
        self.normalized_rebound_angular_velocity_list_outfile.close()
        self.tangential_coefficient_of_restitution_list_outfile.close()

        self.create_gnuplot_scripts(self.normalized_rebound_tangential_surface_vel_list_outfile_name,
                                    self.normalized_rebound_angular_velocity_list_outfile_name,
                                    self.tangential_coefficient_of_restitution_list_outfile_name,
                                    self.coeff_of_rest_string, dt)

        error1, error2, error3 = self.compute_errors(self.normalized_rebound_tangential_surface_vel_list_outfile_name,
                                                     self.normalized_rebound_angular_velocity_list_outfile_name,
                                                     self.tangential_coefficient_of_restitution_list_outfile_name)

        coeff_of_rest = '%.2f' % self.coeff_of_restitution

        error_filename = 'errors.err'
        error_file = open(error_filename, 'a')

        if (coeff_of_rest=='0.25'):
            error_file.write("\n==== THORNTON PAPER TESTS. FULL REGIME. HERTZIAN LAW ====\n\n")

        error_file.write("DEM Benchmark 11:")

        if (error1 < 6.0 and error2 < 6.0 and error3 < 6.0):
            error_file.write(" OK!........ Test 11 (e=" + coeff_of_rest + ") SUCCESSFUL\n")
        else:
            error_file.write(" KO!........ Test 11 (e=" + coeff_of_rest + ") FAILED\n")
        error_file.close()

        self.normalized_impact_angle_list = []
        self.normalized_rebound_tangential_surface_vel_list = []
        self.normalized_rebound_angular_velocity_list = []
        self.tangential_coefficient_of_restitution_list = []

    def create_gnuplot_scripts(self, normalized_rebound_tangential_surface_vel_list_outfile_name,
                                     normalized_rebound_angular_velocity_list_outfile_name,
                                     tangential_coefficient_of_restitution_list_outfile_name,
                                     coeff_of_rest_string, dt):

        gnuplot_script_name_1 = 'benchmark11_comparison_1_dt_' + str(dt) + 's.gp'
        self.gnuplot_outfile = open(gnuplot_script_name_1, 'w')
        self.gnuplot_outfile.write("set grid\nset key left bottom\nset xlabel 'Normalized incident angle'\nset ylabel 'Normalized rebound tangential surface velocity'\nset style line 1 pt 8 lt -1 ps 3\nset style line 2 pt 9 lt 3 ps 3\n")
        self.gnuplot_outfile.write("plot [0:10][-2:3] '" + normalized_rebound_tangential_surface_vel_list_outfile_name + "' w lp lt 1 lw 1.5 ps 2 pt 5,\\\n")
        self.gnuplot_outfile.write("'paper_data/bench_10_norm_reb_tang_e_" + coeff_of_rest_string + ".dat' index 0 w lp ls 1 t 'Paper data'\n")
        self.gnuplot_outfile.close()

        gnuplot_script_name_2 = 'benchmark11_comparison_2_dt_' + str(dt) + 's.gp'
        self.gnuplot_outfile = open(gnuplot_script_name_2, 'w')
        self.gnuplot_outfile.write("set grid\nset key left bottom\nset xlabel 'Normalized incident angle'\nset ylabel 'Normalized final angular velocity'\nset style line 1 pt 8 lt -1 ps 3\nset style line 2 pt 9 lt 3 ps 3\n")
        self.gnuplot_outfile.write("plot [0:14][-6:0] '" + normalized_rebound_angular_velocity_list_outfile_name + "' w lp lt 1 lw 1.5 ps 2 pt 5,\\\n")
        self.gnuplot_outfile.write("'paper_data/bench_10_norm_reb_ang_vel_e_" + coeff_of_rest_string + ".dat' index 0 w lp ls 1 t 'Paper data'\n")
        self.gnuplot_outfile.close()

        gnuplot_script_name_3 = 'benchmark11_comparison_3_dt_' + str(dt) + 's.gp'
        self.gnuplot_outfile = open(gnuplot_script_name_3, 'w')
        self.gnuplot_outfile.write("set grid\nset key left bottom\nset xlabel 'Normalized incident angle'\nset ylabel 'Tangential coefficient of restitution'\nset style line 1 pt 8 lt -1 ps 3\nset style line 2 pt 9 lt 3 ps 3\n")
        self.gnuplot_outfile.write("plot [0:10][0.5:1.0] '" + tangential_coefficient_of_restitution_list_outfile_name + "' w lp lt 1 lw 1.5 ps 2 pt 5,\\\n")
        self.gnuplot_outfile.write("'paper_data/bench_10_tang_coeff_rest_e_" + coeff_of_rest_string + ".dat' index 0 w lp ls 1 t 'Paper data'\n")
        self.gnuplot_outfile.close()

        '''
        print_gnuplot_files_on_screen(gnuplot_script_name_1)
        print_gnuplot_files_on_screen(gnuplot_script_name_2)
        print_gnuplot_files_on_screen(gnuplot_script_name_3)
        '''

    def compute_errors(self, normalized_rebound_tangential_surface_vel_list_outfile_name,
                             normalized_rebound_angular_velocity_list_outfile_name,
                             tangential_coefficient_of_restitution_list_outfile_name):
        #
        Thornton_data = []; DEM_data = []; summation_of_Thornton_data = 0
        i = 0
        path = "paper_data/bench_10_norm_reb_tang_e_" + self.coeff_of_rest_string + ".dat"
        with open(path) as inf:
            for line in inf:
                if i in self.lines_Thornton:
                    parts = line.split(',')
                    Thornton_data.append(float(parts[1]))
                i+=1
        i = 0
        with open(normalized_rebound_tangential_surface_vel_list_outfile_name) as inf:
            for line in inf:
                if i in self.lines_DEM:
                    parts = line.split()
                    DEM_data.append(float(parts[1]))
                i+=1
        final_normalized_rebound_tangential_surface_vel_error = 0

        for j in Thornton_data:
            summation_of_Thornton_data+=abs(j)

        for i, j in zip(DEM_data, Thornton_data):
            final_normalized_rebound_tangential_surface_vel_error+=fabs(i-j)

        final_normalized_rebound_tangential_surface_vel_error/=summation_of_Thornton_data

        print("Error in normalized rebound tangential surface velocity =", 100*final_normalized_rebound_tangential_surface_vel_error,"%")

        #
        Thornton_data = []; DEM_data = []; summation_of_Thornton_data = 0
        i = 0
        path = "paper_data/bench_10_norm_reb_ang_vel_e_" + self.coeff_of_rest_string + ".dat"
        with open(path) as inf:
            for line in inf:
                if i in self.lines_Thornton:
                    parts = line.split(',')
                    Thornton_data.append(float(parts[1]))
                i+=1
        i = 0
        with open(normalized_rebound_angular_velocity_list_outfile_name) as inf:
            for line in inf:
                if i in self.lines_DEM:
                    parts = line.split()
                    DEM_data.append(float(parts[1]))
                i+=1
        final_normalized_rebound_angular_velocity_error = 0

        for j in Thornton_data:
            summation_of_Thornton_data+=abs(j)

        for i, j in zip(DEM_data, Thornton_data):
            final_normalized_rebound_angular_velocity_error+=fabs(i-j)

        final_normalized_rebound_angular_velocity_error/=summation_of_Thornton_data
        print("Error in normalized rebound angular velocity =", 100*final_normalized_rebound_angular_velocity_error,"%")

        #
        Thornton_data = []; DEM_data = []; summation_of_Thornton_data = 0
        i = 0
        path = "paper_data/bench_10_tang_coeff_rest_e_" + self.coeff_of_rest_string + ".dat"
        with open(path) as inf:
            for line in inf:
                if i in self.lines_Thornton:
                    parts = line.split(',')
                    Thornton_data.append(float(parts[1]))
                i+=1
        i = 0
        with open(tangential_coefficient_of_restitution_list_outfile_name) as inf:
            for line in inf:
                if i in self.lines_DEM:
                    parts = line.split()
                    DEM_data.append(float(parts[1]))
                i+=1
        final_tangential_coefficient_of_restitution_error = 0

        for j in Thornton_data:
            summation_of_Thornton_data+=abs(j)

        for i, j in zip(DEM_data, Thornton_data):
            final_tangential_coefficient_of_restitution_error+=fabs(i-j)

        final_tangential_coefficient_of_restitution_error/=summation_of_Thornton_data
        print("Error in final tangential coefficient of restitution =", 100*final_tangential_coefficient_of_restitution_error,"%")

        #
        error1 = 100*final_normalized_rebound_tangential_surface_vel_error
        error2 = 100*final_normalized_rebound_angular_velocity_error
        error3 = 100*final_tangential_coefficient_of_restitution_error

        return error1, error2, error3

    def ApplyNodalRotation(self, time, dt, modelpart):
        pass

    def generate_graph_points(self, modelpart, rigid_face_model_part, cluster_model_part, time, graph_print_interval, dt):
        pass


class Benchmark12: ########## ROLLING FRICTION

    def __init__(self):
        self.number = 12

        self.balls_graph_counter = 1

    def set_initial_data(self, modelpart, rigid_face_model_part, iteration, number_of_points_in_the_graphic, coeff_of_restitution_iteration=0):

        self.output_filename = "benchmark" + str(sys.argv[1]) + '_graph.dat'
        self.simulation_graph = open(self.output_filename, 'w')

    def get_final_data(self, modelpart, rigid_face_model_part, cluster_model_part):                 #FINALIZATION STEP

        self.simulation_graph.close()

    def ApplyNodalRotation(self, time, dt, modelpart):
        pass

    def generate_graph_points(self, modelpart, rigid_face_model_part, cluster_model_part, time, graph_print_interval, dt):     #MAIN LOOP STEP

        self.graph_frequency        = int(graph_print_interval/dt)
        if self.graph_frequency < 1:
           self.graph_frequency = 1 #that means it is not possible to print results with a higher frequency than the computations delta time

        if(self.balls_graph_counter == self.graph_frequency):
            self.balls_graph_counter = 0
            total_angular_velocity_z = 0.0

            for node in modelpart.Nodes:
                if node.Id == 1:
                   angular_velocity_z = node.GetSolutionStepValue(ANGULAR_VELOCITY_Z)
                   total_angular_velocity_z += angular_velocity_z

                del node

            self.simulation_graph.write(str("%.8g"%time).rjust(12)+" "+str("%.6g"%total_angular_velocity_z).rjust(13)+"\n")
        self.balls_graph_counter += 1

    def print_results(self, number_of_points_in_the_graphic, dt=0, elapsed_time=0.0):      #FINALIZATION STEP

        error1, error2, error3 = self.compute_errors(self.output_filename)

        error_filename = 'errors.err'
        error_file = open(error_filename, 'a')
        error_file.write("\n\n")
        error_file.write("==== WENSRICH PAPER TEST. ROLLING FRICTION ====\n\n")
        error_file.write("DEM Benchmark 12:")

        if (error1 < 0.1 and error2 < 0.1 and error3 < 0.1):
            error_file.write(" OK!........ Test 12 SUCCESSFUL\n")
        else:
            error_file.write(" KO!........ Test 12 FAILED\n")
        error_file.close()

    def compute_errors(self, output_filename):

        lines_analytics = lines_DEM = list(range(0, 1000));
        analytics_data = []; DEM_data = []; summation_of_analytics_data = 0
        i = 0
        with open('paper_data/benchmark' + str(sys.argv[1]) + '_graph.dat') as inf:
            for line in inf:
                if i in lines_analytics:
                    parts = line.split()
                    analytics_data.append(float(parts[1]))
                i+=1
        i = 0
        with open(output_filename) as inf:
            for line in inf:
                if i in lines_DEM:
                    parts = line.split()
                    DEM_data.append(float(parts[1]))
                i+=1
        generated_data_error = 0

        for j in analytics_data:
            summation_of_analytics_data+=abs(j)

        for i, j in zip(DEM_data, analytics_data):
            generated_data_error+=fabs(i-j)
        generated_data_error/=summation_of_analytics_data

        print("Error in simulation =", 100*generated_data_error,"%")

        error1 = 100*generated_data_error

        error2 = error3 = 0

        return error1, error2, error3

    def create_gnuplot_scripts(self, output_filename, dt):
        pass


class Benchmark13: ########## DEM-FEM Facet

    def __init__(self):
        self.number = 13

        self.balls_graph_counter = 1   # deberia ser self.balls_graph_counter = self.graph_frequency

    def set_initial_data(self, modelpart, rigid_face_model_part, iteration, number_of_points_in_the_graphic, coeff_of_restitution_iteration=0):

        self.velocity_list_outfile_name = "benchmark" + str(sys.argv[1]) + '_graph.dat'
        self.simulation_graph = open(self.velocity_list_outfile_name, 'w')

    def get_final_data(self, modelpart, rigid_face_model_part, cluster_model_part):                 #FINALIZATION STEP

        self.simulation_graph.close()

    def ApplyNodalRotation(self, time, dt, modelpart):
        pass

    def generate_graph_points(self, modelpart, rigid_face_model_part, cluster_model_part, time, graph_print_interval, dt):     #MAIN LOOP STEP

        self.graph_frequency        = int(graph_print_interval/dt)
        if self.graph_frequency < 1:
           self.graph_frequency = 1 #that means it is not possible to print results with a higher frequency than the computations delta time

        if(self.balls_graph_counter == self.graph_frequency):     #if(self.balls_graph_counter == self.graph_frequency):
            self.balls_graph_counter = 0
            total_velocity_x = 0.0
            total_velocity_z = 0.0

            for node in modelpart.Nodes:
                if node.Id == 1:
                   velocity_x = node.GetSolutionStepValue(VELOCITY_X)
                   velocity_z = node.GetSolutionStepValue(VELOCITY_Z)
                   total_velocity_x += velocity_x
                   total_velocity_z += velocity_z

            self.simulation_graph.write(str("%.8g"%time).rjust(12)+" "+str("%.6g"%total_velocity_x).rjust(13)+" "+str("%.6g"%total_velocity_z).rjust(13)+"\n")
        self.balls_graph_counter += 1

    def print_results(self, number_of_points_in_the_graphic, dt=0, elapsed_time=0.0):      #FINALIZATION STEP

        error1, error2, error3 = self.compute_errors(self.velocity_list_outfile_name)

        error_filename = 'errors.err'
        error_file = open(error_filename, 'a')
        error_file.write("\n\n")
        error_file.write("======== DE/FE CONTACT BENCHMARKS ==========\n\n")
        error_file.write("DEM Benchmark 13:")

        if (error1 < 0.1 and error2 < 0.1 and error3 < 0.1):
            error_file.write(" OK!........ Test 13 SUCCESSFUL\n")
        else:
            error_file.write(" KO!........ Test 13 FAILED\n")
        error_file.close()

    def compute_errors(self, velocity_list_outfile_name):  #FINALIZATION STEP

        lines_DEM = list(range(0, 200));
        total_velocity_x = 0.0; total_velocity_z = 0.0
        i = 0
        with open(velocity_list_outfile_name) as inf:
            for line in inf:
                if i in lines_DEM:
                    parts = line.split()
                    total_velocity_x += float(parts[1])
                    total_velocity_z += float(parts[2])
                i+=1

        if total_velocity_x > 0.0:  #VELOCITY_X should be 0 always
            error1 = 100
        else:
            error1 = 0

        if total_velocity_z > 0.0:  #VELOCITY_Z should be 0 always
            error2 = 100
        else:
            error2 = 0

        error3 = 0

        print("Error in velocity X =", error1,"%")

        print("Error in velocity Z =", error2,"%")

        return error1, error2, error3

class Benchmark14: ########## DEM-FEM Edge

    def __init__(self):
        self.number = 14

        self.balls_graph_counter = 1   # deberia ser self.balls_graph_counter = self.graph_frequency

    def set_initial_data(self, modelpart, rigid_face_model_part, iteration, number_of_points_in_the_graphic, coeff_of_restitution_iteration=0):

        self.velocity_list_outfile_name = "benchmark" + str(sys.argv[1]) + '_graph.dat'
        self.simulation_graph = open(self.velocity_list_outfile_name, 'w')

    def get_final_data(self, modelpart, rigid_face_model_part, cluster_model_part):                 #FINALIZATION STEP

        self.simulation_graph.close()

    def ApplyNodalRotation(self, time, dt, modelpart):
        pass

    def generate_graph_points(self, modelpart, rigid_face_model_part, cluster_model_part, time, graph_print_interval, dt):     #MAIN LOOP STEP

        self.graph_frequency        = int(graph_print_interval/dt)
        if self.graph_frequency < 1:
           self.graph_frequency = 1 #that means it is not possible to print results with a higher frequency than the computations delta time

        if(self.balls_graph_counter == self.graph_frequency):     #if(self.balls_graph_counter == self.graph_frequency):
            self.balls_graph_counter = 0
            total_velocity_x = 0.0
            total_velocity_z = 0.0

            for node in modelpart.Nodes:
                if node.Id == 1:
                   velocity_x = node.GetSolutionStepValue(VELOCITY_X)
                   velocity_z = node.GetSolutionStepValue(VELOCITY_Z)
                   total_velocity_x += velocity_x
                   total_velocity_z += velocity_z

            self.simulation_graph.write(str("%.8g"%time).rjust(12)+" "+str("%.6g"%total_velocity_x).rjust(13)+" "+str("%.6g"%total_velocity_z).rjust(13)+"\n")
        self.balls_graph_counter += 1

    def print_results(self, number_of_points_in_the_graphic, dt=0, elapsed_time=0.0):      #FINALIZATION STEP

        error1, error2, error3 = self.compute_errors(self.velocity_list_outfile_name)

        error_filename = 'errors.err'
        error_file = open(error_filename, 'a')
        error_file.write("DEM Benchmark 14:")

        if (error1 < 0.1 and error2 < 0.1 and error3 < 0.1):
            error_file.write(" OK!........ Test 14 SUCCESSFUL\n")
        else:
            error_file.write(" KO!........ Test 14 FAILED\n")
        error_file.close()

    def compute_errors(self, velocity_list_outfile_name):  #FINALIZATION STEP

        lines_DEM = list(range(0, 200));
        total_velocity_x = 0.0; total_velocity_z = 0.0
        i = 0
        with open(velocity_list_outfile_name) as inf:
            for line in inf:
                if i in lines_DEM:
                    parts = line.split()
                    total_velocity_x += float(parts[1])
                    total_velocity_z += float(parts[2])
                i+=1

        if total_velocity_x > 0.0:  #VELOCITY_X should be 0 always
            error1 = 100
        else:
            error1 = 0

        if total_velocity_z > 0.0:  #VELOCITY_Z should be 0 always
            error2 = 100
        else:
            error2 = 0

        error3 = 0

        print("Error in velocity X =", error1,"%")

        print("Error in velocity Z =", error2,"%")

        return error1, error2, error3

class Benchmark15: ########## DEM-FEM Vertex

    def __init__(self):
        self.number = 15

        self.balls_graph_counter = 1   # deberia ser self.balls_graph_counter = self.graph_frequency

    def set_initial_data(self, modelpart, rigid_face_model_part, iteration, number_of_points_in_the_graphic, coeff_of_restitution_iteration=0):

        self.velocity_list_outfile_name = "benchmark" + str(sys.argv[1]) + '_graph.dat'
        self.simulation_graph = open(self.velocity_list_outfile_name, 'w')

    def get_final_data(self, modelpart, rigid_face_model_part, cluster_model_part):                 #FINALIZATION STEP

        self.simulation_graph.close()

    def ApplyNodalRotation(self, time, dt, modelpart):
        pass

    def generate_graph_points(self, modelpart, rigid_face_model_part, cluster_model_part, time, graph_print_interval, dt):     #MAIN LOOP STEP

        self.graph_frequency        = int(graph_print_interval/dt)
        if self.graph_frequency < 1:
           self.graph_frequency = 1 #that means it is not possible to print results with a higher frequency than the computations delta time

        if(self.balls_graph_counter == self.graph_frequency):     #if(self.balls_graph_counter == self.graph_frequency):
            self.balls_graph_counter = 0
            total_velocity_x = 0.0
            total_velocity_z = 0.0

            for node in modelpart.Nodes:
                if node.Id == 1:
                   velocity_x = node.GetSolutionStepValue(VELOCITY_X)
                   velocity_z = node.GetSolutionStepValue(VELOCITY_Z)
                   total_velocity_x += velocity_x
                   total_velocity_z += velocity_z

            self.simulation_graph.write(str("%.8g"%time).rjust(12)+" "+str("%.6g"%total_velocity_x).rjust(13)+" "+str("%.6g"%total_velocity_z).rjust(13)+"\n")
        self.balls_graph_counter += 1

    def print_results(self, number_of_points_in_the_graphic, dt=0, elapsed_time=0.0):      #FINALIZATION STEP

        error1, error2, error3 = self.compute_errors(self.velocity_list_outfile_name)

        error_filename = 'errors.err'
        error_file = open(error_filename, 'a')
        error_file.write("DEM Benchmark 15:")

        if (error1 < 0.1 and error2 < 0.1 and error3 < 0.1):
            error_file.write(" OK!........ Test 15 SUCCESSFUL\n")
        else:
            error_file.write(" KO!........ Test 15 FAILED\n")
        error_file.close()

    def compute_errors(self, velocity_list_outfile_name):  #FINALIZATION STEP

        lines_DEM = list(range(0, 200));
        total_velocity_x = 0.0; total_velocity_z = 0.0
        i = 0
        with open(velocity_list_outfile_name) as inf:
            for line in inf:
                if i in lines_DEM:
                    parts = line.split()
                    total_velocity_x += float(parts[1])
                    total_velocity_z += float(parts[2])
                i+=1

        if total_velocity_x > 0.0:  #VELOCITY_X should be 0 always
            error1 = 100
        else:
            error1 = 0

        if total_velocity_z > 0.0:  #VELOCITY_Z should be 0 always
            error2 = 100
        else:
            error2 = 0

        error3 = 0

        print("Error in velocity X =", error1,"%")

        print("Error in velocity Z =", error2,"%")

        return error1, error2, error3


class Benchmark16: ########## DEM-FEM Grid

    def __init__(self):
        self.number = 16

        self.balls_graph_counter = 1   # deberia ser self.balls_graph_counter = self.graph_frequency

    def set_initial_data(self, modelpart, rigid_face_model_part, iteration, number_of_points_in_the_graphic, coeff_of_restitution_iteration=0):

        self.velocity_list_outfile_name = "benchmark" + str(sys.argv[1]) + '_graph.dat'
        self.simulation_graph = open(self.velocity_list_outfile_name, 'w')

    def get_final_data(self, modelpart, rigid_face_model_part, cluster_model_part):                 #FINALIZATION STEP

        self.simulation_graph.close()

    def ApplyNodalRotation(self, time, dt, modelpart):
        pass

    def generate_graph_points(self, modelpart, rigid_face_model_part, cluster_model_part, time, graph_print_interval, dt):     #MAIN LOOP STEP

        self.graph_frequency        = int(graph_print_interval/dt)
        if self.graph_frequency < 1:
           self.graph_frequency = 1 #that means it is not possible to print results with a higher frequency than the computations delta time

        if(self.balls_graph_counter == self.graph_frequency):     #if(self.balls_graph_counter == self.graph_frequency):
            self.balls_graph_counter = 0
            total_velocity_1 = 0.0
            total_velocity_2 = 0.0
            total_velocity_3 = 0.0

            for node in modelpart.Nodes:
                if node.Id == 1:
                   velocity_1 = node.GetSolutionStepValue(VELOCITY_Y)
                   total_velocity_1 += velocity_1
                if node.Id == 2:
                   velocity_2 = node.GetSolutionStepValue(VELOCITY_Y)
                   total_velocity_2 += velocity_2
                if node.Id == 3:
                   velocity_3 = node.GetSolutionStepValue(VELOCITY_Y)
                   total_velocity_3 += velocity_3

            self.simulation_graph.write(str("%.8g"%time).rjust(12)+" "+str("%.6g"%total_velocity_1).rjust(13)+" "+str("%.6g"%total_velocity_2).rjust(13)+" "+str("%.6g"%total_velocity_3).rjust(13)+"\n")
        self.balls_graph_counter += 1

    def print_results(self, number_of_points_in_the_graphic, dt=0, elapsed_time=0.0):      #FINALIZATION STEP

        error1, error2, error3 = self.compute_errors(self.velocity_list_outfile_name)

        error_filename = 'errors.err'
        error_file = open(error_filename, 'a')
        error_file.write("DEM Benchmark 16:")

        if (error1 < 0.1 and error2 < 0.1 and error3 < 0.1):
            error_file.write(" OK!........ Test 16 SUCCESSFUL\n")
        else:
            error_file.write(" KO!........ Test 16 FAILED\n")
        error_file.close()

    def compute_errors(self, output_filename):  #FINALIZATION STEP

        lines_analytics = lines_DEM = list(range(0, 250));
        ref_data1 = []; ref_data2 = []; DEM_data1 = []; ref_data3 = []; DEM_data1 = []; DEM_data2 = []; DEM_data3 = []; summation_of_ref_data1 = 0; summation_of_ref_data2 = 0; summation_of_ref_data3 = 0
        times = []
        i = 0
        with open('paper_data/benchmark' + str(sys.argv[1]) + '_graph.dat') as inf:  #with open('paper_data/reference_graph_benchmark12.dat') as inf:
            for line in inf:
                if i in lines_analytics:
                    parts = line.split()
                    times.append(float(parts[0]))
                    ref_data1.append(float(parts[1]))
                    ref_data2.append(float(parts[2]))
                    ref_data3.append(float(parts[3]))
                i+=1
        i = 0
        with open(output_filename) as inf:
            for line in inf:
                if i in lines_DEM:
                    parts = line.split()
                    DEM_data1.append(float(parts[1]))
                    DEM_data2.append(float(parts[2]))
                    DEM_data3.append(float(parts[3]))
                i+=1
        final_velocity_1_error = 0
        final_velocity_2_error = 0
        final_velocity_3_error = 0

        for j in ref_data1:
            summation_of_ref_data1+=abs(j)
        for k in ref_data2:
            summation_of_ref_data2+=abs(k)
        for l in ref_data3:
            summation_of_ref_data3+=abs(l)

        for i, j in zip(DEM_data1, ref_data1):
            final_velocity_1_error+=fabs(i-j)
        final_velocity_1_error/=summation_of_ref_data1

        for k, l in zip(DEM_data2, ref_data2):
            final_velocity_2_error+=fabs(k-l)
        final_velocity_2_error/=summation_of_ref_data2

        for m, n in zip(DEM_data3, ref_data3):
            final_velocity_3_error+=fabs(m-n)
        final_velocity_3_error/=summation_of_ref_data3

        #for t, v1,v2,v3 in zip(times, DEM_data1, DEM_data2, DEM_data3):
        #    print(t, v1, v2, v3)

        print("Error in velocity sphere 1 =", 100*final_velocity_1_error,"%")

        print("Error in velocity sphere 2 =", 100*final_velocity_2_error,"%")

        print("Error in velocity sphere 3 =", 100*final_velocity_3_error,"%")

        error1 = 100*final_velocity_1_error

        error2 = 100*final_velocity_2_error

        error3 = 100*final_velocity_3_error

        return error1, error2, error3


class Benchmark17: ########## DEM-FEM Rolling

    def __init__(self):
        self.number = 17

        self.balls_graph_counter = 1   # deberia ser self.balls_graph_counter = self.graph_frequency

    def set_initial_data(self, modelpart, rigid_face_model_part, iteration, number_of_points_in_the_graphic, coeff_of_restitution_iteration=0):

        self.error_list_outfile_name = "benchmark" + str(sys.argv[1]) + '_graph.dat'
        self.simulation_graph = open(self.error_list_outfile_name, 'w')

    def get_final_data(self, modelpart, rigid_face_model_part, cluster_model_part):                 #FINALIZATION STEP

        self.simulation_graph.close()

    def ApplyNodalRotation(self, time, dt, modelpart):
        pass

    def generate_graph_points(self, modelpart, rigid_face_model_part, cluster_model_part, time, graph_print_interval, dt):     #MAIN LOOP STEP

        self.graph_frequency        = int(graph_print_interval/dt)
        if self.graph_frequency < 1:
           self.graph_frequency = 1 #that means it is not possible to print results with a higher frequency than the computations delta time

        if(self.balls_graph_counter == self.graph_frequency):     #if(self.balls_graph_counter == self.graph_frequency):
            self.balls_graph_counter = 0
            total_velocity_err         = 0.0
            total_angular_velocity_err = 0.0

            for node in modelpart.Nodes:
                if node.Id == 1:
                   velocity_1         = node.GetSolutionStepValue(VELOCITY_X)
                   angular_velocity_1 = node.GetSolutionStepValue(ANGULAR_VELOCITY_Z)
                if node.Id == 2:
                   velocity_2         = node.GetSolutionStepValue(VELOCITY_X)
                   angular_velocity_2 = node.GetSolutionStepValue(ANGULAR_VELOCITY_Z)

            total_velocity_err         = (abs(velocity_1 - velocity_2))/(abs(velocity_2))
            total_angular_velocity_err = (abs(angular_velocity_1 - angular_velocity_2))/(abs(velocity_2))

            self.simulation_graph.write(str("%.8g"%time).rjust(12)+" "+str("%.6g"%total_velocity_err).rjust(13)+" "+str("%.6g"%total_angular_velocity_err).rjust(13)+"\n")
        self.balls_graph_counter += 1

    def print_results(self, number_of_points_in_the_graphic, dt=0, elapsed_time=0.0):      #FINALIZATION STEP

        error1, error2, error3 = self.compute_errors(self.error_list_outfile_name)

        error_filename = 'errors.err'
        error_file = open(error_filename, 'a')
        error_file.write("DEM Benchmark 17:")

        if (error1 < 0.1 and error2 < 0.1 and error3 < 0.1):
            error_file.write(" OK!........ Test 17 SUCCESSFUL\n")
        else:
            error_file.write(" KO!........ Test 17 FAILED\n")
        error_file.close()

    def compute_errors(self, error_list_outfile_name):  #FINALIZATION STEP

        lines_DEM = list(range(0, 100));
        total_velocity_err = 0.0; total_angular_velocity_err = 0.0
        i = 0
        with open(error_list_outfile_name) as inf:
            for line in inf:
                if i in lines_DEM:
                    parts = line.split()
                    total_velocity_err += float(parts[1])
                    total_angular_velocity_err += float(parts[2])
                i+=1

        if total_velocity_err > 1e-2:  #VELOCITY_X should be 0 always
            error1 = 100*total_velocity_err
        else:
            error1 = 0

        if total_angular_velocity_err > 1e-2:  #VELOCITY_Z should be 0 always
            error2 = 100*total_angular_velocity_err
        else:
            error2 = 0

        error3 = 0

        print("Error in velocity between meshes =", 100*total_velocity_err,"%")

        print("Error in angular velocity between meshes =", 100*total_angular_velocity_err,"%")

        return error1, error2, error3


class Benchmark20:

    def __init__(self):
        self.number = 20
        self.generated_data = None
        #self.graph_frequency = int(graph_print_interval/dt)  # def __init__(self, graph_print_interval, dt):
        self.balls_graph_counter = 1   # deberia ser self.balls_graph_counter = self.graph_frequency

    def set_initial_data(self, modelpart, rigid_face_model_part, iteration, number_of_points_in_the_graphic, coeff_of_restitution_iteration):  #INITIALIZATION STEP
        self.output_filename = "benchmark" + str(sys.argv[1]) + '_graph.dat'
        self.simulation_graph = open(self.output_filename, 'w')

    def get_final_data(self, modelpart, rigid_face_model_part, cluster_model_part):                 #FINALIZATION STEP
        self.simulation_graph.close()

    def ApplyNodalRotation(self, time, dt, modelpart):
        pass

    def generate_graph_points(self, modelpart, rigid_face_model_part, cluster_model_part, time, graph_print_interval, dt):     #MAIN LOOP STEP
        self.graph_frequency        = int(graph_print_interval/dt)
        if self.graph_frequency < 1:
           self.graph_frequency = 1 #that means it is not possible to print results with a higher frequency than the computations delta time

        if(self.balls_graph_counter == self.graph_frequency):     #if(self.balls_graph_counter == self.graph_frequency):
            self.balls_graph_counter = 0
            self.total_force_x = 0.0
            self.total_force_y = 0.0

            for node in modelpart.Nodes:
                if node.Id == 141:
                   force_node_x = node.GetSolutionStepValue(ELASTIC_FORCES)[0]
                   force_node_y = node.GetSolutionStepValue(ELASTIC_FORCES)[1]
                   self.total_force_x += force_node_x
                   self.total_force_y += force_node_y

            self.simulation_graph.write(str("%.8g"%time).rjust(12)+" "+str("%.6g"%self.total_force_x).rjust(13)+" "+str("%.6g"%self.total_force_y).rjust(13)+"\n")
        self.balls_graph_counter += 1

    def print_results(self, number_of_points_in_the_graphic, dt=0, elapsed_time=0.0):

        '''
        gnuplot_script_name = 'benchmark3_dt_' + str(dt) + 's.gp'
        self.gnuplot_outfile = open(gnuplot_script_name, 'w')
        self.gnuplot_outfile.write("set grid; plot '" + self.output_filename + "' u 1:2 w lp lt 3 lw 1.5 ps 2 pt 4, '"\
                                                      + self.output_filename + "' u 1:3 w lp lt 2 lw 1.5 ps 2 pt 6")
        self.gnuplot_outfile.close()
        self.create_gnuplot_scripts(self.output_filename, dt)
        '''

        error1, error2, error3 = self.compute_errors(self.output_filename)
        error_filename = 'errors.err'
        error_file = open(error_filename, 'a')
        error_file.write("\n\n")
        error_file.write("== BASIC CONTINUUM TESTS ==\n\n")
        error_file.write("DEM Benchmark 20:")

        if (error1 < 10.0 and error2 < 10.0 and error3 < 10.0):
            error_file.write(" OK!........ Test 20 SUCCESSFUL\n")
            shutil.rmtree('benchmark20_Post_Files', ignore_errors = True)
        else:
            error_file.write(" KO!........ Test 20 FAILED\n")
        error_file.close()

    def compute_errors(self, output_filename):  #FINALIZATION STEP
        lines_analytics = lines_DEM = list(range(0, 1000));
        analytics_data = []; DEM_data = []; summation_of_analytics_data = 0
        i = 0
        with open('paper_data/reference_graph_benchmark' + str(sys.argv[1]) + '.dat') as inf:
            for line in inf:
                if i in lines_analytics:
                    parts = line.split()
                    analytics_data.append(float(parts[1]))
                i+=1
        i = 0
        with open(output_filename) as inf:
            for line in inf:
                if i in lines_DEM:
                    parts = line.split()
                    DEM_data.append(float(parts[1]))   #segona component del vector ()
                i+=1
        generated_data_error = 0

        for j in analytics_data:
            summation_of_analytics_data+=abs(j)

        for i, j in zip(DEM_data, analytics_data):
            generated_data_error+=fabs(i-j)
        generated_data_error/=summation_of_analytics_data

        print("Error in simulation =", 100*generated_data_error,"%")

        error1 = 100*generated_data_error

        error2 = error3 = 0

        return error1, error2, error3

    def create_gnuplot_scripts(self, output_filename, dt):
        pass
        '''
        gnuplot_script_name_1 = 'benchmark20_comparison_1_dt_' + str(dt) + 's.gp'
        self.gnuplot_outfile = open(gnuplot_script_name_1, 'w')
        self.gnuplot_outfile.write("set grid\nset key left bottom\nset xlabel 'Data'\nset ylabel 'Damping ratio'\nset style line 1 pt 8 lt -1 ps 3\nset style line 2 pt 9 lt  3 ps 3\n")
        self.gnuplot_outfile.write("plot [0:1][0:1] '" + output_filename + "' w lp lt 1 lw 1.5 ps 2 pt 5,\\\n")
        self.gnuplot_outfile.write("'paper_data/benchmark20_graph1.dat' w lp ls 1 t 'Al. oxide',\\\n")
        self.gnuplot_outfile.write("'paper_data/benchmark20_graph1.dat' w lp ls 2 t 'Cast iron'\n")
        self.gnuplot_outfile.close()
        print_gnuplot_files_on_screen(gnuplot_script_name_1)
        '''

class Benchmark21:

    def __init__(self):
        self.number = 21
        self.generated_data = None
        #self.graph_frequency = int(graph_print_interval/dt)  # def __init__(self, graph_print_interval, dt):
        self.balls_graph_counter = 1   # deberia ser self.balls_graph_counter = self.graph_frequency

    def set_initial_data(self, modelpart, rigid_face_model_part, iteration, number_of_points_in_the_graphic, coeff_of_restitution_iteration):  #INITIALIZATION STEP
        self.output_filename = "benchmark" + str(sys.argv[1]) + '_graph.dat'
        self.simulation_graph = open(self.output_filename, 'w')

    def get_final_data(self, modelpart, rigid_face_model_part, cluster_model_part):        #FINALIZATION STEP
        self.simulation_graph.close()

    def ApplyNodalRotation(self, time, dt, modelpart):
        pass

    def generate_graph_points(self, modelpart, rigid_face_model_part, cluster_model_part, time, graph_print_interval, dt):     #MAIN LOOP STEP
        self.graph_frequency        = int(graph_print_interval/dt)
        if self.graph_frequency < 1:
           self.graph_frequency = 1 #that means it is not possible to print results with a higher frequency than the computations delta time

        if(self.balls_graph_counter == self.graph_frequency):     #if(self.balls_graph_counter == self.graph_frequency):
            self.balls_graph_counter = 0
            self.total_force_x = 0.0
            self.total_force_y = 0.0

            for node in modelpart.Nodes:
                if node.Id == 141:
                   force_node_x = node.GetSolutionStepValue(ELASTIC_FORCES)[0]
                   force_node_y = node.GetSolutionStepValue(ELASTIC_FORCES)[1]
                   self.total_force_x += force_node_x
                   self.total_force_y += force_node_y

            self.simulation_graph.write(str("%.8g"%time).rjust(12)+" "+str("%.6g"%self.total_force_x).rjust(13)+" "+str("%.6g"%self.total_force_y).rjust(13)+"\n")
        self.balls_graph_counter += 1

    def print_results(self, number_of_points_in_the_graphic, dt=0, elapsed_time=0.0):
        error1, error2, error3 = self.compute_errors(self.output_filename)
        error_filename = 'errors.err'
        error_file = open(error_filename, 'a')
        error_file.write("DEM Benchmark 21:")

        if (error1 < 10.0 and error2 < 10.0 and error3 < 10.0):
            error_file.write(" OK!........ Test 21 SUCCESSFUL\n")
            shutil.rmtree('benchmark21_Post_Files', ignore_errors = True)
        else:
            error_file.write(" KO!........ Test 21 FAILED\n")
        error_file.close()


    def compute_errors(self, output_filename):  #FINALIZATION STEP
        lines_analytics = lines_DEM = list(range(0, 1000));
        analytics_data = []; DEM_data = []; summation_of_analytics_data = 0
        i = 0
        with open('paper_data/reference_graph_benchmark' + str(sys.argv[1]) + '.dat') as inf:
            for line in inf:
                if i in lines_analytics:
                    parts = line.split()
                    analytics_data.append(float(parts[1]))
                i+=1
        i = 0
        with open(output_filename) as inf:
            for line in inf:
                if i in lines_DEM:
                    parts = line.split()
                    DEM_data.append(float(parts[1]))   #segona component del vector ()
                i+=1
        generated_data_error = 0

        for j in analytics_data:
            summation_of_analytics_data+=abs(j)

        for i, j in zip(DEM_data, analytics_data):
            generated_data_error+=fabs(i-j)
        generated_data_error/=summation_of_analytics_data

        print("Error in simulation =", 100*generated_data_error,"%")
        error1 = 100*generated_data_error
        error2 = error3 = 0

        return error1, error2, error3

    def create_gnuplot_scripts(self, output_filename, dt):
        pass


class Benchmark22:

    def __init__(self):
        self.number = 22
        self.generated_data = None
        #self.graph_frequency = int(graph_print_interval/dt)  # def __init__(self, graph_print_interval, dt):
        self.balls_graph_counter = 1   # deberia ser self.balls_graph_counter = self.graph_frequency

    def set_initial_data(self, modelpart, rigid_face_model_part, iteration, number_of_points_in_the_graphic, coeff_of_restitution_iteration):  #INITIALIZATION STEP
        self.output_filename = "benchmark" + str(sys.argv[1]) + '_graph.dat'
        self.simulation_graph = open(self.output_filename, 'w')

    def get_final_data(self, modelpart, rigid_face_model_part, cluster_model_part):        #FINALIZATION STEP
        self.simulation_graph.close()

    def ApplyNodalRotation(self, time, dt, modelpart):
        pass

    def generate_graph_points(self, modelpart, rigid_face_model_part, cluster_model_part, time, graph_print_interval, dt):     #MAIN LOOP STEP
        self.graph_frequency        = int(graph_print_interval/dt)
        if self.graph_frequency < 1:
           self.graph_frequency = 1 #that means it is not possible to print results with a higher frequency than the computations delta time

        if(self.balls_graph_counter == self.graph_frequency):     #if(self.balls_graph_counter == self.graph_frequency):
            self.balls_graph_counter = 0
            self.total_force_x = 0.0
            self.total_force_y = 0.0

            for node in modelpart.Nodes:
                if node.Id == 141:
                   force_node_x = node.GetSolutionStepValue(ELASTIC_FORCES)[0]
                   force_node_y = node.GetSolutionStepValue(ELASTIC_FORCES)[1]
                   self.total_force_x += force_node_x
                   self.total_force_y += force_node_y

            self.simulation_graph.write(str("%.8g"%time).rjust(12)+" "+str("%.6g"%self.total_force_x).rjust(13)+" "+str("%.6g"%self.total_force_y).rjust(13)+"\n")
        self.balls_graph_counter += 1

    def print_results(self, number_of_points_in_the_graphic, dt=0, elapsed_time=0.0):
        error1, error2, error3 = self.compute_errors(self.output_filename)
        error_filename = 'errors.err'
        error_file = open(error_filename, 'a')
        error_file.write("DEM Benchmark 22:")

        if (error1 < 10.0 and error2 < 10.0 and error3 < 10.0):
            error_file.write(" OK!........ Test 22 SUCCESSFUL\n")
            shutil.rmtree('benchmark22_Post_Files', ignore_errors = True)
        else:
            error_file.write(" KO!........ Test 22 FAILED\n")
        error_file.close()

    def compute_errors(self, output_filename):
        lines_analytics = lines_DEM = list(range(0, 1000));
        analytics_data = []; DEM_data = []; summation_of_analytics_data = 0
        i = 0
        with open('paper_data/reference_graph_benchmark' + str(sys.argv[1]) + '.dat') as inf:
            for line in inf:
                if i in lines_analytics:
                    parts = line.split()
                    analytics_data.append(float(parts[1]))
                i+=1
        i = 0
        with open(output_filename) as inf:
            for line in inf:
                if i in lines_DEM:
                    parts = line.split()
                    DEM_data.append(float(parts[1]))   #segona component del vector ()
                i+=1
        generated_data_error = 0

        for j in analytics_data:
            summation_of_analytics_data+=abs(j)

        for i, j in zip(DEM_data, analytics_data):
            generated_data_error+=fabs(i-j)
        generated_data_error/=summation_of_analytics_data

        print("Error in simulation =", 100*generated_data_error,"%")
        error1 = 100*generated_data_error
        error2 = error3 = 0

        return error1, error2, error3

    def create_gnuplot_scripts(self, output_filename, dt):
        pass

class Benchmark23:

    def __init__(self):
        self.number = 23
        self.generated_data = None
        #self.graph_frequency = int(graph_print_interval/dt)  # def __init__(self, graph_print_interval, dt):
        self.balls_graph_counter = 1   # deberia ser self.balls_graph_counter = self.graph_frequency

    def set_initial_data(self, modelpart, rigid_face_model_part, iteration, number_of_points_in_the_graphic, coeff_of_restitution_iteration):  #INITIALIZATION STEP
        self.output_filename = "benchmark" + str(sys.argv[1]) + '_graph.dat'
        self.simulation_graph = open(self.output_filename, 'w')

    def get_final_data(self, modelpart, rigid_face_model_part, cluster_model_part):        #FINALIZATION STEP
        self.simulation_graph.close()

    def ApplyNodalRotation(self, time, dt, modelpart):
        pass

    def generate_graph_points(self, modelpart, rigid_face_model_part, cluster_model_part, time, graph_print_interval, dt):     #MAIN LOOP STEP
        #print("generate_graph_points bench23, graph_print_interval, dt - ", graph_print_interval, dt )
        self.graph_frequency        = int(graph_print_interval/dt)

        if self.graph_frequency < 1:
           self.graph_frequency = 1 #that means it is not possible to print results with a higher frequency than the computations delta time

        if(self.balls_graph_counter == self.graph_frequency):     #if(self.balls_graph_counter == self.graph_frequency):
            self.balls_graph_counter = 0
            self.total_force_x = 0.0
            self.total_force_y = 0.0

            for node in modelpart.Nodes:
                if node.Id == 141:
                   force_node_x = node.GetSolutionStepValue(ELASTIC_FORCES)[0]
                   force_node_y = node.GetSolutionStepValue(ELASTIC_FORCES)[1]
                   self.total_force_x += force_node_x
                   self.total_force_y += force_node_y

            self.simulation_graph.write(str("%.8g"%time).rjust(12)+" "+str("%.6g"%self.total_force_x).rjust(13)+" "+str("%.6g"%self.total_force_y).rjust(13)+"\n")
        self.balls_graph_counter += 1

    def print_results(self, number_of_points_in_the_graphic, dt=0, elapsed_time=0.0):      #FINALIZATION STEP
        error1, error2, error3 = self.compute_errors(self.output_filename)

        error_filename = 'errors.err'
        error_file = open(error_filename, 'a')
        error_file.write("DEM Benchmark 23:")

        if (error1 < 10.0 and error2 < 10.0 and error3 < 10.0):
            error_file.write(" OK!........ Test 23 SUCCESSFUL\n")
            shutil.rmtree('benchmark23_Post_Files', ignore_errors = True)
        else:
            error_file.write(" KO!........ Test 23 FAILED\n")
        error_file.close()

    def compute_errors(self, output_filename):  #FINALIZATION STEP
        lines_analytics = lines_DEM = list(range(0, 1000));
        analytics_data = []; DEM_data = []; summation_of_analytics_data = 0
        i = 0
        with open('paper_data/reference_graph_benchmark' + '23' + '.dat') as inf:
            for line in inf:
                if i in lines_analytics:
                    parts = line.split()
                    analytics_data.append(float(parts[1]))
                i+=1
        i = 0
        with open(output_filename) as inf:
            for line in inf:
                if i in lines_DEM:
                    parts = line.split()
                    DEM_data.append(float(parts[1]))   #segona component del vector ()
                i+=1
        generated_data_error = 0

        for j in analytics_data:
            summation_of_analytics_data+=abs(j)

        for i, j in zip(DEM_data, analytics_data):
            generated_data_error+=fabs(i-j)
        generated_data_error/=summation_of_analytics_data

        print("Error in simulation =", 100*generated_data_error,"%")
        error1 = 100*generated_data_error
        error2 = error3 = 0

        return error1, error2, error3

    def create_gnuplot_scripts(self, output_filename, dt):
        pass


class Benchmark24:

    def __init__(self):
        self.number = 24
        self.generated_data = None
        self.balls_graph_counter = 1

    def set_initial_data(self, modelpart, rigid_face_model_part, iteration, number_of_points_in_the_graphic, coeff_of_restitution_iteration):
        self.output_filename = "benchmark" + str(sys.argv[1]) + '_graph.dat'
        self.simulation_graph = open(self.output_filename, 'w')

    def get_final_data(self, modelpart, rigid_face_model_part, cluster_model_part):
        self.simulation_graph.close()

    def cross_product(self, a, b):
        c = [a[1]*b[2] - a[2]*b[1], a[2]*b[0] - a[0]*b[2], a[0]*b[1] - a[1]*b[0]]
        return c

    def ApplyNodalRotation(self, time, dt, modelpart):
        ang_vel = 20 * pi
        angular_velocity = [0, 0, ang_vel]
        rotation_matrix = [[cos(ang_vel * time), -1.0 * sin(ang_vel * time), 0], [sin(ang_vel * time), cos(ang_vel * time), 0], [0,0,1]]
        time_dt = time - dt
        rotation_matrix_minus_dt = [[cos(ang_vel * time_dt), -1.0 * sin(ang_vel * time_dt), 0], [sin(ang_vel * time_dt), cos(ang_vel * time_dt), 0], [0,0,1]] #
        centroid = [-1.0, 0.0, 0.0]
        relative_initial_node_coords, relative_node_coords, relative_node_coords_dt = [0]*3, [0]*3, [0]*3
        sum, sum_dt = 0, 0

        for node in modelpart.Nodes:
            if node.Id == 141:
                for j in range(3):
                    rot_mat = rotation_matrix[j]
                    rot_mat_dt = rotation_matrix_minus_dt[j]
                    relative_initial_node_coords[0] = node.X0 - centroid[0]
                    relative_initial_node_coords[1] = node.Y0 - centroid[1]
                    relative_initial_node_coords[2] = node.Z0 - centroid[2]
                    for i in range(3):
                        sum += rot_mat[i] * relative_initial_node_coords[i]
                        sum_dt += rot_mat_dt[i] * relative_initial_node_coords[i]
                    relative_node_coords[j], sum, relative_node_coords_dt[j], sum_dt = sum, 0, sum_dt, 0
                node.X = relative_node_coords[0] + centroid[0]
                node.Y = relative_node_coords[1] + centroid[1]
                node.Z = relative_node_coords[2] + centroid[2]

                displacement = [0]*3
                displacement[0] = node.X - node.X0
                displacement[1] = node.Y - node.Y0
                displacement[2] = node.Z - node.Z0
                node.SetSolutionStepValue(DISPLACEMENT, displacement)

                velocity = [0]*3
                velocity = self.cross_product(angular_velocity, relative_node_coords)
                node.SetSolutionStepValue(VELOCITY, velocity)

                angular_velocity = [0]*3
                node.SetSolutionStepValue(ANGULAR_VELOCITY, angular_velocity)

                delta_displacement = [0]*3
                delta_displacement[0] = relative_node_coords[0] - relative_node_coords_dt[0]
                delta_displacement[1] = relative_node_coords[1] - relative_node_coords_dt[1]
                delta_displacement[2] = relative_node_coords[2] - relative_node_coords_dt[2]
                node.SetSolutionStepValue(DELTA_DISPLACEMENT, delta_displacement)

                particle_rotation_angle = [0]*3
                particle_rotation_angle[0] = angular_velocity[0] * time
                particle_rotation_angle[1] = angular_velocity[1] * time
                particle_rotation_angle[2] = angular_velocity[2] * time
                node.SetSolutionStepValue(PARTICLE_ROTATION_ANGLE, particle_rotation_angle)

                delta_rotation = [0]*3
                delta_rotation[0] = angular_velocity[0] * dt
                delta_rotation[1] = angular_velocity[1] * dt
                delta_rotation[2] = angular_velocity[2] * dt
                node.SetSolutionStepValue(DELTA_ROTATION, delta_rotation)

            if node.Id == 140:
                angular_velocity = [0]*3
                node.SetSolutionStepValue(ANGULAR_VELOCITY, angular_velocity)

    def generate_graph_points(self, modelpart, rigid_face_model_part, cluster_model_part, time, graph_print_interval, dt):
        #print("generate_graph_points bench24, graph_print_interval, dt - ", graph_print_interval, dt )
        self.graph_frequency = int(graph_print_interval/dt)

        if self.graph_frequency < 1:
           self.graph_frequency = 1

        if (self.balls_graph_counter == self.graph_frequency):
            self.balls_graph_counter = 0
            self.total_force_x = 0.0
            self.total_force_y = 0.0

            for node in modelpart.Nodes:
                if node.Id == 141:
                   force_node_x = node.GetSolutionStepValue(ELASTIC_FORCES)[0]
                   force_node_y = node.GetSolutionStepValue(ELASTIC_FORCES)[1]
                   self.total_force_x += force_node_x
                   self.total_force_y += force_node_y

            self.simulation_graph.write(str("%.8g"%time).rjust(12)+" "+str("%.6g"%self.total_force_x).rjust(13)+" "+str("%.6g"%self.total_force_y).rjust(13)+"\n")
        self.balls_graph_counter += 1

    def print_results(self, number_of_points_in_the_graphic, dt=0, elapsed_time=0.0):
        error1, error2, error3 = self.compute_errors(self.output_filename)

        error_filename = 'errors.err'
        error_file = open(error_filename, 'a')
        error_file.write("DEM Benchmark 24:")

        if (error1 < 10.0 and error2 < 10.0 and error3 < 10.0):
            error_file.write(" OK!........ Test 24 SUCCESSFUL\n")
            shutil.rmtree('benchmark24_Post_Files', ignore_errors = True)
        else:
            error_file.write(" KO!........ Test 24 FAILED\n")
        error_file.close()

    def compute_errors(self, output_filename):
        lines_analytics = lines_DEM = list(range(0, 1000));
        analytics_data = []; DEM_data = []; summation_of_analytics_data = 0
        i = 0
        with open('paper_data/reference_graph_benchmark' + '24' + '.dat') as inf:
            for line in inf:
                if i in lines_analytics:
                    parts = line.split()
                    analytics_data.append(float(parts[2]))
                i+=1
        i = 0
        with open(output_filename) as inf:
            for line in inf:
                if i in lines_DEM:
                    parts = line.split()
                    DEM_data.append(float(parts[2]))   #segona component del vector ()
                i+=1
        generated_data_error = 0

        for j in analytics_data:
            summation_of_analytics_data+=abs(j)

        for i, j in zip(DEM_data, analytics_data):
            generated_data_error+=fabs(i-j)
        generated_data_error/=summation_of_analytics_data

        print("Error in simulation =", 100*generated_data_error,"%")
        error1 = 100*generated_data_error
        error2 = error3 = 0

        return error1, error2, error3

    def create_gnuplot_scripts(self, output_filename, dt):
        pass


class Benchmark25:

    def __init__(self):
        self.number = 25
        self.generated_data = None
        self.balls_graph_counter = 1

    def set_initial_data(self, modelpart, rigid_face_model_part, iteration, number_of_points_in_the_graphic, coeff_of_restitution_iteration):
        self.output_filename = "benchmark" + str(sys.argv[1]) + '_graph.dat'
        self.simulation_graph = open(self.output_filename, 'w')

    def get_final_data(self, modelpart, rigid_face_model_part, cluster_model_part):
        self.simulation_graph.close()

    def cross_product(self, a, b):
        c = [a[1]*b[2] - a[2]*b[1], a[2]*b[0] - a[0]*b[2], a[0]*b[1] - a[1]*b[0]]
        return c

    def ApplyNodalRotation(self, time, dt, modelpart):
        ang_vel = 20 * pi
        angular_velocity = [0, 0, ang_vel]
        rotation_matrix = [[cos(ang_vel * time), -1.0 * sin(ang_vel * time), 0], [sin(ang_vel * time), cos(ang_vel * time), 0], [0,0,1]]
        time_dt = time - dt
        rotation_matrix_minus_dt = [[cos(ang_vel * time_dt), -1.0 * sin(ang_vel * time_dt), 0], [sin(ang_vel * time_dt), cos(ang_vel * time_dt), 0], [0,0,1]] #
        centroid = [-1.0, 0.0, 0.0]
        relative_initial_node_coords, relative_node_coords, relative_node_coords_dt = [0]*3, [0]*3, [0]*3
        sum, sum_dt = 0, 0

        for node in modelpart.Nodes:
            if node.Id == 141:
                for j in range(3):
                    rot_mat = rotation_matrix[j]
                    rot_mat_dt = rotation_matrix_minus_dt[j]
                    relative_initial_node_coords[0] = node.X0 - centroid[0]
                    relative_initial_node_coords[1] = node.Y0 - centroid[1]
                    relative_initial_node_coords[2] = node.Z0 - centroid[2]
                    for i in range(3):
                        sum += rot_mat[i] * relative_initial_node_coords[i]
                        sum_dt += rot_mat_dt[i] * relative_initial_node_coords[i]
                    relative_node_coords[j], sum, relative_node_coords_dt[j], sum_dt = sum, 0, sum_dt, 0
                node.X = relative_node_coords[0] + centroid[0]
                node.Y = relative_node_coords[1] + centroid[1]
                node.Z = relative_node_coords[2] + centroid[2]

                displacement = [0]*3
                displacement[0] = node.X - node.X0
                displacement[1] = node.Y - node.Y0
                displacement[2] = node.Z - node.Z0
                node.SetSolutionStepValue(DISPLACEMENT, displacement)

                velocity = [0]*3
                velocity = self.cross_product(angular_velocity, relative_node_coords)
                node.SetSolutionStepValue(VELOCITY, velocity)

                angular_velocity = [0]*3
                node.SetSolutionStepValue(ANGULAR_VELOCITY, angular_velocity)

                delta_displacement = [0]*3
                delta_displacement[0] = relative_node_coords[0] - relative_node_coords_dt[0]
                delta_displacement[1] = relative_node_coords[1] - relative_node_coords_dt[1]
                delta_displacement[2] = relative_node_coords[2] - relative_node_coords_dt[2]
                node.SetSolutionStepValue(DELTA_DISPLACEMENT, delta_displacement)

                particle_rotation_angle = [0]*3
                particle_rotation_angle[0] = angular_velocity[0] * time
                particle_rotation_angle[1] = angular_velocity[1] * time
                particle_rotation_angle[2] = angular_velocity[2] * time
                node.SetSolutionStepValue(PARTICLE_ROTATION_ANGLE, particle_rotation_angle)

                delta_rotation = [0]*3
                delta_rotation[0] = angular_velocity[0] * dt
                delta_rotation[1] = angular_velocity[1] * dt
                delta_rotation[2] = angular_velocity[2] * dt
                node.SetSolutionStepValue(DELTA_ROTATION, delta_rotation)

                if time > 3.8e-5:
                    radius = 1.0001
                    node.SetSolutionStepValue(RADIUS, radius)
            if node.Id == 140:
                angular_velocity = [0]*3
                node.SetSolutionStepValue(ANGULAR_VELOCITY, angular_velocity)

    def generate_graph_points(self, modelpart, rigid_face_model_part, cluster_model_part, time, graph_print_interval, dt):
        self.graph_frequency = int(graph_print_interval/dt)

        if self.graph_frequency < 1:
           self.graph_frequency = 1

        if (self.balls_graph_counter == self.graph_frequency):
            self.balls_graph_counter = 0
            self.total_force_x = 0.0
            self.total_force_y = 0.0

            for node in modelpart.Nodes:
                if node.Id == 141:
                   force_node_x = node.GetSolutionStepValue(ELASTIC_FORCES)[0]
                   force_node_y = node.GetSolutionStepValue(ELASTIC_FORCES)[1]
                   self.total_force_x += force_node_x
                   self.total_force_y += force_node_y

            self.simulation_graph.write(str("%.8g"%time).rjust(12)+" "+str("%.6g"%self.total_force_x).rjust(13)+" "+str("%.6g"%self.total_force_y).rjust(13)+"\n")
        self.balls_graph_counter += 1

    def print_results(self, number_of_points_in_the_graphic, dt=0, elapsed_time=0.0):
        error1, error2, error3 = self.compute_errors(self.output_filename)
        error_filename = 'errors.err'
        error_file = open(error_filename, 'a')
        error_file.write("DEM Benchmark 25:")

        if (error1 < 10.0 and error2 < 10.0 and error3 < 10.0):
            error_file.write(" OK!........ Test 25 SUCCESSFUL\n")
            shutil.rmtree('benchmark25_Post_Files', ignore_errors = True)
        else:
            error_file.write(" KO!........ Test 25 FAILED\n")
        error_file.close()

    def compute_errors(self, output_filename):
        lines_analytics = lines_DEM = list(range(0, 1000));
        analytics_data = []; DEM_data = []; summation_of_analytics_data = 0
        i = 0
        with open('paper_data/reference_graph_benchmark' + '25' + '.dat') as inf:
            for line in inf:
                if i in lines_analytics:
                    parts = line.split()
                    analytics_data.append(float(parts[2]))
                i+=1
        i = 0
        with open(output_filename) as inf:
            for line in inf:
                if i in lines_DEM:
                    parts = line.split()
                    DEM_data.append(float(parts[2]))   #segona component del vector ()
                i+=1
        generated_data_error = 0

        for j in analytics_data:
            summation_of_analytics_data+=abs(j)

        for i, j in zip(DEM_data, analytics_data):
            generated_data_error+=fabs(i-j)
        generated_data_error/=summation_of_analytics_data

        print("Error in simulation =", 100*generated_data_error,"%")
        error1 = 100*generated_data_error
        error2 = error3 = 0

        return error1, error2, error3

    def create_gnuplot_scripts(self, output_filename, dt):
        pass


class Benchmark26:

    def __init__(self):
        self.number = 26

        self.generated_data = None
        self.balls_graph_counter = 1

    def set_initial_data(self, modelpart, rigid_face_model_part, iteration, number_of_points_in_the_graphic, coeff_of_restitution_iteration):

        self.output_filename = "benchmark" + str(sys.argv[1]) + '_graph.dat'
        self.simulation_graph = open(self.output_filename, 'w')

    def get_final_data(self, modelpart, rigid_face_model_part, cluster_model_part):
        self.simulation_graph.close()

    def ApplyNodalRotation(self, time, dt, modelpart):
        pass

    def generate_graph_points(self, modelpart, rigid_face_model_part, cluster_model_part, time, graph_print_interval, dt):

        self.graph_frequency = int(graph_print_interval/dt)

        if self.graph_frequency < 1:
           self.graph_frequency = 1

        if (self.balls_graph_counter == self.graph_frequency):
            self.balls_graph_counter = 0
            self.total_force_x = 0.0
            self.total_force_y = 0.0

            for node in modelpart.Nodes:
                if node.Id == 141:
                    force_node_x = node.GetSolutionStepValue(ELASTIC_FORCES)[0]
                    force_node_y = node.GetSolutionStepValue(ELASTIC_FORCES)[1]
                    self.total_force_x += force_node_x
                    self.total_force_y += force_node_y

            self.simulation_graph.write(str("%.8g"%time).rjust(12)+" "+str("%.6g"%self.total_force_x).rjust(13)+" "+str("%.6g"%self.total_force_y).rjust(13)+"\n")
        self.balls_graph_counter += 1

    def print_results(self, number_of_points_in_the_graphic, dt = 0):
        pass

    def compute_errors(self, output_filename):
        pass

    def create_gnuplot_scripts(self, output_filename, dt):
        pass


class Benchmark27:

    def __init__(self):
        self.number = 27
        self.generated_data = None
        self.balls_graph_counter = 1
        self.rigid_graph_counter = 1

    def set_initial_data(self, modelpart, rigid_face_model_part, iteration, number_of_points_in_the_graphic, coeff_of_restitution_iteration):

        self.output_filename = "benchmark" + str(sys.argv[1]) + '_graph.dat'
        self.rigid_face_file = "benchmark" + str(sys.argv[1]) + '_rigid_graph.dat'
        self.simulation_graph = open(self.output_filename, 'w')
        self.rigid_graph = open(self.rigid_face_file, 'w')

    def get_final_data(self, modelpart, rigid_face_model_part, cluster_model_part):
        self.simulation_graph.close()
        self.rigid_graph.close()

    def cross_product(self, a, b):
        c = [a[1]*b[2] - a[2]*b[1], a[2]*b[0] - a[0]*b[2], a[0]*b[1] - a[1]*b[0]]
        return c

    def ApplyNodalRotation(self, time, dt, modelpart):

        ang_vel = 20 * pi
        angular_velocity = [0, 0, ang_vel]
        rotation_matrix = [[cos(ang_vel * time), -1.0 * sin(ang_vel * time), 0], [sin(ang_vel * time), cos(ang_vel * time), 0], [0,0,1]]
        time_dt = time - dt
        rotation_matrix_minus_dt = [[cos(ang_vel * time_dt), -1.0 * sin(ang_vel * time_dt), 0], [sin(ang_vel * time_dt), cos(ang_vel * time_dt), 0], [0,0,1]] #
        centroid = [-1.0, 0.0, 0.0]
        relative_initial_node_coords, relative_node_coords, relative_node_coords_dt = [0]*3, [0]*3, [0]*3
        sum, sum_dt = 0, 0

        for node in modelpart.Nodes:
            if node.Id == 999999:
                for j in range(3):
                    rot_mat = rotation_matrix[j]
                    rot_mat_dt = rotation_matrix_minus_dt[j]
                    relative_initial_node_coords[0] = node.X0 - centroid[0]
                    relative_initial_node_coords[1] = node.Y0 - centroid[1]
                    relative_initial_node_coords[2] = node.Z0 - centroid[2]
                    for i in range(3):
                        sum += rot_mat[i] * relative_initial_node_coords[i]
                        sum_dt += rot_mat_dt[i] * relative_initial_node_coords[i]
                    relative_node_coords[j], sum, relative_node_coords_dt[j], sum_dt = sum, 0, sum_dt, 0
                node.X = relative_node_coords[0] + centroid[0]
                node.Y = relative_node_coords[1] + centroid[1]
                node.Z = relative_node_coords[2] + centroid[2]

                displacement = [0]*3
                displacement[0] = node.X - node.X0
                displacement[1] = node.Y - node.Y0
                displacement[2] = node.Z - node.Z0
                node.SetSolutionStepValue(DISPLACEMENT, displacement)

                velocity = [0]*3
                velocity = self.cross_product(angular_velocity, relative_node_coords)
                node.SetSolutionStepValue(VELOCITY, velocity)

                angular_velocity = [0]*3
                node.SetSolutionStepValue(ANGULAR_VELOCITY, angular_velocity)

                delta_displacement = [0]*3
                delta_displacement[0] = relative_node_coords[0] - relative_node_coords_dt[0]
                delta_displacement[1] = relative_node_coords[1] - relative_node_coords_dt[1]
                delta_displacement[2] = relative_node_coords[2] - relative_node_coords_dt[2]
                node.SetSolutionStepValue(DELTA_DISPLACEMENT, delta_displacement)

                particle_rotation_angle = [0]*3
                particle_rotation_angle[0] = angular_velocity[0] * time
                particle_rotation_angle[1] = angular_velocity[1] * time
                particle_rotation_angle[2] = angular_velocity[2] * time
                node.SetSolutionStepValue(PARTICLE_ROTATION_ANGLE, particle_rotation_angle)

                delta_rotation = [0]*3
                delta_rotation[0] = angular_velocity[0] * dt
                delta_rotation[1] = angular_velocity[1] * dt
                delta_rotation[2] = angular_velocity[2] * dt
                node.SetSolutionStepValue(DELTA_ROTATION, delta_rotation)

                if time > 3.8e-5:
                    radius = 1.0001
                    node.SetSolutionStepValue(RADIUS, radius)
            if node.Id == 99999:
                angular_velocity = [0]*3
                node.SetSolutionStepValue(ANGULAR_VELOCITY, angular_velocity)

    def generate_graph_points(self, modelpart, rigid_face_model_part, cluster_model_part, time, graph_print_interval, dt):

        #self.graph_frequency = int(5e-7/dt)   #graph_print_interval/dt
        self.graph_frequency = int(graph_print_interval/1/dt)   #1 veces mas grf que bin
        #print (self.graph_frequency)
        #print (self.balls_graph_counter)
        if self.graph_frequency < 1:
           self.graph_frequency = 1

        if (self.balls_graph_counter == self.graph_frequency):
            #print (self.balls_graph_counter)
            self.balls_graph_counter = 0
            self.total_force_x = 0.0
            self.total_force_y = 0.0
            self.total_force_z = 0.0
            self.total_force_sum = 0.0

            self.total_angular_x = 0.0
            self.total_angular_y = 0.0
            self.total_angular_z = 0.0
            self.total_angular_sum = 0.0

            self.total_delta_x = 0.0
            self.total_delta_y = 0.0
            self.total_delta_z = 0.0
            self.total_delta_sum = 0.0

            for node in modelpart.Nodes:
                if node.Id == 29:
                   force_node_x = node.GetSolutionStepValue(ELASTIC_FORCES)[0]
                   force_node_y = node.GetSolutionStepValue(ELASTIC_FORCES)[1]
                   force_node_z = node.GetSolutionStepValue(ELASTIC_FORCES)[2]
                   self.total_force_x += force_node_x
                   self.total_force_y += force_node_y
                   self.total_force_z += force_node_z

                   angular_node_x = node.GetSolutionStepValue(ANGULAR_VELOCITY)[0]
                   angular_node_y = node.GetSolutionStepValue(ANGULAR_VELOCITY)[1]
                   angular_node_z = node.GetSolutionStepValue(ANGULAR_VELOCITY)[2]
                   self.total_angular_x += angular_node_x
                   self.total_angular_y += angular_node_y
                   self.total_angular_z += angular_node_z

                   delta_node_x = node.GetSolutionStepValue(DELTA_DISPLACEMENT)[0]
                   delta_node_y = node.GetSolutionStepValue(DELTA_DISPLACEMENT)[1]
                   delta_node_z = node.GetSolutionStepValue(DELTA_DISPLACEMENT)[2]
                   self.total_delta_x += delta_node_x
                   self.total_delta_y += delta_node_y
                   self.total_delta_z += delta_node_z

            self.total_force_sum = self.total_force_x + self.total_force_y + self.total_force_z
            self.total_angular_sum = self.total_angular_x + self.total_angular_y + self.total_angular_z
            self.total_delta_sum = self.total_delta_x + self.total_delta_y + self.total_delta_z
            self.simulation_graph.write(str("%.8g"%time).rjust(12)+" "+str("%.6g"%self.total_force_sum).rjust(13)+" "+str("%.6g"%self.total_angular_sum).rjust(13)+" "+str("%.6g"%self.total_delta_sum).rjust(13)+"\n")
            self.simulation_graph.flush()
        self.balls_graph_counter += 1

        for mesh_number in range(1, rigid_face_model_part.NumberOfMeshes()):
            if(rigid_face_model_part.GetMesh(mesh_number)[TOP]):

              self.top_mesh_nodes = rigid_face_model_part.GetMesh(mesh_number).Nodes

            if (self.rigid_graph_counter == self.graph_frequency):
                self.rigid_graph_counter = 0
                self.total_force_top = 0.0

                for node in self.top_mesh_nodes:

                  force_node_y = node.GetSolutionStepValue(ELASTIC_FORCES)[1]
                  self.total_force_top += force_node_y

                self.rigid_graph.write(str("%.8g"%time).rjust(12)+" "+str("%.6g"%self.total_force_top).rjust(13)+"\n")
                self.rigid_graph.flush()
        self.rigid_graph_counter += 1

    def print_results(self, number_of_points_in_the_graphic, dt=0, elapsed_time=0.0):
        error1, error2, error3 = self.compute_errors(self.output_filename)
        error4, error5, error6 = self.compute_rigid_errors(self.rigid_face_file)

        error_filename = 'errors.err'
        error_file = open(error_filename, 'a')
        error_file.write("DEM Benchmark 27:")

        if (error1 < 10.0 and error2 < 10.0 and error3 < 10.0):
            error_file.write(" OK!........ Test 27 SUCCESSFUL (spheres)\n")
            shutil.rmtree('benchmark27_Post_Files', ignore_errors = True)
        else:
            error_file.write(" KO!........ Test 27 FAILED (spheres)\n")
        error_file.write("DEM Benchmark 27:")
        if (error4 < 10.0 and error5 < 10.0 and error6 < 10.0):
            error_file.write(" OK!........ Test 27 SUCCESSFUL (finite elements)\n")
        else:
            error_file.write(" KO!........ Test 27 FAILED (finite elements)\n")
        error_file.close()

    def compute_errors(self, output_filename):
        reference_data = lines_DEM = list(range(0, 1000));
        analytics_data = []; DEM_data = []; summation_of_analytics_data = 0
        i = 0
        with open('paper_data/reference_graph_benchmark' + '27' + '.dat') as reference:
            for line in reference:
                if i in reference_data:
                    parts = line.split()
                    analytics_data.append(float(parts[1]))
                i+=1
        i = 0
        with open(output_filename) as current_data:
            for line in current_data:
                if i in lines_DEM:
                    parts = line.split()
                    DEM_data.append(float(parts[1]))   #segona component del vector ()
                i+=1
        dem_error1 = 0

        for j in analytics_data:
            summation_of_analytics_data+=abs(j)

        for i, j in zip(DEM_data, analytics_data):
            dem_error1+=fabs(i-j)
        dem_error1/=summation_of_analytics_data

        print("Error in total force at the reference particle =", 100*dem_error1,"%")

        i = 0
        with open('paper_data/reference_graph_benchmark' + '27' + '.dat') as reference:
            for line in reference:
                if i in reference_data:
                    parts = line.split()
                    analytics_data.append(float(parts[2]))
                i+=1
        i = 0
        with open(output_filename) as current_data:
            for line in current_data:
                if i in lines_DEM:
                    parts = line.split()
                    DEM_data.append(float(parts[2]))   #segona component del vector ()
                i+=1
        dem_error2 = 0

        for j in analytics_data:
            summation_of_analytics_data+=abs(j)

        for i, j in zip(DEM_data, analytics_data):
            dem_error2+=fabs(i-j)
        dem_error2/=summation_of_analytics_data

        print("Error in angular velocity at the reference particle =", 100*dem_error2,"%")


        i = 0
        with open('paper_data/reference_graph_benchmark' + '27' + '.dat') as reference:
            for line in reference:
                if i in reference_data:
                    parts = line.split()
                    analytics_data.append(float(parts[3]))
                i+=1
        i = 0
        with open(output_filename) as current_data:
            for line in current_data:
                if i in lines_DEM:
                    parts = line.split()
                    DEM_data.append(float(parts[3]))   #segona component del vector ()
                i+=1
        dem_error3 = 0

        for j in analytics_data:
            summation_of_analytics_data+=abs(j)

        for i, j in zip(DEM_data, analytics_data):
            dem_error3+=fabs(i-j)
        dem_error3/=summation_of_analytics_data

        print("Error in delta displacement at the reference particle =", 100*dem_error3,"%")

        error1 = 100*dem_error1
        error2 = 100*dem_error2
        error3 = 100*dem_error3

        return error1, error2, error3

    def compute_rigid_errors(self, rigid_face_file):
        reference_data = lines_FEM = list(range(0, 1000));
        analytics_data = []; FEM_data = []; summation_of_analytics_data = 0
        i = 0
        with open('paper_data/reference_rigid_graph_benchmark' + '27' + '.dat') as reference:

            for line in reference:
                if i in reference_data:
                    parts = line.split()
                    analytics_data.append(float(parts[1]))
                i+=1
        i = 0
        with open(rigid_face_file) as current_data:
            for line in current_data:
                if i in lines_FEM:
                    parts = line.split()
                    FEM_data.append(float(parts[1]))   #segona component del vector ()
                i+=1
        final_error = 0

        for j in analytics_data:
            summation_of_analytics_data+=abs(j)

        for i, j in zip(FEM_data, analytics_data):
            final_error+=fabs(i-j)
        final_error/=summation_of_analytics_data

        print("Error in FEM axial force =", 100*final_error,"%")

        error4 = 100*final_error

        error5 = error6 = 0

        return error4, error5, error6

    def create_gnuplot_scripts(self, output_filename, dt):
        pass



class Benchmark28:   #pendulo3D

    def __init__(self):
        self.number = 28
        self.generated_data = None
        self.balls_graph_counter = 1
        self.rigid_graph_counter = 1

    def set_initial_data(self, modelpart, rigid_face_model_part, iteration, number_of_points_in_the_graphic, coeff_of_restitution_iteration):

        self.output_filename = "benchmark" + str(sys.argv[1]) + '_graph.dat'
        self.rigid_face_file = "benchmark" + str(sys.argv[1]) + '_rigid_graph.dat'
        self.simulation_graph = open(self.output_filename, 'w')
        self.rigid_graph = open(self.rigid_face_file, 'w')

    def get_final_data(self, modelpart, rigid_face_model_part, cluster_model_part):
        self.simulation_graph.close()
        self.rigid_graph.close()

    def cross_product(self, a, b):
        c = [a[1]*b[2] - a[2]*b[1], a[2]*b[0] - a[0]*b[2], a[0]*b[1] - a[1]*b[0]]
        return c

    def ApplyNodalRotation(self, time, dt, modelpart):
        pass

        ang_vel = 20 * pi
        angular_velocity = [0, 0, ang_vel]
        rotation_matrix = [[cos(ang_vel * time), -1.0 * sin(ang_vel * time), 0], [sin(ang_vel * time), cos(ang_vel * time), 0], [0,0,1]]
        time_dt = time - dt
        rotation_matrix_minus_dt = [[cos(ang_vel * time_dt), -1.0 * sin(ang_vel * time_dt), 0], [sin(ang_vel * time_dt), cos(ang_vel * time_dt), 0], [0,0,1]] #
        centroid = [-1.0, 0.0, 0.0]
        relative_initial_node_coords, relative_node_coords, relative_node_coords_dt = [0]*3, [0]*3, [0]*3
        sum, sum_dt = 0, 0

        for node in modelpart.Nodes:
            if node.Id == 999999:
                for j in range(3):
                    rot_mat = rotation_matrix[j]
                    rot_mat_dt = rotation_matrix_minus_dt[j]
                    relative_initial_node_coords[0] = node.X0 - centroid[0]
                    relative_initial_node_coords[1] = node.Y0 - centroid[1]
                    relative_initial_node_coords[2] = node.Z0 - centroid[2]
                    for i in range(3):
                        sum += rot_mat[i] * relative_initial_node_coords[i]
                        sum_dt += rot_mat_dt[i] * relative_initial_node_coords[i]
                    relative_node_coords[j], sum, relative_node_coords_dt[j], sum_dt = sum, 0, sum_dt, 0
                node.X = relative_node_coords[0] + centroid[0]
                node.Y = relative_node_coords[1] + centroid[1]
                node.Z = relative_node_coords[2] + centroid[2]

                displacement = [0]*3
                displacement[0] = node.X - node.X0
                displacement[1] = node.Y - node.Y0
                displacement[2] = node.Z - node.Z0
                node.SetSolutionStepValue(DISPLACEMENT, displacement)

                velocity = [0]*3
                velocity = self.cross_product(angular_velocity, relative_node_coords)
                node.SetSolutionStepValue(VELOCITY, velocity)

                angular_velocity = [0]*3
                node.SetSolutionStepValue(ANGULAR_VELOCITY, angular_velocity)

                delta_displacement = [0]*3
                delta_displacement[0] = relative_node_coords[0] - relative_node_coords_dt[0]
                delta_displacement[1] = relative_node_coords[1] - relative_node_coords_dt[1]
                delta_displacement[2] = relative_node_coords[2] - relative_node_coords_dt[2]
                node.SetSolutionStepValue(DELTA_DISPLACEMENT, delta_displacement)

                particle_rotation_angle = [0]*3
                particle_rotation_angle[0] = angular_velocity[0] * time
                particle_rotation_angle[1] = angular_velocity[1] * time
                particle_rotation_angle[2] = angular_velocity[2] * time
                node.SetSolutionStepValue(PARTICLE_ROTATION_ANGLE, particle_rotation_angle)

                delta_rotation = [0]*3
                delta_rotation[0] = angular_velocity[0] * dt
                delta_rotation[1] = angular_velocity[1] * dt
                delta_rotation[2] = angular_velocity[2] * dt
                node.SetSolutionStepValue(DELTA_ROTATION, delta_rotation)

                if time > 3.8e-5:
                    radius = 1.0001
                    node.SetSolutionStepValue(RADIUS, radius)
            if node.Id == 99999:
                angular_velocity = [0]*3
                node.SetSolutionStepValue(ANGULAR_VELOCITY, angular_velocity)

    def generate_graph_points(self, modelpart, rigid_face_model_part, cluster_model_part, time, graph_print_interval, dt):

        #self.graph_frequency = int(5e-7/dt)   #graph_print_interval/dt
        self.graph_frequency = int(graph_print_interval/1/dt)   #1 veces mas grf que bin
        if self.graph_frequency < 1:
           self.graph_frequency = 1

        if (self.balls_graph_counter == self.graph_frequency):
            self.balls_graph_counter = 0
            self.total_force_x = 0.0
            self.total_force_y = 0.0
            self.total_force_z = 0.0
            self.total_force_sum = 0.0

            self.total_angular_x = 0.0
            self.total_angular_y = 0.0
            self.total_angular_z = 0.0
            self.total_angular_sum = 0.0

            self.total_delta_x = 0.0
            self.total_delta_y = 0.0
            self.total_delta_z = 0.0
            self.total_delta_sum = 0.0

            for node in modelpart.Nodes:
                if node.Id == 107:
                   force_node_x = node.GetSolutionStepValue(LOCAL_CONTACT_FORCE)[0]
                   force_node_y = node.GetSolutionStepValue(LOCAL_CONTACT_FORCE)[1]
                   force_node_z = node.GetSolutionStepValue(LOCAL_CONTACT_FORCE)[2]
                   self.total_force_x += force_node_x
                   self.total_force_y += force_node_y
                   self.total_force_z += force_node_z

                   angular_node_x = node.GetSolutionStepValue(ANGULAR_VELOCITY)[0]
                   angular_node_y = node.GetSolutionStepValue(ANGULAR_VELOCITY)[1]
                   angular_node_z = node.GetSolutionStepValue(ANGULAR_VELOCITY)[2]
                   self.total_angular_x += angular_node_x
                   self.total_angular_y += angular_node_y
                   self.total_angular_z += angular_node_z

                   delta_node_x = node.GetSolutionStepValue(DELTA_DISPLACEMENT)[0]
                   delta_node_y = node.GetSolutionStepValue(DELTA_DISPLACEMENT)[1]
                   delta_node_z = node.GetSolutionStepValue(DELTA_DISPLACEMENT)[2]
                   self.total_delta_x += delta_node_x
                   self.total_delta_y += delta_node_y
                   self.total_delta_z += delta_node_z

            self.total_force_sum = self.total_force_x + self.total_force_y + self.total_force_z
            self.total_angular_sum = self.total_angular_x + self.total_angular_y + self.total_angular_z
            self.total_delta_sum = self.total_delta_x + self.total_delta_y + self.total_delta_z
            self.simulation_graph.write(str("%.8g"%time).rjust(12)+" "+str("%.6g"%self.total_force_sum).rjust(13)+" "+str("%.6g"%self.total_angular_sum).rjust(13)+" "+str("%.6g"%self.total_delta_sum).rjust(13)+"\n")
            self.simulation_graph.flush()
        self.balls_graph_counter += 1

    def print_results(self, number_of_points_in_the_graphic, dt=0, elapsed_time=0.0):
        error1, error2, error3 = self.compute_errors(self.output_filename)

        error_filename = 'errors.err'
        error_file = open(error_filename, 'a')
        error_file.write("DEM Benchmark 28:")

        if (error1 < 10.0 and error2 < 10.0 and error3 < 10.0):
            error_file.write(" OK!........ Test 28 SUCCESSFUL (spheres)\n")
            shutil.rmtree('benchmark28_Post_Files', ignore_errors = True)
        else:
            error_file.write(" KO!........ Test 28 FAILED (spheres)\n")
        error_file.write("DEM Benchmark 28:")


    def compute_errors(self, output_filename):
        reference_data = lines_DEM = list(range(0, 1000));
        analytics_data = []; DEM_data = []; summation_of_analytics_data = 0
        i = 0
        with open('paper_data/reference_graph_benchmark' + '28' + '.dat') as reference:
            for line in reference:
                if i in reference_data:
                    parts = line.split()
                    analytics_data.append(float(parts[1]))
                i+=1
        i = 0
        with open(output_filename) as current_data:
            for line in current_data:
                if i in lines_DEM:
                    parts = line.split()
                    DEM_data.append(float(parts[1]))   #1 component del vector ()
                i+=1
        dem_error1 = 0

        for j in analytics_data:
            summation_of_analytics_data+=abs(j)

        for i, j in zip(DEM_data, analytics_data):
            dem_error1+=fabs(i-j)
        dem_error1/=summation_of_analytics_data

        print("Error in total force at the reference particle =", 100*dem_error1,"%")

        i = 0
        with open('paper_data/reference_graph_benchmark' + '28' + '.dat') as reference:
            for line in reference:
                if i in reference_data:
                    parts = line.split()
                    analytics_data.append(float(parts[2]))
                i+=1
        i = 0
        with open(output_filename) as current_data:
            for line in current_data:
                if i in lines_DEM:
                    parts = line.split()
                    DEM_data.append(float(parts[2]))   #segona component del vector ()
                i+=1
        dem_error2 = 0

        for j in analytics_data:
            summation_of_analytics_data+=abs(j)

        for i, j in zip(DEM_data, analytics_data):
            dem_error2+=fabs(i-j)
        dem_error2/=summation_of_analytics_data

        print("Error in angular velocity at the reference particle =", 100*dem_error2,"%")


        i = 0
        with open('paper_data/reference_graph_benchmark' + '28' + '.dat') as reference:
            for line in reference:
                if i in reference_data:
                    parts = line.split()
                    analytics_data.append(float(parts[3]))
                i+=1
        i = 0
        with open(output_filename) as current_data:
            for line in current_data:
                if i in lines_DEM:
                    parts = line.split()
                    DEM_data.append(float(parts[3]))   #3 component del vector ()
                i+=1
        dem_error3 = 0

        for j in analytics_data:
            summation_of_analytics_data+=abs(j)

        for i, j in zip(DEM_data, analytics_data):
            dem_error3+=fabs(i-j)
        dem_error3/=summation_of_analytics_data

        print("Error in delta displacement at the reference particle =", 100*dem_error3,"%")

        error1 = 100*dem_error1
        error2 = 100*dem_error2
        error3 = 100*dem_error3

        return error1, error2, error3

    def compute_rigid_errors(self, rigid_face_file):
        pass

    def create_gnuplot_scripts(self, output_filename, dt):
        pass



class Benchmark30: ########## Cylinder with imposed angular velocity (Velocity Verlet + Zhao)

    def __init__(self):
        self.number = 30

        self.cluster_graph_counter = 1   # deberia ser self.cluster_graph_counter = self.graph_frequency

    def set_initial_data(self, modelpart, rigid_face_model_part, iteration, number_of_points_in_the_graphic, coeff_of_restitution_iteration=0):

        self.local_angular_velocity_list_outfile_name = "benchmark" + str(sys.argv[1]) + '_graph.dat'
        self.simulation_graph = open(self.local_angular_velocity_list_outfile_name, 'w')

    def get_final_data(self, spheres_model_part, rigid_face_model_part, cluster_model_part):                 #FINALIZATION STEP

        self.simulation_graph.close()

    def ApplyNodalRotation(self, time, dt, modelpart):
        pass

    def generate_graph_points(self, spheres_model_part, rigid_face_model_part, cluster_model_part, time, graph_print_interval, dt):     #MAIN LOOP STEP

        self.graph_frequency        = int(graph_print_interval/dt)
        if self.graph_frequency < 1:
           self.graph_frequency = 1 #that means it is not possible to print results with a higher frequency than the computations delta time

        if(self.cluster_graph_counter == self.graph_frequency):     #if(self.cluster_graph_counter == self.graph_frequency):
            self.cluster_graph_counter = 0
            total_local_angular_velocity_x = 0.0
            total_local_angular_velocity_y = 0.0
            total_local_angular_velocity_z = 0.0

            for node in cluster_model_part.Nodes:
                current_local_angular_velocity_x = node.GetSolutionStepValue(LOCAL_ANGULAR_VELOCITY_X)
                total_local_angular_velocity_x += current_local_angular_velocity_x
                current_local_angular_velocity_y = node.GetSolutionStepValue(LOCAL_ANGULAR_VELOCITY_Y)
                total_local_angular_velocity_y += current_local_angular_velocity_y
                current_local_angular_velocity_z = node.GetSolutionStepValue(LOCAL_ANGULAR_VELOCITY_Z)
                total_local_angular_velocity_z += current_local_angular_velocity_z

            self.simulation_graph.write(str("%.8g"%time).rjust(12)+" "+str("%.6g"%total_local_angular_velocity_x).rjust(13)+" "+str("%.6g"%total_local_angular_velocity_y).rjust(13)+" "+str("%.6g"%total_local_angular_velocity_z).rjust(13)+"\n")
        self.cluster_graph_counter += 1

    def print_results(self, number_of_points_in_the_graphic, dt=0, elapsed_time=0.0):      #FINALIZATION STEP

        error1, error2, error3 = self.compute_errors(self.local_angular_velocity_list_outfile_name)

        error_filename = 'errors.err'
        error_file = open(error_filename, 'a')
        error_file.write("\n\n")
        error_file.write("===== DISCONTINUUM CLUSTERS TESTS =====\n\n")
        error_file.write("DEM Benchmark 30:")

        if (error1 < 0.1 and error2 < 0.1 and error3 < 0.1):
            error_file.write(" OK!........ Test 30 SUCCESSFUL\n")
        else:
            error_file.write(" KO!........ Test 30 FAILED\n")
        error_file.close()

    def compute_errors(self, output_filename):  #FINALIZATION STEP

        lines_analytics = lines_DEM = list(range(0, 50));
        ref_data1 = []; ref_data2 = []; DEM_data1 = []; ref_data3 = []; DEM_data1 = []; DEM_data2 = []; DEM_data3 = []; summation_of_ref_data1 = 0; summation_of_ref_data2 = 0; summation_of_ref_data3 = 0
        i = 0
        with open('paper_data/benchmark' + str(sys.argv[1]) + '_graph.dat') as inf:  #with open('paper_data/reference_graph_benchmark30.dat') as inf:
            for line in inf:
                if i in lines_analytics:
                    parts = line.split()
                    ref_data1.append(float(parts[1]))
                    ref_data2.append(float(parts[2]))
                    ref_data3.append(float(parts[3]))
                i+=1
        i = 0
        with open(output_filename) as inf:
            for line in inf:
                if i in lines_DEM:
                    parts = line.split()
                    DEM_data1.append(float(parts[1]))
                    DEM_data2.append(float(parts[2]))
                    DEM_data3.append(float(parts[3]))
                i+=1
        final_local_angular_velocity_x_error = 0
        final_local_angular_velocity_y_error = 0
        final_local_angular_velocity_z_error = 0

        for j in ref_data1:
            summation_of_ref_data1+=abs(j)
        for k in ref_data2:
            summation_of_ref_data2+=abs(k)
        for l in ref_data3:
            summation_of_ref_data3+=abs(l)

        for i, j in zip(DEM_data1, ref_data1):
            final_local_angular_velocity_x_error+=fabs(i-j)
        final_local_angular_velocity_x_error/=summation_of_ref_data1

        for k, l in zip(DEM_data2, ref_data2):
            final_local_angular_velocity_y_error+=fabs(k-l)
        final_local_angular_velocity_y_error/=summation_of_ref_data2

        for m, n in zip(DEM_data3, ref_data3):
            final_local_angular_velocity_z_error+=fabs(m-n)
        final_local_angular_velocity_z_error/=summation_of_ref_data3

        print("Error in local angular velocity X =", 100*final_local_angular_velocity_x_error,"%")

        print("Error in local angular velocity Y =", 100*final_local_angular_velocity_y_error,"%")

        print("Error in local angular velocity Z =", 100*final_local_angular_velocity_z_error,"%")

        error1 = 100*final_local_angular_velocity_x_error

        error2 = 100*final_local_angular_velocity_y_error

        error3 = 100*final_local_angular_velocity_z_error

        return error1, error2, error3

class Benchmark31: ########## Cylinder with imposed angular velocity (Symplectic Euler + Runge-Kutta)

    def __init__(self):
        self.number = 31

        self.cluster_graph_counter = 1   # deberia ser self.cluster_graph_counter = self.graph_frequency

    def set_initial_data(self, modelpart, rigid_face_model_part, iteration, number_of_points_in_the_graphic, coeff_of_restitution_iteration=0):

        self.local_angular_velocity_list_outfile_name = "benchmark" + str(sys.argv[1]) + '_graph.dat'
        self.simulation_graph = open(self.local_angular_velocity_list_outfile_name, 'w')

    def get_final_data(self, spheres_model_part, rigid_face_model_part, cluster_model_part):                 #FINALIZATION STEP

        self.simulation_graph.close()

    def ApplyNodalRotation(self, time, dt, modelpart):
        pass

    def generate_graph_points(self, spheres_model_part, rigid_face_model_part, cluster_model_part, time, graph_print_interval, dt):     #MAIN LOOP STEP

        self.graph_frequency        = int(graph_print_interval/dt)
        if self.graph_frequency < 1:
           self.graph_frequency = 1 #that means it is not possible to print results with a higher frequency than the computations delta time

        if(self.cluster_graph_counter == self.graph_frequency):     #if(self.cluster_graph_counter == self.graph_frequency):
            self.cluster_graph_counter = 0
            total_local_angular_velocity_x = 0.0
            total_local_angular_velocity_y = 0.0
            total_local_angular_velocity_z = 0.0

            for node in cluster_model_part.Nodes:
                current_local_angular_velocity_x = node.GetSolutionStepValue(LOCAL_ANGULAR_VELOCITY_X)
                total_local_angular_velocity_x += current_local_angular_velocity_x
                current_local_angular_velocity_y = node.GetSolutionStepValue(LOCAL_ANGULAR_VELOCITY_Y)
                total_local_angular_velocity_y += current_local_angular_velocity_y
                current_local_angular_velocity_z = node.GetSolutionStepValue(LOCAL_ANGULAR_VELOCITY_Z)
                total_local_angular_velocity_z += current_local_angular_velocity_z

            self.simulation_graph.write(str("%.8g"%time).rjust(12)+" "+str("%.6g"%total_local_angular_velocity_x).rjust(13)+" "+str("%.6g"%total_local_angular_velocity_y).rjust(13)+" "+str("%.6g"%total_local_angular_velocity_z).rjust(13)+"\n")
        self.cluster_graph_counter += 1

    def print_results(self, number_of_points_in_the_graphic, dt=0, elapsed_time=0.0):      #FINALIZATION STEP

        error1, error2, error3 = self.compute_errors(self.local_angular_velocity_list_outfile_name)

        error_filename = 'errors.err'
        error_file = open(error_filename, 'a')
        error_file.write("DEM Benchmark 31:")

        if (error1 < 0.1 and error2 < 0.1 and error3 < 0.1):
            error_file.write(" OK!........ Test 31 SUCCESSFUL\n")
        else:
            error_file.write(" KO!........ Test 31 FAILED\n")
        error_file.close()

    def compute_errors(self, output_filename):  #FINALIZATION STEP

        lines_analytics = lines_DEM = list(range(0, 50));
        ref_data1 = []; ref_data2 = []; DEM_data1 = []; ref_data3 = []; DEM_data1 = []; DEM_data2 = []; DEM_data3 = []; summation_of_ref_data1 = 0; summation_of_ref_data2 = 0; summation_of_ref_data3 = 0
        i = 0
        with open('paper_data/benchmark' + str(sys.argv[1]) + '_graph.dat') as inf:  #with open('paper_data/reference_graph_benchmark31.dat') as inf:
            for line in inf:
                if i in lines_analytics:
                    parts = line.split()
                    ref_data1.append(float(parts[1]))
                    ref_data2.append(float(parts[2]))
                    ref_data3.append(float(parts[3]))
                i+=1
        i = 0
        with open(output_filename) as inf:
            for line in inf:
                if i in lines_DEM:
                    parts = line.split()
                    DEM_data1.append(float(parts[1]))
                    DEM_data2.append(float(parts[2]))
                    DEM_data3.append(float(parts[3]))
                i+=1
        final_local_angular_velocity_x_error = 0
        final_local_angular_velocity_y_error = 0
        final_local_angular_velocity_z_error = 0

        for j in ref_data1:
            summation_of_ref_data1+=abs(j)
        for k in ref_data2:
            summation_of_ref_data2+=abs(k)
        for l in ref_data3:
            summation_of_ref_data3+=abs(l)

        for i, j in zip(DEM_data1, ref_data1):
            final_local_angular_velocity_x_error+=fabs(i-j)
        final_local_angular_velocity_x_error/=summation_of_ref_data1

        for k, l in zip(DEM_data2, ref_data2):
            final_local_angular_velocity_y_error+=fabs(k-l)
        final_local_angular_velocity_y_error/=summation_of_ref_data2

        for m, n in zip(DEM_data3, ref_data3):
            final_local_angular_velocity_z_error+=fabs(m-n)
        final_local_angular_velocity_z_error/=summation_of_ref_data3

        print("Error in local angular velocity X =", 100*final_local_angular_velocity_x_error,"%")

        print("Error in local angular velocity Y =", 100*final_local_angular_velocity_y_error,"%")

        print("Error in local angular velocity Z =", 100*final_local_angular_velocity_z_error,"%")

        error1 = 100*final_local_angular_velocity_x_error

        error2 = 100*final_local_angular_velocity_y_error

        error3 = 100*final_local_angular_velocity_z_error

        return error1, error2, error3

class Benchmark32: ########## Fiber cluster bouncing without any damping (Velocity Verlet + Zhao scheme)

    def __init__(self):
        self.number = 32

        self.cluster_graph_counter = 1   # deberia ser self.cluster_graph_counter = self.graph_frequency

    def set_initial_data(self, modelpart, rigid_face_model_part, iteration, number_of_points_in_the_graphic, coeff_of_restitution_iteration=0):

        self.velocity_list_outfile_name = "benchmark" + str(sys.argv[1]) + '_graph.dat'
        self.simulation_graph = open(self.velocity_list_outfile_name, 'w')

    def get_final_data(self, spheres_model_part, rigid_face_model_part, cluster_model_part):                 #FINALIZATION STEP

        self.simulation_graph.close()

    def ApplyNodalRotation(self, time, dt, modelpart):
        pass

    def generate_graph_points(self, spheres_model_part, rigid_face_model_part, cluster_model_part, time, graph_print_interval, dt):     #MAIN LOOP STEP

        self.graph_frequency        = int(graph_print_interval/dt)
        if self.graph_frequency < 1:
           self.graph_frequency = 1 #that means it is not possible to print results with a higher frequency than the computations delta time

        if(self.cluster_graph_counter == self.graph_frequency):     #if(self.cluster_graph_counter == self.graph_frequency):
            self.cluster_graph_counter = 0
            total_velocity_z         = 0.0
            total_angular_velocity_y = 0.0

            for node in cluster_model_part.Nodes:
                current_velocity_z = node.GetSolutionStepValue(VELOCITY_Z)
                total_velocity_z += current_velocity_z
                current_angular_velocity_y = node.GetSolutionStepValue(ANGULAR_VELOCITY_Y)
                total_angular_velocity_y += current_angular_velocity_y

            self.simulation_graph.write(str("%.8g"%time).rjust(12)+" "+str("%.6g"%total_velocity_z).rjust(13)+" "+str("%.6g"%total_angular_velocity_y).rjust(13)+"\n")
        self.cluster_graph_counter += 1

    def print_results(self, number_of_points_in_the_graphic, dt=0, elapsed_time=0.0):      #FINALIZATION STEP

        error1, error2 = self.compute_errors(self.velocity_list_outfile_name)

        error_filename = 'errors.err'
        error_file = open(error_filename, 'a')
        error_file.write("DEM Benchmark 32:")

        if (error1 < 0.1 and error2 < 0.1):
            error_file.write(" OK!........ Test 32 SUCCESSFUL\n")
        else:
            error_file.write(" KO!........ Test 32 FAILED\n")
        error_file.close()

    def compute_errors(self, output_filename):  #FINALIZATION STEP

        lines_analytics = lines_DEM = list(range(0, 100))
        ref_data1 = []; ref_data2 = []; DEM_data1 = []; DEM_data1 = []; DEM_data2 = []; summation_of_ref_data1 = 0; summation_of_ref_data2 = 0
        i = 0
        with open('paper_data/benchmark' + str(sys.argv[1]) + '_graph.dat') as inf:  #with open('paper_data/reference_graph_benchmark32.dat') as inf:
            for line in inf:
                if i in lines_analytics:
                    parts = line.split()
                    ref_data1.append(float(parts[1]))
                    ref_data2.append(float(parts[2]))
                i+=1
        i = 0
        with open(output_filename) as inf:
            for line in inf:
                if i in lines_DEM:
                    parts = line.split()
                    DEM_data1.append(float(parts[1]))
                    DEM_data2.append(float(parts[2]))
                i+=1
        final_velocity_z_error         = 0
        final_angular_velocity_y_error = 0

        for j in ref_data1:
            summation_of_ref_data1+=abs(j)
        for k in ref_data2:
            summation_of_ref_data2+=abs(k)

        for i, j in zip(DEM_data1, ref_data1):
            final_velocity_z_error+=fabs(i-j)
        final_velocity_z_error/=summation_of_ref_data1

        for k, l in zip(DEM_data2, ref_data2):
            final_angular_velocity_y_error+=fabs(k-l)
        final_angular_velocity_y_error/=summation_of_ref_data2

        print("Error in velocity Z =", 100*final_velocity_z_error,"%")

        print("Error in angular velocity Y =", 100*final_angular_velocity_y_error,"%")

        error1 = 100*final_velocity_z_error

        error2 = 100*final_angular_velocity_y_error

        return error1, error2

class Benchmark33: ########## Fiber cluster bouncing without any damping (Velocity Verlet + Runge-Kutta scheme)

    def __init__(self):
        self.number = 33

        self.cluster_graph_counter = 1   # deberia ser self.cluster_graph_counter = self.graph_frequency

    def set_initial_data(self, modelpart, rigid_face_model_part, iteration, number_of_points_in_the_graphic, coeff_of_restitution_iteration=0):

        self.velocity_list_outfile_name = "benchmark" + str(sys.argv[1]) + '_graph.dat'
        self.simulation_graph = open(self.velocity_list_outfile_name, 'w')

    def get_final_data(self, spheres_model_part, rigid_face_model_part, cluster_model_part):                 #FINALIZATION STEP

        self.simulation_graph.close()

    def ApplyNodalRotation(self, time, dt, modelpart):
        pass

    def generate_graph_points(self, spheres_model_part, rigid_face_model_part, cluster_model_part, time, graph_print_interval, dt):     #MAIN LOOP STEP

        self.graph_frequency        = int(graph_print_interval/dt)
        if self.graph_frequency < 1:
           self.graph_frequency = 1 #that means it is not possible to print results with a higher frequency than the computations delta time

        if(self.cluster_graph_counter == self.graph_frequency):     #if(self.cluster_graph_counter == self.graph_frequency):
            self.cluster_graph_counter = 0
            total_velocity_z         = 0.0
            total_angular_velocity_y = 0.0

            for node in cluster_model_part.Nodes:
                current_velocity_z = node.GetSolutionStepValue(VELOCITY_Z)
                total_velocity_z += current_velocity_z
                current_angular_velocity_y = node.GetSolutionStepValue(ANGULAR_VELOCITY_Y)
                total_angular_velocity_y += current_angular_velocity_y

            self.simulation_graph.write(str("%.8g"%time).rjust(12)+" "+str("%.6g"%total_velocity_z).rjust(13)+" "+str("%.6g"%total_angular_velocity_y).rjust(13)+"\n")
        self.cluster_graph_counter += 1

    def print_results(self, number_of_points_in_the_graphic, dt=0, elapsed_time=0.0):      #FINALIZATION STEP

        error1, error2 = self.compute_errors(self.velocity_list_outfile_name)

        error_filename = 'errors.err'
        error_file = open(error_filename, 'a')
        error_file.write("DEM Benchmark 33:")

        if (error1 < 0.1 and error2 < 0.1):
            error_file.write(" OK!........ Test 33 SUCCESSFUL\n")
        else:
            error_file.write(" KO!........ Test 33 FAILED\n")
        error_file.close()

    def compute_errors(self, velocity_list_outfile_name):  #FINALIZATION STEP

        lines_analytics = lines_DEM = list(range(0, 100));
        ref_data1 = []; ref_data2 = []; DEM_data1 = []; DEM_data1 = []; DEM_data2 = []; summation_of_ref_data1 = 0; summation_of_ref_data2 = 0
        i = 0
        with open('paper_data/benchmark' + str(sys.argv[1]) + '_graph.dat') as inf:  #with open('paper_data/reference_graph_benchmark33.dat') as inf:
            for line in inf:
                if i in lines_analytics:
                    parts = line.split()
                    ref_data1.append(float(parts[1]))
                    ref_data2.append(float(parts[2]))
                i+=1
        i = 0
        with open(velocity_list_outfile_name) as inf:
            for line in inf:
                if i in lines_DEM:
                    parts = line.split()
                    DEM_data1.append(float(parts[1]))
                    DEM_data2.append(float(parts[2]))
                i+=1
        final_velocity_z_error         = 0
        final_angular_velocity_y_error = 0

        for j in ref_data1:
            summation_of_ref_data1+=abs(j)
        for k in ref_data2:
            summation_of_ref_data2+=abs(k)

        for i, j in zip(DEM_data1, ref_data1):
            final_velocity_z_error+=fabs(i-j)
        final_velocity_z_error/=summation_of_ref_data1

        for k, l in zip(DEM_data2, ref_data2):
            final_angular_velocity_y_error+=fabs(k-l)
        final_angular_velocity_y_error/=summation_of_ref_data2

        print("Error in velocity Z =", 100*final_velocity_z_error,"%")

        print("Error in angular velocity Y =", 100*final_angular_velocity_y_error,"%")

        error1 = 100*final_velocity_z_error

        error2 = 100*final_angular_velocity_y_error

        return error1, error2



class Benchmark40: # multiple benchmarks for general code verification.

    def __init__(self):
        self.generated_data = None
        self.balls_graph_counter = 1
        self.rigid_graph_counter = 1

        self.number_of_DEM_benchmarks = 15
        self.number_of_FEM_benchmarks = 8

    def ApplyNodalRotation(self, time, dt, modelpart):
        pass

    def set_initial_data(self, modelpart, rigid_face_model_part, iteration, number_of_points_in_the_graphic, coeff_of_restitution_iteration):

        for i in range(self.number_of_FEM_benchmarks):
            self.rigid_i  = open("benchmark" + str(sys.argv[1]) + "_rigid_graph%s.dat" % i, 'w')

        for i in range(self.number_of_DEM_benchmarks):
            self.i  = open("benchmark" + str(sys.argv[1]) + "_graph%s.dat" % i, 'w')

    def get_final_data(self, modelpart, rigid_face_model_part, cluster_model_part):

        for i in range(self.number_of_DEM_benchmarks):
            self.i.close()

        for i in range(self.number_of_FEM_benchmarks):
            self.rigid_i.close()


    def generate_graph_points(self, modelpart, rigid_face_model_part, cluster_model_part, time, graph_print_interval, dt):

        #self.graph_frequency = int(5e-7/dt)   #graph_print_interval/dt
        self.graph_frequency = int(graph_print_interval/dt)   #1 veces mas grf que bin
        if self.graph_frequency < 1:
           self.graph_frequency = 1

        if (self.balls_graph_counter == self.graph_frequency):
            self.balls_graph_counter = 0

            for node in modelpart.Nodes:
                if node.Id == 10:           ### stage 0 - simple dem

                    force_node_x = node.GetSolutionStepValue(TOTAL_FORCES)[0]
                    force_node_y = node.GetSolutionStepValue(TOTAL_FORCES)[1]
                    force_node_z = node.GetSolutionStepValue(TOTAL_FORCES)[2]

                    angular_node_x = node.GetSolutionStepValue(ANGULAR_VELOCITY)[0]
                    angular_node_y = node.GetSolutionStepValue(ANGULAR_VELOCITY)[1]
                    angular_node_z = node.GetSolutionStepValue(ANGULAR_VELOCITY)[2]

                    displacement = [0]*3
                    displacement[0] = node.X - node.X0
                    displacement[1] = node.Y - node.Y0
                    displacement[2] = node.Z - node.Z0

                    force_node = sqrt(force_node_x*force_node_x + force_node_y*force_node_y + force_node_z*force_node_z)
                    angular_node = sqrt(angular_node_x*angular_node_x + angular_node_y*angular_node_y + angular_node_z*angular_node_z)
                    displacement_node = sqrt(displacement[0]*displacement[0] + displacement[1]*displacement[1] + displacement[2]*displacement[2])

                    i=0
                    data  = open("benchmark" + str(sys.argv[1]) + "_graph%s.dat" % i, 'a')
                    data.write(str("%.8g"%time).rjust(12)+" "+str("%.6g"%force_node).rjust(13)+" "+str("%.6g"%angular_node).rjust(13)+" "+str("%.6g"%displacement_node).rjust(13)+"\n")
                    data.flush()


            for node in modelpart.Nodes:
                if node.Id == 42:           ### stage 1

                    force_node_x = node.GetSolutionStepValue(TOTAL_FORCES)[0]
                    force_node_y = node.GetSolutionStepValue(TOTAL_FORCES)[1]
                    force_node_z = node.GetSolutionStepValue(TOTAL_FORCES)[2]

                    angular_node_x = node.GetSolutionStepValue(ANGULAR_VELOCITY)[0]
                    angular_node_y = node.GetSolutionStepValue(ANGULAR_VELOCITY)[1]
                    angular_node_z = node.GetSolutionStepValue(ANGULAR_VELOCITY)[2]

                    displacement = [0]*3
                    displacement[0] = node.X - node.X0
                    displacement[1] = node.Y - node.Y0
                    displacement[2] = node.Z - node.Z0

                    force_node = sqrt(force_node_x*force_node_x + force_node_y*force_node_y + force_node_z*force_node_z)
                    angular_node = sqrt(angular_node_x*angular_node_x + angular_node_y*angular_node_y + angular_node_z*angular_node_z)
                    displacement_node = sqrt(displacement[0]*displacement[0] + displacement[1]*displacement[1] + displacement[2]*displacement[2])

                    i=1
                    data  = open("benchmark" + str(sys.argv[1]) + "_graph%s.dat" % i, 'a')
                    data.write(str("%.8g"%time).rjust(12)+" "+str("%.6g"%force_node).rjust(13)+" "+str("%.6g"%angular_node).rjust(13)+" "+str("%.6g"%displacement_node).rjust(13)+"\n")
                    data.flush()

            for node in modelpart.Nodes:
                if node.Id == 71:           ### stage 2

                    force_node_x = node.GetSolutionStepValue(TOTAL_FORCES)[0]
                    force_node_y = node.GetSolutionStepValue(TOTAL_FORCES)[1]
                    force_node_z = node.GetSolutionStepValue(TOTAL_FORCES)[2]

                    angular_node_x = node.GetSolutionStepValue(ANGULAR_VELOCITY)[0]
                    angular_node_y = node.GetSolutionStepValue(ANGULAR_VELOCITY)[1]
                    angular_node_z = node.GetSolutionStepValue(ANGULAR_VELOCITY)[2]

                    displacement = [0]*3
                    displacement[0] = node.X - node.X0
                    displacement[1] = node.Y - node.Y0
                    displacement[2] = node.Z - node.Z0

                    force_node = sqrt(force_node_x*force_node_x + force_node_y*force_node_y + force_node_z*force_node_z)
                    angular_node = sqrt(angular_node_x*angular_node_x + angular_node_y*angular_node_y + angular_node_z*angular_node_z)
                    displacement_node = sqrt(displacement[0]*displacement[0] + displacement[1]*displacement[1] + displacement[2]*displacement[2])

                    i=2
                    data  = open("benchmark" + str(sys.argv[1]) + "_graph%s.dat" % i, 'a')
                    data.write(str("%.8g"%time).rjust(12)+" "+str("%.6g"%force_node).rjust(13)+" "+str("%.6g"%angular_node).rjust(13)+" "+str("%.6g"%displacement_node).rjust(13)+"\n")
                    data.flush()

            for node in modelpart.Nodes:
                if node.Id == 1354:           ### stage 3

                    force_node_x = node.GetSolutionStepValue(TOTAL_FORCES)[0]
                    force_node_y = node.GetSolutionStepValue(TOTAL_FORCES)[1]
                    force_node_z = node.GetSolutionStepValue(TOTAL_FORCES)[2]

                    angular_node_x = node.GetSolutionStepValue(ANGULAR_VELOCITY)[0]
                    angular_node_y = node.GetSolutionStepValue(ANGULAR_VELOCITY)[1]
                    angular_node_z = node.GetSolutionStepValue(ANGULAR_VELOCITY)[2]

                    displacement = [0]*3
                    displacement[0] = node.X - node.X0
                    displacement[1] = node.Y - node.Y0
                    displacement[2] = node.Z - node.Z0

                    force_node = sqrt(force_node_x*force_node_x + force_node_y*force_node_y + force_node_z*force_node_z)
                    angular_node = sqrt(angular_node_x*angular_node_x + angular_node_y*angular_node_y + angular_node_z*angular_node_z)
                    displacement_node = sqrt(displacement[0]*displacement[0] + displacement[1]*displacement[1] + displacement[2]*displacement[2])

                    i=3
                    data  = open("benchmark" + str(sys.argv[1]) + "_graph%s.dat" % i, 'a')
                    data.write(str("%.8g"%time).rjust(12)+" "+str("%.6g"%force_node).rjust(13)+" "+str("%.6g"%angular_node).rjust(13)+" "+str("%.6g"%displacement_node).rjust(13)+"\n")
                    data.flush()


            for node in modelpart.Nodes:
                if node.Id == 1534:           ### stage 4 - particle injected by inlet

                    force_node_x = node.GetSolutionStepValue(TOTAL_FORCES)[0]
                    force_node_y = node.GetSolutionStepValue(TOTAL_FORCES)[1]
                    force_node_z = node.GetSolutionStepValue(TOTAL_FORCES)[2]

                    angular_node_x = node.GetSolutionStepValue(ANGULAR_VELOCITY)[0]
                    angular_node_y = node.GetSolutionStepValue(ANGULAR_VELOCITY)[1]
                    angular_node_z = node.GetSolutionStepValue(ANGULAR_VELOCITY)[2]

                    displacement = [0]*3
                    displacement[0] = node.X - node.X0
                    displacement[1] = node.Y - node.Y0
                    displacement[2] = node.Z - node.Z0

                    force_node = sqrt(force_node_x*force_node_x + force_node_y*force_node_y + force_node_z*force_node_z)
                    angular_node = sqrt(angular_node_x*angular_node_x + angular_node_y*angular_node_y + angular_node_z*angular_node_z)
                    displacement_node = sqrt(displacement[0]*displacement[0] + displacement[1]*displacement[1] + displacement[2]*displacement[2])

                    i=4
                    data  = open("benchmark" + str(sys.argv[1]) + "_graph%s.dat" % i, 'a')
                    data.write(str("%.8g"%time).rjust(12)+" "+str("%.6g"%force_node).rjust(13)+" "+str("%.6g"%angular_node).rjust(13)+" "+str("%.6g"%displacement_node).rjust(13)+"\n")
                    data.flush()


            for node in modelpart.Nodes:
                if node.Id == 1416:           ### stage 5 - inlet movement

                    force_node_x = node.GetSolutionStepValue(TOTAL_FORCES)[0]
                    force_node_y = node.GetSolutionStepValue(TOTAL_FORCES)[1]
                    force_node_z = node.GetSolutionStepValue(TOTAL_FORCES)[2]

                    angular_node_x = node.GetSolutionStepValue(ANGULAR_VELOCITY)[0]
                    angular_node_y = node.GetSolutionStepValue(ANGULAR_VELOCITY)[1]
                    angular_node_z = node.GetSolutionStepValue(ANGULAR_VELOCITY)[2]

                    displacement = [0]*3
                    displacement[0] = node.X - node.X0
                    displacement[1] = node.Y - node.Y0
                    displacement[2] = node.Z - node.Z0

                    force_node = sqrt(force_node_x*force_node_x + force_node_y*force_node_y + force_node_z*force_node_z)
                    angular_node = sqrt(angular_node_x*angular_node_x + angular_node_y*angular_node_y + angular_node_z*angular_node_z)
                    displacement_node = sqrt(displacement[0]*displacement[0] + displacement[1]*displacement[1] + displacement[2]*displacement[2])

                    i=5
                    data  = open("benchmark" + str(sys.argv[1]) + "_graph%s.dat" % i, 'a')
                    data.write(str("%.8g"%time).rjust(12)+" "+str("%.6g"%force_node).rjust(13)+" "+str("%.6g"%angular_node).rjust(13)+" "+str("%.6g"%displacement_node).rjust(13)+"\n")
                    data.flush()

            for node in modelpart.Nodes:
                if node.Id == 1337:           ### stage 6 - dem with initial velocity

                    force_node_x = node.GetSolutionStepValue(TOTAL_FORCES)[0]
                    force_node_y = node.GetSolutionStepValue(TOTAL_FORCES)[1]
                    force_node_z = node.GetSolutionStepValue(TOTAL_FORCES)[2]

                    angular_node_x = node.GetSolutionStepValue(ANGULAR_VELOCITY)[0]
                    angular_node_y = node.GetSolutionStepValue(ANGULAR_VELOCITY)[1]
                    angular_node_z = node.GetSolutionStepValue(ANGULAR_VELOCITY)[2]

                    displacement = [0]*3
                    displacement[0] = node.X - node.X0
                    displacement[1] = node.Y - node.Y0
                    displacement[2] = node.Z - node.Z0

                    force_node = sqrt(force_node_x*force_node_x + force_node_y*force_node_y + force_node_z*force_node_z)
                    angular_node = sqrt(angular_node_x*angular_node_x + angular_node_y*angular_node_y + angular_node_z*angular_node_z)
                    displacement_node = sqrt(displacement[0]*displacement[0] + displacement[1]*displacement[1] + displacement[2]*displacement[2])

                    i=6
                    data  = open("benchmark" + str(sys.argv[1]) + "_graph%s.dat" % i, 'a')
                    data.write(str("%.8g"%time).rjust(12)+" "+str("%.6g"%force_node).rjust(13)+" "+str("%.6g"%angular_node).rjust(13)+" "+str("%.6g"%displacement_node).rjust(13)+"\n")
                    data.flush()


            for node in modelpart.Nodes:
                if node.Id == 663:           ### stage 8 - gravity on sphere of spheres

                    force_node_x = node.GetSolutionStepValue(TOTAL_FORCES)[0]
                    force_node_y = node.GetSolutionStepValue(TOTAL_FORCES)[1]
                    force_node_z = node.GetSolutionStepValue(TOTAL_FORCES)[2]

                    angular_node_x = node.GetSolutionStepValue(ANGULAR_VELOCITY)[0]
                    angular_node_y = node.GetSolutionStepValue(ANGULAR_VELOCITY)[1]
                    angular_node_z = node.GetSolutionStepValue(ANGULAR_VELOCITY)[2]

                    displacement = [0]*3
                    displacement[0] = node.X - node.X0
                    displacement[1] = node.Y - node.Y0
                    displacement[2] = node.Z - node.Z0

                    force_node = sqrt(force_node_x*force_node_x + force_node_y*force_node_y + force_node_z*force_node_z)
                    angular_node = sqrt(angular_node_x*angular_node_x + angular_node_y*angular_node_y + angular_node_z*angular_node_z)
                    displacement_node = sqrt(displacement[0]*displacement[0] + displacement[1]*displacement[1] + displacement[2]*displacement[2])

                    i=7
                    data  = open("benchmark" + str(sys.argv[1]) + "_graph%s.dat" % i, 'a')
                    data.write(str("%.8g"%time).rjust(12)+" "+str("%.6g"%force_node).rjust(13)+" "+str("%.6g"%angular_node).rjust(13)+" "+str("%.6g"%displacement_node).rjust(13)+"\n")
                    data.flush()

            for node in modelpart.Nodes:
                if node.Id == 758:           ### stage 9 - dem with reduced degrees of freedom

                    force_node_x = node.GetSolutionStepValue(TOTAL_FORCES)[0]
                    force_node_y = node.GetSolutionStepValue(TOTAL_FORCES)[1]
                    force_node_z = node.GetSolutionStepValue(TOTAL_FORCES)[2]

                    angular_node_x = node.GetSolutionStepValue(ANGULAR_VELOCITY)[0]
                    angular_node_y = node.GetSolutionStepValue(ANGULAR_VELOCITY)[1]
                    angular_node_z = node.GetSolutionStepValue(ANGULAR_VELOCITY)[2]

                    displacement = [0]*3
                    displacement[0] = node.X - node.X0
                    displacement[1] = node.Y - node.Y0
                    displacement[2] = node.Z - node.Z0

                    force_node = sqrt(force_node_x*force_node_x + force_node_y*force_node_y + force_node_z*force_node_z)
                    angular_node = sqrt(angular_node_x*angular_node_x + angular_node_y*angular_node_y + angular_node_z*angular_node_z)
                    displacement_node = sqrt(displacement[0]*displacement[0] + displacement[1]*displacement[1] + displacement[2]*displacement[2])

                    i=8
                    data  = open("benchmark" + str(sys.argv[1]) + "_graph%s.dat" % i, 'a')
                    data.write(str("%.8g"%time).rjust(12)+" "+str("%.6g"%force_node).rjust(13)+" "+str("%.6g"%angular_node).rjust(13)+" "+str("%.6g"%displacement_node).rjust(13)+"\n")
                    data.flush()

            for node in modelpart.Nodes:
                if node.Id == 789:           ### stage 10 - dem falling pink

                    force_node_x = node.GetSolutionStepValue(TOTAL_FORCES)[0]
                    force_node_y = node.GetSolutionStepValue(TOTAL_FORCES)[1]
                    force_node_z = node.GetSolutionStepValue(TOTAL_FORCES)[2]

                    angular_node_x = node.GetSolutionStepValue(ANGULAR_VELOCITY)[0]
                    angular_node_y = node.GetSolutionStepValue(ANGULAR_VELOCITY)[1]
                    angular_node_z = node.GetSolutionStepValue(ANGULAR_VELOCITY)[2]

                    displacement = [0]*3
                    displacement[0] = node.X - node.X0
                    displacement[1] = node.Y - node.Y0
                    displacement[2] = node.Z - node.Z0

                    force_node = sqrt(force_node_x*force_node_x + force_node_y*force_node_y + force_node_z*force_node_z)
                    angular_node = sqrt(angular_node_x*angular_node_x + angular_node_y*angular_node_y + angular_node_z*angular_node_z)
                    displacement_node = sqrt(displacement[0]*displacement[0] + displacement[1]*displacement[1] + displacement[2]*displacement[2])

                    i=9
                    data  = open("benchmark" + str(sys.argv[1]) + "_graph%s.dat" % i, 'a')
                    data.write(str("%.8g"%time).rjust(12)+" "+str("%.6g"%force_node).rjust(13)+" "+str("%.6g"%angular_node).rjust(13)+" "+str("%.6g"%displacement_node).rjust(13)+"\n")
                    data.flush()

            for node in modelpart.Nodes:
                if node.Id == 913:           ### stage 13 - dem falling green fem

                    force_node_x = node.GetSolutionStepValue(TOTAL_FORCES)[0]
                    force_node_y = node.GetSolutionStepValue(TOTAL_FORCES)[1]
                    force_node_z = node.GetSolutionStepValue(TOTAL_FORCES)[2]

                    angular_node_x = node.GetSolutionStepValue(ANGULAR_VELOCITY)[0]
                    angular_node_y = node.GetSolutionStepValue(ANGULAR_VELOCITY)[1]
                    angular_node_z = node.GetSolutionStepValue(ANGULAR_VELOCITY)[2]

                    displacement = [0]*3
                    displacement[0] = node.X - node.X0
                    displacement[1] = node.Y - node.Y0
                    displacement[2] = node.Z - node.Z0

                    force_node = sqrt(force_node_x*force_node_x + force_node_y*force_node_y + force_node_z*force_node_z)
                    angular_node = sqrt(angular_node_x*angular_node_x + angular_node_y*angular_node_y + angular_node_z*angular_node_z)
                    displacement_node = sqrt(displacement[0]*displacement[0] + displacement[1]*displacement[1] + displacement[2]*displacement[2])

                    i=10
                    data  = open("benchmark" + str(sys.argv[1]) + "_graph%s.dat" % i, 'a')
                    data.write(str("%.8g"%time).rjust(12)+" "+str("%.6g"%force_node).rjust(13)+" "+str("%.6g"%angular_node).rjust(13)+" "+str("%.6g"%displacement_node).rjust(13)+"\n")
                    data.flush()


            for node in modelpart.Nodes:
                if node.Id == 974:           ### stage 14 - dem falling  orange

                    force_node_x = node.GetSolutionStepValue(TOTAL_FORCES)[0]
                    force_node_y = node.GetSolutionStepValue(TOTAL_FORCES)[1]
                    force_node_z = node.GetSolutionStepValue(TOTAL_FORCES)[2]

                    angular_node_x = node.GetSolutionStepValue(ANGULAR_VELOCITY)[0]
                    angular_node_y = node.GetSolutionStepValue(ANGULAR_VELOCITY)[1]
                    angular_node_z = node.GetSolutionStepValue(ANGULAR_VELOCITY)[2]

                    displacement = [0]*3
                    displacement[0] = node.X - node.X0
                    displacement[1] = node.Y - node.Y0
                    displacement[2] = node.Z - node.Z0

                    force_node = sqrt(force_node_x*force_node_x + force_node_y*force_node_y + force_node_z*force_node_z)
                    angular_node = sqrt(angular_node_x*angular_node_x + angular_node_y*angular_node_y + angular_node_z*angular_node_z)
                    displacement_node = sqrt(displacement[0]*displacement[0] + displacement[1]*displacement[1] + displacement[2]*displacement[2])

                    i=11
                    data  = open("benchmark" + str(sys.argv[1]) + "_graph%s.dat" % i, 'a')
                    data.write(str("%.8g"%time).rjust(12)+" "+str("%.6g"%force_node).rjust(13)+" "+str("%.6g"%angular_node).rjust(13)+" "+str("%.6g"%displacement_node).rjust(13)+"\n")
                    data.flush()

            for node in modelpart.Nodes:
                if node.Id == 1061:           ### stage 15 - dem imposed period

                    force_node_x = node.GetSolutionStepValue(TOTAL_FORCES)[0]
                    force_node_y = node.GetSolutionStepValue(TOTAL_FORCES)[1]
                    force_node_z = node.GetSolutionStepValue(TOTAL_FORCES)[2]

                    angular_node_x = node.GetSolutionStepValue(ANGULAR_VELOCITY)[0]
                    angular_node_y = node.GetSolutionStepValue(ANGULAR_VELOCITY)[1]
                    angular_node_z = node.GetSolutionStepValue(ANGULAR_VELOCITY)[2]

                    displacement = [0]*3
                    displacement[0] = node.X - node.X0
                    displacement[1] = node.Y - node.Y0
                    displacement[2] = node.Z - node.Z0

                    force_node = sqrt(force_node_x*force_node_x + force_node_y*force_node_y + force_node_z*force_node_z)
                    angular_node = sqrt(angular_node_x*angular_node_x + angular_node_y*angular_node_y + angular_node_z*angular_node_z)
                    displacement_node = sqrt(displacement[0]*displacement[0] + displacement[1]*displacement[1] + displacement[2]*displacement[2])

                    i=12
                    data  = open("benchmark" + str(sys.argv[1]) + "_graph%s.dat" % i, 'a')
                    data.write(str("%.8g"%time).rjust(12)+" "+str("%.6g"%force_node).rjust(13)+" "+str("%.6g"%angular_node).rjust(13)+" "+str("%.6g"%displacement_node).rjust(13)+"\n")
                    data.flush()



            for node in modelpart.Nodes:
                if node.Id == 1180:           ### stage 16 - dem initial

                    force_node_x = node.GetSolutionStepValue(TOTAL_FORCES)[0]
                    force_node_y = node.GetSolutionStepValue(TOTAL_FORCES)[1]
                    force_node_z = node.GetSolutionStepValue(TOTAL_FORCES)[2]

                    angular_node_x = node.GetSolutionStepValue(ANGULAR_VELOCITY)[0]
                    angular_node_y = node.GetSolutionStepValue(ANGULAR_VELOCITY)[1]
                    angular_node_z = node.GetSolutionStepValue(ANGULAR_VELOCITY)[2]

                    displacement = [0]*3
                    displacement[0] = node.X - node.X0
                    displacement[1] = node.Y - node.Y0
                    displacement[2] = node.Z - node.Z0

                    force_node = sqrt(force_node_x*force_node_x + force_node_y*force_node_y + force_node_z*force_node_z)
                    angular_node = sqrt(angular_node_x*angular_node_x + angular_node_y*angular_node_y + angular_node_z*angular_node_z)
                    displacement_node = sqrt(displacement[0]*displacement[0] + displacement[1]*displacement[1] + displacement[2]*displacement[2])

                    i=13
                    data  = open("benchmark" + str(sys.argv[1]) + "_graph%s.dat" % i, 'a')
                    data.write(str("%.8g"%time).rjust(12)+" "+str("%.6g"%force_node).rjust(13)+" "+str("%.6g"%angular_node).rjust(13)+" "+str("%.6g"%displacement_node).rjust(13)+"\n")
                    data.flush()


            for node in modelpart.Nodes:
                if node.Id == 1290:           ### stage 17 - dem contra fem rotatori force

                    force_node_x = node.GetSolutionStepValue(TOTAL_FORCES)[0]
                    force_node_y = node.GetSolutionStepValue(TOTAL_FORCES)[1]
                    force_node_z = node.GetSolutionStepValue(TOTAL_FORCES)[2]

                    angular_node_x = node.GetSolutionStepValue(ANGULAR_VELOCITY)[0]
                    angular_node_y = node.GetSolutionStepValue(ANGULAR_VELOCITY)[1]
                    angular_node_z = node.GetSolutionStepValue(ANGULAR_VELOCITY)[2]

                    displacement = [0]*3
                    displacement[0] = node.X - node.X0
                    displacement[1] = node.Y - node.Y0
                    displacement[2] = node.Z - node.Z0

                    force_node = sqrt(force_node_x*force_node_x + force_node_y*force_node_y + force_node_z*force_node_z)
                    angular_node = sqrt(angular_node_x*angular_node_x + angular_node_y*angular_node_y + angular_node_z*angular_node_z)
                    displacement_node = sqrt(displacement[0]*displacement[0] + displacement[1]*displacement[1] + displacement[2]*displacement[2])

                    i=14
                    data  = open("benchmark" + str(sys.argv[1]) + "_graph%s.dat" % i, 'a')
                    data.write(str("%.8g"%time).rjust(12)+" "+str("%.6g"%force_node).rjust(13)+" "+str("%.6g"%angular_node).rjust(13)+" "+str("%.6g"%displacement_node).rjust(13)+"\n")
                    data.flush()

        self.balls_graph_counter += 1


        if (self.rigid_graph_counter == self.graph_frequency):
            self.rigid_graph_counter = 0
            for sub_part in rigid_face_model_part.SubModelParts:

                if sub_part.Name == '0':

                    name = int(sub_part.Name)
                    mesh_nodes = sub_part.GetMesh(0).Nodes
                    force_node = 0.0

                    for node in mesh_nodes:

                        force_node_x = node.GetSolutionStepValue(ELASTIC_FORCES)[0]
                        force_node_y = node.GetSolutionStepValue(ELASTIC_FORCES)[1]
                        force_node_z = node.GetSolutionStepValue(ELASTIC_FORCES)[2]
                        force_node += sqrt(force_node_x*force_node_x + force_node_y*force_node_y + force_node_z*force_node_z)

                        displacement = [0]*3
                        displacement[0] = node.X - node.X0
                        displacement[1] = node.Y - node.Y0
                        displacement[2] = node.Z - node.Z0
                        displacement_node += sqrt(displacement[0]*displacement[0] + displacement[1]*displacement[1] + displacement[2]*displacement[2])


                    i=name  # beware
                    data  = open("benchmark" + str(sys.argv[1]) + "_rigid_graph%s.dat" % i, 'a')
                    data.write(str("%.8g"%time).rjust(12)+" "+str("%.6g"%force_node).rjust(13)+" "+str("%.6g"%displacement_node).rjust(13)+"\n")
                    data.flush()

                if sub_part.Name == '1':

                    name = int(sub_part.Name)
                    mesh_nodes = sub_part.GetMesh(0).Nodes
                    force_node = 0.0

                    for node in mesh_nodes:

                        force_node_x = node.GetSolutionStepValue(ELASTIC_FORCES)[0]
                        force_node_y = node.GetSolutionStepValue(ELASTIC_FORCES)[1]
                        force_node_z = node.GetSolutionStepValue(ELASTIC_FORCES)[2]
                        force_node += sqrt(force_node_x*force_node_x + force_node_y*force_node_y + force_node_z*force_node_z)

                        displacement = [0]*3
                        displacement[0] = node.X - node.X0
                        displacement[1] = node.Y - node.Y0
                        displacement[2] = node.Z - node.Z0
                        displacement_node += sqrt(displacement[0]*displacement[0] + displacement[1]*displacement[1] + displacement[2]*displacement[2])

                    i=name
                    data  = open("benchmark" + str(sys.argv[1]) + "_rigid_graph%s.dat" % i, 'a')
                    data.write(str("%.8g"%time).rjust(12)+" "+str("%.6g"%force_node).rjust(13)+" "+str("%.6g"%displacement_node).rjust(13)+"\n")
                    data.flush()


                if sub_part.Name == '2':

                    name = int(sub_part.Name)
                    mesh_nodes = sub_part.GetMesh(0).Nodes
                    force_node = 0.0

                    for node in mesh_nodes:

                        force_node_x = node.GetSolutionStepValue(ELASTIC_FORCES)[0]
                        force_node_y = node.GetSolutionStepValue(ELASTIC_FORCES)[1]
                        force_node_z = node.GetSolutionStepValue(ELASTIC_FORCES)[2]
                        force_node += sqrt(force_node_x*force_node_x + force_node_y*force_node_y + force_node_z*force_node_z)

                        displacement = [0]*3
                        displacement[0] = node.X - node.X0
                        displacement[1] = node.Y - node.Y0
                        displacement[2] = node.Z - node.Z0
                        displacement_node += sqrt(displacement[0]*displacement[0] + displacement[1]*displacement[1] + displacement[2]*displacement[2])

                    i=name
                    data  = open("benchmark" + str(sys.argv[1]) + "_rigid_graph%s.dat" % i, 'a')
                    data.write(str("%.8g"%time).rjust(12)+" "+str("%.6g"%force_node).rjust(13)+" "+str("%.6g"%displacement_node).rjust(13)+"\n")
                    data.flush()


                if sub_part.Name == '3':

                    name = int(sub_part.Name)
                    mesh_nodes = sub_part.GetMesh(0).Nodes
                    force_node = 0.0

                    for node in mesh_nodes:

                        force_node_x = node.GetSolutionStepValue(ELASTIC_FORCES)[0]
                        force_node_y = node.GetSolutionStepValue(ELASTIC_FORCES)[1]
                        force_node_z = node.GetSolutionStepValue(ELASTIC_FORCES)[2]
                        force_node += sqrt(force_node_x*force_node_x + force_node_y*force_node_y + force_node_z*force_node_z)

                        displacement = [0]*3
                        displacement[0] = node.X - node.X0
                        displacement[1] = node.Y - node.Y0
                        displacement[2] = node.Z - node.Z0
                        displacement_node += sqrt(displacement[0]*displacement[0] + displacement[1]*displacement[1] + displacement[2]*displacement[2])

                    i=name
                    data  = open("benchmark" + str(sys.argv[1]) + "_rigid_graph%s.dat" % i, 'a')
                    data.write(str("%.8g"%time).rjust(12)+" "+str("%.6g"%force_node).rjust(13)+" "+str("%.6g"%displacement_node).rjust(13)+"\n")
                    data.flush()


                if sub_part.Name == '4':

                    name = int(sub_part.Name)
                    mesh_nodes = sub_part.GetMesh(0).Nodes
                    force_node = 0.0

                    for node in mesh_nodes:

                        force_node_x = node.GetSolutionStepValue(ELASTIC_FORCES)[0]
                        force_node_y = node.GetSolutionStepValue(ELASTIC_FORCES)[1]
                        force_node_z = node.GetSolutionStepValue(ELASTIC_FORCES)[2]
                        force_node += sqrt(force_node_x*force_node_x + force_node_y*force_node_y + force_node_z*force_node_z)

                        displacement = [0]*3
                        displacement[0] = node.X - node.X0
                        displacement[1] = node.Y - node.Y0
                        displacement[2] = node.Z - node.Z0
                        displacement_node += sqrt(displacement[0]*displacement[0] + displacement[1]*displacement[1] + displacement[2]*displacement[2])

                    i=name
                    data  = open("benchmark" + str(sys.argv[1]) + "_rigid_graph%s.dat" % i, 'a')
                    data.write(str("%.8g"%time).rjust(12)+" "+str("%.6g"%force_node).rjust(13)+" "+str("%.6g"%displacement_node).rjust(13)+"\n")
                    data.flush()


                if sub_part.Name == '5':

                    name = int(sub_part.Name)
                    mesh_nodes = sub_part.GetMesh(0).Nodes
                    force_node = 0.0

                    for node in mesh_nodes:

                        force_node_x = node.GetSolutionStepValue(ELASTIC_FORCES)[0]
                        force_node_y = node.GetSolutionStepValue(ELASTIC_FORCES)[1]
                        force_node_z = node.GetSolutionStepValue(ELASTIC_FORCES)[2]
                        force_node += sqrt(force_node_x*force_node_x + force_node_y*force_node_y + force_node_z*force_node_z)

                        displacement = [0]*3
                        displacement[0] = node.X - node.X0
                        displacement[1] = node.Y - node.Y0
                        displacement[2] = node.Z - node.Z0
                        displacement_node += sqrt(displacement[0]*displacement[0] + displacement[1]*displacement[1] + displacement[2]*displacement[2])

                    i=name
                    data  = open("benchmark" + str(sys.argv[1]) + "_rigid_graph%s.dat" % i, 'a')
                    data.write(str("%.8g"%time).rjust(12)+" "+str("%.6g"%force_node).rjust(13)+" "+str("%.6g"%displacement_node).rjust(13)+"\n")
                    data.flush()


                if sub_part.Name == '6':

                    name = int(sub_part.Name)
                    mesh_nodes = sub_part.GetMesh(0).Nodes
                    force_node = 0.0

                    for node in mesh_nodes:

                        force_node_x = node.GetSolutionStepValue(ELASTIC_FORCES)[0]
                        force_node_y = node.GetSolutionStepValue(ELASTIC_FORCES)[1]
                        force_node_z = node.GetSolutionStepValue(ELASTIC_FORCES)[2]
                        force_node += sqrt(force_node_x*force_node_x + force_node_y*force_node_y + force_node_z*force_node_z)

                        displacement = [0]*3
                        displacement[0] = node.X - node.X0
                        displacement[1] = node.Y - node.Y0
                        displacement[2] = node.Z - node.Z0
                        displacement_node += sqrt(displacement[0]*displacement[0] + displacement[1]*displacement[1] + displacement[2]*displacement[2])

                    i=name
                    data  = open("benchmark" + str(sys.argv[1]) + "_rigid_graph%s.dat" % i, 'a')
                    data.write(str("%.8g"%time).rjust(12)+" "+str("%.6g"%force_node).rjust(13)+" "+str("%.6g"%displacement_node).rjust(13)+"\n")
                    data.flush()


                if sub_part.Name == '7':

                    name = int(sub_part.Name)
                    mesh_nodes = sub_part.GetMesh(0).Nodes
                    force_node = 0.0

                    for node in mesh_nodes:

                        force_node_x = node.GetSolutionStepValue(ELASTIC_FORCES)[0]
                        force_node_y = node.GetSolutionStepValue(ELASTIC_FORCES)[1]
                        force_node_z = node.GetSolutionStepValue(ELASTIC_FORCES)[2]
                        force_node += sqrt(force_node_x*force_node_x + force_node_y*force_node_y + force_node_z*force_node_z)

                        displacement = [0]*3
                        displacement[0] = node.X - node.X0
                        displacement[1] = node.Y - node.Y0
                        displacement[2] = node.Z - node.Z0
                        displacement_node += sqrt(displacement[0]*displacement[0] + displacement[1]*displacement[1] + displacement[2]*displacement[2])

                    i=name
                    data  = open("benchmark" + str(sys.argv[1]) + "_rigid_graph%s.dat" % i, 'a')
                    data.write(str("%.8g"%time).rjust(12)+" "+str("%.6g"%force_node).rjust(13)+" "+str("%.6g"%displacement_node).rjust(13)+"\n")
                    data.flush()

        self.rigid_graph_counter += 1



    def print_results(self, number_of_points_in_the_graphic, dt=0, elapsed_time=0.0):

        error1, error2, error3 = self.compute_errors()     # TOTAL_FORCES, ANGULAR_VELOCITY, NODE DISPLACEMENT FROM INITIAL POS
        error4, error5 = self.compute_rigid_errors()       # TOTAL_FORCES, AVG DISPLACEMENT FROM INITIAL POS

        error_filename = 'errors.err'
        error_file = open(error_filename, 'a')

        for index in range(self.number_of_DEM_benchmarks):
            error_file.write("DEM Benchmark 40:")
            if (error1[index] < 10.0 and error2[index] < 10.0 and error3[index] < 10.0):
                error_file.write(" OK!........ Test 40_%s SUCCESSFUL (spheres)\n" % index)
                #shutil.rmtree('benchmark40_Post_Files', ignore_errors = True)
            else:
                error_file.write(" KO!........ Test 40_%s FAILED (spheres)\n" % index)


        for index in range(self.number_of_FEM_benchmarks):
            error_file.write("DEM Benchmark 40:")
            if (error4[index] < 10.0 and error5[index] < 10.0):
                error_file.write(" OK!........ Test 40_%s SUCCESSFUL (finite elements)\n" % index)
            else:
                error_file.write(" KO!........ Test 40_%s FAILED (finite elements)\n" % index)

        error_file.close()

    def compute_errors(self):
        error1 = []
        error2 = []
        error3 = []

        for index in range(self.number_of_DEM_benchmarks):
            reference_data = lines_DEM = list(range(0, 1000))
            analytics_data = []; DEM_data = []; summation_of_analytics_data = 0
            i = 0
            with open('paper_data/reference_graph_benchmark' + '40_%s' % index + '.dat') as reference:
                for line in reference:
                    if i in reference_data:
                        parts = line.split()
                        analytics_data.append(float(parts[1]))      # ref TOTAL_FORCES
                    i+=1
            i = 0
            with open("benchmark" + str(sys.argv[1]) + "_graph%s.dat" % index) as current_data:
                for line in current_data:
                    if i in lines_DEM:
                        parts = line.split()
                        DEM_data.append(float(parts[1]))            # TOTAL_FORCES
                    i+=1
            dem_error1 = 0

            for j in analytics_data:
                summation_of_analytics_data+=abs(j)

            for i, j in zip(DEM_data, analytics_data):
                dem_error1+=fabs(i-j)                               # (test_data[0]-reference_data[0]) + ...
            dem_error1/=summation_of_analytics_data                 # relative error of the above against sum of reference data

            print("Error in total force at the reference particle =", 100*dem_error1,"%")

            i = 0
            with open('paper_data/reference_graph_benchmark' +  '40_%s' % index + '.dat') as reference:
                for line in reference:
                    if i in reference_data:
                        parts = line.split()
                        analytics_data.append(float(parts[2]))      # ref ANGULAR_VELOCITY
                    i+=1
            i = 0
            with open("benchmark" + str(sys.argv[1]) + "_graph%s.dat" % index) as current_data:
                for line in current_data:
                    if i in lines_DEM:
                        parts = line.split()
                        DEM_data.append(float(parts[2]))            # ANGULAR_VELOCITY
                    i+=1
            dem_error2 = 0

            for j in analytics_data:
                summation_of_analytics_data+=abs(j)

            for i, j in zip(DEM_data, analytics_data):
                dem_error2+=fabs(i-j)                               # (test_data[0]-reference_data[0]) + ...
            dem_error2/=summation_of_analytics_data                 # relative error of the above against sum of reference data

            print("Error in angular velocity at the reference particle =", 100*dem_error2,"%")


            i = 0
            with open('paper_data/reference_graph_benchmark' + '40_%s' % index + '.dat') as reference:
                for line in reference:
                    if i in reference_data:
                        parts = line.split()
                        analytics_data.append(float(parts[3]))      # ref displacement from initial pos
                    i+=1
            i = 0
            with open("benchmark" + str(sys.argv[1]) + "_graph%s.dat" % index) as current_data:
                for line in current_data:
                    if i in lines_DEM:
                        parts = line.split()
                        DEM_data.append(float(parts[3]))            # displacement from initial pos
                    i+=1
            dem_error3 = 0

            for j in analytics_data:
                summation_of_analytics_data+=abs(j)

            for i, j in zip(DEM_data, analytics_data):
                dem_error3+=fabs(i-j)
            dem_error3/=summation_of_analytics_data

            print("Error in delta displacement at the reference particle =", 100*dem_error3,"%")

            error1.append(100*dem_error1)
            error2.append(100*dem_error2)
            error3.append(100*dem_error3)

        return error1, error2, error3



    def compute_rigid_errors(self):
        error4 = []
        error5 = []

        for index in range(self.number_of_FEM_benchmarks):
            reference_data = lines_DEM = list(range(0, 1000))
            analytics_data = []; DEM_data = []; summation_of_analytics_data = 0
            i = 0
            with open('paper_data/reference_rigid_graph_benchmark' + '40_%s' % index + '.dat') as reference:
                for line in reference:
                    if i in reference_data:
                        parts = line.split()
                        analytics_data.append(float(parts[1]))      # REFERENCE TOTAL_FORCES
                    i+=1
            i = 0
            with open("benchmark" + str(sys.argv[1]) + "_rigid_graph%s.dat" % index) as current_data:
                for line in current_data:
                    if i in lines_DEM:
                        parts = line.split()
                        DEM_data.append(float(parts[1]))            # TOTAL_FORCES
                    i+=1
            dem_error1 = 0

            for j in analytics_data:
                summation_of_analytics_data+=abs(j)

            for i, j in zip(DEM_data, analytics_data):
                dem_error1+=fabs(i-j)
            if summation_of_analytics_data!=0.0:                     # (test_data[0]-reference_data[0]) + ...
                dem_error1/=summation_of_analytics_data              # relative error of the above against sum of reference data

            print("Error in total force at the reference FEM subpart =", 100*dem_error1,"%")


            i = 0
            with open('paper_data/reference_rigid_graph_benchmark' + '40_%s' % index + '.dat') as reference:
                for line in reference:
                    if i in reference_data:
                        parts = line.split()
                        analytics_data.append(float(parts[2]))      # displacement from initial pos
                    i+=1
            i = 0
            with open("benchmark" + str(sys.argv[1]) + "_rigid_graph%s.dat" % index) as current_data:
                for line in current_data:
                    if i in lines_DEM:
                        parts = line.split()
                        DEM_data.append(float(parts[2]))            # ref displacement from initial pos
                    i+=1
            dem_error2 = 0

            for j in analytics_data:
                summation_of_analytics_data+=abs(j)

            for i, j in zip(DEM_data, analytics_data):
                dem_error2+=fabs(i-j)
            dem_error2/=summation_of_analytics_data

            print("Error in delta displacement at the reference FEM subpart =", 100*dem_error2,"%")

            error4.append(100*dem_error1)
            error5.append(100*dem_error2)

        return error4, error5


    def create_gnuplot_scripts(self, output_filename, dt):
        pass






def delete_archives():

    #.......................Removing extra files
    files_to_delete_list = glob('*.time')
    # files_to_delete_list.extend(glob('*.dat'))
    files_to_delete_list.extend(glob('*.gp'))
    files_to_delete_list.extend(glob('*.txt'))
    files_to_delete_list.extend(glob('*.lst'))

    for to_erase_file in files_to_delete_list:
        os.remove(to_erase_file)

    #............Getting rid of unuseful folders
    folders_to_delete_list      = glob('*Data')
    folders_to_delete_list.extend(glob('*ists'))
    folders_to_delete_list.extend(glob('*ults'))
    folders_to_delete_list.extend(glob('*he__'))
    folders_to_delete_list.extend(glob('*aphs'))
    folders_to_delete_list.extend(glob('*iles'))

    for to_erase_folder in folders_to_delete_list:
        shutil.rmtree(to_erase_folder)

def print_gnuplot_files_on_screen(gnuplot_script_name):
    system('gnuplot -persist ' + gnuplot_script_name)

def create_pdf_document(pdf_script_name):
    system('gnuplot -persist ' + pdf_script_name)<|MERGE_RESOLUTION|>--- conflicted
+++ resolved
@@ -3,12 +3,8 @@
 from KratosMultiphysics.DEMApplication import *
 import shutil
 from glob import glob
-<<<<<<< HEAD
 from math import pi, sin, cos, tan, atan, fabs, sqrt
 
-=======
-from math import pi, sin, cos, tan, atan, fabs
->>>>>>> ef87f14c
 from os import system
 import os
 
