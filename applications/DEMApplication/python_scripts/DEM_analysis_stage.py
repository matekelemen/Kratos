from __future__ import print_function, absolute_import, division #makes KratosMultiphysics backward compatible with python 2.6 and 2.7
import time as timer
import os
import sys
from KratosMultiphysics import *
from KratosMultiphysics.DEMApplication import *
sys.path.insert(0, '')
from analysis_stage import AnalysisStage

# Import MPI modules if needed. This way to do this is only valid when using OpenMPI. For other implementations of MPI it will not work.
if "OMPI_COMM_WORLD_SIZE" in os.environ or "I_MPI_INFO_NUMA_NODE_NUM" in os.environ:
    if "DO_NOT_PARTITION_DOMAIN" in os.environ:
        Logger.PrintInfo("DEM", "Running under MPI........")
        from KratosMultiphysics.mpi import *
        import DEM_procedures_mpi_no_partitions as DEM_procedures
        import DEM_material_test_script
    else:
        Logger.PrintInfo("DEM", "Running under OpenMP........")
        from KratosMultiphysics.MetisApplication import *
        from KratosMultiphysics.MPISearchApplication import *
        from KratosMultiphysics.mpi import *
        import DEM_procedures_mpi as DEM_procedures
        import DEM_material_test_script_mpi as DEM_material_test_script
else:
    Logger.PrintInfo("DEM", "Running under OpenMP........")
    import DEM_procedures
    import DEM_material_test_script

class DEMAnalysisStage(AnalysisStage):

    def GetParametersFileName(self):
        return "ProjectParametersDEM.json"

    def GetInputParameters(self):
        parameters_file_name = self.GetParametersFileName()
        parameters_file = open(parameters_file_name, 'r')
        return Parameters(parameters_file.read())

    def LoadParametersFile(self):
        self.DEM_parameters = self.GetInputParameters()
        self.project_parameters = self.DEM_parameters
        default_input_parameters = self.GetDefaultInputParameters()
        self.DEM_parameters.ValidateAndAssignDefaults(default_input_parameters)
        self.FixParametersInconsistencies()

    def FixParametersInconsistencies(self): # TODO: This is here to avoid inconsistencies until the jsons become standard
        final_time = self.DEM_parameters["FinalTime"].GetDouble()
        problem_name = self.DEM_parameters["problem_name"].GetString()
        self.project_parameters["problem_data"]["end_time"].SetDouble(final_time)
        self.project_parameters["problem_data"]["problem_name"].SetString(problem_name)

    @classmethod
    def GetDefaultInputParameters(self):
        import dem_default_input_parameters
        return dem_default_input_parameters.GetDefaultInputParameters()

    @classmethod
    def model_part_reader(self, modelpart, nodeid=0, elemid=0, condid=0):
        return ReorderConsecutiveFromGivenIdsModelPartIO(modelpart, nodeid, elemid, condid, IO.SKIP_TIMER)

    @classmethod
    def GetMainPath(self):
        return os.getcwd()

    def __init__(self, model, parameters):
        self.model = model
        self.main_path = self.GetMainPath()
        self.mdpas_folder_path = self.main_path
        self.LoadParametersFile()
        self.do_print_results_option = self.DEM_parameters["do_print_results_option"].GetBool()
        self.solver_strategy = self.SetSolverStrategy()
        self.creator_destructor = self.SetParticleCreatorDestructor()
        self.dem_fem_search = self.SetDemFemSearch()
        self.procedures = self.SetProcedures()
        self.SetAnalyticParticleWatcher()
        self.PreUtilities = PreUtilities()
        self.aux = AuxiliaryUtilities()

        # Set the print function TO_DO: do this better...
        self.KRATOSprint = self.procedures.KRATOSprint

        # Creating necessary directories:
        self.problem_name = self.GetProblemTypeFilename()

        [self.post_path,
        self.data_and_results,
        self.graphs_path] = self.procedures.CreateDirectories(str(self.main_path),
                                                              str(self.problem_name),
                                                              do_print_results=self.do_print_results_option)[:-1]

        # Prepare modelparts
        self.CreateModelParts()

        self.SetGraphicalOutput()
        self.report = DEM_procedures.Report()
        self.parallelutils = DEM_procedures.ParallelUtils()
        self.materialTest = DEM_procedures.MaterialTest()
        self.translational_scheme = self.SetTranslationalScheme()
        self.rotational_scheme = self.SetRotationalScheme()

        # Define control variables
        self.p_frequency = 100   # activate every 100 steps
        self.step_count = 0
        self.p_count = self.p_frequency

        self.solver = self._GetSolver()
        self.SetDt()
        self.SetFinalTime()
        super(DEMAnalysisStage, self).__init__(model, self.DEM_parameters)

    def CreateModelParts(self):
        self.spheres_model_part = self.model.CreateModelPart("SpheresPart")
        self.rigid_face_model_part = self.model.CreateModelPart("RigidFacePart")
        self.cluster_model_part = self.model.CreateModelPart("ClusterPart")
        self.DEM_inlet_model_part = self.model.CreateModelPart("DEMInletPart")
        self.mapping_model_part = self.model.CreateModelPart("MappingPart")
        self.contact_model_part = self.model.CreateModelPart("ContactPart")

        mp_list = []
        mp_list.append(self.spheres_model_part)
        mp_list.append(self.rigid_face_model_part)
        mp_list.append(self.cluster_model_part)
        mp_list.append(self.DEM_inlet_model_part)
        mp_list.append(self.mapping_model_part)
        mp_list.append(self.contact_model_part)

        self.all_model_parts = DEM_procedures.SetOfModelParts(mp_list)

    def IsCountStep(self):
        self.step_count += 1
        if self.step_count == self.p_count:
           self.p_count += self.p_frequency
           return True

        return False

    def SetAnalyticParticleWatcher(self):
        from analytic_tools import analytic_data_procedures
        self.particle_watcher = AnalyticParticleWatcher()

        # is this being used? TODO
        self.particle_watcher_analyser = analytic_data_procedures.ParticleWatcherAnalyzer(analytic_particle_watcher=self.particle_watcher, path=self.main_path)


    def SetAnalyticFaceWatcher(self):
        from analytic_tools import analytic_data_procedures
        self.FaceAnalyzerClass = analytic_data_procedures.FaceWatcherAnalyzer
        self.face_watcher_dict = dict()
        self.face_watcher_analysers = dict()
        for sub_part in self.rigid_face_model_part.SubModelParts:
            if sub_part[IS_GHOST] == True:
                name = sub_part.Name
                self.face_watcher_dict[sub_part.Name] = AnalyticFaceWatcher(sub_part)
                self.face_watcher_analysers[sub_part.Name] = analytic_data_procedures.FaceWatcherAnalyzer(name=name, analytic_face_watcher=self.face_watcher_dict[sub_part.Name], path=self.main_path)

    def MakeAnalyticsMeasurements(self):
        for face_watcher in self.face_watcher_dict.values():
            face_watcher.MakeMeasurements()

    def SetFinalTime(self):
        self.end_time = self.DEM_parameters["FinalTime"].GetDouble()

    def SetDt(self):
        self.solver.dt = self.DEM_parameters["MaxTimeStep"].GetDouble()

    def SetProcedures(self):
        return DEM_procedures.Procedures(self.DEM_parameters)

    @classmethod
    def SetDemFemSearch(self):
        return DEM_FEM_Search()

    @classmethod
    def GetParticleHistoryWatcher(self):
        return None

    def SetParticleCreatorDestructor(self):

        self.watcher = self.GetParticleHistoryWatcher()

        if self.watcher is None:
            return ParticleCreatorDestructor()
        return ParticleCreatorDestructor(self.watcher)

    def SelectTranslationalScheme(self):
        if self.DEM_parameters["TranslationalIntegrationScheme"].GetString() == 'Forward_Euler':
            return ForwardEulerScheme()
        elif self.DEM_parameters["TranslationalIntegrationScheme"].GetString() == 'Symplectic_Euler':
            return SymplecticEulerScheme()
        elif self.DEM_parameters["TranslationalIntegrationScheme"].GetString() == 'Taylor_Scheme':
            return TaylorScheme()
        elif self.DEM_parameters["TranslationalIntegrationScheme"].GetString() == 'Velocity_Verlet':
            return VelocityVerletScheme()

        return None

    def SelectRotationalScheme(self):
        if self.DEM_parameters["RotationalIntegrationScheme"].GetString() == 'Direct_Integration':
            return self.SelectTranslationalScheme()
        elif self.DEM_parameters["RotationalIntegrationScheme"].GetString() == 'Runge_Kutta':
            return RungeKuttaScheme()
        elif self.DEM_parameters["RotationalIntegrationScheme"].GetString() == 'Quaternion_Integration':
            return QuaternionIntegrationScheme()

        return None

    def SetTranslationalScheme(self):
        translational_scheme = self.SelectTranslationalScheme()

        if translational_scheme is None:
            self.KRATOSprint('Error: selected translational integration scheme not defined. Please select a different scheme')
            sys.exit("\nExecution was aborted.\n")
        return translational_scheme

    def SetRotationalScheme(self):
        rotational_scheme = self.SelectRotationalScheme()

        if rotational_scheme is None:
            self.KRATOSprint('Error: selected rotational integration scheme not defined. Please select a different scheme')
            sys.exit("\nExecution was aborted.\n")
        return rotational_scheme

    def SetSolverStrategy(self):

        # TODO: Ugly fix. Change it. I don't like this to be in the main...
        # Strategy object
        if self.DEM_parameters["ElementType"].GetString() == "SphericPartDEMElement3D" or self.DEM_parameters["ElementType"].GetString() == "CylinderPartDEMElement2D":
            import sphere_strategy as SolverStrategy
        elif self.DEM_parameters["ElementType"].GetString() == "SphericContPartDEMElement3D" or self.DEM_parameters["ElementType"].GetString() == "CylinderContPartDEMElement2D":
            import continuum_sphere_strategy as SolverStrategy
        elif self.DEM_parameters["ElementType"].GetString() == "ThermalSphericContPartDEMElement3D":
            import thermal_continuum_sphere_strategy as SolverStrategy
        elif self.DEM_parameters["ElementType"].GetString() == "ThermalSphericPartDEMElement3D":
            import thermal_sphere_strategy as SolverStrategy
        elif self.DEM_parameters["ElementType"].GetString() == "SinteringSphericConPartDEMElement3D":
            import thermal_continuum_sphere_strategy as SolverStrategy
        elif self.DEM_parameters["ElementType"].GetString() == "IceContPartDEMElement3D":
            import ice_continuum_sphere_strategy as SolverStrategy
        else:
            self.KRATOSprint('Error: Strategy unavailable. Select a different scheme-element')

        return SolverStrategy

    def SetSolver(self):
        return self._CreateSolver()

    def _CreateSolver(self):
        return self.solver_strategy.ExplicitStrategy(self.all_model_parts,
                                                     self.creator_destructor,
                                                     self.dem_fem_search,
                                                     self.DEM_parameters,
                                                     self.procedures)

    def AddVariables(self):
        self.procedures.AddAllVariablesInAllModelParts(self.solver, self.translational_scheme, self.rotational_scheme, self.all_model_parts, self.DEM_parameters)

    def FillAnalyticSubModelParts(self):
        if not self.spheres_model_part.HasSubModelPart("AnalyticParticlesPart"):
            self.spheres_model_part.CreateSubModelPart('AnalyticParticlesPart')
        self.analytic_model_part = self.spheres_model_part.GetSubModelPart('AnalyticParticlesPart')
        analytic_particle_ids = [elem.Id for elem in self.spheres_model_part.Elements]
        self.analytic_model_part.AddElements(analytic_particle_ids)

    def FillAnalyticSubModelPartsWithNewParticles(self):
        self.analytic_model_part = self.spheres_model_part.GetSubModelPart('AnalyticParticlesPart')
        self.PreUtilities.FillAnalyticSubModelPartUtility(self.spheres_model_part, self.analytic_model_part)
        #analytic_particle_ids = [elem.Id for elem in self.spheres_model_part.Elements]
        #self.analytic_model_part.AddElements(analytic_particle_ids)

    def Initialize(self):
        self.step = 0
        self.time = 0.0
        self.time_old_print = 0.0

        self.AddVariables()

        self.ReadModelParts()

        self.SetAnalyticFaceWatcher()

        self.post_normal_impact_velocity_option = False
        if "PostNormalImpactVelocity" in self.DEM_parameters.keys():
            if self.DEM_parameters["PostNormalImpactVelocity"].GetBool():
                self.post_normal_impact_velocity_option = True
                self.FillAnalyticSubModelParts()

        # Setting up the buffer size
        self.procedures.SetUpBufferSizeInAllModelParts(self.spheres_model_part, 1, self.cluster_model_part, 1, self.DEM_inlet_model_part, 1, self.rigid_face_model_part, 1)
        # Adding dofs
        self.AddAllDofs()

        self.KRATOSprint("Initializing Problem...")

        self.GraphicalOutputInitialize()

        # Perform a partition to balance the problem
        self.SetSearchStrategy()

        self.SolverBeforeInitialize()

        self.parallelutils.Repart(self.spheres_model_part)

        #Setting up the BoundingBox
        self.bounding_box_time_limits = self.procedures.SetBoundingBoxLimits(self.all_model_parts, self.creator_destructor)

        #Finding the max id of the nodes... (it is necessary for anything that will add spheres to the self.spheres_model_part, for instance, the INLETS and the CLUSTERS read from mdpa file.z
        max_Id = self.procedures.FindMaxNodeIdAccrossModelParts(self.creator_destructor, self.all_model_parts)
        #self.creator_destructor.SetMaxNodeId(max_Id)
        self.creator_destructor.SetMaxNodeId(self.all_model_parts.MaxNodeId)  #TODO check functionalities

<<<<<<< HEAD
        #Constructing a model part for the DEM inlet. It contains the DEM elements to be released during the simulation
        #Initializing the DEM solver must be done before creating the DEM Inlet, because the Inlet configures itself according to some options of the DEM model part
        self.SetInlet()

        self.SetInitialNodalValues()

=======
>>>>>>> 54c2fd17
        self.DEMFEMProcedures = DEM_procedures.DEMFEMProcedures(self.DEM_parameters, self.graphs_path, self.spheres_model_part, self.rigid_face_model_part)

        self.DEMEnergyCalculator = DEM_procedures.DEMEnergyCalculator(self.DEM_parameters, self.spheres_model_part, self.cluster_model_part, self.graphs_path, "EnergyPlot.grf")

        self.materialTest.Initialize(self.DEM_parameters, self.procedures, self.solver, self.graphs_path, self.post_path, self.spheres_model_part, self.rigid_face_model_part)

        self.KRATOSprint("Initialization Complete")

        self.report.Prepare(timer, self.DEM_parameters["ControlTime"].GetDouble())

        self.materialTest.PrintChart()
        self.materialTest.PrepareDataForGraph()

        self.post_utils = DEM_procedures.PostUtils(self.DEM_parameters, self.spheres_model_part)
        self.report.total_steps_expected = int(self.end_time / self.solver.dt)

        super(DEMAnalysisStage, self).Initialize()

<<<<<<< HEAD
=======
        #Constructing a model part for the DEM inlet. It contains the DEM elements to be released during the simulation
        #Initializing the DEM solver must be done before creating the DEM Inlet, because the Inlet configures itself according to some options of the DEM model part
        self.SetInlet()

        self.SetInitialNodalValues()

>>>>>>> 54c2fd17
        self.KRATOSprint(self.report.BeginReport(timer))

    def AddAllDofs(self):
        self.solver.AddDofs(self.spheres_model_part)
        self.solver.AddDofs(self.cluster_model_part)
        self.solver.AddDofs(self.DEM_inlet_model_part)

    def SetSearchStrategy(self):
        self.solver.search_strategy = self.parallelutils.GetSearchStrategy(self.solver, self.spheres_model_part)

    def SolverBeforeInitialize(self):
        self.solver.BeforeInitialize()

    def SolverInitialize(self):
        self.solver.Initialize() # Possible modifications of number of elements and number of nodes

    def GetProblemNameWithPath(self):
        return os.path.join(self.mdpas_folder_path, self.DEM_parameters["problem_name"].GetString())

    def GetMpFilename(self):
        return self.GetProblemNameWithPath() + "DEM"

    def GetInletFilename(self):
        return self.GetProblemNameWithPath() + "DEM_Inlet"

    def GetFemFilename(self):
        return self.GetProblemNameWithPath() + "DEM_FEM_boundary"

    def GetClusterFilename(self):
        return self.GetProblemNameWithPath() + "DEM_Clusters"

    def GetProblemTypeFilename(self):
        return self.DEM_parameters["problem_name"].GetString()

    def ReadModelParts(self, max_node_Id=0, max_elem_Id=0, max_cond_Id=0):
        spheres_mp_filename = self.GetMpFilename()
        model_part_io_spheres = self.model_part_reader(spheres_mp_filename, max_node_Id, max_elem_Id, max_cond_Id)

        if "do_not_perform_initial_partition" in self.DEM_parameters.keys() and self.DEM_parameters["do_not_perform_initial_partition"].GetBool():
            pass
        else:
            self.parallelutils.PerformInitialPartition(model_part_io_spheres)

        [model_part_io_spheres, self.spheres_model_part, MPICommSetup] = self.parallelutils.SetCommunicator(self.spheres_model_part, model_part_io_spheres, spheres_mp_filename)
        model_part_io_spheres.ReadModelPart(self.spheres_model_part)

        max_node_Id = max(max_node_Id, self.creator_destructor.FindMaxNodeIdInModelPart(self.spheres_model_part))
        max_elem_Id = max(max_elem_Id, self.creator_destructor.FindMaxElementIdInModelPart(self.spheres_model_part))
        old_max_elem_Id_spheres = max_elem_Id
        max_cond_Id = max(max_cond_Id, self.creator_destructor.FindMaxConditionIdInModelPart(self.spheres_model_part))
        rigidFace_mp_filename = self.GetFemFilename()
        if os.path.isfile(rigidFace_mp_filename+".mdpa"):
            model_part_io_fem = self.model_part_reader(rigidFace_mp_filename, max_node_Id + 1, max_elem_Id + 1, max_cond_Id + 1)
            model_part_io_fem.ReadModelPart(self.rigid_face_model_part)
        else:
            self.KRATOSprint('No mdpa file found for DEM walls. Continuing.')

        max_node_Id = max(max_node_Id, self.creator_destructor.FindMaxNodeIdInModelPart(self.rigid_face_model_part))
        max_elem_Id = max(max_elem_Id, self.creator_destructor.FindMaxElementIdInModelPart(self.rigid_face_model_part))
        max_cond_Id = max(max_cond_Id, self.creator_destructor.FindMaxConditionIdInModelPart(self.rigid_face_model_part))
        clusters_mp_filename = self.GetClusterFilename()
        if os.path.isfile(clusters_mp_filename+".mdpa"):
            model_part_io_clusters = self.model_part_reader(clusters_mp_filename, max_node_Id + 1, max_elem_Id + 1, max_cond_Id + 1)
            model_part_io_clusters.ReadModelPart(self.cluster_model_part)
        else:
            self.KRATOSprint('No mdpa file found for DEM clusters. Continuing.')

        max_elem_Id = self.creator_destructor.FindMaxElementIdInModelPart(self.spheres_model_part)
        if max_elem_Id != old_max_elem_Id_spheres:
            self.creator_destructor.RenumberElementIdsFromGivenValue(self.cluster_model_part, max_elem_Id)

        max_node_Id = max(max_node_Id, self.creator_destructor.FindMaxNodeIdInModelPart(self.cluster_model_part))
        max_elem_Id = max(max_elem_Id, self.creator_destructor.FindMaxElementIdInModelPart(self.cluster_model_part))
        max_cond_Id = max(max_cond_Id, self.creator_destructor.FindMaxConditionIdInModelPart(self.cluster_model_part))
        DEM_Inlet_filename = self.GetInletFilename()
        if os.path.isfile(DEM_Inlet_filename+".mdpa"):
            model_part_io_demInlet = self.model_part_reader(DEM_Inlet_filename, max_node_Id + 1, max_elem_Id + 1, max_cond_Id + 1)
            model_part_io_demInlet.ReadModelPart(self.DEM_inlet_model_part)
        else:
            self.KRATOSprint('No mdpa file found for DEM inlets. Continuing.')

        self.model_parts_have_been_read = True
        self.all_model_parts.ComputeMaxIds()

    def RunMainTemporalLoop(self): # deprecated
        self.RunSolutionLoop()

    def RunSolutionLoop(self):
        while self.TheSimulationMustGoOn():
            self.step, self.time = self._GetSolver().AdvanceInTime(self.step, self.time)
            self.InitializeSolutionStep()
            self._GetSolver().Predict()
            self._GetSolver().SolveSolutionStep()
            self.FinalizeSolutionStep()
            self.OutputSolutionStep()

    def RunAnalytics(self, time, is_time_to_print=True):
        for sp in (sp for sp in self.rigid_face_model_part.SubModelParts if sp[IS_GHOST]):
            self.MakeAnalyticsMeasurements()
            if is_time_to_print:
                self.FaceAnalyzerClass.CreateNewFile()
                for sp in (sp for sp in self.rigid_face_model_part.SubModelParts if sp[IS_GHOST]):
                    self.face_watcher_analysers[sp.Name].UpdateDataFiles(time)
                self.FaceAnalyzerClass.RemoveOldFile()

    def IsTimeToPrintPostProcess(self):
        return self.DEM_parameters["OutputTimeStep"].GetDouble() - (self.time - self.time_old_print) < 1e-2 * self.solver.dt

    def PrintResults(self):
        #### GiD IO ##########################################
        if self.IsTimeToPrintPostProcess():
            self.PrintResultsForGid(self.time)
            self.time_old_print = self.time

    # TODO: deprecated
    def UpdateTimeInModelParts(self):
        self.solver._UpdateTimeInModelParts(self.time, self.solver.dt, self.step, self.IsTimeToPrintPostProcess())

    # TODO: deprecated
    def UpdateTimeInOneModelPart(self):
        pass

    def SolverSolve(self):
        self.solver.SolveSolutionStep()

    def SetInlet(self):
        if self.DEM_parameters["dem_inlet_option"].GetBool():
            #Constructing the inlet and initializing it (must be done AFTER the self.spheres_model_part Initialize)
            self.DEM_inlet = DEM_Inlet(self.DEM_inlet_model_part)
            self.DEM_inlet.InitializeDEM_Inlet(self.spheres_model_part, self.creator_destructor, self.solver.continuum_type)

    def SetInitialNodalValues(self):
        self.procedures.SetInitialNodalValues(self.spheres_model_part, self.cluster_model_part, self.DEM_inlet_model_part, self.rigid_face_model_part)

    def InitializeTimeStep(self): # deprecated
        self.InitializeSolutionStep()

    def InitializeSolutionStep(self):
        self._BeforeSolveOperations(self.time)

    def _BeforeSolveOperations(self, time):
        if self.post_normal_impact_velocity_option:
            if self.IsCountStep():
                self.FillAnalyticSubModelPartsWithNewParticles()

    def BeforePrintingOperations(self, time):
        pass

    def FinalizeSolutionStep(self):
        super(DEMAnalysisStage, self).FinalizeSolutionStep()
        self.AfterSolveOperations()

        ##### adding DEM elements by the inlet ######
        if self.DEM_parameters["dem_inlet_option"].GetBool():
            self.DEM_inlet.CreateElementsFromInletMesh(self.spheres_model_part, self.cluster_model_part, self.creator_destructor)  # After solving, to make sure that neighbours are already set.

        stepinfo = self.report.StepiReport(timer, self.time, self.step)
        if stepinfo:
            self.KRATOSprint(stepinfo)

    def OutputSolutionStep(self):
        #### PRINTING GRAPHS ####
        self.post_utils.ComputeMeanVelocitiesInTrap("Average_Velocity.txt", self.time, self.graphs_path)
        self.materialTest.MeasureForcesAndPressure()
        self.materialTest.PrintGraph(self.time)
        self.DEMFEMProcedures.PrintGraph(self.time)
        self.DEMFEMProcedures.PrintBallsGraph(self.time)
        self.DEMEnergyCalculator.CalculateEnergyAndPlot(self.time)
        self.BeforePrintingOperations(self.time)
        self.PrintResults()
        self.FinalizeTimeStep(self.time)

    def AfterSolveOperations(self):
        if self.post_normal_impact_velocity_option:
            self.particle_watcher.MakeMeasurements(self.analytic_model_part)
            if self.IsTimeToPrintPostProcess():
                self.particle_watcher.SetNodalMaxImpactVelocities(self.analytic_model_part)
                self.particle_watcher.SetNodalMaxFaceImpactVelocities(self.analytic_model_part)

        #Phantom Walls
        self.RunAnalytics(self.time, self.IsTimeToPrintPostProcess())

    def FinalizeTimeStep(self, time):
        pass

    def BreakSolutionStepsLoop(self):
        return False

    def TheSimulationMustGoOn(self):
        it_must_or_not = self.time < self.end_time
        it_must_or_not = it_must_or_not and not self.BreakSolutionStepsLoop()
        return it_must_or_not

    def __SafeDeleteModelParts(self):
        self.model.DeleteModelPart(self.cluster_model_part.Name)
        self.model.DeleteModelPart(self.rigid_face_model_part.Name)
        self.model.DeleteModelPart(self.DEM_inlet_model_part.Name)
        self.model.DeleteModelPart(self.mapping_model_part.Name)
        self.model.DeleteModelPart(self.spheres_model_part.Name)

    def Finalize(self):

        self.KRATOSprint("Finalizing execution...")
        self.GraphicalOutputFinalize()
        self.materialTest.FinalizeGraphs()
        self.DEMFEMProcedures.FinalizeGraphs(self.rigid_face_model_part)
        self.DEMFEMProcedures.FinalizeBallsGraphs(self.spheres_model_part)
        self.DEMEnergyCalculator.FinalizeEnergyPlot()
        self.CleanUpOperations()

    def __SafeDeleteModelParts(self):
        self.model.DeleteModelPart(self.cluster_model_part.Name)
        self.model.DeleteModelPart(self.rigid_face_model_part.Name)
        self.model.DeleteModelPart(self.DEM_inlet_model_part.Name)
        self.model.DeleteModelPart(self.mapping_model_part.Name)
        self.model.DeleteModelPart(self.spheres_model_part.Name)

    def CleanUpOperations(self):

        self.procedures.DeleteFiles()

        self.KRATOSprint(self.report.FinalReport(timer))

        if self.post_normal_impact_velocity_option:
            del self.analytic_model_part

        del self.KRATOSprint
        del self.all_model_parts
        del self.demio
        del self.procedures
        del self.creator_destructor
        del self.dem_fem_search
        del self.solver
        del self.DEMFEMProcedures
        del self.post_utils
        self.__SafeDeleteModelParts()
        del self.cluster_model_part
        del self.rigid_face_model_part
        del self.spheres_model_part
        del self.DEM_inlet_model_part
        del self.mapping_model_part

        if self.DEM_parameters["dem_inlet_option"].GetBool():
            del self.DEM_inlet

    def SetGraphicalOutput(self):
        self.demio = DEM_procedures.DEMIo(self.model, self.DEM_parameters, self.post_path, self.all_model_parts)
        if self.DEM_parameters["post_vtk_option"].GetBool():
            import dem_vtk_output
            self.vtk_output = dem_vtk_output.VtkOutput(self.main_path, self.problem_name, self.spheres_model_part, self.rigid_face_model_part)

    def GraphicalOutputInitialize(self):
        self.demio.Initialize(self.DEM_parameters)
        self.demio.InitializeMesh(self.all_model_parts)

    def PrintResultsForGid(self, time):
        if self.solver.poisson_ratio_option:
            self.DEMFEMProcedures.PrintPoisson(self.spheres_model_part, self.DEM_parameters, "Poisson_ratio.txt", time)

        if self.DEM_parameters["PostEulerAngles"].GetBool():
            self.post_utils.PrintEulerAngles(self.spheres_model_part, self.cluster_model_part)

        self.demio.ShowPrintingResultsOnScreen(self.all_model_parts)

        self.demio.PrintMultifileLists(time, self.post_path)
        self.solver.PrepareElementsForPrinting()
        if self.DEM_parameters["ContactMeshOption"].GetBool():
            self.solver.PrepareContactElementsForPrinting()

        self.demio.PrintResults(self.all_model_parts, self.creator_destructor, self.dem_fem_search, time, self.bounding_box_time_limits)
        if "post_vtk_option" in self.DEM_parameters.keys():
            if self.DEM_parameters["post_vtk_option"].GetBool():
                self.vtk_output.WriteResults(self.time)

    def GraphicalOutputFinalize(self):
        self.demio.FinalizeMesh()
        self.demio.CloseMultifiles()

    #these functions are needed for coupling, so that single time loops can be done

    def InitializeTime(self):
        self.step = 0
        self.time = 0.0
        self.time_old_print = 0.0

    # TODO: deprecated
    def UpdateTimeParameters(self):
        self.InitializeSolutionStep()
        self.step, self.time = self._GetSolver().AdvanceInTime(self.step, self.time)
        self.DEMFEMProcedures.UpdateTimeInModelParts(self.all_model_parts, self.time, self.solver.dt, self.step)

    def FinalizeSingleTimeStep(self):
        ##### adding DEM elements by the inlet ######
        if self.DEM_parameters["dem_inlet_option"].GetBool():
            self.DEM_inlet.CreateElementsFromInletMesh(self.spheres_model_part, self.cluster_model_part, self.creator_destructor)  # After solving, to make sure that neighbours are already set.
        print(self.time,self.step)
        stepinfo = self.report.StepiReport(timer, self.time, self.step)
        if stepinfo:
            self.KRATOSprint(stepinfo)

    def OutputSingleTimeLoop(self):
        #### PRINTING GRAPHS ####
        os.chdir(self.graphs_path)
        self.post_utils.ComputeMeanVelocitiesInTrap("Average_Velocity.txt", self.time, self.graphs_path)
        self.materialTest.MeasureForcesAndPressure()
        self.materialTest.PrintGraph(self.time)
        self.DEMFEMProcedures.PrintGraph(self.time)
        self.DEMFEMProcedures.PrintBallsGraph(self.time)
        self.DEMEnergyCalculator.CalculateEnergyAndPlot(self.time)
        self.BeforePrintingOperations(self.time)
        #### GiD IO ##########################################
        time_to_print = self.time - self.time_old_print
        if self.DEM_parameters["OutputTimeStep"].GetDouble() - time_to_print < 1e-2 * self.solver.dt:
            self.PrintResultsForGid(self.time)
            self.time_old_print = self.time
        self.FinalizeTimeStep(self.time)

    def _GetSolver(self):
        if not hasattr(self, 'solver'):
            self.solver = self._CreateSolver()
        return self.solver

if __name__ == "__main__":
    model = Model()
    Solution(model).Run()<|MERGE_RESOLUTION|>--- conflicted
+++ resolved
@@ -308,42 +308,30 @@
         #self.creator_destructor.SetMaxNodeId(max_Id)
         self.creator_destructor.SetMaxNodeId(self.all_model_parts.MaxNodeId)  #TODO check functionalities
 
-<<<<<<< HEAD
+        self.DEMFEMProcedures = DEM_procedures.DEMFEMProcedures(self.DEM_parameters, self.graphs_path, self.spheres_model_part, self.rigid_face_model_part)
+
+        self.DEMEnergyCalculator = DEM_procedures.DEMEnergyCalculator(self.DEM_parameters, self.spheres_model_part, self.cluster_model_part, self.graphs_path, "EnergyPlot.grf")
+
+        self.materialTest.Initialize(self.DEM_parameters, self.procedures, self.solver, self.graphs_path, self.post_path, self.spheres_model_part, self.rigid_face_model_part)
+
+        self.KRATOSprint("Initialization Complete")
+
+        self.report.Prepare(timer, self.DEM_parameters["ControlTime"].GetDouble())
+
+        self.materialTest.PrintChart()
+        self.materialTest.PrepareDataForGraph()
+
+        self.post_utils = DEM_procedures.PostUtils(self.DEM_parameters, self.spheres_model_part)
+        self.report.total_steps_expected = int(self.end_time / self.solver.dt)
+
+        super(DEMAnalysisStage, self).Initialize()
+
         #Constructing a model part for the DEM inlet. It contains the DEM elements to be released during the simulation
         #Initializing the DEM solver must be done before creating the DEM Inlet, because the Inlet configures itself according to some options of the DEM model part
         self.SetInlet()
 
         self.SetInitialNodalValues()
 
-=======
->>>>>>> 54c2fd17
-        self.DEMFEMProcedures = DEM_procedures.DEMFEMProcedures(self.DEM_parameters, self.graphs_path, self.spheres_model_part, self.rigid_face_model_part)
-
-        self.DEMEnergyCalculator = DEM_procedures.DEMEnergyCalculator(self.DEM_parameters, self.spheres_model_part, self.cluster_model_part, self.graphs_path, "EnergyPlot.grf")
-
-        self.materialTest.Initialize(self.DEM_parameters, self.procedures, self.solver, self.graphs_path, self.post_path, self.spheres_model_part, self.rigid_face_model_part)
-
-        self.KRATOSprint("Initialization Complete")
-
-        self.report.Prepare(timer, self.DEM_parameters["ControlTime"].GetDouble())
-
-        self.materialTest.PrintChart()
-        self.materialTest.PrepareDataForGraph()
-
-        self.post_utils = DEM_procedures.PostUtils(self.DEM_parameters, self.spheres_model_part)
-        self.report.total_steps_expected = int(self.end_time / self.solver.dt)
-
-        super(DEMAnalysisStage, self).Initialize()
-
-<<<<<<< HEAD
-=======
-        #Constructing a model part for the DEM inlet. It contains the DEM elements to be released during the simulation
-        #Initializing the DEM solver must be done before creating the DEM Inlet, because the Inlet configures itself according to some options of the DEM model part
-        self.SetInlet()
-
-        self.SetInitialNodalValues()
-
->>>>>>> 54c2fd17
         self.KRATOSprint(self.report.BeginReport(timer))
 
     def AddAllDofs(self):
