#ifndef PRE_UTILITES_H
#define PRE_UTILITES_H

/* System includes */
#include <limits>
#include <iostream>
#include <iomanip>
#include <fstream>
#include <vector>
#include <stdlib.h>
#include <time.h>
#include <string>

/* External includes */
#ifdef _OPENMP
#include <omp.h>
#endif

/* Project includes */
#include "includes/define.h"
#include "utilities/timer.h"
#include "includes/variables.h"
#include "utilities/openmp_utils.h"
#include "cluster_information.h"
#include "custom_elements/spheric_continuum_particle.h"

namespace Kratos
{

class PreUtilities
    {
    public:

    typedef ModelPart::ElementsContainerType                         ElementsArrayType;
    typedef ModelPart::NodesContainerType::ContainerType             NodesContainerType;
    typedef GlobalPointersVector<Element>                               ParticleWeakVectorType;
    typedef GlobalPointersVector<Element>::iterator                     ParticleWeakIteratorType;

    KRATOS_CLASS_POINTER_DEFINITION(PreUtilities);

    /// Default constructor
    PreUtilities() {}

    PreUtilities(ModelPart& rModelPart)
    {
        //mInitialCenterOfMassAndMass = CalculateCenterOfMass(rModelPart);
        //mInitialMass                = CalculateTotalMass(rModelPart);
    }

    /// Destructor
    virtual ~PreUtilities() {}

    void SetClusterInformationInProperties(std::string const& name,
                                           pybind11::list& list_of_coordinates,
                                           pybind11::list& list_of_radii,
                                           double size,
                                           double volume,
                                           pybind11::list& inertias,
                                           Properties::Pointer& p_properties) {
        ClusterInformation cl_info;

        cl_info.mName = name;

        array_1d<double,3> coords(3,0.0);

        for (int i = 0; i < (int)pybind11::len(list_of_coordinates); i++) {
            pybind11::list list(list_of_coordinates[i]);
            coords[0] =  pybind11::cast<double>(list[0]);
            coords[1] =  pybind11::cast<double>(list[1]);
            coords[2] =  pybind11::cast<double>(list[2]);
            cl_info.mListOfCoordinates.push_back(coords);
        }
        for (int i = 0; i < (int)pybind11::len(list_of_radii); i++) {
            cl_info.mListOfRadii.push_back(pybind11::cast<double>(list_of_radii[i]));
        }
        //TODO: check the sizes (should be the same)
        cl_info.mSize = size;
        cl_info.mVolume = volume;
        cl_info.mInertias[0] = pybind11::cast<double>(inertias[0]);
        cl_info.mInertias[1] = pybind11::cast<double>(inertias[1]);
        cl_info.mInertias[2] = pybind11::cast<double>(inertias[2]);

        p_properties->SetValue(CLUSTER_INFORMATION, cl_info);
    }

    void PrintNumberOfNeighboursHistogram(const ModelPart& rSpheresModelPart, std::string const& filename) {
        std::vector<int> number_of_spheres_with_i_neighbours;
        number_of_spheres_with_i_neighbours.resize(20);
        for(int i=0; i<(int)number_of_spheres_with_i_neighbours.size(); i++) {number_of_spheres_with_i_neighbours[i] = 0;}

        const ElementsArrayType& pElements = rSpheresModelPart.GetCommunicator().LocalMesh().Elements();
        ElementsArrayType::ptr_const_iterator begin = pElements.ptr_begin();

        for(int i=0; i<(int)pElements.size(); i++) {
            ElementsArrayType::ptr_const_iterator it = begin + i;
            const Element& el = **it;
            const SphericContinuumParticle* p_cont_sphere = dynamic_cast<const SphericContinuumParticle*>(&el);
            if(p_cont_sphere) {
                unsigned int size = p_cont_sphere->mContinuumInitialNeighborsSize;
                if(size > number_of_spheres_with_i_neighbours.size() - 1) size = number_of_spheres_with_i_neighbours.size() - 1;
                number_of_spheres_with_i_neighbours[size] += 1;
            } else {
                const SphericParticle* p_sphere = dynamic_cast<const SphericParticle*>(&el);
                unsigned int size = p_sphere->mNeighbourElements.size();
                if(size > number_of_spheres_with_i_neighbours.size() - 1) size = number_of_spheres_with_i_neighbours.size() - 1;
                number_of_spheres_with_i_neighbours[size] += 1;
            }
        }
        std::ofstream outputfile(filename, std::ios_base::out | std::ios_base::app);
        outputfile << "number_of_neighbours   percentage_of_spheres_with_that_number_of_neighbours    number_of_spheres_with_that_number_of_neighbours\n";
        for(int i=0; i<(int)number_of_spheres_with_i_neighbours.size(); i++) {
            const double percentage = (double)(number_of_spheres_with_i_neighbours[i]) / (double)(rSpheresModelPart.NumberOfElements(0)) * 100.0;
            outputfile <<i<<"        "<<percentage<<"        "<<number_of_spheres_with_i_neighbours[i]<<"\n";
        }

    }


    void FillAnalyticSubModelPartUtility(ModelPart& rSpheresModelPart, ModelPart& rAnalyticSpheresModelPart){
        ElementsArrayType& pElements = rSpheresModelPart.GetCommunicator().LocalMesh().Elements();
        std::vector<std::vector<std::size_t> > thread_vectors_of_ids;
        int mNumberOfThreads = OpenMPUtils::GetNumThreads();
        thread_vectors_of_ids.resize(mNumberOfThreads);

        #pragma omp parallel for
        for (int k = 0; k < (int)pElements.size(); k++) {
            ElementsArrayType::iterator it = pElements.ptr_begin() + k;
            int analytic_particle_id = it->Id();
            thread_vectors_of_ids[OpenMPUtils::ThisThread()].push_back(analytic_particle_id);
        }
        std::vector<std::size_t> vector_of_ids;
        for (int i = 0; i < mNumberOfThreads; i++) {
            vector_of_ids.insert(vector_of_ids.end(), thread_vectors_of_ids[i].begin(), thread_vectors_of_ids[i].end());
        }
        rAnalyticSpheresModelPart.AddElements(vector_of_ids);
    }

//    non-OMP version
//    void FillAnalyticSubModelPartUtility(ModelPart& rSpheresModelPart, ModelPart& rAnalyticSpheresModelPart){
//        ElementsArrayType& pElements = rSpheresModelPart.GetCommunicator().LocalMesh().Elements();
//        std::vector<long unsigned int> vector_of_ids;
//        for (int k = 0; k < (int)pElements.size(); k++) {
//            ElementsArrayType::iterator it = pElements.ptr_begin() + k;
//            int analytic_particle_id = it->Id();
//            vector_of_ids.push_back(analytic_particle_id);
//        }
//        rAnalyticSpheresModelPart.AddElements(vector_of_ids);
//    }

    void ResetSkinParticles(ModelPart& r_model_part) {
        auto& pNodes = r_model_part.GetCommunicator().LocalMesh().Nodes();
        #pragma omp parallel for
        for (int k = 0; k < (int)pNodes.size(); k++) {
            auto it = pNodes.begin() + k;
            it->FastGetSolutionStepValue(SKIN_SPHERE) = 0.0;
        }
    }

<<<<<<< HEAD
    void SetSkinParticlesInnerBoundary(ModelPart& r_model_part, const double inner_radius, const double detection_radius) {
=======
    void SetSkinParticlesInnerCircularBoundary(ModelPart& r_model_part, const double inner_radius, const double detection_radius) {
>>>>>>> 8a3a1dc4
        auto& pNodes = r_model_part.GetCommunicator().LocalMesh().Nodes();

        #pragma omp parallel for
        for (int k = 0; k < (int)pNodes.size(); k++) {
            auto it = pNodes.begin() + k;
            const array_1d<double, 3>& coords = it->Coordinates();
            array_1d<double, 3> vector_distance_to_center;
            noalias(vector_distance_to_center) = coords;
            const double distance_to_center = MathUtils<double>::Norm3(vector_distance_to_center);
            if(distance_to_center < inner_radius + detection_radius) {
                it->FastGetSolutionStepValue(SKIN_SPHERE) = 1.0;
            }
        }
    }

<<<<<<< HEAD
    void SetSkinParticlesOuterBoundary(ModelPart& r_model_part, const double outer_radius, const double detection_radius) {
=======
    void SetSkinParticlesOuterCircularBoundary(ModelPart& r_model_part, const double outer_radius, const double detection_radius) {
>>>>>>> 8a3a1dc4
        auto& pNodes = r_model_part.GetCommunicator().LocalMesh().Nodes();

        #pragma omp parallel for
        for (int k = 0; k < (int)pNodes.size(); k++) {
            auto it = pNodes.begin() + k;
            const array_1d<double, 3>& coords = it->Coordinates();
            array_1d<double, 3> vector_distance_to_center;
            noalias(vector_distance_to_center) = coords;
            const double distance_to_center = MathUtils<double>::Norm3(vector_distance_to_center);
            const double radius = it->FastGetSolutionStepValue(RADIUS);
            if (distance_to_center + radius > outer_radius - detection_radius) {
                it->FastGetSolutionStepValue(SKIN_SPHERE) = 1.0;
            }
        }
    }

<<<<<<< HEAD
    void SetSkinParticlesOuterBoundaryBlind(ModelPart& r_model_part, const double outer_radius, const array_1d<double, 3>& center, const double detection_radius) {
=======
    void SetSkinParticlesOuterSquaredBoundary(ModelPart& r_model_part, const double outer_radius, const array_1d<double, 3>& center, const double detection_radius) {
>>>>>>> 8a3a1dc4

        auto& pNodes = r_model_part.GetCommunicator().LocalMesh().Nodes();

        #pragma omp parallel for
        for (int k = 0; k < (int)pNodes.size(); k++) {
            auto it = pNodes.begin() + k;
            const array_1d<double, 3>& coords = it->Coordinates();
            array_1d<double, 3> vector_distance_to_center;
            noalias(vector_distance_to_center) = coords - center;
            const double total_x_distance = fabs(vector_distance_to_center[0]);
            const double total_y_distance = fabs(vector_distance_to_center[1]);
            const double radius = it->FastGetSolutionStepValue(RADIUS);

            if ((total_x_distance + radius > outer_radius - detection_radius) || (total_y_distance + radius > outer_radius - detection_radius)) {
                it->FastGetSolutionStepValue(SKIN_SPHERE) = 1.0;
            }
        }
    }

    void BreakBondUtility(ModelPart& rSpheresModelPart){

        ElementsArrayType& pElements = rSpheresModelPart.GetCommunicator().LocalMesh().Elements();
        #pragma omp parallel for
        for (int k = 0; k < (int)pElements.size(); k++) {

            ElementsArrayType::iterator it = pElements.ptr_begin() + k;
                Element* p_element = &(*it);
                SphericContinuumParticle* p_sphere = dynamic_cast<SphericContinuumParticle*>(p_element);

                if (p_sphere->mNeighbourElements[k] == NULL) continue;

                double x_node = p_sphere->GetGeometry()[0].Coordinates()[0];
                double y_node = p_sphere->GetGeometry()[0].Coordinates()[1];
                double z_node = p_sphere->GetGeometry()[0].Coordinates()[2];
                double radius = 0.0225; // radi


                if ((x_node*x_node + z_node*z_node >= radius*radius && y_node < 0.01) || (x_node*x_node + z_node*z_node >= radius*radius && y_node > 0.07)){   // 1- geometry condition
                    unsigned int number_of_neighbors = p_sphere->mContinuumInitialNeighborsSize;
                    for (unsigned int i = 0; i < number_of_neighbors; i++)
                    {
                        SphericContinuumParticle* neighbour_iterator = dynamic_cast<SphericContinuumParticle*>(p_sphere->mNeighbourElements[i]);
                        double x_node_it = neighbour_iterator->GetGeometry()[0].Coordinates()[0];
                        double z_node_it = neighbour_iterator->GetGeometry()[0].Coordinates()[2];
                        double radius_it = 0.0225; // radi de la entalla en el shear test.
                        if (x_node_it*x_node_it + z_node_it*z_node_it < radius_it*radius_it){   // 2- geometry condition

                                //int& failure_type = p_sphere->mIniNeighbourFailureId[i];
                                //failure_type = 1;
                                p_sphere->Set(TO_ERASE, true);
                                neighbour_iterator->Set(TO_ERASE, true);

                            //noalias(other_to_me_vector)         = p_sphere->GetGeometry()[0].Coordinates() - p_sphere->mNeighbourElements[i]->GetGeometry()[0].Coordinates();
                            //noalias(initial_other_to_me_vector) = p_sphere->GetGeometry()[0].GetInitialPosition() - p_sphere->mNeighbourElements[i]->GetGeometry()[0].GetInitialPosition();
                        }
                    }
                } else if ((x_node*x_node + z_node*z_node < radius*radius && y_node < 0.01) || (x_node*x_node + z_node*z_node < radius*radius && y_node > 0.07)) {
                    unsigned int number_of_neighbors = p_sphere->mContinuumInitialNeighborsSize;
                    for (unsigned int i = 0; i < number_of_neighbors; i++)
                    {
                        SphericContinuumParticle* neighbour_iterator = dynamic_cast<SphericContinuumParticle*>(p_sphere->mNeighbourElements[i]);
                        double x_node_it = neighbour_iterator->GetGeometry()[0].Coordinates()[0];
                        double z_node_it = neighbour_iterator->GetGeometry()[0].Coordinates()[2];
                        double radius_it = 0.0225; // radi de la entalla en el shear test.
                        if (x_node_it*x_node_it + z_node_it*z_node_it > radius_it*radius_it){   // 2- geometry condition

                                //int& failure_type = p_sphere->mIniNeighbourFailureId[i];
                                //failure_type = 1;
                                p_sphere->Set(TO_ERASE, true);
                                neighbour_iterator->Set(TO_ERASE, true);


                        }
                    }
                }
            }

    }

    void CreateCartesianSpecimenMdpa(std::string filename) {

        // We have a prismatic specimen of dimensions 1m x 1m x 2m
        const double side = 0.15;
        int divisions;
        KRATOS_WARNING("DEM") << "\nEnter the number of divisions: ";
        std::cin >> divisions;
        if (!divisions) {
            KRATOS_WARNING("DEM") << "\nCannot divide by zero. Program stopped.\n\n";
            exit(EXIT_FAILURE);
        }
        const double radius = 0.5 * side / divisions;
        int node_counter = 0;
        std::vector<int> skin_nodes;
        std::vector<int> top_nodes;
        std::vector<int> bottom_nodes;
        filename += "DEM.mdpa";

        //

        std::ifstream infile(filename);
        if(infile.good()) {
            while(1){
                KRATOS_WARNING("DEM") << "\nThe file already exists. Do you want to overwrite it? (y/n) ";
                char yn;
                std::cin >> yn;
                if(yn == 'n') {
                    KRATOS_WARNING("DEM") << "\nStopped.\n\n";
                    exit(EXIT_FAILURE);
                }
                if(yn=='y') break;
            }
        }

        KRATOS_INFO("DEM") << "\nGenerating mesh...\n\n";

        clock_t initial_time, end_time;
        initial_time = clock();
        std::ofstream outputfile(filename, std::ios_base::out);
        outputfile << "Begin ModelPartData\nEnd ModelPartData\n\n";
        outputfile << "Begin Properties 1\n";
        outputfile << "PARTICLE_DENSITY 2550.0\n";
        outputfile << "YOUNG_MODULUS 35e9\n";
        outputfile << "POISSON_RATIO 0.20\n";
        outputfile << "STATIC_FRICTION 0.5773502691896257\n";
        outputfile << "DYNAMIC_FRICTION 0.5773502691896257\n";
        outputfile << "PARTICLE_COHESION 0.0\n";
        outputfile << "COEFFICIENT_OF_RESTITUTION 0.2\n";
        outputfile << "PARTICLE_MATERIAL 1\n";
        outputfile << "ROLLING_FRICTION 0.01\n";
        outputfile << "ROLLING_FRICTION_WITH_WALLS 0.01\n";
        outputfile << "DEM_CONTINUUM_CONSTITUTIVE_LAW_NAME DEM_Dempack\n";
        outputfile << "DEM_DISCONTINUUM_CONSTITUTIVE_LAW_NAME DEM_D_Linear_viscous_Coulomb\n";
        outputfile << "SLOPE_LIMIT_COEFF_C1 24\n";
        outputfile << "SLOPE_LIMIT_COEFF_C2 28\n";
        outputfile << "SLOPE_LIMIT_COEFF_C3 1\n";
        outputfile << "SLOPE_FRACTION_N1 1\n";
        outputfile << "SLOPE_FRACTION_N2 1\n";
        outputfile << "SLOPE_FRACTION_N3 35e9\n";
        outputfile << "YOUNG_MODULUS_PLASTIC 1000\n";
        outputfile << "PLASTIC_YIELD_STRESS 0.2\n";
        outputfile << "DAMAGE_FACTOR 1\n";
        outputfile << "SHEAR_ENERGY_COEF 1\n";
        outputfile << "CONTACT_TAU_ZERO 5\n";
        outputfile << "CONTACT_SIGMA_MIN 1\n";
        outputfile << "CONTACT_INTERNAL_FRICC 20\n";
        outputfile << "End Properties\n";

        outputfile << "\nBegin Nodes\n";

        // Relative sizes according to axes:
        int ai=1;
        int aj=2;
        int ak=1;

        //Generation of the samble
        for (int k = 0; k < ai*divisions; k++) {
            for (int j = 0; j < aj* divisions; j++) {
                for (int i = 0; i < ak*divisions; i++) {
                    outputfile << ++node_counter << " " << (1 + 2 * i) * radius - 0.5*side << " " << (1 + 2 * j) * radius << " " << (1 + 2 * k) * radius - 0.5*side << '\n';
                    if ((i == 0) || (j == 0) || (k == 0) || (i == ai* divisions - 1) || (j == aj*divisions - 1) || (k ==  ak*divisions - 1)) skin_nodes.push_back(node_counter);
                    if (k == 0) bottom_nodes.push_back(node_counter);
                    if (k == 2 * divisions - 1) top_nodes.push_back(node_counter);
                }
            }
        }
        //
        outputfile << "End Nodes\n";
        outputfile << "\nBegin Elements SphericContinuumParticle3D\n";
        for (int i = 1; i <= node_counter; i++) outputfile << i << " 1 " << i << '\n';
        outputfile << "End Elements\n";
        outputfile <<  "\nBegin NodalData RADIUS\n";
        for (int i = 1; i <= node_counter; i++) outputfile << i << " 0 " << radius << '\n';
        outputfile << "End NodalData\n";
        outputfile << "\nBegin NodalData COHESIVE_GROUP // whole specimen\n";
        for (int i = 1; i <= node_counter; i++) outputfile << i << " 0 1\n";
        outputfile << "End NodalData\n";
        //outputfile << "\nBegin NodalData COHESIVE_GROUP // bottom nodes\n";
        //for (std::vector<int>::iterator it_bottom = bottom_nodes.begin(); it_bottom != bottom_nodes.end(); it_bottom++) outputfile << *it_bottom << " 0 1\n";
        //outputfile << "End NodalData\n\nBegin NodalData COHESIVE_GROUP // top nodes\n";
        //for (std::vector<int>::iterator it_top = top_nodes.begin(); it_top != top_nodes.end(); it_top++) outputfile << *it_top << " 0 1\n";
        //outputfile << "End NodalData\n";
        outputfile << "\nBegin NodalData SKIN_SPHERE\n";
        for (std::vector<int>::iterator it_skin = skin_nodes.begin(); it_skin != skin_nodes.end(); it_skin++) outputfile << *it_skin << " 0 1\n";
        outputfile << "End NodalData\n\n";
        /*outputfile << "Begin Mesh 1 // bottom nodes\n  Begin MeshData\n  VELOCITY_START_TIME 0.0\n";
        outputfile << "  FORCE_INTEGRATION_GROUP 0\n  VELOCITY_STOP_TIME 100.0\n  TOP 0\n";
        outputfile << "  IMPOSED_VELOCITY_Z_VALUE 0.0005\n  BOTTOM 0\n  End MeshData\n  Begin MeshNodes\n";
        for (std::vector<int>::iterator it_bottom = bottom_nodes.begin(); it_bottom != bottom_nodes.end(); it_bottom++) outputfile << "  " << *it_bottom << '\n';
        outputfile << "  End MeshNodes\nEnd Mesh\n\n";
        outputfile << "Begin Mesh 2 // top nodes\n  Begin MeshData\n  VELOCITY_START_TIME 0.0\n";
        outputfile << "  FORCE_INTEGRATION_GROUP 0\n  VELOCITY_STOP_TIME 100.0\n  TOP 0\n";
        outputfile << "  IMPOSED_VELOCITY_Z_VALUE -0.0005\n  BOTTOM 0\n  End MeshData\n  Begin MeshNodes\n";
        for (std::vector<int>::iterator it_top = top_nodes.begin(); it_top != top_nodes.end(); it_top++) outputfile << "  " << *it_top << '\n';
        outputfile << "  End MeshNodes\nEnd Mesh\n";*/
        outputfile.close();
        end_time = clock();
        double elapsed_time = (double(end_time) - double(initial_time)) / CLOCKS_PER_SEC;
        KRATOS_INFO("DEM") << "\nfinished!\n\n";
        KRATOS_INFO("DEM") << "\nTotal number of elements: " << node_counter << '\n';
        KRATOS_INFO("DEM") << "\nTime required to create the mdpa file: " << elapsed_time << " seconds\n\n";
    }

    void MeasureTopHeight(ModelPart& rModelPart, double& subtotal, double& weight)
    {
        /*
        ElementsArrayType& pElements        = rModelPart.Elements();

        for (ElementsArrayType::iterator it= pElements.begin(); it!=pElements.end(); ++it)
        {

            if( it->GetGeometry()[0].FastGetSolutionStepValue(GROUP_ID) == 1 )
            {
                ParticleWeakVectorType& mrNeighbours = it->GetValue(NEIGHBOUR_ELEMENTS);

                for(ParticleWeakIteratorType ineighbour = mrNeighbours.begin();
                ineighbour != mrNeighbours.end(); ineighbour++)
                {
                    if( ineighbour->GetGeometry()[0].FastGetSolutionStepValue(GROUP_ID) != 1 )
                    {
                        subtotal += it->GetGeometry()[0].Coordinates()[1]*it->GetGeometry()[0].FastGetSolutionStepValue(RADIUS);
                        weight += it->GetGeometry()[0].FastGetSolutionStepValue(RADIUS);

                        break;
                    }
                }
            }
        }
        */
    }

    void MeasureBotHeight(ModelPart& rModelPart, double& subtotal, double& weight)
    {
        /*
            ElementsArrayType& pElements        = rModelPart.Elements();

            for (ElementsArrayType::iterator it= pElements.begin(); it!=pElements.end(); ++it)
            {
                if( it->GetGeometry()[0].FastGetSolutionStepValue(GROUP_ID) == 2 )
                {
                    ParticleWeakVectorType& mrNeighbours = it->GetValue(NEIGHBOUR_ELEMENTS);

                    for(ParticleWeakIteratorType ineighbour = mrNeighbours.begin();
                    ineighbour != mrNeighbours.end(); ineighbour++)
                    {
                        if( ineighbour->GetGeometry()[0].FastGetSolutionStepValue(GROUP_ID) != 2 )
                        {
                            subtotal += it->GetGeometry()[0].Coordinates()[1]*it->GetGeometry()[0].FastGetSolutionStepValue(RADIUS);
                            weight += it->GetGeometry()[0].FastGetSolutionStepValue(RADIUS);

                            break;
                        }
                    }
                }
            }
       */
    }

    void MarkToEraseParticlesOutsideRadius(ModelPart& r_model_part, const double max_radius, const array_1d<double, 3>& center, const double tolerance_for_erasing) {
        auto& pNodes = r_model_part.GetCommunicator().LocalMesh().Nodes();

        #pragma omp parallel for
        for (int k = 0; k < (int)pNodes.size(); k++) {
            auto it = pNodes.begin() + k;
            const array_1d<double, 3>& coords = it->Coordinates();
            array_1d<double, 3> vector_distance_to_center;
            noalias(vector_distance_to_center) = coords - center;
            const double distance_to_center = MathUtils<double>::Norm3(vector_distance_to_center);
            const double radius = it->FastGetSolutionStepValue(RADIUS);
            if(distance_to_center + radius > max_radius + tolerance_for_erasing) {
                it->Set(TO_ERASE, true);
            }
        }
    }

    void ApplyConcentricForceOnParticles(ModelPart& r_model_part, const array_1d<double, 3>& center, const double density_for_artificial_gravity) {
        auto& pElements = r_model_part.GetCommunicator().LocalMesh().Elements();

        #pragma omp parallel for
        for (int k = 0; k < (int)pElements.size(); k++) {
            auto it = pElements.begin() + k;
            auto& node = it->GetGeometry()[0];
            const array_1d<double, 3>& coords = node.Coordinates();
            array_1d<double, 3> vector_particle_to_center;
            noalias(vector_particle_to_center) = center - coords;
            const double distance_to_center = MathUtils<double>::Norm3(vector_particle_to_center);
            const double inv_dist = 1.0 / distance_to_center;
            array_1d<double, 3> force;
            SphericParticle* spheric_p_particle = dynamic_cast<SphericParticle*> (&*it);
            const double volume = spheric_p_particle->CalculateVolume();
            noalias(force) = inv_dist * vector_particle_to_center * volume * density_for_artificial_gravity;
            node.FastGetSolutionStepValue(EXTERNAL_APPLIED_FORCE) = force;
        }
    }

    array_1d<double, 3> GetInitialCenterOfMass()
    {
        return mInitialCenterOfMassAndMass;
    }

    /// Turn back information as a stemplate<class T, std::size_t dim> tring.

    virtual std::string Info() const
    {
        return "";
    }

    /// Print information about this object.

    virtual void PrintInfo(std::ostream& rOStream) const
    {
    }

    /// Print object's data.

    virtual void PrintData(std::ostream& rOStream) const
    {
    }

    std::vector<unsigned int>& GetElementPartition() {return (mElementPartition);};

    protected:

        std::vector<unsigned int> mElementPartition;

    private:

        array_1d<double, 3> mInitialCenterOfMassAndMass;
        double mInitialMass;

        /// Assignment operator
        PreUtilities & operator=(PreUtilities const& rOther);

    }; // Class PreUtilities

    /// output stream function
    // 	template<std::size_t TDim>
    // 	inline std::ostream& operator << (std::ostream& rOStream)
    // 	{
    // 		rThis.PrintInfo(rOStream);
    // 		rOStream << std::endl;
    // 		rThis.PrintData(rOStream);
    //
    // 		return rOStream;
    // 	}

} // namespace Kratos

#endif // PRE_UTILITES_H<|MERGE_RESOLUTION|>--- conflicted
+++ resolved
@@ -156,11 +156,7 @@
         }
     }
 
-<<<<<<< HEAD
-    void SetSkinParticlesInnerBoundary(ModelPart& r_model_part, const double inner_radius, const double detection_radius) {
-=======
     void SetSkinParticlesInnerCircularBoundary(ModelPart& r_model_part, const double inner_radius, const double detection_radius) {
->>>>>>> 8a3a1dc4
         auto& pNodes = r_model_part.GetCommunicator().LocalMesh().Nodes();
 
         #pragma omp parallel for
@@ -176,11 +172,7 @@
         }
     }
 
-<<<<<<< HEAD
-    void SetSkinParticlesOuterBoundary(ModelPart& r_model_part, const double outer_radius, const double detection_radius) {
-=======
     void SetSkinParticlesOuterCircularBoundary(ModelPart& r_model_part, const double outer_radius, const double detection_radius) {
->>>>>>> 8a3a1dc4
         auto& pNodes = r_model_part.GetCommunicator().LocalMesh().Nodes();
 
         #pragma omp parallel for
@@ -197,11 +189,7 @@
         }
     }
 
-<<<<<<< HEAD
-    void SetSkinParticlesOuterBoundaryBlind(ModelPart& r_model_part, const double outer_radius, const array_1d<double, 3>& center, const double detection_radius) {
-=======
     void SetSkinParticlesOuterSquaredBoundary(ModelPart& r_model_part, const double outer_radius, const array_1d<double, 3>& center, const double detection_radius) {
->>>>>>> 8a3a1dc4
 
         auto& pNodes = r_model_part.GetCommunicator().LocalMesh().Nodes();
 
