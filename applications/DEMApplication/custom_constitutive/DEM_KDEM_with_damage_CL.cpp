// System includes
#include <string>
#include <iostream>
#include <cmath>

// Project includes
#include "DEM_KDEM_with_damage_CL.h"
#include "custom_elements/spheric_continuum_particle.h"

namespace Kratos {

    DEMContinuumConstitutiveLaw::Pointer DEM_KDEM_with_damage::Clone() const {
        DEMContinuumConstitutiveLaw::Pointer p_clone(new DEM_KDEM_with_damage(*this));
        return p_clone;
    }

    void DEM_KDEM_with_damage::SetConstitutiveLawInProperties(Properties::Pointer pProp, bool verbose) {
        KRATOS_INFO("DEM") << "Assigning DEM_KDEM_with_damage to Properties " << pProp->Id() << std::endl;
        pProp->SetValue(DEM_CONTINUUM_CONSTITUTIVE_LAW_POINTER, this->Clone());
        this->Check(pProp);
    }

    void DEM_KDEM_with_damage::Check(Properties::Pointer pProp) const {

        if (!pProp->Has(SHEAR_ENERGY_COEF)) {
            KRATOS_WARNING("DEM")<<std::endl;
            KRATOS_WARNING("DEM")<<"WARNING: Variable SHEAR_ENERGY_COEF should be present in the properties when using DEM_KDEM_with_damage. A default value of 0.0 was assigned."<<std::endl;
            KRATOS_WARNING("DEM")<<std::endl;
            pProp->GetValue(SHEAR_ENERGY_COEF) = 0.0;
        }
    }

    void DEM_KDEM_with_damage::CalculateForces(const ProcessInfo& r_process_info,
                                double OldLocalElasticContactForce[3],
                                double LocalElasticContactForce[3],
                                double LocalElasticExtraContactForce[3],
                                double LocalCoordSystem[3][3],
                                double LocalDeltDisp[3],
                                const double kn_el,
                                const double kt_el,
                                double& contact_sigma,
                                double& contact_tau,
                                double& failure_criterion_state,
                                double equiv_young,
                                double equiv_shear,
                                double indentation,
                                double calculation_area,
                                double& acumulated_damage,
                                SphericContinuumParticle* element1,
                                SphericContinuumParticle* element2,
                                int i_neighbour_count,
                                int time_steps,
                                bool& sliding,
                                double &equiv_visco_damp_coeff_normal,
                                double &equiv_visco_damp_coeff_tangential,
                                double LocalRelVel[3],
                                double ViscoDampingLocalContactForce[3]) {

        KRATOS_TRY

        CalculateNormalForces(LocalElasticContactForce,
                kn_el,
                equiv_young,
                indentation,
                calculation_area,
                acumulated_damage,
                element1,
                element2,
                i_neighbour_count,
                time_steps,
            r_process_info);

        CalculateTangentialForces(OldLocalElasticContactForce,
                LocalElasticContactForce,
                LocalElasticExtraContactForce,
                LocalCoordSystem,
                LocalDeltDisp,
                LocalRelVel,
                kt_el,
                equiv_shear,
                contact_sigma,
                contact_tau,
                indentation,
                calculation_area,
                failure_criterion_state,
                element1,
                element2,
                i_neighbour_count,
                sliding,
                r_process_info);

        FindMaximumValueOfNormalAndTangentialDamageComponents();

        CalculateViscoDampingCoeff(equiv_visco_damp_coeff_normal,
                                   equiv_visco_damp_coeff_tangential,
                                   element1,
                                   element2,
                                   kn_el,
                                   kt_el);

        CalculateViscoDamping(LocalRelVel,
                              ViscoDampingLocalContactForce,
                              indentation,
                              equiv_visco_damp_coeff_normal,
                              equiv_visco_damp_coeff_tangential,
                              sliding,
                              element1->mIniNeighbourFailureId[i_neighbour_count]);

        KRATOS_CATCH("")
    }

    void DEM_KDEM_with_damage::CalculateNormalForces(double LocalElasticContactForce[3],
            const double kn_el,
            double equiv_young,
            double indentation,
            double calculation_area,
            double& acumulated_damage,
            SphericContinuumParticle* element1,
            SphericContinuumParticle* element2,
            int i_neighbour_count,
            int time_steps,
            const ProcessInfo& r_process_info) {

        KRATOS_TRY

        const double tension_limit = GetContactSigmaMax();
        const double damage_energy_coeff = (*mpProperties)[SHEAR_ENERGY_COEF];
        double k_unload = 0.0;
        double limit_force = 0.0;

        if (damage_energy_coeff) {
            k_unload = kn_el / damage_energy_coeff;
        }

        int& failure_type = element1->mIniNeighbourFailureId[i_neighbour_count];
        double kn_updated = (1.0 - mDamageNormal) * kn_el;
        double current_normal_force_module = fabs(kn_updated * indentation);
        double delta_acummulated = current_normal_force_module / kn_updated;
        double returned_by_mapping_force = current_normal_force_module;

        if (indentation >= 0.0) { //COMPRESSION
            LocalElasticContactForce[2] = kn_el * indentation;
        } else { //tension

            if (!failure_type) {

                const double initial_limit_force = tension_limit * calculation_area;
                limit_force = (1.0 - mDamageNormal) * initial_limit_force;
                LocalElasticContactForce[2] = kn_updated * indentation;

                if (current_normal_force_module > limit_force) {

                    if (!damage_energy_coeff) { // there is no damage energy left
                        failure_type = 4; // failure by traction
                    } else { // the material can sustain further damage, not failure yet
                        const double delta_at_undamaged_peak = initial_limit_force / kn_el;

                        if (kn_updated) {
                            delta_acummulated = current_normal_force_module / kn_updated;
                        } else {
                            delta_acummulated = delta_at_undamaged_peak + initial_limit_force / k_unload;
                        }

                        returned_by_mapping_force = initial_limit_force - k_unload * (delta_acummulated - delta_at_undamaged_peak);

                        if (returned_by_mapping_force < 0.0) {
                            returned_by_mapping_force = 0.0;
                        }

                        LocalElasticContactForce[2] = -returned_by_mapping_force;

                        mDamageNormal = 1.0 - (returned_by_mapping_force / delta_acummulated) / kn_el;
                        if (mDamageNormal > mDamageThresholdTolerance) {
                            failure_type = 4; // failure by traction
                        }
                    }
                }
            }
            else {
                LocalElasticContactForce[2] = 0.0;
            }
        }

        KRATOS_CATCH("")
    }

    void DEM_KDEM_with_damage::CalculateTangentialForces(double OldLocalElasticContactForce[3],
            double LocalElasticContactForce[3],
            double LocalElasticExtraContactForce[3],
            double LocalCoordSystem[3][3],
            double LocalDeltDisp[3],
            double LocalRelVel[3],
            const double kt_el,
            const double equiv_shear,
            double& contact_sigma,
            double& contact_tau,
            double indentation,
            double calculation_area,
            double& failure_criterion_state,
            SphericContinuumParticle* element1,
            SphericContinuumParticle* element2,
            int i_neighbour_count,
            bool& sliding,
            const ProcessInfo& r_process_info) {

        KRATOS_TRY

        const double tau_zero = (*mpProperties)[CONTACT_TAU_ZERO];
        const double internal_friction = (*mpProperties)[CONTACT_INTERNAL_FRICC];
        const double damage_energy_coeff = (*mpProperties)[SHEAR_ENERGY_COEF];
        double k_unload = 0.0;
        double tau_strength = 0.0;

        if (damage_energy_coeff) {
            k_unload = kt_el / damage_energy_coeff;
        }

        int& failure_type = element1->mIniNeighbourFailureId[i_neighbour_count];
        double kt_updated = (1.0 - mDamageTangential) * kt_el;

        if (!failure_type) {
            LocalElasticContactForce[0] = OldLocalElasticContactForce[0] - kt_updated * LocalDeltDisp[0]; // 0: first tangential
            LocalElasticContactForce[1] = OldLocalElasticContactForce[1] - kt_updated * LocalDeltDisp[1]; // 1: second tangential
        } else {
            LocalElasticContactForce[0] = OldLocalElasticContactForce[0] - kt_el * LocalDeltDisp[0]; // 0: first tangential
            LocalElasticContactForce[1] = OldLocalElasticContactForce[1] - kt_el * LocalDeltDisp[1]; // 1: second tangential
        }

        double current_tangential_force_module = sqrt(LocalElasticContactForce[0] * LocalElasticContactForce[0]
                                                    + LocalElasticContactForce[1] * LocalElasticContactForce[1]);

        double delta_acummulated = current_tangential_force_module / kt_updated;

        double returned_by_mapping_force = current_tangential_force_module;

        if (!failure_type) { // This means it has not broken yet

            if (r_process_info[SHEAR_STRAIN_PARALLEL_TO_BOND_OPTION]) { //TODO: use this only for intact bonds (not broken))
                AddContributionOfShearStrainParallelToBond(OldLocalElasticContactForce, LocalElasticExtraContactForce, element1->mNeighbourElasticExtraContactForces[i_neighbour_count], LocalCoordSystem, kt_el, calculation_area,  element1, element2);
            }

            contact_sigma = LocalElasticContactForce[2] / calculation_area;
            contact_tau = current_tangential_force_module / calculation_area;

            double updated_max_tau_strength = tau_zero;
            tau_strength = (1.0 - mDamageTangential) * tau_zero;

            if (contact_sigma >= 0) {
                tau_strength += (1.0 - mDamageTangential) * internal_friction * contact_sigma;
                updated_max_tau_strength += internal_friction * contact_sigma;
            }

            if (contact_tau > tau_strength) { // damage

                if (!damage_energy_coeff) { // there is no damage energy left
                    failure_type = 2; // failure by shear
                } else { // the material can sustain further damage, not failure yet
                    const double delta_at_undamaged_peak = updated_max_tau_strength * calculation_area / kt_el;

                    if (kt_updated) {
                        delta_acummulated = current_tangential_force_module / kt_updated;
                    } else {
                        delta_acummulated = delta_at_undamaged_peak + updated_max_tau_strength * calculation_area / k_unload;
                    }

                    returned_by_mapping_force = updated_max_tau_strength * calculation_area - k_unload * (delta_acummulated - delta_at_undamaged_peak);

                    if (returned_by_mapping_force < 0.0) {
                        returned_by_mapping_force = 0.0;
                    }

                    if (current_tangential_force_module) {
                        LocalElasticContactForce[0] = (returned_by_mapping_force / current_tangential_force_module) * LocalElasticContactForce[0];
                        LocalElasticContactForce[1] = (returned_by_mapping_force / current_tangential_force_module) * LocalElasticContactForce[1];
                    }

                    current_tangential_force_module = returned_by_mapping_force; // computed only for printing purposes

                    mDamageTangential = 1.0 - (returned_by_mapping_force / delta_acummulated) / kt_el;

                    if (mDamageTangential > mDamageThresholdTolerance) {
                        failure_type = 2; // failure by shear
                    }
                }
            }
        } else {
            const double equiv_tg_of_static_fri_ang = (*mpProperties)[STATIC_FRICTION];
            const double equiv_tg_of_dynamic_fri_ang = (*mpProperties)[DYNAMIC_FRICTION];
            const double equiv_friction_decay_coefficient = (*mpProperties)[FRICTION_DECAY];

            const double ShearRelVel = sqrt(LocalRelVel[0] * LocalRelVel[0] + LocalRelVel[1] * LocalRelVel[1]);
            double equiv_friction = equiv_tg_of_dynamic_fri_ang + (equiv_tg_of_static_fri_ang - equiv_tg_of_dynamic_fri_ang) * exp(-equiv_friction_decay_coefficient * ShearRelVel);

            double maximum_frictional_shear_force = equiv_friction * LocalElasticContactForce[2];

            if (maximum_frictional_shear_force < 0.0) maximum_frictional_shear_force = 0.0;

            if (current_tangential_force_module > maximum_frictional_shear_force) {
                LocalElasticContactForce[0] = (maximum_frictional_shear_force / current_tangential_force_module) * LocalElasticContactForce[0];
                LocalElasticContactForce[1] = (maximum_frictional_shear_force / current_tangential_force_module) * LocalElasticContactForce[1];
                sliding = true;
            }
        }

<<<<<<< HEAD
        if (element1->Id() == sphere_id) {
            static std::ofstream tangential_forces_file("tangential_forces_damage.txt", std::ios_base::out | std::ios_base::app);
            tangential_forces_file << r_process_info[TIME] << " " << int(failure_type) << " " << LocalElasticContactForce[0] << " "
                                    << tau_strength << " " << delta_acummulated << " " << returned_by_mapping_force << " "
                                    << kt_updated << " " << damage_process << " " << int(sliding) << " " << contact_sigma << " " << mDamageNormal << " "
                                    << contact_tau << " " << current_tangential_force_module << " " << LocalElasticContactForce[2] << " "
                                    << maximum_frictional_shear_force << " " << mDamageTangential << " " << LocalDeltDisp[0] << " "
                                    << total_delta_displ_module << '\n';
            tangential_forces_file.flush();
        }

=======
>>>>>>> 46efa805
        KRATOS_CATCH("")
    }

    void DEM_KDEM_with_damage::FindMaximumValueOfNormalAndTangentialDamageComponents() {

        KRATOS_TRY

        mDamageNormal = std::max(mDamageNormal, mDamageTangential);
        mDamageTangential = std::max(mDamageNormal, mDamageTangential);
        mDamageMoment = std::max(mDamageNormal, mDamageTangential);

        KRATOS_CATCH("")
    }

    void DEM_KDEM_with_damage::ComputeParticleRotationalMoments(SphericContinuumParticle* element,
                                                    SphericContinuumParticle* neighbor,
                                                    double equiv_young,
                                                    double distance,
                                                    double calculation_area,
                                                    double LocalCoordSystem[3][3],
                                                    double ElasticLocalRotationalMoment[3],
                                                    double ViscoLocalRotationalMoment[3],
                                                    double equiv_poisson,
                                                    double indentation) {

        KRATOS_TRY

        DEM_KDEM_soft_torque::ComputeParticleRotationalMoments(element,
                                                    neighbor,
                                                    equiv_young,
                                                    distance,
                                                    calculation_area,
                                                    LocalCoordSystem,
                                                    ElasticLocalRotationalMoment,
                                                    ViscoLocalRotationalMoment,
                                                    equiv_poisson,
                                                    indentation);

        ElasticLocalRotationalMoment[0] *= (1.0 - mDamageMoment);
        ElasticLocalRotationalMoment[1] *= (1.0 - mDamageMoment);
        ElasticLocalRotationalMoment[2] *= (1.0 - mDamageMoment);

        KRATOS_CATCH("")
    }//ComputeParticleRotationalMoments

} // namespace Kratos<|MERGE_RESOLUTION|>--- conflicted
+++ resolved
@@ -302,20 +302,6 @@
             }
         }
 
-<<<<<<< HEAD
-        if (element1->Id() == sphere_id) {
-            static std::ofstream tangential_forces_file("tangential_forces_damage.txt", std::ios_base::out | std::ios_base::app);
-            tangential_forces_file << r_process_info[TIME] << " " << int(failure_type) << " " << LocalElasticContactForce[0] << " "
-                                    << tau_strength << " " << delta_acummulated << " " << returned_by_mapping_force << " "
-                                    << kt_updated << " " << damage_process << " " << int(sliding) << " " << contact_sigma << " " << mDamageNormal << " "
-                                    << contact_tau << " " << current_tangential_force_module << " " << LocalElasticContactForce[2] << " "
-                                    << maximum_frictional_shear_force << " " << mDamageTangential << " " << LocalDeltDisp[0] << " "
-                                    << total_delta_displ_module << '\n';
-            tangential_forces_file.flush();
-        }
-
-=======
->>>>>>> 46efa805
         KRATOS_CATCH("")
     }
 
