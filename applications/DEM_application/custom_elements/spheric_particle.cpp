//
// Authors:
// Miguel Angel Celigueta maceli@cimne.upc.edu
// Salvador Latorre latorre@cimne.upc.edu
// Miquel Santasusana msantasusana@cimne.upc.edu
// Guillermo Casas gcasas@cimne.upc.edu
//

// System includes
#include <string>
#include <iostream>
#include <cmath>

#include <fstream>

// External includes

// Project includes
#include "spheric_particle.h"
#include "custom_utilities/GeometryFunctions.h"
#include "custom_utilities/AuxiliaryFunctions.h"
#include "custom_utilities/discrete_particle_configure.h"


namespace Kratos
{
// using namespace GeometryFunctions;

SphericParticle::SphericParticle()
    : DiscreteElement(), mRealMass(0)
{
    mRadius = 0;
    mRealMass = 0;
    mStressTensor = NULL;
    mSymmStressTensor = NULL;
    mpTranslationalIntegrationScheme = NULL;
    mpRotationalIntegrationScheme = NULL;
}

SphericParticle::SphericParticle(IndexType NewId, GeometryType::Pointer pGeometry)
    : DiscreteElement(NewId, pGeometry), mRealMass(0){
    mRadius = 0;
    mRealMass = 0;
    mStressTensor = NULL;
    mSymmStressTensor = NULL;
    mpTranslationalIntegrationScheme = NULL;
    mpRotationalIntegrationScheme = NULL;
}

SphericParticle::SphericParticle(IndexType NewId, GeometryType::Pointer pGeometry,  PropertiesType::Pointer pProperties)
    : DiscreteElement(NewId, pGeometry, pProperties), mRealMass(0)
{
    mRadius = 0;
    mRealMass = 0;
    mStressTensor = NULL;
    mSymmStressTensor = NULL;
    mpTranslationalIntegrationScheme = NULL;
    mpRotationalIntegrationScheme = NULL;
}

SphericParticle::SphericParticle(IndexType NewId, NodesArrayType const& ThisNodes)
    : DiscreteElement(NewId, ThisNodes), mRealMass(0)
{
    mRadius = 0;
    mRealMass = 0;
    mStressTensor = NULL;
    mSymmStressTensor = NULL;
    mpTranslationalIntegrationScheme = NULL;
    mpRotationalIntegrationScheme = NULL;
}

Element::Pointer SphericParticle::Create(IndexType NewId, NodesArrayType const& ThisNodes, PropertiesType::Pointer pProperties) const
{
    return Element::Pointer(new SphericParticle(NewId, GetGeometry().Create(ThisNodes), pProperties));
}

/// Destructor.
SphericParticle::~SphericParticle(){
    if (mStressTensor!=NULL) {
        delete mStressTensor;
        mStressTensor = NULL;
        delete mSymmStressTensor;
        mSymmStressTensor = NULL;
    }
    if (mpTranslationalIntegrationScheme!=NULL) {
        delete mpTranslationalIntegrationScheme;
    }
    if (mpRotationalIntegrationScheme!=NULL) {
        delete mpRotationalIntegrationScheme;
    }
}

void SphericParticle::Initialize(const ProcessInfo& r_process_info)
{
    KRATOS_TRY
    
    SetValue(NEIGHBOUR_IDS, boost::numeric::ublas::vector<int>());
    
    MemberDeclarationFirstStep(r_process_info);

    NodeType& node = GetGeometry()[0];

    SetRadius(node.GetSolutionStepValue(RADIUS));
    SetMass(GetDensity() * CalculateVolume());

    if (this->IsNot(BLOCKED)) node.GetSolutionStepValue(PARTICLE_MATERIAL) = GetParticleMaterial();

    mClusterId = -1;

    if (this->Is(DEMFlags::HAS_ROTATION)) {
        node.GetSolutionStepValue(PARTICLE_MOMENT_OF_INERTIA) = CalculateMomentOfInertia();
<<<<<<< HEAD
        node.GetSolutionStepValue(PRINCIPAL_MOMENTS_OF_INERTIA)[0] = node.GetSolutionStepValue(PRINCIPAL_MOMENTS_OF_INERTIA)[1] = node.GetSolutionStepValue(PRINCIPAL_MOMENTS_OF_INERTIA)[2] = CalculateMomentOfInertia();

        array_1d<double, 3> base_principal_moments_of_inertia = node.GetSolutionStepValue(PRINCIPAL_MOMENTS_OF_INERTIA);
    
        Quaternion<double> Orientation;
        Orientation = Quaternion<double>(1.0, 0.0, 0.0, 0.0);

        node.GetSolutionStepValue(ORIENTATION) = Orientation;
    
        array_1d<double, 3> angular_velocity = node.GetSolutionStepValue(ANGULAR_VELOCITY);
        
        array_1d<double, 3> angular_momentum;
        double LocalTensor[3][3];
        double GlobalTensor[3][3];
        GeometryFunctions::ConstructLocalTensor(base_principal_moments_of_inertia, LocalTensor);
        GeometryFunctions::QuaternionTensorLocal2Global(Orientation, LocalTensor, GlobalTensor);                   
        GeometryFunctions::ProductMatrix3X3Vector3X1(GlobalTensor, angular_velocity, angular_momentum);
        noalias(this->GetGeometry()[0].GetSolutionStepValue(ANGULAR_MOMENTUM)) = angular_momentum;
        
        array_1d<double, 3> local_angular_velocity;
        GeometryFunctions::QuaternionVectorGlobal2Local(Orientation, angular_velocity, local_angular_velocity);
        noalias(this->GetGeometry()[0].GetSolutionStepValue(LOCAL_ANGULAR_VELOCITY)) = local_angular_velocity;
=======

        Quaternion<double  > Orientation = Quaternion<double>::Identity();
        node.GetSolutionStepValue(ORIENTATION) = Orientation;
        
        array_1d<double, 3> angular_momentum;
        CalculateLocalAngularMomentum(angular_momentum);
        node.GetSolutionStepValue(ANGULAR_MOMENTUM) = angular_momentum;
>>>>>>> 64241fac
    }

    else {
        array_1d<double, 3>& angular_velocity = node.GetSolutionStepValue(ANGULAR_VELOCITY);
        angular_velocity = ZeroVector(3);
    }

    if (node.GetDof(VELOCITY_X).IsFixed())         {node.Set(DEMFlags::FIXED_VEL_X,true);}
    else                                           {node.Set(DEMFlags::FIXED_VEL_X,false);}
    if (node.GetDof(VELOCITY_Y).IsFixed())         {node.Set(DEMFlags::FIXED_VEL_Y,true);}
    else                                           {node.Set(DEMFlags::FIXED_VEL_Y,false);}
    if (node.GetDof(VELOCITY_Z).IsFixed())         {node.Set(DEMFlags::FIXED_VEL_Z,true);}
    else                                           {node.Set(DEMFlags::FIXED_VEL_Z,false);}
    if (node.GetDof(ANGULAR_VELOCITY_X).IsFixed()) {node.Set(DEMFlags::FIXED_ANG_VEL_X,true);}
    else                                           {node.Set(DEMFlags::FIXED_ANG_VEL_X,false);}
    if (node.GetDof(ANGULAR_VELOCITY_Y).IsFixed()) {node.Set(DEMFlags::FIXED_ANG_VEL_Y,true);}
    else                                           {node.Set(DEMFlags::FIXED_ANG_VEL_Y,false);}
    if (node.GetDof(ANGULAR_VELOCITY_Z).IsFixed()) {node.Set(DEMFlags::FIXED_ANG_VEL_Z,true);}
    else                                           {node.Set(DEMFlags::FIXED_ANG_VEL_Z,false);}
    
    double& elastic_energy = this->GetElasticEnergy();
    elastic_energy = 0.0;
    double& inelastic_frictional_energy = this->GetInelasticFrictionalEnergy();
    inelastic_frictional_energy = 0.0;
    double& inelastic_viscodamping_energy = this->GetInelasticViscodampingEnergy();
    inelastic_viscodamping_energy = 0.0;

    mBoundDeltaDispSq = 0.0;

    CreateDiscontinuumConstitutiveLaws(r_process_info);
    
    DEMIntegrationScheme::Pointer& translational_integration_scheme = GetProperties()[DEM_TRANSLATIONAL_INTEGRATION_SCHEME_POINTER];
    DEMIntegrationScheme::Pointer& rotational_integration_scheme = GetProperties()[DEM_ROTATIONAL_INTEGRATION_SCHEME_POINTER];
    SetIntegrationScheme(translational_integration_scheme, rotational_integration_scheme);
    
    KRATOS_CATCH( "" )
}

void SphericParticle::SetIntegrationScheme(DEMIntegrationScheme::Pointer& translational_integration_scheme, DEMIntegrationScheme::Pointer& rotational_integration_scheme) {
    mpTranslationalIntegrationScheme = translational_integration_scheme->CloneRaw();
    mpRotationalIntegrationScheme = rotational_integration_scheme->CloneRaw();
}

void SphericParticle::CalculateRightHandSide(ProcessInfo& r_process_info, double dt, const array_1d<double,3>& gravity, int search_control)
{
    KRATOS_TRY

    // Creating a data buffer to store those variables that we want to reuse so that we can keep function parameter lists short

    SphericParticle::BufferPointerType p_buffer = CreateParticleDataBuffer(this); // all memory will be freed once this shared pointer goes out of scope
    ParticleDataBuffer& data_buffer = *p_buffer;
    data_buffer.SetBoundingBox(r_process_info[DOMAIN_IS_PERIODIC], r_process_info[DOMAIN_MIN_CORNER], r_process_info[DOMAIN_MAX_CORNER]);

    NodeType& this_node = GetGeometry()[0];

    data_buffer.mDt = dt;
    data_buffer.mMultiStageRHS = false;

    array_1d<double, 3> additional_forces(3, 0.0);
    array_1d<double, 3> additionally_applied_moment(3, 0.0);
    array_1d<double, 3>& elastic_force       = this_node.FastGetSolutionStepValue(ELASTIC_FORCES);
    array_1d<double, 3>& contact_force       = this_node.FastGetSolutionStepValue(CONTACT_FORCES);
    array_1d<double, 3>& rigid_element_force = this_node.FastGetSolutionStepValue(RIGID_ELEMENT_FORCE);

    mContactMoment.clear();
    elastic_force.clear();
    contact_force.clear();
    rigid_element_force.clear();
    
    InitializeForceComputation(r_process_info);

    double RollingResistance = 0.0;

    ComputeBallToBallContactForce(data_buffer, r_process_info, elastic_force, contact_force, RollingResistance);

    ComputeBallToRigidFaceContactForce(data_buffer, elastic_force, contact_force, RollingResistance, rigid_element_force, r_process_info, search_control);

    if (this->IsNot(DEMFlags::BELONGS_TO_A_CLUSTER)){
        ComputeAdditionalForces(additional_forces, additionally_applied_moment, r_process_info, gravity);
        #ifdef KRATOS_DEBUG
        DemDebugFunctions::CheckIfNan(additional_forces, "NAN in Additional Force in RHS of Ball");
        DemDebugFunctions::CheckIfNan(additionally_applied_moment, "NAN in Additional Torque in RHS of Ball");     
        #endif
    }
    
    // ROLLING FRICTION
    if (this->Is(DEMFlags::HAS_ROTATION) && !data_buffer.mMultiStageRHS) {
        if (this->Is(DEMFlags::HAS_ROLLING_FRICTION) && !data_buffer.mMultiStageRHS) {
            array_1d<double, 3>& rolling_resistance_moment = this_node.FastGetSolutionStepValue(ROLLING_RESISTANCE_MOMENT);
            rolling_resistance_moment.clear();
            ComputeRollingFriction(rolling_resistance_moment, RollingResistance, data_buffer.mDt);
        }
    }

    ApplyGlobalDampingToContactForces();
    
    array_1d<double,3>& total_forces = this_node.FastGetSolutionStepValue(TOTAL_FORCES);
    array_1d<double,3>& total_moment = this_node.FastGetSolutionStepValue(PARTICLE_MOMENT);

    total_forces[0] = contact_force[0] + additional_forces[0];
    total_forces[1] = contact_force[1] + additional_forces[1];
    total_forces[2] = contact_force[2] + additional_forces[2];

    total_moment[0] = mContactMoment[0] + additionally_applied_moment[0];
    total_moment[1] = mContactMoment[1] + additionally_applied_moment[1];
    total_moment[2] = mContactMoment[2] + additionally_applied_moment[2];
    
    #ifdef KRATOS_DEBUG
    DemDebugFunctions::CheckIfNan(total_forces, "NAN in Total Forces in RHS of Ball"); 
    DemDebugFunctions::CheckIfNan(total_moment, "NAN in Total Torque in RHS of Ball"); 
    #endif
    
    FinalizeForceComputation(data_buffer);
    KRATOS_CATCH("")
}

void SphericParticle::InitializeForceComputation(ProcessInfo& r_process_info){}

void SphericParticle::FirstCalculateRightHandSide(ProcessInfo& r_process_info, double dt, int search_control){}

void SphericParticle::CollectCalculateRightHandSide(ProcessInfo& r_process_info){}

void SphericParticle::FinalCalculateRightHandSide(ProcessInfo& r_process_info, double dt, const array_1d<double,3>& gravity){}

void SphericParticle::CalculateMaxBallToBallIndentation(double& r_current_max_indentation, const ProcessInfo& r_process_info)
{
    r_current_max_indentation = - std::numeric_limits<double>::max();

    for (unsigned int i = 0; i < mNeighbourElements.size(); i++){
        SphericParticle* ineighbour = mNeighbourElements[i];

        array_1d<double, 3> other_to_me_vect;
        if (!r_process_info[DOMAIN_IS_PERIODIC]){ // default infinite-domain case
            noalias(other_to_me_vect) = this->GetGeometry()[0].Coordinates() - ineighbour->GetGeometry()[0].Coordinates();
        }

        else { // periodic domain
            double my_coors[3] = {this->GetGeometry()[0][0], this->GetGeometry()[0][1], this->GetGeometry()[0][2]};
            double other_coors[3] = {ineighbour->GetGeometry()[0][0], ineighbour->GetGeometry()[0][1], ineighbour->GetGeometry()[0][2]};

            TransformNeighbourCoorsToClosestInPeriodicDomain(r_process_info, my_coors, other_coors);
            other_to_me_vect[0] = my_coors[0] - other_coors[0];
            other_to_me_vect[1] = my_coors[1] - other_coors[1];
            other_to_me_vect[2] = my_coors[2] - other_coors[2];
        }

        double other_radius                  = ineighbour->GetInteractionRadius();
        double distance                      = DEM_MODULUS_3(other_to_me_vect);
        double radius_sum                    = GetInteractionRadius() + other_radius;
        double indentation                   = radius_sum - distance;

        r_current_max_indentation = (indentation > r_current_max_indentation) ? indentation : r_current_max_indentation;
    }
}

void SphericParticle::CalculateMaxBallToFaceIndentation(double& r_current_max_indentation)
{
    r_current_max_indentation = - std::numeric_limits<double>::max();

    std::vector<DEMWall*>& rNeighbours   = this->mNeighbourRigidFaces;

    for (unsigned int i = 0; i < rNeighbours.size(); i++) {

        double LocalCoordSystem[3][3]            = {{0.0}, {0.0}, {0.0}};
        array_1d<double, 3> wall_delta_disp_at_contact_point = ZeroVector(3);
        array_1d<double, 3> wall_velocity_at_contact_point = ZeroVector(3);
        double DistPToB = 0.0;
        int ContactType = -1;
        array_1d<double, 4>& Weight = this->mContactConditionWeights[i];

        //ComputeConditionRelativeData(i,rNeighbours[i], LocalCoordSystem, DistPToB, Weight, wall_delta_disp_at_contact_point, wall_velocity_at_contact_point, ContactType);

        rNeighbours[i]->ComputeConditionRelativeData(i, this, LocalCoordSystem, DistPToB, Weight, wall_delta_disp_at_contact_point, wall_velocity_at_contact_point, ContactType);
        
        if(ContactType > 0){
            double indentation = GetInteractionRadius() - DistPToB;
            r_current_max_indentation = (indentation > r_current_max_indentation) ? indentation : r_current_max_indentation;

        }

    } //for every rigidface neighbor
}

void SphericParticle::CalculateMomentum(array_1d<double, 3>& r_momentum)
{
    const array_1d<double, 3>& vel = this->GetGeometry()[0].FastGetSolutionStepValue(VELOCITY);
    noalias(r_momentum) = GetMass() * vel;
}

// void SphericParticle::CalculateLocalAngularMomentum(array_1d<double, 3>& r_angular_momentum)
// {
//     const array_1d<double, 3> ang_vel  = this->GetGeometry()[0].FastGetSolutionStepValue(ANGULAR_VELOCITY);
//     const double moment_of_inertia     = this->GetGeometry()[0].FastGetSolutionStepValue(PARTICLE_MOMENT_OF_INERTIA);
//     noalias(r_angular_momentum) = moment_of_inertia * ang_vel;
// }

void SphericParticle::CalculateLocalAngularMomentum(array_1d<double, 3>& r_angular_momentum)
{
    const array_1d<double, 3> ang_vel           = this->GetGeometry()[0].FastGetSolutionStepValue(ANGULAR_VELOCITY);
    const array_1d<double, 3> moment_of_inertia = this->GetGeometry()[0].FastGetSolutionStepValue(PRINCIPAL_MOMENTS_OF_INERTIA);
    
    r_angular_momentum[0] = moment_of_inertia[0] * ang_vel[0];
    r_angular_momentum[1] = moment_of_inertia[1] * ang_vel[1];
    r_angular_momentum[2] = moment_of_inertia[2] * ang_vel[2];
}

void SphericParticle::ComputeNewNeighboursHistoricalData(boost::numeric::ublas::vector<int>& mTempNeighboursIds,
                                                         std::vector<array_1d<double, 3> >& mTempNeighbourElasticContactForces)
{
    std::vector<array_1d<double, 3> > mTempNeighbourElasticExtraContactForces;
    unsigned int new_size = mNeighbourElements.size();
    array_1d<double, 3> vector_of_zeros = ZeroVector(3);
    mTempNeighboursIds.resize(new_size);
    mTempNeighbourElasticContactForces.resize(new_size);
    mTempNeighbourElasticExtraContactForces.resize(new_size);

    boost::numeric::ublas::vector<int>& vector_of_ids_of_neighbours = GetValue(NEIGHBOUR_IDS);

    for (unsigned int i = 0; i < new_size; i++) {
        noalias(mTempNeighbourElasticContactForces[i]) = vector_of_zeros;
        noalias(mTempNeighbourElasticExtraContactForces[i]) = vector_of_zeros;

        if (mNeighbourElements[i] == NULL) { // This is required by the continuum sphere which reorders the neighbors
            mTempNeighboursIds[i] = -1;
            continue;
        }

        mTempNeighboursIds[i] = mNeighbourElements[i]->Id();

        for (unsigned int j = 0; j < vector_of_ids_of_neighbours.size(); j++) {
            if (int(mTempNeighboursIds[i]) == vector_of_ids_of_neighbours[j] && vector_of_ids_of_neighbours[j] != -1) {
                noalias(mTempNeighbourElasticContactForces[i]) = mNeighbourElasticContactForces[j];
                noalias(mTempNeighbourElasticExtraContactForces[i]) = mNeighbourElasticExtraContactForces[j]; //TODO: remove this from discontinuum!!
                break;
            }
        }
    }

    vector_of_ids_of_neighbours.swap(mTempNeighboursIds);
    mNeighbourElasticContactForces.swap(mTempNeighbourElasticContactForces);
    mNeighbourElasticExtraContactForces.swap(mTempNeighbourElasticExtraContactForces);
}

void SphericParticle::ComputeNewRigidFaceNeighboursHistoricalData()
{
    array_1d<double, 3> vector_of_zeros = ZeroVector(3);
    std::vector<DEMWall*>& rNeighbours = this->mNeighbourRigidFaces;
    unsigned int new_size              = rNeighbours.size();
    std::vector<int> temp_neighbours_ids(new_size); //these two temporal vectors are very small, saving them as a member of the particle loses time (usually they consist on 1 member).
    std::vector<array_1d<double, 3> > temp_neighbours_elastic_contact_forces(new_size);
    std::vector<array_1d<double, 3> > temp_neighbours_contact_forces(new_size);

    for (unsigned int i = 0; i<rNeighbours.size(); i++){

        noalias(temp_neighbours_elastic_contact_forces[i]) = vector_of_zeros;
        noalias(temp_neighbours_contact_forces[i]) = vector_of_zeros;

        if (rNeighbours[i] == NULL) { // This is required by the continuum sphere which reorders the neighbors
            temp_neighbours_ids[i] = -1;
            continue;
        }

        temp_neighbours_ids[i] = static_cast<int>(rNeighbours[i]->Id());

        for (unsigned int j = 0; j != mFemOldNeighbourIds.size(); j++) {
            if (static_cast<int>(temp_neighbours_ids[i]) == mFemOldNeighbourIds[j] && mFemOldNeighbourIds[j] != -1) {
                noalias(temp_neighbours_elastic_contact_forces[i]) = mNeighbourRigidFacesElasticContactForce[j];
                noalias(temp_neighbours_contact_forces[i]) = mNeighbourRigidFacesTotalContactForce[j];
                break;
            }
        }
    }

    mFemOldNeighbourIds.swap(temp_neighbours_ids);
    mNeighbourRigidFacesElasticContactForce.swap(temp_neighbours_elastic_contact_forces);
    mNeighbourRigidFacesTotalContactForce.swap(temp_neighbours_contact_forces);
}

void SphericParticle::EquationIdVector(EquationIdVectorType& rResult, ProcessInfo& r_process_info){}

void SphericParticle::CalculateMassMatrix(MatrixType& rMassMatrix, ProcessInfo& r_process_info)
{
    rMassMatrix(0,0) = GetMass();
}

void SphericParticle::EvaluateDeltaDisplacement(ParticleDataBuffer & data_buffer,
                                                double RelDeltDisp[3],
                                                double RelVel[3],
                                                double LocalCoordSystem[3][3],
                                                double OldLocalCoordSystem[3][3],
                                                const array_1d<double, 3>& vel,
                                                const array_1d<double, 3>& delta_displ)
{
    // FORMING LOCAL COORDINATES

    // Notes: Since we will normally inherit the mesh from GiD, we respect the global system X,Y,Z [0],[1],[2]
    // In the local coordinates we will define the normal direction of the contact as the [2] component.
    // Compression is positive.
    GeometryFunctions::ComputeContactLocalCoordSystem(data_buffer.mOtherToMeVector, data_buffer.mDistance, LocalCoordSystem); //new Local Coordinate System (normalizes data_buffer.mOtherToMeVector)

    // FORMING OLD LOCAL COORDINATES
    array_1d<double, 3> old_coord_target;
    noalias(old_coord_target) = this->GetGeometry()[0].Coordinates() - delta_displ;

    const array_1d<double, 3>& other_delta_displ = data_buffer.mpOtherParticle->GetGeometry()[0].FastGetSolutionStepValue(DELTA_DISPLACEMENT);
    array_1d<double, 3> old_coord_neigh;
    noalias(old_coord_neigh) = data_buffer.mpOtherParticle->GetGeometry()[0].Coordinates() - other_delta_displ;

    if (data_buffer.mDomainIsPeriodic){ // the domain is periodic
        TransformNeighbourCoorsToClosestInPeriodicDomain(data_buffer, old_coord_target, old_coord_neigh);
    }

    array_1d<double, 3> old_other_to_me_vect;
    noalias(old_other_to_me_vect) = old_coord_target - old_coord_neigh;

    const double old_distance = DEM_MODULUS_3(old_other_to_me_vect);

    GeometryFunctions::ComputeContactLocalCoordSystem(old_other_to_me_vect, old_distance, OldLocalCoordSystem); //Old Local Coordinate System

    // VELOCITIES AND DISPLACEMENTS
    const array_1d<double, 3 >& other_vel = data_buffer.mpOtherParticle->GetGeometry()[0].FastGetSolutionStepValue(VELOCITY);

    RelVel[0] = (vel[0] - other_vel[0]);
    RelVel[1] = (vel[1] - other_vel[1]);
    RelVel[2] = (vel[2] - other_vel[2]);

    // DeltDisp in global coordinates
    RelDeltDisp[0] = (delta_displ[0] - other_delta_displ[0]);
    RelDeltDisp[1] = (delta_displ[1] - other_delta_displ[1]);
    RelDeltDisp[2] = (delta_displ[2] - other_delta_displ[2]);
}

void SphericParticle::RelativeDisplacementAndVelocityOfContactPointDueToRotation(const double indentation,
                                                double RelDeltDisp[3],
                                                double RelVel[3],
                                                const double LocalCoordSystem[3][3],
                                                const double& other_radius,
                                                const double& dt,
                                                const array_1d<double, 3>& my_ang_vel,
                                                SphericParticle* p_neighbour)
{
    const array_1d<double, 3>& other_ang_vel = p_neighbour->GetGeometry()[0].FastGetSolutionStepValue(ANGULAR_VELOCITY);
    const array_1d<double, 3>& my_delta_rotation = GetGeometry()[0].FastGetSolutionStepValue(DELTA_ROTATION);
    const array_1d<double, 3>& other_delta_rotation = p_neighbour->GetGeometry()[0].FastGetSolutionStepValue(DELTA_ROTATION);
    array_1d<double, 3> my_arm_vector;
    array_1d<double, 3> other_arm_vector;
    array_1d<double, 3> my_vel_at_contact_point_due_to_rotation;
    array_1d<double, 3> other_vel_at_contact_point_due_to_rotation;
    array_1d<double, 3> my_delta_disp_at_contact_point_due_to_rotation;
    array_1d<double, 3> other_delta_disp_at_contact_point_due_to_rotation;
    const double other_young = p_neighbour->GetYoung();
    const double my_young = GetYoung();

    const double my_arm_length = GetInteractionRadius() - indentation * other_young / (other_young + my_young);
    const double other_arm_length  = other_radius - indentation * my_young / (other_young + my_young);

    my_arm_vector[0] = -LocalCoordSystem[2][0] * my_arm_length;
    my_arm_vector[1] = -LocalCoordSystem[2][1] * my_arm_length;
    my_arm_vector[2] = -LocalCoordSystem[2][2] * my_arm_length;

    GeometryFunctions::CrossProduct(my_ang_vel, my_arm_vector, my_vel_at_contact_point_due_to_rotation);

    other_arm_vector[0] = LocalCoordSystem[2][0] * other_arm_length;
    other_arm_vector[1] = LocalCoordSystem[2][1] * other_arm_length;
    other_arm_vector[2] = LocalCoordSystem[2][2] * other_arm_length;

    GeometryFunctions::CrossProduct(other_ang_vel, other_arm_vector, other_vel_at_contact_point_due_to_rotation);

    RelVel[0] += my_vel_at_contact_point_due_to_rotation[0] - other_vel_at_contact_point_due_to_rotation[0];
    RelVel[1] += my_vel_at_contact_point_due_to_rotation[1] - other_vel_at_contact_point_due_to_rotation[1];
    RelVel[2] += my_vel_at_contact_point_due_to_rotation[2] - other_vel_at_contact_point_due_to_rotation[2];

    GeometryFunctions::CrossProduct(my_delta_rotation,    my_arm_vector,    my_delta_disp_at_contact_point_due_to_rotation);
    GeometryFunctions::CrossProduct(other_delta_rotation, other_arm_vector, other_delta_disp_at_contact_point_due_to_rotation);

    // Contribution of the rotation
    RelDeltDisp[0] += my_delta_disp_at_contact_point_due_to_rotation[0] - other_delta_disp_at_contact_point_due_to_rotation[0];
    RelDeltDisp[1] += my_delta_disp_at_contact_point_due_to_rotation[1] - other_delta_disp_at_contact_point_due_to_rotation[1];
    RelDeltDisp[2] += my_delta_disp_at_contact_point_due_to_rotation[2] - other_delta_disp_at_contact_point_due_to_rotation[2];
}

void SphericParticle::RelativeDisplacementAndVelocityOfContactPointDueToRotationMatrix(double DeltDisp[3],
                                                double RelVel[3],
                                                const double OldLocalCoordSystem[3][3],
                                                const double& other_radius,
                                                const double& dt,
                                                const array_1d<double, 3>& angular_vel,
                                                SphericParticle* p_neighbour)
{
        const array_1d<double, 3>& neigh_angular_vel = p_neighbour->GetGeometry()[0].FastGetSolutionStepValue(ANGULAR_VELOCITY);
        const array_1d<double, 3>& my_delta_rotation = GetGeometry()[0].FastGetSolutionStepValue(DELTA_ROTATION);
        const array_1d<double, 3>& other_delta_rotation = p_neighbour->GetGeometry()[0].FastGetSolutionStepValue(DELTA_ROTATION);
        const double other_young = p_neighbour->GetYoung();
        const double my_young = GetYoung();

//         array_1d<double, 3> temp_angular_vel;
//         noalias(temp_angular_vel) = angular_vel;
//         array_1d<double, 3> temp_neigh_angular_vel;
//         noalias(temp_neigh_angular_vel) = neigh_angular_vel;
//         DEM_MULTIPLY_BY_SCALAR_3(temp_angular_vel, dt); //THIS MACRO CONVERTS THE temp_angular_vel VARIABLE INTO AN ANGLE, DESPITE THE NAME
//         DEM_MULTIPLY_BY_SCALAR_3(temp_neigh_angular_vel, dt); //THIS MACRO CONVERTS THE temp_angular_vel VARIABLE INTO AN ANGLE, DESPITE THE NAME

        const double my_rotated_angle = DEM_MODULUS_3(my_delta_rotation);
        const double other_rotated_angle = DEM_MODULUS_3(other_delta_rotation);

        const array_1d<double, 3>& coors = this->GetGeometry()[0].Coordinates();
        array_1d<double, 3> neigh_coors = p_neighbour->GetGeometry()[0].Coordinates();

        const array_1d<double, 3> other_to_me_vect = coors - neigh_coors;
        const double distance            = DEM_MODULUS_3(other_to_me_vect);
        const double radius_sum          = GetInteractionRadius() + other_radius;
        const double indentation         = radius_sum - distance;

        const double arm = GetInteractionRadius() - indentation * other_young / (other_young + my_young);
        array_1d<double, 3> e1;
        DEM_COPY_SECOND_TO_FIRST_3(e1, OldLocalCoordSystem[2]);
        DEM_MULTIPLY_BY_SCALAR_3(e1, -arm);
        array_1d<double, 3> new_axes1 = e1;

        const double other_arm = other_radius - indentation * my_young / (other_young + my_young);
        array_1d<double, 3> e2;
        DEM_COPY_SECOND_TO_FIRST_3(e2, OldLocalCoordSystem[2]);
        DEM_MULTIPLY_BY_SCALAR_3(e2, other_arm);
        array_1d<double, 3> new_axes2 = e2;

        if (my_rotated_angle) {
            array_1d<double, 3> axis_1;
            axis_1[0] = my_delta_rotation[0] / my_rotated_angle;
            axis_1[1] = my_delta_rotation[1] / my_rotated_angle;
            axis_1[2] = my_delta_rotation[2] / my_rotated_angle;

            GeometryFunctions::RotateAVectorAGivenAngleAroundAUnitaryVector(e1, axis_1, my_rotated_angle, new_axes1);

        } //if my_rotated_angle

        if (other_rotated_angle) {
            array_1d<double, 3> axis_2;
            axis_2[0] = other_delta_rotation[0] / other_rotated_angle;
            axis_2[1] = other_delta_rotation[1] / other_rotated_angle;
            axis_2[2] = other_delta_rotation[2] / other_rotated_angle;

            GeometryFunctions::RotateAVectorAGivenAngleAroundAUnitaryVector(e2, axis_2, other_rotated_angle, new_axes2);

        } //if other_rotated_angle

        array_1d<double, 3> radial_vector = - other_to_me_vect;
        array_1d<double, 3> other_radial_vector = other_to_me_vect;

        GeometryFunctions::normalize(radial_vector);
        GeometryFunctions::normalize(other_radial_vector);

        radial_vector *= arm;
        other_radial_vector *= other_arm;

        array_1d<double, 3> vel = ZeroVector(3);
        array_1d<double, 3> other_vel = ZeroVector(3);

        GeometryFunctions::CrossProduct(angular_vel, radial_vector, vel);
        GeometryFunctions::CrossProduct(neigh_angular_vel, other_radial_vector, other_vel);

        RelVel[0] += vel[0] - other_vel[0];
        RelVel[1] += vel[1] - other_vel[1];
        RelVel[2] += vel[2] - other_vel[2];

        // Contribution of the rotation velocity

        DeltDisp[0] += (new_axes1[0] - new_axes2[0]) + (e2[0] - e1[0]);
        DeltDisp[1] += (new_axes1[1] - new_axes2[1]) + (e2[1] - e1[1]);
        DeltDisp[2] += (new_axes1[2] - new_axes2[2]) + (e2[2] - e1[2]);
}

void SphericParticle::RelativeDisplacementAndVelocityOfContactPointDueToRotationQuat(const double indentation,
                                                double RelDeltDisp[3],
                                                double RelVel[3],
                                                const double OldLocalCoordSystem[3][3],
                                                const double& other_radius,
                                                const double& dt,
                                                const array_1d<double, 3>& my_ang_vel,
                                                SphericParticle* p_neighbour)
{
    const array_1d<double, 3>& other_ang_vel = p_neighbour->GetGeometry()[0].FastGetSolutionStepValue(ANGULAR_VELOCITY);
    const array_1d<double, 3>& my_delta_rotation = GetGeometry()[0].FastGetSolutionStepValue(DELTA_ROTATION);
    const array_1d<double, 3>& other_delta_rotation = p_neighbour->GetGeometry()[0].FastGetSolutionStepValue(DELTA_ROTATION);
    array_1d<double, 3> my_arm_vector;
    array_1d<double, 3> other_arm_vector;
    array_1d<double, 3> my_new_arm_vector;
    array_1d<double, 3> other_new_arm_vector;
    array_1d<double, 3> my_vel_at_contact_point_due_to_rotation;
    array_1d<double, 3> other_vel_at_contact_point_due_to_rotation;
    const double other_young = p_neighbour->GetYoung();
    const double my_young = GetYoung();

    const double my_arm_length = GetInteractionRadius() - indentation * other_young / (other_young + my_young);
    const double other_arm_length  = other_radius - indentation * my_young / (other_young + my_young);

    my_arm_vector[0] = -OldLocalCoordSystem[2][0] * my_arm_length;
    my_arm_vector[1] = -OldLocalCoordSystem[2][1] * my_arm_length;
    my_arm_vector[2] = -OldLocalCoordSystem[2][2] * my_arm_length;

    GeometryFunctions::CrossProduct(my_ang_vel, my_arm_vector, my_vel_at_contact_point_due_to_rotation);

    other_arm_vector[0] = OldLocalCoordSystem[2][0] * other_arm_length;
    other_arm_vector[1] = OldLocalCoordSystem[2][1] * other_arm_length;
    other_arm_vector[2] = OldLocalCoordSystem[2][2] * other_arm_length;

    GeometryFunctions::CrossProduct(other_ang_vel, other_arm_vector, other_vel_at_contact_point_due_to_rotation);

    RelVel[0] += my_vel_at_contact_point_due_to_rotation[0] - other_vel_at_contact_point_due_to_rotation[0];
    RelVel[1] += my_vel_at_contact_point_due_to_rotation[1] - other_vel_at_contact_point_due_to_rotation[1];
    RelVel[2] += my_vel_at_contact_point_due_to_rotation[2] - other_vel_at_contact_point_due_to_rotation[2];
    
    Quaternion<double> MyDeltaOrientation = Quaternion<double>::Identity();
    Quaternion<double> OtherDeltaOrientation = Quaternion<double>::Identity();
    
    GeometryFunctions::OrientationFromRotationAngle(MyDeltaOrientation, my_delta_rotation);
    GeometryFunctions::OrientationFromRotationAngle(OtherDeltaOrientation, other_delta_rotation);
    
    MyDeltaOrientation.RotateVector3(my_arm_vector, my_new_arm_vector);
    OtherDeltaOrientation.RotateVector3(other_arm_vector, other_new_arm_vector);
    
    // Contribution of the rotation   
    RelDeltDisp[0] += (my_new_arm_vector[0] - other_new_arm_vector[0]) + (other_arm_vector[0] - my_arm_vector[0]);
    RelDeltDisp[1] += (my_new_arm_vector[1] - other_new_arm_vector[1]) + (other_arm_vector[1] - my_arm_vector[1]);
    RelDeltDisp[2] += (my_new_arm_vector[2] - other_new_arm_vector[2]) + (other_arm_vector[2] - my_arm_vector[2]);
}

void SphericParticle::ComputeMoments(double NormalLocalContactForce,
                                     double Force[3],
                                     double& RollingResistance,
                                     double LocalCoordSystem2[3],
                                     SphericParticle* p_neighbour,
                                     double indentation,
                                     bool wall)
{
    double arm_length = GetInteractionRadius() - indentation;

    if (!wall) {
        const double other_young = p_neighbour->GetYoung();
        arm_length = GetInteractionRadius() - indentation * other_young / (other_young + GetYoung());
    }

    array_1d<double, 3> arm_vector;
    arm_vector[0] = -LocalCoordSystem2[0] * arm_length;
    arm_vector[1] = -LocalCoordSystem2[1] * arm_length;
    arm_vector[2] = -LocalCoordSystem2[2] * arm_length;

    array_1d<double, 3> moment_of_this_neighbour;
    GeometryFunctions::CrossProduct(arm_vector, Force, moment_of_this_neighbour);
    noalias(mContactMoment) += moment_of_this_neighbour;

    // ROLLING FRICTION
    if (this->Is(DEMFlags::HAS_ROLLING_FRICTION)) {
        double equiv_rolling_friction_coeff;

        if (!wall) {
            const double my_rolling_friction_coeff      = GetRollingFriction() * GetRadius();
            const double other_rolling_friction_coeff   = p_neighbour->GetRollingFriction() * p_neighbour->GetRadius();
            const double rolling_friction_coeff_sum     = my_rolling_friction_coeff + other_rolling_friction_coeff;
            const double rolling_friction_coeff_sum_inv = 1.0 / rolling_friction_coeff_sum;
            equiv_rolling_friction_coeff                = my_rolling_friction_coeff * other_rolling_friction_coeff * rolling_friction_coeff_sum_inv;
        }

        if (wall) {
            equiv_rolling_friction_coeff = GetRollingFriction() * GetRadius(); // Should be wall->GetRollingFriction() * GetRadius();
        }        

        if (equiv_rolling_friction_coeff != 0.0) {
            RollingResistance += fabs(NormalLocalContactForce) * equiv_rolling_friction_coeff;
        }
    }
}

void SphericParticle::ComputeRollingFriction(array_1d<double, 3>& rolling_resistance_moment, double& RollingResistance, double dt)
{
    array_1d<double, 3> coeff_acc;
    coeff_acc[0] = this->GetGeometry()[0].FastGetSolutionStepValue(PRINCIPAL_MOMENTS_OF_INERTIA)[0] / dt;
    coeff_acc[1] = this->GetGeometry()[0].FastGetSolutionStepValue(PRINCIPAL_MOMENTS_OF_INERTIA)[1] / dt;
    coeff_acc[2] = this->GetGeometry()[0].FastGetSolutionStepValue(PRINCIPAL_MOMENTS_OF_INERTIA)[2] / dt;
    
    const array_1d<double, 3>& ang_velocity           = this->GetGeometry()[0].FastGetSolutionStepValue(ANGULAR_VELOCITY);
    
    array_1d<double, 3> initial_rotation_moment;
    initial_rotation_moment[0] = coeff_acc[0] * ang_velocity[0]; // the moment needed to stop the spin in one time step
    initial_rotation_moment[1] = coeff_acc[0] * ang_velocity[1]; // the moment needed to stop the spin in one time step
    initial_rotation_moment[2] = coeff_acc[0] * ang_velocity[2]; // the moment needed to stop the spin in one time step

    const double MaxRotaMoment[3] = {initial_rotation_moment[0] + mContactMoment[0], initial_rotation_moment[1] + mContactMoment[1], initial_rotation_moment[2] + mContactMoment[2]};
    double MR_max                 = DEM_MODULUS_3(MaxRotaMoment);

    if (MR_max > RollingResistance) {
        
        double CoordSystemMoment[3]  = {0.0};
        CoordSystemMoment[0]         = MaxRotaMoment[0] / MR_max;
        CoordSystemMoment[1]         = MaxRotaMoment[1] / MR_max;
        CoordSystemMoment[2]         = MaxRotaMoment[2] / MR_max;
    
        mContactMoment[0] -= CoordSystemMoment[0] * RollingResistance;
        mContactMoment[1] -= CoordSystemMoment[1] * RollingResistance;
        mContactMoment[2] -= CoordSystemMoment[2] * RollingResistance;
        
        rolling_resistance_moment[0] -= CoordSystemMoment[0] * RollingResistance;
        rolling_resistance_moment[1] -= CoordSystemMoment[1] * RollingResistance;
        rolling_resistance_moment[2] -= CoordSystemMoment[2] * RollingResistance;
    }
    else {
        rolling_resistance_moment = - mContactMoment;      
        mContactMoment = - initial_rotation_moment;
    }   
}

void SphericParticle::ComputeBallToBallContactForce(SphericParticle::ParticleDataBuffer & data_buffer,
                                                    ProcessInfo& r_process_info,
                                                    array_1d<double, 3>& r_elastic_force,
                                                    array_1d<double, 3>& r_contact_force,
                                                    double& RollingResistance)
{
    KRATOS_TRY

    NodeType& this_node = this->GetGeometry()[0];
    DEM_COPY_SECOND_TO_FIRST_3(data_buffer.mMyCoors, this_node)
            
    //LOOP OVER NEIGHBORS:
    for (int i = 0; data_buffer.SetNextNeighbourOrExit(i); ++i){

        if (CalculateRelativePositionsOrSkipContact(data_buffer)) {
            double LocalCoordSystem[3][3]            = {{0.0}, {0.0}, {0.0}};
            double OldLocalCoordSystem[3][3]         = {{0.0}, {0.0}, {0.0}};
            double DeltDisp[3]                       = {0.0};
            double LocalDeltDisp[3]                  = {0.0};
            double RelVel[3]                         = {0.0};
            double LocalContactForce[3]              = {0.0};
            double GlobalContactForce[3]             = {0.0};
            double LocalElasticContactForce[3]       = {0.0};
            double LocalElasticExtraContactForce[3]  = {0.0};
            double GlobalElasticContactForce[3]      = {0.0};
            double GlobalElasticExtraContactForce[3] = {0.0};
            double TotalGlobalElasticContactForce[3] = {0.0};
            double ViscoDampingLocalContactForce[3]  = {0.0};
            double cohesive_force                    =  0.0;
            bool sliding = false; 

            const array_1d<double, 3>& velocity     = this->GetGeometry()[0].FastGetSolutionStepValue(VELOCITY);
            const array_1d<double, 3>& delta_displ  = this->GetGeometry()[0].FastGetSolutionStepValue(DELTA_DISPLACEMENT);
            const array_1d<double, 3>& ang_velocity = this->GetGeometry()[0].FastGetSolutionStepValue(ANGULAR_VELOCITY);

            EvaluateDeltaDisplacement(data_buffer, DeltDisp, RelVel, LocalCoordSystem, OldLocalCoordSystem, velocity, delta_displ);

        if (this->Is(DEMFlags::HAS_ROTATION)) {
            RelativeDisplacementAndVelocityOfContactPointDueToRotationQuat(data_buffer.mIndentation, DeltDisp, RelVel, OldLocalCoordSystem, data_buffer.mOtherRadius, data_buffer.mDt, ang_velocity, data_buffer.mpOtherParticle);
        }

            RelativeDisplacementAndVelocityOfContactPointDueToOtherReasons(r_process_info, DeltDisp, RelVel, OldLocalCoordSystem, LocalCoordSystem, data_buffer.mpOtherParticle);

        
            EvaluateBallToBallForcesForPositiveIndentiations(data_buffer,
                                                             r_process_info,
                                                             LocalElasticContactForce,
                                                             DeltDisp,
                                                             LocalDeltDisp,
                                                             RelVel,
                                                             data_buffer.mIndentation,
                                                             ViscoDampingLocalContactForce,
                                                             cohesive_force,
                                                             data_buffer.mpOtherParticle,
                                                             sliding,
                                                             LocalCoordSystem,
                                                             OldLocalCoordSystem,
                                                             mNeighbourElasticContactForces[i]);
        

            array_1d<double, 3> other_ball_to_ball_forces(3, 0.0);
            ComputeOtherBallToBallForces(other_ball_to_ball_forces); //These forces can exist even with no indentation.

            // Transforming to global forces and adding up
            AddUpForcesAndProject(OldLocalCoordSystem, LocalCoordSystem, LocalContactForce, LocalElasticContactForce, LocalElasticExtraContactForce, GlobalContactForce,
                                  GlobalElasticContactForce, GlobalElasticExtraContactForce, TotalGlobalElasticContactForce, ViscoDampingLocalContactForce, cohesive_force, other_ball_to_ball_forces, r_elastic_force, r_contact_force, i, r_process_info);
            //TODO: make different AddUpForces for continuum and discontinuum (different arguments, different operations!)

            // ROTATION FORCES
            if (this->Is(DEMFlags::HAS_ROTATION) && !data_buffer.mMultiStageRHS) {
                ComputeMoments(LocalContactForce[2], GlobalContactForce, RollingResistance, LocalCoordSystem[2], data_buffer.mpOtherParticle, data_buffer.mIndentation);
            }

            if (this->Is(DEMFlags::HAS_STRESS_TENSOR)) {
                AddNeighbourContributionToStressTensor(GlobalElasticContactForce, LocalCoordSystem[2], data_buffer.mDistance, data_buffer.mRadiusSum, this);
            }

            DEM_SET_COMPONENTS_TO_ZERO_3(DeltDisp)
            DEM_SET_COMPONENTS_TO_ZERO_3(LocalDeltDisp)
            DEM_SET_COMPONENTS_TO_ZERO_3(RelVel)
            DEM_SET_COMPONENTS_TO_ZERO_3x3(LocalCoordSystem)
            DEM_SET_COMPONENTS_TO_ZERO_3x3(OldLocalCoordSystem)
                
            #ifdef KRATOS_DEBUG
                DemDebugFunctions::CheckIfNan(GlobalContactForce, "NAN in Force in Ball to Ball contact"); 
                DemDebugFunctions::CheckIfNan(mContactMoment, "NAN in Torque in Ball to Ball contact"); 
            #endif
        }
    }// for each neighbor
    
    KRATOS_CATCH("")
}// ComputeBallToBallContactForce

void SphericParticle::EvaluateBallToBallForcesForPositiveIndentiations(SphericParticle::ParticleDataBuffer & data_buffer,
                                                                       const ProcessInfo& r_process_info,
                                                                       double LocalElasticContactForce[3],
                                                                       double DeltDisp[3],
                                                                       double LocalDeltDisp[3],
                                                                       double RelVel[3],
                                                                       const double indentation,
                                                                       double ViscoDampingLocalContactForce[3],
                                                                       double& cohesive_force,
                                                                       SphericParticle* p_neighbour_element,
                                                                       bool& sliding,
                                                                       double LocalCoordSystem[3][3],
                                                                       double OldLocalCoordSystem[3][3],
                                                                       array_1d<double, 3>& neighbour_elastic_contact_force)
{
    double OldLocalElasticContactForce[3] = {0.0};
    RotateOldContactForces(OldLocalCoordSystem, LocalCoordSystem, neighbour_elastic_contact_force);// still in global coordinates
    // Here we recover the old local forces projected in the new coordinates in the way they were in the old ones; Now they will be increased if necessary
    GeometryFunctions::VectorGlobal2Local(LocalCoordSystem, neighbour_elastic_contact_force, OldLocalElasticContactForce);
    GeometryFunctions::VectorGlobal2Local(LocalCoordSystem, DeltDisp, LocalDeltDisp);
    const double previous_indentation = indentation + LocalDeltDisp[2];
    data_buffer.mLocalRelVel[0] = 0.0;
    data_buffer.mLocalRelVel[1] = 0.0;
    data_buffer.mLocalRelVel[2] = 0.0;
    GeometryFunctions::VectorGlobal2Local(LocalCoordSystem, RelVel, data_buffer.mLocalRelVel);
    mDiscontinuumConstitutiveLaw->CalculateForces(r_process_info, OldLocalElasticContactForce,
            LocalElasticContactForce, LocalDeltDisp, data_buffer.mLocalRelVel, indentation, previous_indentation,
            ViscoDampingLocalContactForce, cohesive_force, this, p_neighbour_element, sliding, LocalCoordSystem);
}

void SphericParticle::ComputeBallToRigidFaceContactForce(SphericParticle::ParticleDataBuffer & data_buffer,
                                                         array_1d<double, 3>& r_elastic_force,
                                                         array_1d<double, 3>& r_contact_force,
                                                         double& RollingResistance,
                                                         array_1d<double, 3>& rigid_element_force,
                                                         ProcessInfo& r_process_info,                                                        
                                                         int search_control)
{
    KRATOS_TRY

    RenewData();    

    std::vector<DEMWall*>& rNeighbours   = this->mNeighbourRigidFaces;
    array_1d<double, 3> vel              = GetGeometry()[0].FastGetSolutionStepValue(VELOCITY);
    const array_1d<double,3>& AngularVel = GetGeometry()[0].FastGetSolutionStepValue(ANGULAR_VELOCITY);
    array_1d<double, 3> RelVel = ZeroVector(3);

    for (unsigned int i = 0; i < rNeighbours.size(); i++) {
        DEMWall* wall = rNeighbours[i];
        if(wall == NULL) continue;
        if(wall->IsPhantom()){
            wall->CheckSide(this);
            continue;
        }

        double LocalElasticContactForce[3]      = {0.0};
        double GlobalElasticContactForce[3]     = {0.0};
        double ViscoDampingLocalContactForce[3] = {0.0};
        double cohesive_force                   =  0.0;
        double LocalCoordSystem[3][3]           = {{0.0}, {0.0}, {0.0}};
        array_1d<double, 3> wall_delta_disp_at_contact_point = ZeroVector(3);
        array_1d<double, 3> wall_velocity_at_contact_point = ZeroVector(3);
        bool sliding = false;

        double ini_delta = GetInitialDeltaWithFEM(i);
        double DistPToB = 0.0;

        int ContactType = -1;
        array_1d<double, 4>& Weight = this->mContactConditionWeights[i];

        rNeighbours[i]->ComputeConditionRelativeData(i, this, LocalCoordSystem, DistPToB, Weight, wall_delta_disp_at_contact_point, wall_velocity_at_contact_point, ContactType);

        if (ContactType == 1 || ContactType == 2 || ContactType == 3) {

            double indentation = -(DistPToB - GetInteractionRadius()) - ini_delta;
            double DeltDisp[3] = {0.0};
            double DeltVel [3] = {0.0};

            DeltVel[0] = vel[0] - wall_velocity_at_contact_point[0];
            DeltVel[1] = vel[1] - wall_velocity_at_contact_point[1];
            DeltVel[2] = vel[2] - wall_velocity_at_contact_point[2];
            RelVel[0] = DeltVel[0];
            RelVel[1] = DeltVel[1];
            RelVel[2] = DeltVel[2];

            // For translation movement delta displacement
            const array_1d<double, 3>& delta_displ  = this->GetGeometry()[0].FastGetSolutionStepValue(DELTA_DISPLACEMENT);
            DeltDisp[0] = delta_displ[0] - wall_delta_disp_at_contact_point[0];
            DeltDisp[1] = delta_displ[1] - wall_delta_disp_at_contact_point[1];
            DeltDisp[2] = delta_displ[2] - wall_delta_disp_at_contact_point[2];

            const double actual_distance_to_contact_point = GetInteractionRadius() - indentation;
            
//             if (this->Is(DEMFlags::HAS_ROTATION)) {
//                 const array_1d<double,3>& delta_rotation = GetGeometry()[0].FastGetSolutionStepValue(DELTA_ROTATION);
// 
//                 array_1d<double, 3> actual_arm_vector;
//                 actual_arm_vector[0] = -LocalCoordSystem[2][0] * actual_distance_to_contact_point;
//                 actual_arm_vector[1] = -LocalCoordSystem[2][1] * actual_distance_to_contact_point;
//                 actual_arm_vector[2] = -LocalCoordSystem[2][2] * actual_distance_to_contact_point;
// 
//                 double tangential_vel[3]           = {0.0};
//                 double tangential_displacement_due_to_rotation[3]  = {0.0};
//                 GeometryFunctions::CrossProduct(AngularVel, actual_arm_vector, tangential_vel);
//                 GeometryFunctions::CrossProduct(delta_rotation, actual_arm_vector, tangential_displacement_due_to_rotation);
// 
//                 DEM_ADD_SECOND_TO_FIRST(DeltVel, tangential_vel)
//                 DEM_ADD_SECOND_TO_FIRST(DeltDisp, tangential_displacement_due_to_rotation)
//             }

            if (this->Is(DEMFlags::HAS_ROTATION)) {
                const array_1d<double,3>& delta_rotation = GetGeometry()[0].FastGetSolutionStepValue(DELTA_ROTATION);

                array_1d<double, 3> actual_arm_vector, new_arm_vector;
                actual_arm_vector[0] = -LocalCoordSystem[2][0] * actual_distance_to_contact_point; // Here it should be OldLocalCoordSystem but it can be calculated from the available
                actual_arm_vector[1] = -LocalCoordSystem[2][1] * actual_distance_to_contact_point; // data because the contact could have changed from plane to edge...: JIG
                actual_arm_vector[2] = -LocalCoordSystem[2][2] * actual_distance_to_contact_point;

                double tangential_vel[3]           = {0.0};
                double tangential_displacement_due_to_rotation[3]  = {0.0};
                GeometryFunctions::CrossProduct(AngularVel, actual_arm_vector, tangential_vel);
                
                Quaternion<double> DeltaOrientation = Quaternion<double>::Identity();
                GeometryFunctions::OrientationFromRotationAngle(DeltaOrientation, delta_rotation);
    
                DeltaOrientation.RotateVector3(actual_arm_vector, new_arm_vector);
    
                // Contribution of the rotation   
                tangential_displacement_due_to_rotation[0] = (new_arm_vector[0] - actual_arm_vector[0]);
                tangential_displacement_due_to_rotation[1] = (new_arm_vector[1] - actual_arm_vector[1]);
                tangential_displacement_due_to_rotation[2] = (new_arm_vector[2] - actual_arm_vector[2]);

                DEM_ADD_SECOND_TO_FIRST(DeltVel, tangential_vel)
                DEM_ADD_SECOND_TO_FIRST(DeltDisp, tangential_displacement_due_to_rotation)
            }

            double Norm_SQ_Delta_Disp = DEM_INNER_PRODUCT_3(DeltDisp,DeltDisp);
            if(Norm_SQ_Delta_Disp > mBoundDeltaDispSq)
            {mBoundDeltaDispSq = Norm_SQ_Delta_Disp;}

            double LocalDeltDisp[3] = {0.0};
            GeometryFunctions::VectorGlobal2Local(LocalCoordSystem, DeltDisp, LocalDeltDisp);

            double OldLocalElasticContactForce[3] = {0.0};

            GeometryFunctions::VectorGlobal2Local(LocalCoordSystem, mNeighbourRigidFacesElasticContactForce[i], OldLocalElasticContactForce);
            const double previous_indentation = indentation + LocalDeltDisp[2];
            double LocalRelVel[3] = {0.0};
            
            if (indentation > 0.0) {
                GeometryFunctions::VectorGlobal2Local(LocalCoordSystem, DeltVel, LocalRelVel);

                mDiscontinuumConstitutiveLaw->CalculateForcesWithFEM(r_process_info,OldLocalElasticContactForce, LocalElasticContactForce, LocalDeltDisp, LocalRelVel, indentation,
                                                                     previous_indentation, ViscoDampingLocalContactForce, cohesive_force, this, wall, sliding);
            }

            double LocalContactForce[3]  = {0.0};
            double GlobalContactForce[3] = {0.0};

            AddUpFEMForcesAndProject(LocalCoordSystem, LocalContactForce, LocalElasticContactForce, GlobalContactForce,
                                     GlobalElasticContactForce, ViscoDampingLocalContactForce, cohesive_force, r_elastic_force, r_contact_force, i);

            rigid_element_force[0] -= GlobalContactForce[0];
            rigid_element_force[1] -= GlobalContactForce[1];
            rigid_element_force[2] -= GlobalContactForce[2];            

            if (this->Is(DEMFlags::HAS_ROTATION)) {
                ComputeMoments(LocalContactForce[2], GlobalContactForce, RollingResistance, LocalCoordSystem[2], this, indentation, true); //WARNING: sending itself as the neighbor!!
            }

            //WEAR
            if (wall->GetProperties()[COMPUTE_WEAR]) {
                const double area              = Globals::Pi * GetInteractionRadius() * GetInteractionRadius();
                const double inverse_of_volume = 1.0 / (4.0 * 0.333333333333333 * area * GetInteractionRadius());
                ComputeWear(LocalCoordSystem, RelVel, LocalRelVel, data_buffer.mDt, sliding, inverse_of_volume, LocalElasticContactForce[2], wall);
            } //wall->GetProperties()[COMPUTE_WEAR] if

            if (this->Is(DEMFlags::HAS_STRESS_TENSOR)) {
                AddWallContributionToStressTensor(GlobalElasticContactForce, LocalCoordSystem[2], actual_distance_to_contact_point, 0.0);
            }
        } //ContactType if
    } //rNeighbours.size loop

    KRATOS_CATCH("")
}// ComputeBallToRigidFaceContactForce

void SphericParticle::RenewData()
{
  //To be redefined
}
void SphericParticle::ComputeConditionRelativeData(int rigid_neighbour_index,   // check for delete
                                                  DEMWall* const wall,
                                            double LocalCoordSystem[3][3],
                                            double& DistPToB,
                                            array_1d<double, 4>& Weight,
                                            array_1d<double, 3>& wall_delta_disp_at_contact_point,
                                            array_1d<double, 3>& wall_velocity_at_contact_point,
                                            int& ContactType)
{
    size_t FE_size = wall->GetGeometry().size();
    
    std::vector<double> TempWeight;
    TempWeight.resize(FE_size);

    double total_weight = 0.0;
    int points = 0;
    int inode1 = 0, inode2 = 0;

    for (unsigned int inode = 0; inode < FE_size; inode++) {

        if (Weight[inode] > 1.0e-12) {           
            total_weight = total_weight + Weight[inode];
            points++;
            if (points == 1) {inode1 = inode;}
            if (points == 2) {inode2 = inode;}
        }

        if (fabs(total_weight - 1.0) < 1.0e-12) {
            break;
        }
    }

    bool contact_exists = true;
    array_1d<double, 3>& node_coordinates = this->GetGeometry()[0].Coordinates();

    const double radius = this->GetInteractionRadius();

    if (points == 3 || points == 4)
    {
        unsigned int dummy_current_edge_index;
        contact_exists = GeometryFunctions::FacetCheck(wall->GetGeometry(), node_coordinates, radius, LocalCoordSystem, DistPToB, TempWeight, dummy_current_edge_index);
        ContactType = 1;
        Weight[0]=TempWeight[0];
        Weight[1]=TempWeight[1];
        Weight[2]=TempWeight[2];
        if (points == 4)
        {
            Weight[3] = TempWeight[3];
        }
        else
        {
            Weight[3] = 0.0;
        }
    }

    else if (points == 2) {

        double eta = 0.0;
        contact_exists = GeometryFunctions::EdgeCheck(wall->GetGeometry()[inode1], wall->GetGeometry()[inode2], node_coordinates, radius, LocalCoordSystem, DistPToB, eta);

        Weight[inode1] = 1-eta;
        Weight[inode2] = eta;
        ContactType = 2;

    }

    else if (points == 1) {
        contact_exists = GeometryFunctions::VertexCheck(wall->GetGeometry()[inode1], node_coordinates, radius, LocalCoordSystem, DistPToB);
        Weight[inode1] = 1.0;
        ContactType = 3;
    }

    if (contact_exists == false) {ContactType = -1;}

    for (std::size_t inode = 0; inode < FE_size; inode++) {
        noalias(wall_velocity_at_contact_point) += wall->GetGeometry()[inode].FastGetSolutionStepValue(VELOCITY) * Weight[inode];

        array_1d<double, 3>  wall_delta_displacement = ZeroVector(3);
        wall->GetDeltaDisplacement(wall_delta_displacement, inode);
        noalias(wall_delta_disp_at_contact_point) += wall_delta_displacement* Weight[inode];

    }
}//ComputeConditionRelativeData

void SphericParticle::ComputeWear(double LocalCoordSystem[3][3], array_1d<double, 3>& relative_velocity, double tangential_vel[3],
                                  double mTimeStep, bool sliding, double inverse_of_volume,
                                  double LocalElasticContactForce, DEMWall* wall) {

    array_1d<double, 3>& node_coor_array = this->GetGeometry()[0].Coordinates();
    array_1d<double, 3> local_rel_vel;
    GeometryFunctions::VectorGlobal2Local(LocalCoordSystem, relative_velocity, local_rel_vel);
    double non_dim_volume_wear = 0.0;
    double WallSeverityOfWear           = wall->GetProperties()[SEVERITY_OF_WEAR];
    double WallImpactSeverityOfWear     = wall->GetProperties()[IMPACT_WEAR_SEVERITY];
    double InverseOfWallBrinellHardness = 1.0 / (wall->GetProperties()[BRINELL_HARDNESS]);
    double Sliding_0 = tangential_vel[0] * mTimeStep;
    double Sliding_1 = tangential_vel[1] * mTimeStep;
    double non_dim_impact_wear = WallImpactSeverityOfWear * InverseOfWallBrinellHardness * GetDensity() * mRadius * std::abs(local_rel_vel[2]);

    if (sliding) non_dim_volume_wear = WallSeverityOfWear * InverseOfWallBrinellHardness * std::abs(LocalElasticContactForce) * sqrt(Sliding_0 * Sliding_0 + Sliding_1 * Sliding_1);

    //COMPUTING THE PROJECTED POINT

    array_1d<double, 3> normal_to_wall;

    wall->CalculateNormal(normal_to_wall);

    array_1d<double, 3> relative_vector = wall->GetGeometry()[0].Coordinates() - node_coor_array; //We could have chosen [1] or [2], also.

    double dot_prod = DEM_INNER_PRODUCT_3(relative_vector, normal_to_wall);

    DEM_MULTIPLY_BY_SCALAR_3(normal_to_wall, dot_prod);

    array_1d<double, 3> inner_point = node_coor_array + normal_to_wall;

    //TODO: generalize for any wall (3 or 4 nodes)
    array_1d<double, 3> relative_vector_0 = inner_point - wall->GetGeometry()[0].Coordinates();
    array_1d<double, 3> relative_vector_1 = inner_point - wall->GetGeometry()[1].Coordinates();
    array_1d<double, 3> relative_vector_2 = inner_point - wall->GetGeometry()[2].Coordinates();

    double distance_0 = DEM_MODULUS_3(relative_vector_0);
    double distance_1 = DEM_MODULUS_3(relative_vector_1);
    double distance_2 = DEM_MODULUS_3(relative_vector_2);
    double inverse_of_total_distance = 1.0 / (distance_0 + distance_1 + distance_2);

    double weight_0 = (distance_1 + distance_2) * inverse_of_total_distance;
    double weight_1 = (distance_2 + distance_0) * inverse_of_total_distance;
    double weight_2 = (distance_0 + distance_1) * inverse_of_total_distance;

    wall->GetGeometry()[0].SetLock();
    wall->GetGeometry()[0].FastGetSolutionStepValue(NON_DIMENSIONAL_VOLUME_WEAR) += weight_0 * non_dim_volume_wear;
    wall->GetGeometry()[0].FastGetSolutionStepValue(IMPACT_WEAR) += weight_0 * non_dim_impact_wear;
    wall->GetGeometry()[0].UnSetLock();

    wall->GetGeometry()[1].SetLock();
    wall->GetGeometry()[1].FastGetSolutionStepValue(NON_DIMENSIONAL_VOLUME_WEAR) += weight_1 * non_dim_volume_wear;
    wall->GetGeometry()[1].FastGetSolutionStepValue(IMPACT_WEAR) += weight_1 * non_dim_impact_wear;
    wall->GetGeometry()[1].UnSetLock();

    wall->GetGeometry()[2].SetLock();
    wall->GetGeometry()[2].FastGetSolutionStepValue(NON_DIMENSIONAL_VOLUME_WEAR) += weight_2 * non_dim_volume_wear;
    wall->GetGeometry()[2].FastGetSolutionStepValue(IMPACT_WEAR) += weight_2 * non_dim_impact_wear;
    wall->GetGeometry()[2].UnSetLock();

} //ComputeWear

void SphericParticle::CreateDiscontinuumConstitutiveLaws(const ProcessInfo& r_process_info)
{
    mDiscontinuumConstitutiveLaw = GetProperties()[DEM_DISCONTINUUM_CONSTITUTIVE_LAW_POINTER]->Clone();
    mDiscontinuumConstitutiveLaw->Initialize(r_process_info);
}

void SphericParticle::CalculateDampingMatrix(MatrixType& rDampingMatrix, ProcessInfo& r_process_info){}

void SphericParticle::GetDofList(DofsVectorType& ElementalDofList, ProcessInfo& r_process_info)
{
    KRATOS_TRY

    ElementalDofList.resize(0);

    for (unsigned int i = 0; i < GetGeometry().size(); i++) {
        ElementalDofList.push_back(GetGeometry()[i].pGetDof(VELOCITY_X));
        ElementalDofList.push_back(GetGeometry()[i].pGetDof(VELOCITY_Y));

        if (GetGeometry().WorkingSpaceDimension() == 3){
            ElementalDofList.push_back(GetGeometry()[i].pGetDof(VELOCITY_Z));
        }

        ElementalDofList.push_back(GetGeometry()[i].pGetDof(ANGULAR_VELOCITY_X));
        ElementalDofList.push_back(GetGeometry()[i].pGetDof(ANGULAR_VELOCITY_Y));

        if (GetGeometry().WorkingSpaceDimension() == 3){
            ElementalDofList.push_back(GetGeometry()[i].pGetDof(ANGULAR_VELOCITY_Z));
        }
    }

    KRATOS_CATCH("")
}

void SphericParticle::InitializeSolutionStep(ProcessInfo& r_process_info)
{
    KRATOS_TRY

    mRadius = this->GetGeometry()[0].FastGetSolutionStepValue(RADIUS); //Just in case someone is overwriting the radius in Python
    mPartialRepresentativeVolume = 0.0;
    this->GetGeometry()[0].FastGetSolutionStepValue(REPRESENTATIVE_VOLUME) = CalculateVolume();
    double& elastic_energy = this->GetElasticEnergy();
    elastic_energy = 0.0;
    if (this->Is(DEMFlags::HAS_STRESS_TENSOR)) {
        for (int i = 0; i < 3; i++) {
            for (int j = 0; j < 3; j++) {
                (*mStressTensor)(i,j) = 0.0;
            }
        }
    }

    KRATOS_CATCH("")
}

void SphericParticle::AddNeighbourContributionToStressTensor(const double Force[3],
                                                             const double other_to_me_vect[3],
                                                             const double distance,
                                                             const double radius_sum,
                                                             SphericParticle* element) {
    KRATOS_TRY

    double gap = distance - radius_sum;
    double real_distance = GetInteractionRadius() + 0.5 * gap;

    array_1d<double, 3> normal_vector_on_contact;
    normal_vector_on_contact[0] = - other_to_me_vect[0]; //outwards
    normal_vector_on_contact[1] = - other_to_me_vect[1]; //outwards
    normal_vector_on_contact[2] = - other_to_me_vect[2]; //outwards

    array_1d<double, 3> x_centroid = real_distance * normal_vector_on_contact;

    for (int i = 0; i < 3; ++i) {
        for (int j = 0; j < 3; ++j) {
            (*mStressTensor)(i,j) += x_centroid[j] * Force[i]; //ref: Katalin Bagi 1995 Mean stress tensor
        }
    }
    KRATOS_CATCH("")
}

void SphericParticle::AddWallContributionToStressTensor(const double Force[3],
                                                        const double other_to_me_vect[3],
                                                        const double distance,
                                                        const double contact_area) {

    KRATOS_TRY

    double& rRepresentative_Volume = this->GetGeometry()[0].FastGetSolutionStepValue(REPRESENTATIVE_VOLUME);
    rRepresentative_Volume += 0.33333333333333 * (distance * contact_area);

    array_1d<double, 3> normal_vector_on_contact;
    normal_vector_on_contact[0] = -1 * other_to_me_vect[0]; //outwards
    normal_vector_on_contact[1] = -1 * other_to_me_vect[1]; //outwards
    normal_vector_on_contact[2] = -1 * other_to_me_vect[2]; //outwards

    array_1d<double, 3> x_centroid = distance * normal_vector_on_contact;

    for (int i = 0; i < 3; i++) {
        for (int j = 0; j < 3; j++) {
            (*mStressTensor)(i,j) += (x_centroid[j]) * Force[i]; //ref: Katalin Bagi 1995 Mean stress tensor
        }
    }

    KRATOS_CATCH("")
}

void SphericParticle::CorrectRepresentativeVolume(double& rRepresentative_Volume/*, bool& is_smaller_than_sphere*/) {

    KRATOS_TRY

    const double sphere_volume = CalculateVolume();

    if ((rRepresentative_Volume <= sphere_volume)) { //In case it gets 0.0 (discontinuum). Also sometimes the error can be too big. This puts some bound to the error for continuum.
        rRepresentative_Volume = sphere_volume;
        //is_smaller_than_sphere = true;
    }

    KRATOS_CATCH("")
}

void SphericParticle::FinalizeSolutionStep(ProcessInfo& r_process_info){

    KRATOS_TRY

    ComputeReactions();
	
    this->GetGeometry()[0].FastGetSolutionStepValue(REPRESENTATIVE_VOLUME) = mPartialRepresentativeVolume;
    double& rRepresentative_Volume = this->GetGeometry()[0].FastGetSolutionStepValue(REPRESENTATIVE_VOLUME);
    
    //bool is_smaller_than_sphere = false;
    CorrectRepresentativeVolume(rRepresentative_Volume/*, is_smaller_than_sphere*/);

    if (this->Is(DEMFlags::HAS_STRESS_TENSOR)) {

        //Divide Stress Tensor by the total volume:
        //const array_1d<double, 3>& reaction_force=this->GetGeometry()[0].FastGetSolutionStepValue(FORCE_REACTION);

        for (int i = 0; i < 3; i++) {
            for (int j = 0; j < 3; j++) {
                (*mStressTensor)(i,j) /= rRepresentative_Volume;
            }
            //(*mStressTensor)(i,i) += GeometryFunctions::sign( (*mStressTensor)(i,i) ) * GetRadius() * fabs(reaction_force[i]) / rRepresentative_Volume;
        }
        /*if( this->Is(DEMFlags::HAS_ROTATION) ) { //THIS IS GIVING STABILITY PROBLEMS WHEN USING THE EXTRA TERMS FOR CONTINUUM
            const array_1d<double, 3>& reaction_moment=this->GetGeometry()[0].FastGetSolutionStepValue(MOMENT_REACTION);
            const double fabs_reaction_moment_modulus = fabs( DEM_MODULUS_3(reaction_moment) );
            for (int i = 0; i < 3; i++) {
                for (int j = 0; j < 3; j++) {
                    if(i!=j){
                        (*mStressTensor)(i,j) += GeometryFunctions::sign( (*mStressTensor)(i,j) ) * fabs_reaction_moment_modulus / rRepresentative_Volume;
                    }
                }
            }
        }*/

        SymmetrizeStressTensor();
    }
    KRATOS_CATCH("")
}

void SphericParticle::SymmetrizeStressTensor(){
    //The following operation symmetrizes the tensor. We will work with the symmetric stress tensor always, because the non-symmetric one is being filled while forces are being calculated
    for (int i = 0; i < 3; i++) {
        for (int j = i; j < 3; j++) {
            if(fabs((*mStressTensor)(i,j)) > fabs((*mStressTensor)(j,i))) {
                (*mSymmStressTensor)(i,j) = (*mSymmStressTensor)(j,i) = (*mStressTensor)(i,j);
            }
            else {
                (*mSymmStressTensor)(i,j) = (*mSymmStressTensor)(j,i) = (*mStressTensor)(j,i);
            }
        }
    }

    /*for (int i = 0; i < 3; i++) {
        for (int j = i; j < 3; j++) {
            (*mSymmStressTensor)(i,j) = (*mSymmStressTensor)(j,i) = 0.5 * ((*mStressTensor)(i,j) + (*mStressTensor)(j,i));
        }
    }*/
}

void SphericParticle::ComputeReactions() {
    
    KRATOS_TRY
    
    Node<3>& node = GetGeometry()[0];
    array_1d<double, 3>& reaction_force = node.FastGetSolutionStepValue(FORCE_REACTION);
    array_1d<double, 3>& r_total_forces = node.FastGetSolutionStepValue(TOTAL_FORCES);
    reaction_force[0] = node.Is(DEMFlags::FIXED_VEL_X) * (-r_total_forces[0]);
    reaction_force[1] = node.Is(DEMFlags::FIXED_VEL_Y) * (-r_total_forces[1]);
    reaction_force[2] = node.Is(DEMFlags::FIXED_VEL_Z) * (-r_total_forces[2]);

    if (this->Is(DEMFlags::HAS_ROTATION)) {
        array_1d<double, 3>& reaction_moment = this->GetGeometry()[0].FastGetSolutionStepValue(MOMENT_REACTION);
        array_1d<double, 3>& r_total_moment = this->GetGeometry()[0].FastGetSolutionStepValue(PARTICLE_MOMENT);
        reaction_moment[0] = node.Is(DEMFlags::FIXED_ANG_VEL_X) * (-r_total_moment[0]);
        reaction_moment[1] = node.Is(DEMFlags::FIXED_ANG_VEL_Y) * (-r_total_moment[1]);
        reaction_moment[2] = node.Is(DEMFlags::FIXED_ANG_VEL_Z) * (-r_total_moment[2]);
    }
    
    KRATOS_CATCH("")
}

void SphericParticle::PrepareForPrinting(ProcessInfo& r_process_info){

    if (this->Is(DEMFlags::PRINT_STRESS_TENSOR)) {
        this->GetGeometry()[0].FastGetSolutionStepValue(DEM_STRESS_TENSOR) = (*mSymmStressTensor);
    }
}

void SphericParticle::ComputeAdditionalForces(array_1d<double, 3>& externally_applied_force,
                                              array_1d<double, 3>& externally_applied_moment,
                                              const ProcessInfo& r_process_info,
                                              const array_1d<double,3>& gravity)
{
    KRATOS_TRY
    noalias(externally_applied_force)  += ComputeWeight(gravity, r_process_info);
    noalias(externally_applied_force)  += this->GetGeometry()[0].FastGetSolutionStepValue(EXTERNAL_APPLIED_FORCE);
    noalias(externally_applied_moment) += this->GetGeometry()[0].FastGetSolutionStepValue(EXTERNAL_APPLIED_MOMENT);
    KRATOS_CATCH("")
}

array_1d<double,3> SphericParticle::ComputeWeight(const array_1d<double,3>& gravity, const ProcessInfo& r_process_info) {
    
    KRATOS_TRY
    
    return GetMass() * gravity;
    
    KRATOS_CATCH("")
}

void SphericParticle::AddUpForcesAndProject(double OldCoordSystem[3][3],
                                            double LocalCoordSystem[3][3],
                                            double LocalContactForce[3],
                                            double LocalElasticContactForce[3],
                                            double LocalElasticExtraContactForce[3],
                                            double GlobalContactForce[3],
                                            double GlobalElasticContactForce[3],
                                            double GlobalElasticExtraContactForce[3],
                                            double TotalGlobalElasticContactForce[3],
                                            double ViscoDampingLocalContactForce[3],
                                            const double cohesive_force,
                                            array_1d<double, 3>& other_ball_to_ball_forces,
                                            array_1d<double, 3>& r_elastic_force,
                                            array_1d<double, 3>& r_contact_force,
                                            const unsigned int i_neighbour_count,
                                            ProcessInfo& r_process_info)
{

    for (unsigned int index = 0; index < 3; index++) {
        LocalContactForce[index] = LocalElasticContactForce[index] + ViscoDampingLocalContactForce[index] + other_ball_to_ball_forces[index];
    }
    LocalContactForce[2] -= cohesive_force;

    DEM_ADD_SECOND_TO_FIRST(LocalElasticContactForce, other_ball_to_ball_forces);

    GeometryFunctions::VectorLocal2Global(LocalCoordSystem, LocalElasticContactForce, GlobalElasticContactForce);
    GeometryFunctions::VectorLocal2Global(LocalCoordSystem, LocalContactForce, GlobalContactForce);
    GeometryFunctions::VectorLocal2Global(LocalCoordSystem, LocalElasticExtraContactForce, GlobalElasticExtraContactForce);

    // Saving contact forces (We need to, since tangential elastic force is history-dependent)
    DEM_COPY_SECOND_TO_FIRST_3(mNeighbourElasticContactForces[i_neighbour_count], GlobalElasticContactForce)
    DEM_COPY_SECOND_TO_FIRST_3(mNeighbourElasticExtraContactForces[i_neighbour_count], GlobalElasticExtraContactForce)
                   
    TotalGlobalElasticContactForce[0] = GlobalElasticContactForce[0] + GlobalElasticExtraContactForce[0];
    TotalGlobalElasticContactForce[1] = GlobalElasticContactForce[1] + GlobalElasticExtraContactForce[1];
    TotalGlobalElasticContactForce[2] = GlobalElasticContactForce[2] + GlobalElasticExtraContactForce[2];
    DEM_ADD_SECOND_TO_FIRST(r_elastic_force, TotalGlobalElasticContactForce)
            
    double TotalGlobalContactForce[3];
    TotalGlobalContactForce[0] = GlobalContactForce[0] + GlobalElasticExtraContactForce[0];
    TotalGlobalContactForce[1] = GlobalContactForce[1] + GlobalElasticExtraContactForce[1];
    TotalGlobalContactForce[2] = GlobalContactForce[2] + GlobalElasticExtraContactForce[2];    
    DEM_ADD_SECOND_TO_FIRST(r_contact_force, TotalGlobalContactForce )
}

void SphericParticle::AddUpMomentsAndProject(double LocalCoordSystem[3][3],
                                             double LocalElasticRotationalMoment[3],
                                             double LocalViscoRotationalMoment[3]) {

    double LocalContactRotationalMoment[3] = {0.0};
    double GlobalContactRotationalMoment[3] = {0.0};

    for (unsigned int index = 0; index < 3; index++) {
        LocalContactRotationalMoment[index] = LocalElasticRotationalMoment[index] + LocalViscoRotationalMoment[index];
    }

    GeometryFunctions::VectorLocal2Global(LocalCoordSystem, LocalContactRotationalMoment, GlobalContactRotationalMoment);

    DEM_ADD_SECOND_TO_FIRST(mContactMoment, GlobalContactRotationalMoment)
}

void SphericParticle::AddUpFEMForcesAndProject(double LocalCoordSystem[3][3],
                                               double LocalContactForce[3],
                                               double LocalElasticContactForce[3],
                                               double GlobalContactForce[3],
                                               double GlobalElasticContactForce[3],
                                               double ViscoDampingLocalContactForce[3],
                                               const double cohesive_force,
                                               array_1d<double, 3>& r_elastic_force,
                                               array_1d<double, 3>& r_contact_force,
                                               const unsigned int iRigidFaceNeighbour)
{
    for (unsigned int index = 0; index < 3; index++) {
        LocalContactForce[index] = LocalElasticContactForce[index] + ViscoDampingLocalContactForce[index];
    }
    LocalContactForce[2] -= cohesive_force;

    GeometryFunctions::VectorLocal2Global(LocalCoordSystem, LocalElasticContactForce, GlobalElasticContactForce);
    GeometryFunctions::VectorLocal2Global(LocalCoordSystem, LocalContactForce, GlobalContactForce);
    // Saving contact forces (We need to, since tangential elastic force is history-dependent)
    DEM_COPY_SECOND_TO_FIRST_3(mNeighbourRigidFacesElasticContactForce[iRigidFaceNeighbour],GlobalElasticContactForce)
    DEM_COPY_SECOND_TO_FIRST_3(mNeighbourRigidFacesTotalContactForce[iRigidFaceNeighbour],GlobalContactForce)
    DEM_ADD_SECOND_TO_FIRST(r_elastic_force, GlobalElasticContactForce)
    DEM_ADD_SECOND_TO_FIRST(r_contact_force, GlobalContactForce)

}

void SphericParticle::MemberDeclarationFirstStep(const ProcessInfo& r_process_info)

{
    // Passing the element id to the node upon initialization
    if (r_process_info[PRINT_EXPORT_ID] == 1) {
        this->GetGeometry()[0].FastGetSolutionStepValue(EXPORT_ID) = double(this->Id());
    }

    if (r_process_info[ROTATION_OPTION])         this->Set(DEMFlags::HAS_ROTATION, true);
    else                                         this->Set(DEMFlags::HAS_ROTATION, false);

    if (r_process_info[ROLLING_FRICTION_OPTION]) this->Set(DEMFlags::HAS_ROLLING_FRICTION, true);
    else                                         this->Set(DEMFlags::HAS_ROLLING_FRICTION, false);

    if (r_process_info[CRITICAL_TIME_OPTION])    this->Set(DEMFlags::HAS_CRITICAL_TIME, true);   //obsolete
    else                                         this->Set(DEMFlags::HAS_CRITICAL_TIME, false);

    if (r_process_info[COMPUTE_STRESS_TENSOR_OPTION]) this->Set(DEMFlags::HAS_STRESS_TENSOR, true);
    else                                              this->Set(DEMFlags::HAS_STRESS_TENSOR, false);

    if (r_process_info[PRINT_STRESS_TENSOR_OPTION]) this->Set(DEMFlags::PRINT_STRESS_TENSOR, true);
    else                                            this->Set(DEMFlags::PRINT_STRESS_TENSOR, false);
    
    if (this->Is(DEMFlags::HAS_STRESS_TENSOR)) {

        mStressTensor  = new Matrix(3,3);
        *mStressTensor = ZeroMatrix(3,3);

        mSymmStressTensor  = new Matrix(3,3);
        *mSymmStressTensor = ZeroMatrix(3,3);
    }
    else {

        mStressTensor     = NULL;
        mSymmStressTensor = NULL;
    }
    
    mGlobalDamping = r_process_info[GLOBAL_DAMPING];
}



double SphericParticle::CalculateLocalMaxPeriod(const bool has_mpi, const ProcessInfo& r_process_info) {
    KRATOS_TRY

    double max_sqr_period = 0.0;
    for (unsigned int i = 0; i < mNeighbourElements.size(); i++) {
         double sqr_period_discontinuum = mDiscontinuumConstitutiveLaw->LocalPeriod(i, this, mNeighbourElements[i]);
         if (sqr_period_discontinuum > max_sqr_period) { (max_sqr_period = sqr_period_discontinuum); }
    }

    return max_sqr_period;

    KRATOS_CATCH("")
}


void SphericParticle::ComputeOtherBallToBallForces(array_1d<double, 3>& other_ball_to_ball_forces) {}


double SphericParticle::GetInitialDeltaWithFEM(int index) //only available in continuum_particle
{
    return 0.0;
}

void SphericParticle::Calculate(const Variable<double>& rVariable, double& Output, const ProcessInfo& r_process_info)
{
    KRATOS_TRY

    //CRITICAL DELTA CALCULATION

    if (rVariable == DELTA_TIME) {
        double mass = GetMass();
        double coeff = r_process_info[NODAL_MASS_COEFF];

        if (coeff > 1.0) {
            KRATOS_THROW_ERROR(std::runtime_error, "The coefficient assigned for virtual mass is larger than one. Virtual_mass_coeff is ", coeff);
        }

        else if ((coeff == 1.0) && (r_process_info[VIRTUAL_MASS_OPTION])) {
            Output = 9.0E09;
        }

        else {

            if (r_process_info[VIRTUAL_MASS_OPTION]) {
                mass = mass / (1 - coeff);
            }

            double eq_mass = 0.5 * mass; //"mass" of the contact

            double kn = 0.0;
            double kt = 0.0;

            double ini_delta = 0.05 * GetInteractionRadius(); // Hertz needs an initial Delta, linear ignores it

            mDiscontinuumConstitutiveLaw->GetContactStiffness(this, this, ini_delta, kn, kt);

            //double K = Globals::Pi * GetYoung() * GetRadius(); //M. Error, should be the same that the local definition.

            Output = 0.34 * sqrt(eq_mass / kn);

            if (this->Is(DEMFlags::HAS_ROTATION)) {
                //Output *= 0.5; //factor for critical time step when rotation is allowed.
            }
        }

        return;
    }

    if (rVariable == PARTICLE_TRANSLATIONAL_KINEMATIC_ENERGY) {

      const array_1d<double, 3>& vel = this->GetGeometry()[0].FastGetSolutionStepValue(VELOCITY);
      double square_of_celerity      = vel[0] * vel[0] + vel[1] * vel[1] + vel[2] * vel[2];

      Output = 0.5 * (GetMass() * square_of_celerity);
      
      return;
    }
    
    if (rVariable == PARTICLE_ROTATIONAL_KINEMATIC_ENERGY) {

        const array_1d<double, 3> ang_vel = this->GetGeometry()[0].FastGetSolutionStepValue(ANGULAR_VELOCITY);
        const double moment_of_inertia    = this->GetGeometry()[0].FastGetSolutionStepValue(PARTICLE_MOMENT_OF_INERTIA);
        double square_of_angular_celerity = ang_vel[0] * ang_vel[0] + ang_vel[1] * ang_vel[1] + ang_vel[2] * ang_vel[2];
        Output = 0.5 * moment_of_inertia * square_of_angular_celerity;
      
        return;
    }
    
    if (rVariable == PARTICLE_ELASTIC_ENERGY) {
        
        Output = GetElasticEnergy();
        
    }

    if (rVariable == PARTICLE_INELASTIC_FRICTIONAL_ENERGY) {
        
        Output = GetInelasticFrictionalEnergy();
        
    }
    
    if (rVariable == PARTICLE_INELASTIC_VISCODAMPING_ENERGY) {
        
        Output = GetInelasticViscodampingEnergy();
        
    }

    AdditionalCalculate(rVariable, Output, r_process_info);

    KRATOS_CATCH("")

} //Calculate

void SphericParticle::Calculate(const Variable<array_1d<double, 3> >& rVariable, array_1d<double, 3>& Output,
                                const ProcessInfo& r_process_info)
{
    if (rVariable == MOMENTUM) {
        CalculateMomentum(Output);
    }

    else if (rVariable == ANGULAR_MOMENTUM) {
        CalculateLocalAngularMomentum(Output);
    }
}

void SphericParticle::RotateOldContactForces(const double OldLocalCoordSystem[3][3], const double LocalCoordSystem[3][3], array_1d<double, 3>& mNeighbourElasticContactForces) {

    array_1d<double, 3> v1;
    array_1d<double, 3> v2;
    array_1d<double, 3> v3;
    array_1d<double, 3> mNeighbourElasticContactForcesFinal;

    v1[0] = OldLocalCoordSystem[2][0]; v1[1] = OldLocalCoordSystem[2][1]; v1[2] = OldLocalCoordSystem[2][2];
    v2[0] = LocalCoordSystem[2][0];    v2[1] = LocalCoordSystem[2][1];    v2[2] = LocalCoordSystem[2][2];

    GeometryFunctions::CrossProduct(v1, v2, v3);

    double v1_mod = GeometryFunctions::module(v1);
    double v2_mod = GeometryFunctions::module(v2);
    double v3_mod = GeometryFunctions::module(v3);

    double alpha = asin(v3_mod / (v1_mod * v2_mod));

    GeometryFunctions::normalize(v3);

    GeometryFunctions::RotateAVectorAGivenAngleAroundAUnitaryVector(mNeighbourElasticContactForces, v3, alpha, mNeighbourElasticContactForcesFinal);

    DEM_COPY_SECOND_TO_FIRST_3(mNeighbourElasticContactForces, mNeighbourElasticContactForcesFinal)
}

bool SphericParticle::CalculateRelativePositionsOrSkipContact(ParticleDataBuffer & data_buffer)
{
    const bool other_is_injecting_me = this->Is(NEW_ENTITY) && data_buffer.mpOtherParticle->Is(BLOCKED);
    const bool i_am_injecting_other = this->Is(BLOCKED) && data_buffer.mpOtherParticle->Is(NEW_ENTITY);
    const bool multistage_condition = data_buffer.mMultiStageRHS  &&  this->Id() > data_buffer.mpOtherParticle->Id();

    bool must_skip_contact_calculation = other_is_injecting_me || i_am_injecting_other || multistage_condition;

    if (must_skip_contact_calculation){
        return false;
    }

    NodeType& other_node = data_buffer.mpOtherParticle->GetGeometry()[0];
    DEM_COPY_SECOND_TO_FIRST_3(data_buffer.mOtherCoors, other_node)

    if (data_buffer.mDomainIsPeriodic){
        TransformNeighbourCoorsToClosestInPeriodicDomain(data_buffer);
    }

    data_buffer.mOtherToMeVector[0] = data_buffer.mMyCoors[0] - data_buffer.mOtherCoors[0];
    data_buffer.mOtherToMeVector[1] = data_buffer.mMyCoors[1] - data_buffer.mOtherCoors[1];
    data_buffer.mOtherToMeVector[2] = data_buffer.mMyCoors[2] - data_buffer.mOtherCoors[2];

    data_buffer.mDistance    = DEM_MODULUS_3(data_buffer.mOtherToMeVector);

    must_skip_contact_calculation = data_buffer.mDistance < std::numeric_limits<double>::epsilon();

    if (must_skip_contact_calculation){
        return false;
    }

    data_buffer.mOtherRadius = data_buffer.mpOtherParticle->GetInteractionRadius();
    data_buffer.mRadiusSum   = this->GetInteractionRadius() + data_buffer.mOtherRadius;
    data_buffer.mIndentation = data_buffer.mRadiusSum - data_buffer.mDistance;

    return data_buffer.mIndentation > 0.0;
}

void SphericParticle::RelativeDisplacementAndVelocityOfContactPointDueToOtherReasons(const ProcessInfo& r_process_info,
                                                                                    double DeltDisp[3], //IN GLOBAL AXES
                                                                                    double RelVel[3], //IN GLOBAL AXES
                                                                                    double OldLocalCoordSystem[3][3],
                                                                                    double LocalCoordSystem[3][3],
                                                                                    SphericParticle* neighbour_iterator) {}

void SphericParticle::SendForcesToFEM(){}

void SphericParticle::TransformNeighbourCoorsToClosestInPeriodicDomain(ParticleDataBuffer & data_buffer)
{
    const double periods[3] = {data_buffer.mDomainMax[0] - data_buffer.mDomainMin[0],
                               data_buffer.mDomainMax[1] - data_buffer.mDomainMin[1],
                               data_buffer.mDomainMax[2] - data_buffer.mDomainMin[2]};

    DiscreteParticleConfigure<3>::TransformToClosestPeriodicCoordinates(data_buffer.mMyCoors, data_buffer.mOtherCoors, periods);
}

void SphericParticle::TransformNeighbourCoorsToClosestInPeriodicDomain(ParticleDataBuffer & data_buffer,
                                                                       const array_1d<double, 3>& coors,
                                                                       array_1d<double, 3>& neighbour_coors)
{
    const double periods[3] = {data_buffer.mDomainMax[0] - data_buffer.mDomainMin[0],
                               data_buffer.mDomainMax[1] - data_buffer.mDomainMin[1],
                               data_buffer.mDomainMax[2] - data_buffer.mDomainMin[2]};

    DiscreteParticleConfigure<3>::TransformToClosestPeriodicCoordinates(coors, neighbour_coors, periods);
}

void SphericParticle::TransformNeighbourCoorsToClosestInPeriodicDomain(const ProcessInfo& r_process_info,
                                                                       const double coors[3],
                                                                       double neighbour_coors[3])
{
    const array_1d<double,3>& domain_min = r_process_info[DOMAIN_MIN_CORNER];
    const array_1d<double,3>& domain_max = r_process_info[DOMAIN_MAX_CORNER];

    const double periods[3] = {domain_min[0] - domain_max[0],
                               domain_min[1] - domain_max[1],
                               domain_min[2] - domain_max[2]};

    DiscreteParticleConfigure<3>::TransformToClosestPeriodicCoordinates(coors, neighbour_coors, periods);
}


void SphericParticle::Move(const double delta_t, const bool rotation_option, const double force_reduction_factor, const int StepFlag) {
    GetTranslationalIntegrationScheme().Move(GetGeometry()[0], delta_t, force_reduction_factor, StepFlag);
    if (rotation_option) {
        GetRotationalIntegrationScheme().Rotate(GetGeometry()[0], delta_t, force_reduction_factor, StepFlag);
    }
}

void SphericParticle::Calculate(const Variable<Vector >& rVariable, Vector& Output, const ProcessInfo& r_process_info){}
void SphericParticle::Calculate(const Variable<Matrix >& rVariable, Matrix& Output, const ProcessInfo& r_process_info){}

void SphericParticle::AdditionalCalculate(const Variable<double>& rVariable, double& Output, const ProcessInfo& r_process_info){}

void SphericParticle::ApplyGlobalDampingToContactForces() {
        
    KRATOS_TRY

    array_1d<double, 3>& contact_force = this->GetGeometry()[0].FastGetSolutionStepValue(CONTACT_FORCES);
    const array_1d<double, 3> velocity = this->GetGeometry()[0].FastGetSolutionStepValue(VELOCITY);

    if (this->GetGeometry()[0].IsNot(DEMFlags::FIXED_VEL_X)) {
        contact_force[0] *= (1.0 - mGlobalDamping * GeometryFunctions::sign(contact_force[0] * velocity[0]));
    }
    if (this->GetGeometry()[0].IsNot(DEMFlags::FIXED_VEL_Y)) {
        contact_force[1] *= (1.0 - mGlobalDamping * GeometryFunctions::sign(contact_force[1] * velocity[1]));
    }
    if (this->GetGeometry()[0].IsNot(DEMFlags::FIXED_VEL_Z)) {
        contact_force[2] *= (1.0 - mGlobalDamping * GeometryFunctions::sign(contact_force[2] * velocity[2]));
    }

    KRATOS_CATCH("")
}

int    SphericParticle::GetClusterId()                                                           { return mClusterId;      }
void   SphericParticle::SetClusterId(int givenId)                                                { mClusterId = givenId;   }
double SphericParticle::GetRadius()                                                              { return mRadius;         }
double SphericParticle::CalculateVolume()                                                        { return 4.0 * Globals::Pi / 3.0 * mRadius * mRadius * mRadius;     }
void   SphericParticle::SetRadius(double radius)                                                 { mRadius = radius;       }
void   SphericParticle::SetRadius()                                                              { mRadius = GetGeometry()[0].FastGetSolutionStepValue(RADIUS);       }
double SphericParticle::GetInteractionRadius(const int radius_index)                             { return mRadius;         }
void   SphericParticle::SetInteractionRadius(const double radius, const int radius_index)        { mRadius = radius; GetGeometry()[0].FastGetSolutionStepValue(RADIUS) = radius;}
double SphericParticle::GetSearchRadius()                                                        { return mSearchRadius;   }
void   SphericParticle::SetSearchRadius(const double radius)                                     { mSearchRadius = radius; }
void SphericParticle::SetDefaultRadiiHierarchy(const double radius)
{
    SetRadius(radius);
    SetSearchRadius(radius);
}

double SphericParticle::GetMass()                                                                { return mRealMass;       }
void   SphericParticle::SetMass(double real_mass)                                                { mRealMass = real_mass;  GetGeometry()[0].FastGetSolutionStepValue(NODAL_MASS) = real_mass;}
double SphericParticle::CalculateMomentOfInertia()                                               { return 0.4 * GetMass() * GetRadius() * GetRadius(); }

double SphericParticle::GetYoung()                                                               { return GetFastProperties()->GetYoung();                     }
double SphericParticle::GetRollingFriction()                                                     { return GetFastProperties()->GetRollingFriction();           }
double SphericParticle::GetPoisson()                                                             { return GetFastProperties()->GetPoisson();                   }
double SphericParticle::GetTgOfFrictionAngle()                                                   { return GetFastProperties()->GetTgOfFrictionAngle() ;        }
double SphericParticle::GetCoefficientOfRestitution()                                            { return GetFastProperties()->GetCoefficientOfRestitution();  }
double SphericParticle::GetLnOfRestitCoeff()                                                     { return GetFastProperties()->GetLnOfRestitCoeff();           }
double SphericParticle::GetDensity()                                                             { return GetFastProperties()->GetDensity();                   }
int    SphericParticle::GetParticleMaterial()                                                    { return GetFastProperties()->GetParticleMaterial();          }
double SphericParticle::GetParticleCohesion()                                            { return GetFastProperties()->GetParticleCohesion();          }
double SphericParticle::GetParticleKNormal()                                             { return GetFastProperties()->GetParticleKNormal();           }
double SphericParticle::GetParticleKTangential()                                         { return GetFastProperties()->GetParticleKTangential();       }
<<<<<<< HEAD

// Dependent Friction
=======
>>>>>>> 64241fac
double SphericParticle::GetParticleContactRadius()                                       { return GetFastProperties()->GetParticleContactRadius();     }
double SphericParticle::GetParticleMaxStress()                                           { return GetFastProperties()->GetParticleMaxStress();         }
double SphericParticle::GetParticleGamma()                                               { return GetFastProperties()->GetParticleGamma();             }

array_1d<double, 3>& SphericParticle::GetForce()                                                 { return GetGeometry()[0].FastGetSolutionStepValue(TOTAL_FORCES);}
double&              SphericParticle::GetElasticEnergy()                                         { return mElasticEnergy; }
double&              SphericParticle::GetInelasticFrictionalEnergy()                             { return mInelasticFrictionalEnergy; }
double&              SphericParticle::GetInelasticViscodampingEnergy()                   { return mInelasticViscodampingEnergy; }

void   SphericParticle::SetYoungFromProperties(double* young)                                    { GetFastProperties()->SetYoungFromProperties( young);                             }
void   SphericParticle::SetRollingFrictionFromProperties(double* rolling_friction)               { GetFastProperties()->SetRollingFrictionFromProperties( rolling_friction);        }
void   SphericParticle::SetPoissonFromProperties(double* poisson)                                { GetFastProperties()->SetPoissonFromProperties( poisson);                         }
void   SphericParticle::SetTgOfFrictionAngleFromProperties(double* tg_of_friction_angle)         { GetFastProperties()->SetTgOfFrictionAngleFromProperties( tg_of_friction_angle);  }
void   SphericParticle::SetCoefficientOfRestitutionFromProperties(double* coefficient_of_restitution)     { GetFastProperties()->SetCoefficientOfRestitutionFromProperties( coefficient_of_restitution);      }
void   SphericParticle::SetLnOfRestitCoeffFromProperties(double* ln_of_restit_coeff)     { GetFastProperties()->SetLnOfRestitCoeffFromProperties( ln_of_restit_coeff);      }
void   SphericParticle::SetDensityFromProperties(double* density)                        { GetFastProperties()->SetDensityFromProperties( density);                         }
void   SphericParticle::SetParticleMaterialFromProperties(int* particle_material)        { GetFastProperties()->SetParticleMaterialFromProperties( particle_material);      }
void   SphericParticle::SetParticleCohesionFromProperties(double* particle_cohesion)     { GetFastProperties()->SetParticleCohesionFromProperties( particle_cohesion);      }
void   SphericParticle::SetParticleKNormalFromProperties(double* particle_k_normal)      { GetFastProperties()->SetParticleKNormalFromProperties( particle_k_normal);       }
void   SphericParticle::SetParticleKTangentialFromProperties(double* particle_k_tangential) { GetFastProperties()->SetParticleKTangentialFromProperties( particle_k_tangential); }
<<<<<<< HEAD

// Dependent Friction
=======
>>>>>>> 64241fac
void   SphericParticle::SetParticleContactRadiusFromProperties(double* particle_contact_radius) { GetFastProperties()->SetParticleContactRadiusFromProperties( particle_contact_radius); }
void   SphericParticle::SetParticleMaxStressFromProperties(double* particle_max_stress)  { GetFastProperties()->SetParticleMaxStressFromProperties( particle_max_stress);   }
void   SphericParticle::SetParticleGammaFromProperties(double* particle_gamma)           { GetFastProperties()->SetParticleGammaFromProperties( particle_gamma);            }

DEMDiscontinuumConstitutiveLaw::Pointer SphericParticle::GetConstitutiveLawPointer(){return mDiscontinuumConstitutiveLaw;}


PropertiesProxy* SphericParticle::GetFastProperties()                                    { return mFastProperties;                                                          }
void   SphericParticle::SetFastProperties(PropertiesProxy* pProps)                       { mFastProperties = pProps;                                                        }
void   SphericParticle::SetFastProperties(std::vector<PropertiesProxy>& list_of_proxies) {
    for (unsigned int j = 0; j < list_of_proxies.size(); j++){
        if (list_of_proxies[j].GetId() == GetProperties().Id()) {
            SetFastProperties(&list_of_proxies[j]);
            return;
        }
    }
}

double SphericParticle::SlowGetYoung()                                                   { return GetProperties()[YOUNG_MODULUS];                                           }
double SphericParticle::SlowGetRollingFriction()                                         { return GetProperties()[ROLLING_FRICTION_OPTION];                                 }
double SphericParticle::SlowGetPoisson()                                                 { return GetProperties()[POISSON_RATIO];                                           }
double SphericParticle::SlowGetTgOfFrictionAngle()                                       { return GetProperties()[PARTICLE_FRICTION];                                       }
double SphericParticle::SlowGetCoefficientOfRestitution()                                { return GetProperties()[COEFFICIENT_OF_RESTITUTION];                              }
double SphericParticle::SlowGetDensity()                                                 { return GetProperties()[PARTICLE_DENSITY];                                        }
int    SphericParticle::SlowGetParticleMaterial()                                        { return GetProperties()[PARTICLE_MATERIAL];                                       }
double SphericParticle::SlowGetParticleCohesion()                                        { return GetProperties()[PARTICLE_COHESION];                                       }
double SphericParticle::GetBoundDeltaDispSq()                                            { return mBoundDeltaDispSq;   }

}  // namespace Kratos.<|MERGE_RESOLUTION|>--- conflicted
+++ resolved
@@ -109,30 +109,6 @@
 
     if (this->Is(DEMFlags::HAS_ROTATION)) {
         node.GetSolutionStepValue(PARTICLE_MOMENT_OF_INERTIA) = CalculateMomentOfInertia();
-<<<<<<< HEAD
-        node.GetSolutionStepValue(PRINCIPAL_MOMENTS_OF_INERTIA)[0] = node.GetSolutionStepValue(PRINCIPAL_MOMENTS_OF_INERTIA)[1] = node.GetSolutionStepValue(PRINCIPAL_MOMENTS_OF_INERTIA)[2] = CalculateMomentOfInertia();
-
-        array_1d<double, 3> base_principal_moments_of_inertia = node.GetSolutionStepValue(PRINCIPAL_MOMENTS_OF_INERTIA);
-    
-        Quaternion<double> Orientation;
-        Orientation = Quaternion<double>(1.0, 0.0, 0.0, 0.0);
-
-        node.GetSolutionStepValue(ORIENTATION) = Orientation;
-    
-        array_1d<double, 3> angular_velocity = node.GetSolutionStepValue(ANGULAR_VELOCITY);
-        
-        array_1d<double, 3> angular_momentum;
-        double LocalTensor[3][3];
-        double GlobalTensor[3][3];
-        GeometryFunctions::ConstructLocalTensor(base_principal_moments_of_inertia, LocalTensor);
-        GeometryFunctions::QuaternionTensorLocal2Global(Orientation, LocalTensor, GlobalTensor);                   
-        GeometryFunctions::ProductMatrix3X3Vector3X1(GlobalTensor, angular_velocity, angular_momentum);
-        noalias(this->GetGeometry()[0].GetSolutionStepValue(ANGULAR_MOMENTUM)) = angular_momentum;
-        
-        array_1d<double, 3> local_angular_velocity;
-        GeometryFunctions::QuaternionVectorGlobal2Local(Orientation, angular_velocity, local_angular_velocity);
-        noalias(this->GetGeometry()[0].GetSolutionStepValue(LOCAL_ANGULAR_VELOCITY)) = local_angular_velocity;
-=======
 
         Quaternion<double  > Orientation = Quaternion<double>::Identity();
         node.GetSolutionStepValue(ORIENTATION) = Orientation;
@@ -140,7 +116,6 @@
         array_1d<double, 3> angular_momentum;
         CalculateLocalAngularMomentum(angular_momentum);
         node.GetSolutionStepValue(ANGULAR_MOMENTUM) = angular_momentum;
->>>>>>> 64241fac
     }
 
     else {
@@ -231,6 +206,7 @@
         if (this->Is(DEMFlags::HAS_ROLLING_FRICTION) && !data_buffer.mMultiStageRHS) {
             array_1d<double, 3>& rolling_resistance_moment = this_node.FastGetSolutionStepValue(ROLLING_RESISTANCE_MOMENT);
             rolling_resistance_moment.clear();
+            
             ComputeRollingFriction(rolling_resistance_moment, RollingResistance, data_buffer.mDt);
         }
     }
@@ -330,21 +306,11 @@
     noalias(r_momentum) = GetMass() * vel;
 }
 
-// void SphericParticle::CalculateLocalAngularMomentum(array_1d<double, 3>& r_angular_momentum)
-// {
-//     const array_1d<double, 3> ang_vel  = this->GetGeometry()[0].FastGetSolutionStepValue(ANGULAR_VELOCITY);
-//     const double moment_of_inertia     = this->GetGeometry()[0].FastGetSolutionStepValue(PARTICLE_MOMENT_OF_INERTIA);
-//     noalias(r_angular_momentum) = moment_of_inertia * ang_vel;
-// }
-
 void SphericParticle::CalculateLocalAngularMomentum(array_1d<double, 3>& r_angular_momentum)
 {
-    const array_1d<double, 3> ang_vel           = this->GetGeometry()[0].FastGetSolutionStepValue(ANGULAR_VELOCITY);
-    const array_1d<double, 3> moment_of_inertia = this->GetGeometry()[0].FastGetSolutionStepValue(PRINCIPAL_MOMENTS_OF_INERTIA);
-    
-    r_angular_momentum[0] = moment_of_inertia[0] * ang_vel[0];
-    r_angular_momentum[1] = moment_of_inertia[1] * ang_vel[1];
-    r_angular_momentum[2] = moment_of_inertia[2] * ang_vel[2];
+    const array_1d<double, 3> ang_vel  = this->GetGeometry()[0].FastGetSolutionStepValue(ANGULAR_VELOCITY);
+    const double moment_of_inertia     = this->GetGeometry()[0].FastGetSolutionStepValue(PARTICLE_MOMENT_OF_INERTIA);
+    noalias(r_angular_momentum) = moment_of_inertia * ang_vel;
 }
 
 void SphericParticle::ComputeNewNeighboursHistoricalData(boost::numeric::ublas::vector<int>& mTempNeighboursIds,
@@ -516,11 +482,13 @@
     GeometryFunctions::CrossProduct(my_delta_rotation,    my_arm_vector,    my_delta_disp_at_contact_point_due_to_rotation);
     GeometryFunctions::CrossProduct(other_delta_rotation, other_arm_vector, other_delta_disp_at_contact_point_due_to_rotation);
 
+
     // Contribution of the rotation
     RelDeltDisp[0] += my_delta_disp_at_contact_point_due_to_rotation[0] - other_delta_disp_at_contact_point_due_to_rotation[0];
     RelDeltDisp[1] += my_delta_disp_at_contact_point_due_to_rotation[1] - other_delta_disp_at_contact_point_due_to_rotation[1];
     RelDeltDisp[2] += my_delta_disp_at_contact_point_due_to_rotation[2] - other_delta_disp_at_contact_point_due_to_rotation[2];
 }
+
 
 void SphericParticle::RelativeDisplacementAndVelocityOfContactPointDueToRotationMatrix(double DeltDisp[3],
                                                 double RelVel[3],
@@ -531,20 +499,19 @@
                                                 SphericParticle* p_neighbour)
 {
         const array_1d<double, 3>& neigh_angular_vel = p_neighbour->GetGeometry()[0].FastGetSolutionStepValue(ANGULAR_VELOCITY);
-        const array_1d<double, 3>& my_delta_rotation = GetGeometry()[0].FastGetSolutionStepValue(DELTA_ROTATION);
-        const array_1d<double, 3>& other_delta_rotation = p_neighbour->GetGeometry()[0].FastGetSolutionStepValue(DELTA_ROTATION);
         const double other_young = p_neighbour->GetYoung();
         const double my_young = GetYoung();
 
-//         array_1d<double, 3> temp_angular_vel;
-//         noalias(temp_angular_vel) = angular_vel;
-//         array_1d<double, 3> temp_neigh_angular_vel;
-//         noalias(temp_neigh_angular_vel) = neigh_angular_vel;
-//         DEM_MULTIPLY_BY_SCALAR_3(temp_angular_vel, dt); //THIS MACRO CONVERTS THE temp_angular_vel VARIABLE INTO AN ANGLE, DESPITE THE NAME
-//         DEM_MULTIPLY_BY_SCALAR_3(temp_neigh_angular_vel, dt); //THIS MACRO CONVERTS THE temp_angular_vel VARIABLE INTO AN ANGLE, DESPITE THE NAME
-
-        const double my_rotated_angle = DEM_MODULUS_3(my_delta_rotation);
-        const double other_rotated_angle = DEM_MODULUS_3(other_delta_rotation);
+
+        array_1d<double, 3> temp_angular_vel;
+        noalias(temp_angular_vel) = angular_vel;
+        array_1d<double, 3> temp_neigh_angular_vel;
+        noalias(temp_neigh_angular_vel) = neigh_angular_vel;
+        DEM_MULTIPLY_BY_SCALAR_3(temp_angular_vel, dt); //THIS MACRO CONVERTS THE temp_angular_vel VARIABLE INTO AN ANGLE, DESPITE THE NAME
+        DEM_MULTIPLY_BY_SCALAR_3(temp_neigh_angular_vel, dt); //THIS MACRO CONVERTS THE temp_angular_vel VARIABLE INTO AN ANGLE, DESPITE THE NAME
+
+        const double my_rotated_angle = DEM_MODULUS_3(temp_angular_vel);
+        const double other_rotated_angle = DEM_MODULUS_3(temp_neigh_angular_vel);
 
         const array_1d<double, 3>& coors = this->GetGeometry()[0].Coordinates();
         array_1d<double, 3> neigh_coors = p_neighbour->GetGeometry()[0].Coordinates();
@@ -568,9 +535,9 @@
 
         if (my_rotated_angle) {
             array_1d<double, 3> axis_1;
-            axis_1[0] = my_delta_rotation[0] / my_rotated_angle;
-            axis_1[1] = my_delta_rotation[1] / my_rotated_angle;
-            axis_1[2] = my_delta_rotation[2] / my_rotated_angle;
+            axis_1[0] = temp_angular_vel[0] / my_rotated_angle;
+            axis_1[1] = temp_angular_vel[1] / my_rotated_angle;
+            axis_1[2] = temp_angular_vel[2] / my_rotated_angle;
 
             GeometryFunctions::RotateAVectorAGivenAngleAroundAUnitaryVector(e1, axis_1, my_rotated_angle, new_axes1);
 
@@ -578,9 +545,9 @@
 
         if (other_rotated_angle) {
             array_1d<double, 3> axis_2;
-            axis_2[0] = other_delta_rotation[0] / other_rotated_angle;
-            axis_2[1] = other_delta_rotation[1] / other_rotated_angle;
-            axis_2[2] = other_delta_rotation[2] / other_rotated_angle;
+            axis_2[0] = temp_neigh_angular_vel[0] / other_rotated_angle;
+            axis_2[1] = temp_neigh_angular_vel[1] / other_rotated_angle;
+            axis_2[2] = temp_neigh_angular_vel[2] / other_rotated_angle;
 
             GeometryFunctions::RotateAVectorAGivenAngleAroundAUnitaryVector(e2, axis_2, other_rotated_angle, new_axes2);
 
@@ -607,64 +574,10 @@
 
         // Contribution of the rotation velocity
 
+
         DeltDisp[0] += (new_axes1[0] - new_axes2[0]) + (e2[0] - e1[0]);
         DeltDisp[1] += (new_axes1[1] - new_axes2[1]) + (e2[1] - e1[1]);
         DeltDisp[2] += (new_axes1[2] - new_axes2[2]) + (e2[2] - e1[2]);
-}
-
-void SphericParticle::RelativeDisplacementAndVelocityOfContactPointDueToRotationQuat(const double indentation,
-                                                double RelDeltDisp[3],
-                                                double RelVel[3],
-                                                const double OldLocalCoordSystem[3][3],
-                                                const double& other_radius,
-                                                const double& dt,
-                                                const array_1d<double, 3>& my_ang_vel,
-                                                SphericParticle* p_neighbour)
-{
-    const array_1d<double, 3>& other_ang_vel = p_neighbour->GetGeometry()[0].FastGetSolutionStepValue(ANGULAR_VELOCITY);
-    const array_1d<double, 3>& my_delta_rotation = GetGeometry()[0].FastGetSolutionStepValue(DELTA_ROTATION);
-    const array_1d<double, 3>& other_delta_rotation = p_neighbour->GetGeometry()[0].FastGetSolutionStepValue(DELTA_ROTATION);
-    array_1d<double, 3> my_arm_vector;
-    array_1d<double, 3> other_arm_vector;
-    array_1d<double, 3> my_new_arm_vector;
-    array_1d<double, 3> other_new_arm_vector;
-    array_1d<double, 3> my_vel_at_contact_point_due_to_rotation;
-    array_1d<double, 3> other_vel_at_contact_point_due_to_rotation;
-    const double other_young = p_neighbour->GetYoung();
-    const double my_young = GetYoung();
-
-    const double my_arm_length = GetInteractionRadius() - indentation * other_young / (other_young + my_young);
-    const double other_arm_length  = other_radius - indentation * my_young / (other_young + my_young);
-
-    my_arm_vector[0] = -OldLocalCoordSystem[2][0] * my_arm_length;
-    my_arm_vector[1] = -OldLocalCoordSystem[2][1] * my_arm_length;
-    my_arm_vector[2] = -OldLocalCoordSystem[2][2] * my_arm_length;
-
-    GeometryFunctions::CrossProduct(my_ang_vel, my_arm_vector, my_vel_at_contact_point_due_to_rotation);
-
-    other_arm_vector[0] = OldLocalCoordSystem[2][0] * other_arm_length;
-    other_arm_vector[1] = OldLocalCoordSystem[2][1] * other_arm_length;
-    other_arm_vector[2] = OldLocalCoordSystem[2][2] * other_arm_length;
-
-    GeometryFunctions::CrossProduct(other_ang_vel, other_arm_vector, other_vel_at_contact_point_due_to_rotation);
-
-    RelVel[0] += my_vel_at_contact_point_due_to_rotation[0] - other_vel_at_contact_point_due_to_rotation[0];
-    RelVel[1] += my_vel_at_contact_point_due_to_rotation[1] - other_vel_at_contact_point_due_to_rotation[1];
-    RelVel[2] += my_vel_at_contact_point_due_to_rotation[2] - other_vel_at_contact_point_due_to_rotation[2];
-    
-    Quaternion<double> MyDeltaOrientation = Quaternion<double>::Identity();
-    Quaternion<double> OtherDeltaOrientation = Quaternion<double>::Identity();
-    
-    GeometryFunctions::OrientationFromRotationAngle(MyDeltaOrientation, my_delta_rotation);
-    GeometryFunctions::OrientationFromRotationAngle(OtherDeltaOrientation, other_delta_rotation);
-    
-    MyDeltaOrientation.RotateVector3(my_arm_vector, my_new_arm_vector);
-    OtherDeltaOrientation.RotateVector3(other_arm_vector, other_new_arm_vector);
-    
-    // Contribution of the rotation   
-    RelDeltDisp[0] += (my_new_arm_vector[0] - other_new_arm_vector[0]) + (other_arm_vector[0] - my_arm_vector[0]);
-    RelDeltDisp[1] += (my_new_arm_vector[1] - other_new_arm_vector[1]) + (other_arm_vector[1] - my_arm_vector[1]);
-    RelDeltDisp[2] += (my_new_arm_vector[2] - other_new_arm_vector[2]) + (other_arm_vector[2] - my_arm_vector[2]);
 }
 
 void SphericParticle::ComputeMoments(double NormalLocalContactForce,
@@ -693,19 +606,14 @@
 
     // ROLLING FRICTION
     if (this->Is(DEMFlags::HAS_ROLLING_FRICTION)) {
-        double equiv_rolling_friction_coeff;
+
+        
+        double equiv_rolling_friction_coeff       = GetRollingFriction() * GetInteractionRadius();
 
         if (!wall) {
-            const double my_rolling_friction_coeff      = GetRollingFriction() * GetRadius();
-            const double other_rolling_friction_coeff   = p_neighbour->GetRollingFriction() * p_neighbour->GetRadius();
-            const double rolling_friction_coeff_sum     = my_rolling_friction_coeff + other_rolling_friction_coeff;
-            const double rolling_friction_coeff_sum_inv = 1.0 / rolling_friction_coeff_sum;
-            equiv_rolling_friction_coeff                = my_rolling_friction_coeff * other_rolling_friction_coeff * rolling_friction_coeff_sum_inv;
-        }
-
-        if (wall) {
-            equiv_rolling_friction_coeff = GetRollingFriction() * GetRadius(); // Should be wall->GetRollingFriction() * GetRadius();
-        }        
+            double other_rolling_friction_coeff = p_neighbour->GetRollingFriction() * p_neighbour->GetInteractionRadius();
+            equiv_rolling_friction_coeff = std::min(equiv_rolling_friction_coeff, other_rolling_friction_coeff);
+        }
 
         if (equiv_rolling_friction_coeff != 0.0) {
             RollingResistance += fabs(NormalLocalContactForce) * equiv_rolling_friction_coeff;
@@ -715,28 +623,22 @@
 
 void SphericParticle::ComputeRollingFriction(array_1d<double, 3>& rolling_resistance_moment, double& RollingResistance, double dt)
 {
-    array_1d<double, 3> coeff_acc;
-    coeff_acc[0] = this->GetGeometry()[0].FastGetSolutionStepValue(PRINCIPAL_MOMENTS_OF_INERTIA)[0] / dt;
-    coeff_acc[1] = this->GetGeometry()[0].FastGetSolutionStepValue(PRINCIPAL_MOMENTS_OF_INERTIA)[1] / dt;
-    coeff_acc[2] = this->GetGeometry()[0].FastGetSolutionStepValue(PRINCIPAL_MOMENTS_OF_INERTIA)[2] / dt;
-    
+    const double coeff_acc                            = this->GetGeometry()[0].FastGetSolutionStepValue(PARTICLE_MOMENT_OF_INERTIA) / dt;
     const array_1d<double, 3>& ang_velocity           = this->GetGeometry()[0].FastGetSolutionStepValue(ANGULAR_VELOCITY);
-    
-    array_1d<double, 3> initial_rotation_moment;
-    initial_rotation_moment[0] = coeff_acc[0] * ang_velocity[0]; // the moment needed to stop the spin in one time step
-    initial_rotation_moment[1] = coeff_acc[0] * ang_velocity[1]; // the moment needed to stop the spin in one time step
-    initial_rotation_moment[2] = coeff_acc[0] * ang_velocity[2]; // the moment needed to stop the spin in one time step
+    const array_1d<double, 3> initial_rotation_moment = coeff_acc * ang_velocity; // the moment needed to stop the spin in one time step
 
     const double MaxRotaMoment[3] = {initial_rotation_moment[0] + mContactMoment[0], initial_rotation_moment[1] + mContactMoment[1], initial_rotation_moment[2] + mContactMoment[2]};
-    double MR_max                 = DEM_MODULUS_3(MaxRotaMoment);
-
-    if (MR_max > RollingResistance) {
-        
-        double CoordSystemMoment[3]  = {0.0};
-        CoordSystemMoment[0]         = MaxRotaMoment[0] / MR_max;
-        CoordSystemMoment[1]         = MaxRotaMoment[1] / MR_max;
-        CoordSystemMoment[2]         = MaxRotaMoment[2] / MR_max;
-    
+    double CoordSystemMoment[3]   = {0.0};
+
+    double max_rota_moment_modulus_inv = 1.0 / DEM_MODULUS_3(MaxRotaMoment);
+    CoordSystemMoment[0]         = MaxRotaMoment[0] * max_rota_moment_modulus_inv;
+    CoordSystemMoment[1]         = MaxRotaMoment[1] * max_rota_moment_modulus_inv;
+    CoordSystemMoment[2]         = MaxRotaMoment[2] * max_rota_moment_modulus_inv;
+
+    const double MR_now = DEM_INNER_PRODUCT_3(CoordSystemMoment, CoordSystemMoment) * RollingResistance * RollingResistance;
+    const double MR_max = DEM_INNER_PRODUCT_3(MaxRotaMoment, MaxRotaMoment);
+
+    if (MR_max > MR_now) {
         mContactMoment[0] -= CoordSystemMoment[0] * RollingResistance;
         mContactMoment[1] -= CoordSystemMoment[1] * RollingResistance;
         mContactMoment[2] -= CoordSystemMoment[2] * RollingResistance;
@@ -788,9 +690,9 @@
 
             EvaluateDeltaDisplacement(data_buffer, DeltDisp, RelVel, LocalCoordSystem, OldLocalCoordSystem, velocity, delta_displ);
 
-        if (this->Is(DEMFlags::HAS_ROTATION)) {
-            RelativeDisplacementAndVelocityOfContactPointDueToRotationQuat(data_buffer.mIndentation, DeltDisp, RelVel, OldLocalCoordSystem, data_buffer.mOtherRadius, data_buffer.mDt, ang_velocity, data_buffer.mpOtherParticle);
-        }
+            if (this->Is(DEMFlags::HAS_ROTATION)) {
+                RelativeDisplacementAndVelocityOfContactPointDueToRotation(data_buffer.mIndentation, DeltDisp, RelVel, LocalCoordSystem, data_buffer.mOtherRadius, data_buffer.mDt, ang_velocity, data_buffer.mpOtherParticle);
+            }
 
             RelativeDisplacementAndVelocityOfContactPointDueToOtherReasons(r_process_info, DeltDisp, RelVel, OldLocalCoordSystem, LocalCoordSystem, data_buffer.mpOtherParticle);
 
@@ -899,11 +801,11 @@
             continue;
         }
 
-        double LocalElasticContactForce[3]      = {0.0};
-        double GlobalElasticContactForce[3]     = {0.0};
-        double ViscoDampingLocalContactForce[3] = {0.0};
-        double cohesive_force                   =  0.0;
-        double LocalCoordSystem[3][3]           = {{0.0}, {0.0}, {0.0}};
+        double LocalElasticContactForce[3]       = {0.0};
+        double GlobalElasticContactForce[3]      = {0.0};
+        double ViscoDampingLocalContactForce[3]  = {0.0};
+        double cohesive_force                    =  0.0;
+        double LocalCoordSystem[3][3]            = {{0.0}, {0.0}, {0.0}};
         array_1d<double, 3> wall_delta_disp_at_contact_point = ZeroVector(3);
         array_1d<double, 3> wall_velocity_at_contact_point = ZeroVector(3);
         bool sliding = false;
@@ -936,45 +838,19 @@
             DeltDisp[2] = delta_displ[2] - wall_delta_disp_at_contact_point[2];
 
             const double actual_distance_to_contact_point = GetInteractionRadius() - indentation;
-            
-//             if (this->Is(DEMFlags::HAS_ROTATION)) {
-//                 const array_1d<double,3>& delta_rotation = GetGeometry()[0].FastGetSolutionStepValue(DELTA_ROTATION);
-// 
-//                 array_1d<double, 3> actual_arm_vector;
-//                 actual_arm_vector[0] = -LocalCoordSystem[2][0] * actual_distance_to_contact_point;
-//                 actual_arm_vector[1] = -LocalCoordSystem[2][1] * actual_distance_to_contact_point;
-//                 actual_arm_vector[2] = -LocalCoordSystem[2][2] * actual_distance_to_contact_point;
-// 
-//                 double tangential_vel[3]           = {0.0};
-//                 double tangential_displacement_due_to_rotation[3]  = {0.0};
-//                 GeometryFunctions::CrossProduct(AngularVel, actual_arm_vector, tangential_vel);
-//                 GeometryFunctions::CrossProduct(delta_rotation, actual_arm_vector, tangential_displacement_due_to_rotation);
-// 
-//                 DEM_ADD_SECOND_TO_FIRST(DeltVel, tangential_vel)
-//                 DEM_ADD_SECOND_TO_FIRST(DeltDisp, tangential_displacement_due_to_rotation)
-//             }
 
             if (this->Is(DEMFlags::HAS_ROTATION)) {
                 const array_1d<double,3>& delta_rotation = GetGeometry()[0].FastGetSolutionStepValue(DELTA_ROTATION);
 
-                array_1d<double, 3> actual_arm_vector, new_arm_vector;
-                actual_arm_vector[0] = -LocalCoordSystem[2][0] * actual_distance_to_contact_point; // Here it should be OldLocalCoordSystem but it can be calculated from the available
-                actual_arm_vector[1] = -LocalCoordSystem[2][1] * actual_distance_to_contact_point; // data because the contact could have changed from plane to edge...: JIG
+                array_1d<double, 3> actual_arm_vector;
+                actual_arm_vector[0] = -LocalCoordSystem[2][0] * actual_distance_to_contact_point;
+                actual_arm_vector[1] = -LocalCoordSystem[2][1] * actual_distance_to_contact_point;
                 actual_arm_vector[2] = -LocalCoordSystem[2][2] * actual_distance_to_contact_point;
 
                 double tangential_vel[3]           = {0.0};
                 double tangential_displacement_due_to_rotation[3]  = {0.0};
                 GeometryFunctions::CrossProduct(AngularVel, actual_arm_vector, tangential_vel);
-                
-                Quaternion<double> DeltaOrientation = Quaternion<double>::Identity();
-                GeometryFunctions::OrientationFromRotationAngle(DeltaOrientation, delta_rotation);
-    
-                DeltaOrientation.RotateVector3(actual_arm_vector, new_arm_vector);
-    
-                // Contribution of the rotation   
-                tangential_displacement_due_to_rotation[0] = (new_arm_vector[0] - actual_arm_vector[0]);
-                tangential_displacement_due_to_rotation[1] = (new_arm_vector[1] - actual_arm_vector[1]);
-                tangential_displacement_due_to_rotation[2] = (new_arm_vector[2] - actual_arm_vector[2]);
+                GeometryFunctions::CrossProduct(delta_rotation, actual_arm_vector, tangential_displacement_due_to_rotation);
 
                 DEM_ADD_SECOND_TO_FIRST(DeltVel, tangential_vel)
                 DEM_ADD_SECOND_TO_FIRST(DeltDisp, tangential_displacement_due_to_rotation)
@@ -1831,11 +1707,6 @@
 double SphericParticle::GetParticleCohesion()                                            { return GetFastProperties()->GetParticleCohesion();          }
 double SphericParticle::GetParticleKNormal()                                             { return GetFastProperties()->GetParticleKNormal();           }
 double SphericParticle::GetParticleKTangential()                                         { return GetFastProperties()->GetParticleKTangential();       }
-<<<<<<< HEAD
-
-// Dependent Friction
-=======
->>>>>>> 64241fac
 double SphericParticle::GetParticleContactRadius()                                       { return GetFastProperties()->GetParticleContactRadius();     }
 double SphericParticle::GetParticleMaxStress()                                           { return GetFastProperties()->GetParticleMaxStress();         }
 double SphericParticle::GetParticleGamma()                                               { return GetFastProperties()->GetParticleGamma();             }
@@ -1856,11 +1727,6 @@
 void   SphericParticle::SetParticleCohesionFromProperties(double* particle_cohesion)     { GetFastProperties()->SetParticleCohesionFromProperties( particle_cohesion);      }
 void   SphericParticle::SetParticleKNormalFromProperties(double* particle_k_normal)      { GetFastProperties()->SetParticleKNormalFromProperties( particle_k_normal);       }
 void   SphericParticle::SetParticleKTangentialFromProperties(double* particle_k_tangential) { GetFastProperties()->SetParticleKTangentialFromProperties( particle_k_tangential); }
-<<<<<<< HEAD
-
-// Dependent Friction
-=======
->>>>>>> 64241fac
 void   SphericParticle::SetParticleContactRadiusFromProperties(double* particle_contact_radius) { GetFastProperties()->SetParticleContactRadiusFromProperties( particle_contact_radius); }
 void   SphericParticle::SetParticleMaxStressFromProperties(double* particle_max_stress)  { GetFastProperties()->SetParticleMaxStressFromProperties( particle_max_stress);   }
 void   SphericParticle::SetParticleGammaFromProperties(double* particle_gamma)           { GetFastProperties()->SetParticleGammaFromProperties( particle_gamma);            }
