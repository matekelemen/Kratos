//        
// Author: Miguel AngelCeligueta, maceli@cimne.upc.edu
//

#include "custom_utilities/GeometryFunctions.h"
#include "custom_elements/cluster3D.h"
#include "custom_elements/rigid_body_element.h"
#include "dem_integration_scheme.h"
#include "DEM_application_variables.h"


namespace Kratos {

    DEMIntegrationScheme::DEMIntegrationScheme(){}
    DEMIntegrationScheme::~DEMIntegrationScheme(){}
    
    void DEMIntegrationScheme::SetTranslationalIntegrationSchemeInProperties(Properties::Pointer pProp, bool verbose) const {
        //if(verbose) std::cout << "\nAssigning DEMDiscontinuumConstitutiveLaw to properties " << pProp->Id() << std::endl;
        pProp->SetValue(DEM_TRANSLATIONAL_INTEGRATION_SCHEME_POINTER, this->CloneShared());
    }
    
    void DEMIntegrationScheme::SetRotationalIntegrationSchemeInProperties(Properties::Pointer pProp, bool verbose) const {
        //if(verbose) std::cout << "\nAssigning DEMDiscontinuumConstitutiveLaw to properties " << pProp->Id() << std::endl;
        pProp->SetValue(DEM_ROTATIONAL_INTEGRATION_SCHEME_POINTER, this->CloneShared());
    }
    
    void DEMIntegrationScheme::Move(Node<3> & i, const double delta_t, const double force_reduction_factor, const int StepFlag) {
        if (i.Is(DEMFlags::BELONGS_TO_A_CLUSTER)) return;
        CalculateTranslationalMotionOfNode(i, delta_t, force_reduction_factor, StepFlag);
    }
    
    void DEMIntegrationScheme::Rotate(Node<3> & i, const double delta_t, const double force_reduction_factor, const int StepFlag) {
        if (i.Is(DEMFlags::BELONGS_TO_A_CLUSTER)) return;
        CalculateRotationalMotionOfSphereNode(i, delta_t, force_reduction_factor, StepFlag);
    }
    
    void DEMIntegrationScheme::MoveCluster(Cluster3D* cluster_element, Node<3> & i, const double delta_t, const double force_reduction_factor, const int StepFlag) {
        CalculateTranslationalMotionOfNode(i, delta_t, force_reduction_factor, StepFlag);   
        cluster_element->UpdateLinearDisplacementAndVelocityOfSpheres();
    }
    
    void DEMIntegrationScheme::RotateCluster(Cluster3D* cluster_element, Node<3> & i, const double delta_t, const double force_reduction_factor, const int StepFlag) {
        CalculateRotationalMotionOfClusterNode(i, delta_t, force_reduction_factor, StepFlag);                
        cluster_element->UpdateAngularDisplacementAndVelocityOfSpheres();
    }
    
    void DEMIntegrationScheme::CalculateTranslationalMotionOfNode(Node<3> & i, const double delta_t, const double force_reduction_factor, const int StepFlag) {
        array_1d<double, 3 >& vel = i.FastGetSolutionStepValue(VELOCITY);
        array_1d<double, 3 >& displ = i.FastGetSolutionStepValue(DISPLACEMENT);
        array_1d<double, 3 >& delta_displ = i.FastGetSolutionStepValue(DELTA_DISPLACEMENT);
        array_1d<double, 3 >& coor = i.Coordinates();
        array_1d<double, 3 >& initial_coor = i.GetInitialPosition();
        array_1d<double, 3 >& force = i.FastGetSolutionStepValue(TOTAL_FORCES);
        
        #ifdef KRATOS_DEBUG
            DemDebugFunctions::CheckIfNan(force, "NAN in Force in Integration Scheme");
        #endif  
        
        double mass = i.FastGetSolutionStepValue(NODAL_MASS);                   

        bool Fix_vel[3] = {false, false, false};

        Fix_vel[0] = i.Is(DEMFlags::FIXED_VEL_X);
        Fix_vel[1] = i.Is(DEMFlags::FIXED_VEL_Y);
        Fix_vel[2] = i.Is(DEMFlags::FIXED_VEL_Z);

        UpdateTranslationalVariables(StepFlag, i, coor, displ, delta_displ, vel, initial_coor, force, force_reduction_factor, mass, delta_t, Fix_vel);       
    }
    
    void DEMIntegrationScheme::CalculateRotationalMotionOfSphereNode(Node<3> & i, const double delta_t, const double moment_reduction_factor, const int StepFlag) {
    
        double moment_of_inertia               = i.FastGetSolutionStepValue(PARTICLE_MOMENT_OF_INERTIA);
        array_1d<double, 3 >& angular_velocity = i.FastGetSolutionStepValue(ANGULAR_VELOCITY);
        array_1d<double, 3 >& torque           = i.FastGetSolutionStepValue(PARTICLE_MOMENT);
        array_1d<double, 3 >& rotated_angle    = i.FastGetSolutionStepValue(PARTICLE_ROTATION_ANGLE);
        array_1d<double, 3 >& delta_rotation   = i.FastGetSolutionStepValue(DELTA_ROTATION);
        
        #ifdef KRATOS_DEBUG
        DemDebugFunctions::CheckIfNan(torque, "NAN in Torque in Integration Scheme");
        #endif

        bool Fix_Ang_vel[3] = {false, false, false};
        Fix_Ang_vel[0] = i.Is(DEMFlags::FIXED_ANG_VEL_X);
        Fix_Ang_vel[1] = i.Is(DEMFlags::FIXED_ANG_VEL_Y);
        Fix_Ang_vel[2] = i.Is(DEMFlags::FIXED_ANG_VEL_Z);
        
<<<<<<< HEAD
        if (rotation_option) {
            CalculateRotationalMotionOfNode(i, delta_t, force_reduction_factor, StepFlag); 
        }                        
    }
    
    void DEMIntegrationScheme::MoveCluster(Cluster3D* cluster_element, Node<3> & i, const double delta_t, const bool rotation_option, const double force_reduction_factor, const int StepFlag) {
        CalculateTranslationalMotionOfNode(i, delta_t, force_reduction_factor, StepFlag);   
        if (rotation_option) {
            RotateClusterNode(i, delta_t, force_reduction_factor, StepFlag);                
            cluster_element->UpdatePositionOfSpheres();
        }  
        else {
            cluster_element->UpdateLinearDisplacementAndVelocityOfSpheres();
        }
    } 
    
    void DEMIntegrationScheme::MoveRigidBodyElement(RigidBodyElement3D* rigid_body_element, Node<3> & i, const double delta_t,
                                                    const bool rotation_option, const double force_reduction_factor, const int StepFlag) {
        CalculateTranslationalMotionOfNode(i, delta_t, force_reduction_factor, StepFlag);

        if (rotation_option) {
            RotateRigidBodyElementNode(i, delta_t, force_reduction_factor, StepFlag);                
            rigid_body_element->UpdatePositionOfNodes();
        }  
        else {
            rigid_body_element->UpdateLinearDisplacementAndVelocityOfNodes();
        }
    }
    
    void DEMIntegrationScheme::RotateRigidBodyElementNode(Node<3>& i, const double delta_t, const double moment_reduction_factor, const int StepFlag) {
    
        KRATOS_TRY

        array_1d<double, 3>& moments_of_inertia = i.FastGetSolutionStepValue(PRINCIPAL_MOMENTS_OF_INERTIA);
        array_1d<double, 3>& angular_momentum = i.FastGetSolutionStepValue(ANGULAR_MOMENTUM);
        array_1d<double, 3>& angular_velocity = i.FastGetSolutionStepValue(ANGULAR_VELOCITY);
        array_1d<double, 3>& local_angular_velocity = i.FastGetSolutionStepValue(LOCAL_ANGULAR_VELOCITY);
        array_1d<double, 3>& torque = i.FastGetSolutionStepValue(PARTICLE_MOMENT);
        array_1d<double, 3>& rotated_angle = i.FastGetSolutionStepValue(PARTICLE_ROTATION_ANGLE);
        Quaternion<double>& Orientation = i.FastGetSolutionStepValue(ORIENTATION);
        array_1d<double, 3>& delta_rotation = i.FastGetSolutionStepValue(DELTA_ROTATION);
=======
        CalculateNewRotationalVariablesOfSpheres(StepFlag, i, moment_of_inertia, angular_velocity, torque, moment_reduction_factor, rotated_angle, delta_rotation, delta_t, Fix_Ang_vel);
    }
    
    void DEMIntegrationScheme::CalculateRotationalMotionOfClusterNode(Node<3> & i, const double delta_t, const double moment_reduction_factor, const int StepFlag) {
        
        array_1d<double, 3 >& moments_of_inertia = i.FastGetSolutionStepValue(PRINCIPAL_MOMENTS_OF_INERTIA);
        array_1d<double, 3 >& angular_velocity   = i.FastGetSolutionStepValue(ANGULAR_VELOCITY);
        array_1d<double, 3 >& torque             = i.FastGetSolutionStepValue(PARTICLE_MOMENT);
        array_1d<double, 3 >& rotated_angle      = i.FastGetSolutionStepValue(PARTICLE_ROTATION_ANGLE);
        array_1d<double, 3 >& delta_rotation     = i.FastGetSolutionStepValue(DELTA_ROTATION);
        Quaternion<double  >& Orientation        = i.FastGetSolutionStepValue(ORIENTATION);
        
        #ifdef KRATOS_DEBUG
        DemDebugFunctions::CheckIfNan(torque, "NAN in Torque in Integration Scheme");
        #endif
>>>>>>> 04d397a3

        bool Fix_Ang_vel[3] = {false, false, false};

        Fix_Ang_vel[0] = i.Is(DEMFlags::FIXED_ANG_VEL_X);
        Fix_Ang_vel[1] = i.Is(DEMFlags::FIXED_ANG_VEL_Y);
        Fix_Ang_vel[2] = i.Is(DEMFlags::FIXED_ANG_VEL_Z);
<<<<<<< HEAD

        if (StepFlag != 1 && StepFlag != 2) {
                        
            array_1d<double, 3 > angular_momentum_aux;
            angular_momentum_aux[0] = 0.0;
            angular_momentum_aux[1] = 0.0;
            angular_momentum_aux[2] = 0.0;

            if (Fix_Ang_vel[0] == true || Fix_Ang_vel[1] == true || Fix_Ang_vel[2] == true) {
                double LocalTensor[3][3];
                double GlobalTensor[3][3];
                GeometryFunctions::ConstructLocalTensor(moments_of_inertia, LocalTensor);
                GeometryFunctions::QuaternionTensorLocal2Global(Orientation, LocalTensor, GlobalTensor);
                GeometryFunctions::ProductMatrix3X3Vector3X1(GlobalTensor, angular_velocity, angular_momentum_aux);
            }


            for (int j = 0; j < 3; j++) {
                if (Fix_Ang_vel[j] == false) {
                    angular_momentum[j] += moment_reduction_factor * torque[j] * delta_t;
                } else {
                    angular_momentum[j] = angular_momentum_aux[j];
                }
            }

            CalculateAngularVelocityRK(Orientation, moments_of_inertia, angular_momentum, angular_velocity, delta_t, Fix_Ang_vel);
            UpdateRotationalVariablesOfCluster(i, moments_of_inertia, rotated_angle, delta_rotation, Orientation, angular_momentum, angular_velocity, delta_t, Fix_Ang_vel);
            GeometryFunctions::QuaternionVectorGlobal2Local(Orientation, angular_velocity, local_angular_velocity);
        }//if (StepFlag != 1 && StepFlag != 2)
                
        if (StepFlag == 1 || StepFlag == 2) {
                        
            array_1d<double, 3 > local_angular_acceleration, local_torque, quarter_local_angular_velocity, quarter_angular_velocity, AuxAngularVelocity;
            Quaternion<double  > & AuxOrientation = i.FastGetSolutionStepValue(AUX_ORIENTATION);
            array_1d<double, 3 > & LocalAuxAngularVelocity = i.FastGetSolutionStepValue(LOCAL_AUX_ANGULAR_VELOCITY);

            if (StepFlag == 1) { //PREDICT
                //Angular velocity and torques are saved in the local framework:
                GeometryFunctions::QuaternionVectorGlobal2Local(Orientation, torque, local_torque);
                CalculateLocalAngularAccelerationByEulerEquations(i,local_angular_velocity,moments_of_inertia,local_torque,moment_reduction_factor,local_angular_acceleration);

                quarter_local_angular_velocity = local_angular_velocity + 0.25 * local_angular_acceleration * delta_t;
                LocalAuxAngularVelocity        = local_angular_velocity + 0.5  * local_angular_acceleration * delta_t;

                GeometryFunctions::QuaternionVectorLocal2Global(Orientation, quarter_local_angular_velocity, quarter_angular_velocity);

                array_1d<double, 3 > rotation_aux = 0.5 * quarter_angular_velocity * delta_t;
                GeometryFunctions::UpdateOrientation(Orientation, AuxOrientation, rotation_aux);

                GeometryFunctions::QuaternionVectorLocal2Global(AuxOrientation, LocalAuxAngularVelocity, AuxAngularVelocity);
                UpdateRotationalVariables(i, rotated_angle, delta_rotation, AuxAngularVelocity, delta_t, Fix_Ang_vel);
                GeometryFunctions::UpdateOrientation(Orientation, delta_rotation);
            }//if StepFlag == 1
                    
            if (StepFlag == 2) { //CORRECT
                //Angular velocity and torques are saved in the local framework:
                GeometryFunctions::QuaternionVectorGlobal2Local(AuxOrientation, torque, local_torque);
                CalculateLocalAngularAccelerationByEulerEquations(i,LocalAuxAngularVelocity,moments_of_inertia,local_torque, moment_reduction_factor,local_angular_acceleration);
                        
                local_angular_velocity += local_angular_acceleration * delta_t;
                GeometryFunctions::QuaternionVectorLocal2Global(Orientation, local_angular_velocity, angular_velocity);
                        
                GeometryFunctions::QuaternionVectorLocal2Global(AuxOrientation, LocalAuxAngularVelocity, AuxAngularVelocity);
                UpdateRotationalVariables(i, rotated_angle, delta_rotation, AuxAngularVelocity, delta_t, Fix_Ang_vel);
                GeometryFunctions::UpdateOrientation(Orientation, delta_rotation);
            }//if StepFlag == 2
        }//if (StepFlag == 1 || StepFlag == 2)

        KRATOS_CATCH("")
    }

=======
        
        CalculateNewRotationalVariablesOfClusters(StepFlag, i, moments_of_inertia, angular_velocity, torque, moment_reduction_factor, rotated_angle, delta_rotation, Orientation, delta_t, Fix_Ang_vel);
    }
           
>>>>>>> 04d397a3
    void DEMIntegrationScheme::UpdateTranslationalVariables(
                int StepFlag,
                Node < 3 >& i,
                array_1d<double, 3 >& coor,
                array_1d<double, 3 >& displ,
                array_1d<double, 3 >& delta_displ,
                array_1d<double, 3 >& vel,
                const array_1d<double, 3 >& initial_coor,
                const array_1d<double, 3 >& force,
                const double force_reduction_factor,
                const double mass,
                const double delta_t,
                const bool Fix_vel[3])
    {
        KRATOS_THROW_ERROR(std::runtime_error, "This function (DEMIntegrationScheme::UpdateTranslationalVariables) shouldn't be accessed, use derived class instead", 0);
    }
    
    void DEMIntegrationScheme::CalculateNewRotationalVariablesOfSpheres(
                int StepFlag,
                Node < 3 >& i,
                const double moment_of_inertia,
                array_1d<double, 3 >& angular_velocity,
                array_1d<double, 3 >& torque,
                const double moment_reduction_factor,
                array_1d<double, 3 >& rotated_angle,
                array_1d<double, 3 >& delta_rotation,
                const double delta_t,
                const bool Fix_Ang_vel[3]) {
        KRATOS_THROW_ERROR(std::runtime_error, "This function (DEMIntegrationScheme::CalculateNewRotationalVariablesOfSpheres) shouldn't be accessed, use derived class instead", 0);            
    }
    
    void DEMIntegrationScheme::CalculateNewRotationalVariablesOfClusters(
                int StepFlag,
                Node < 3 >& i,
                const array_1d<double, 3 > moments_of_inertia,
                array_1d<double, 3 >& angular_velocity,
                array_1d<double, 3 >& torque,
                const double moment_reduction_factor,
                array_1d<double, 3 >& rotated_angle,
                array_1d<double, 3 >& delta_rotation,
                Quaternion<double  >& Orientation,
                const double delta_t,
                const bool Fix_Ang_vel[3]) {
        KRATOS_THROW_ERROR(std::runtime_error, "This function (DEMIntegrationScheme::CalculateNewRotationalVariablesOfClusters) shouldn't be accessed, use derived class instead", 0);            
    }

    void DEMIntegrationScheme::UpdateRotationalVariables(
                int StepFlag,
                Node < 3 >& i,
                array_1d<double, 3 >& rotated_angle,
                array_1d<double, 3 >& delta_rotation,
                array_1d<double, 3 >& angular_velocity,
                array_1d<double, 3 >& angular_acceleration,
                const double delta_t,
                const bool Fix_Ang_vel[3]) {
        KRATOS_THROW_ERROR(std::runtime_error, "This function (DEMIntegrationScheme::UpdateRotationalVariables) shouldn't be accessed, use derived class instead", 0);
    }
    
    void DEMIntegrationScheme::UpdateRotationalVariables(
                int StepFlag,
                Node < 3 >& i,
                const double& moment_of_inertia,
                array_1d<double, 3 >& rotated_angle,
                array_1d<double, 3 >& delta_rotation,
                Quaternion<double  >& Orientation,
                const array_1d<double, 3 >& angular_momentum,
                array_1d<double, 3 >& angular_velocity,
                const double delta_t,
                const bool Fix_Ang_vel[3]) {
        KRATOS_THROW_ERROR(std::runtime_error, "This function (DEMIntegrationScheme::UpdateRotationalVariables) shouldn't be accessed, use derived class instead", 0);
    }

    void DEMIntegrationScheme::UpdateRotationalVariables(
                int StepFlag,
                Node < 3 >& i,
                const array_1d<double, 3 >& moments_of_inertia,
                array_1d<double, 3 >& rotated_angle,
                array_1d<double, 3 >& delta_rotation,
                Quaternion<double  >& Orientation,
                const array_1d<double, 3 >& angular_momentum,
                array_1d<double, 3 >& angular_velocity,
                const double delta_t,
                const bool Fix_Ang_vel[3]) {
        KRATOS_THROW_ERROR(std::runtime_error, "This function (DEMIntegrationScheme::UpdateRotationalVariables) shouldn't be accessed, use derived class instead", 0);
    }
    
    void DEMIntegrationScheme::UpdateRotatedAngle(
                array_1d<double, 3 >& rotated_angle,
                array_1d<double, 3 >& delta_rotation,
                const array_1d<double, 3 >& angular_velocity,
                const double delta_t) {
        KRATOS_THROW_ERROR(std::runtime_error, "This function (DEMIntegrationScheme::UpdateRotatedAngle) shouldn't be accessed, use derived class instead", 0);
    }

    void DEMIntegrationScheme::UpdateAngularVelocity(
                const Quaternion<double>& Orientation,
                const double LocalTensorInv[3][3],
                const array_1d<double, 3>& angular_momentum,
                array_1d<double, 3>& angular_velocity) {
        KRATOS_THROW_ERROR(std::runtime_error, "This function (DEMIntegrationScheme::UpdateAngularVelocity) shouldn't be accessed, use derived class instead", 0);
    }
    
    void DEMIntegrationScheme::CalculateLocalAngularAcceleration(
                const double moment_of_inertia,
                const array_1d<double, 3 >& torque, 
                const double moment_reduction_factor,
                array_1d<double, 3 >& angular_acceleration) {
        KRATOS_THROW_ERROR(std::runtime_error, "This function (DEMIntegrationScheme::CalculateLocalAngularAcceleration) shouldn't be accessed, use derived class instead", 0);            
    }
    
    void DEMIntegrationScheme::CalculateLocalAngularAccelerationByEulerEquations(
                const array_1d<double, 3 >& local_angular_velocity,
                const array_1d<double, 3 >& moments_of_inertia,
                const array_1d<double, 3 >& local_torque, 
                const double moment_reduction_factor,
                array_1d<double, 3 >& local_angular_acceleration) {
            KRATOS_THROW_ERROR(std::runtime_error, "This function (DEMIntegrationScheme::CalculateLocalAngularAccelerationByEulerEquations) shouldn't be accessed, use derived class instead", 0);                        
    }

    void DEMIntegrationScheme::CalculateAngularVelocityRK(
                const Quaternion<double  >& Orientation,
                const double& moment_of_inertia,
                const array_1d<double, 3 >& angular_momentum,
                array_1d<double, 3 >& angular_velocity,
                const double delta_t,
                const bool Fix_Ang_vel[3]) {
            KRATOS_THROW_ERROR(std::runtime_error, "This function (DEMIntegrationScheme::CalculateAngularVelocityRK) shouldn't be accessed, use derived class instead", 0); 
    }

    void DEMIntegrationScheme::CalculateAngularVelocityRK(
                const Quaternion<double  >& Orientation,
                const array_1d<double, 3 >& moments_of_inertia,
                const array_1d<double, 3 >& angular_momentum,
                array_1d<double, 3 >& angular_velocity,
                const double delta_t,
                const bool Fix_Ang_vel[3]) {
            KRATOS_THROW_ERROR(std::runtime_error, "This function (DEMIntegrationScheme::CalculateAngularVelocityRK) shouldn't be accessed, use derived class instead", 0);                        
    }
    
    void DEMIntegrationScheme::QuaternionCalculateMidAngularVelocities(
                const Quaternion<double>& Orientation,
                const double LocalTensorInv[3][3],
                const array_1d<double, 3>& angular_momentum,
                const double dt,
                const array_1d<double, 3>& InitialAngularVel,
                array_1d<double, 3>& FinalAngularVel) {
        KRATOS_THROW_ERROR(std::runtime_error, "This function (DEMIntegrationScheme::QuaternionCalculateMidAngularVelocities) shouldn't be accessed, use derived class instead", 0);
    }
}<|MERGE_RESOLUTION|>--- conflicted
+++ resolved
@@ -84,23 +84,31 @@
         Fix_Ang_vel[1] = i.Is(DEMFlags::FIXED_ANG_VEL_Y);
         Fix_Ang_vel[2] = i.Is(DEMFlags::FIXED_ANG_VEL_Z);
         
-<<<<<<< HEAD
-        if (rotation_option) {
-            CalculateRotationalMotionOfNode(i, delta_t, force_reduction_factor, StepFlag); 
-        }                        
-    }
-    
-    void DEMIntegrationScheme::MoveCluster(Cluster3D* cluster_element, Node<3> & i, const double delta_t, const bool rotation_option, const double force_reduction_factor, const int StepFlag) {
-        CalculateTranslationalMotionOfNode(i, delta_t, force_reduction_factor, StepFlag);   
-        if (rotation_option) {
-            RotateClusterNode(i, delta_t, force_reduction_factor, StepFlag);                
-            cluster_element->UpdatePositionOfSpheres();
-        }  
-        else {
-            cluster_element->UpdateLinearDisplacementAndVelocityOfSpheres();
-        }
-    } 
-    
+        CalculateNewRotationalVariablesOfSpheres(StepFlag, i, moment_of_inertia, angular_velocity, torque, moment_reduction_factor, rotated_angle, delta_rotation, delta_t, Fix_Ang_vel);
+    }
+    
+    void DEMIntegrationScheme::CalculateRotationalMotionOfClusterNode(Node<3> & i, const double delta_t, const double moment_reduction_factor, const int StepFlag) {
+        
+        array_1d<double, 3 >& moments_of_inertia = i.FastGetSolutionStepValue(PRINCIPAL_MOMENTS_OF_INERTIA);
+        array_1d<double, 3 >& angular_velocity   = i.FastGetSolutionStepValue(ANGULAR_VELOCITY);
+        array_1d<double, 3 >& torque             = i.FastGetSolutionStepValue(PARTICLE_MOMENT);
+        array_1d<double, 3 >& rotated_angle      = i.FastGetSolutionStepValue(PARTICLE_ROTATION_ANGLE);
+        array_1d<double, 3 >& delta_rotation     = i.FastGetSolutionStepValue(DELTA_ROTATION);
+        Quaternion<double  >& Orientation        = i.FastGetSolutionStepValue(ORIENTATION);
+        
+        #ifdef KRATOS_DEBUG
+        DemDebugFunctions::CheckIfNan(torque, "NAN in Torque in Integration Scheme");
+        #endif
+
+        bool Fix_Ang_vel[3] = {false, false, false};
+
+        Fix_Ang_vel[0] = i.Is(DEMFlags::FIXED_ANG_VEL_X);
+        Fix_Ang_vel[1] = i.Is(DEMFlags::FIXED_ANG_VEL_Y);
+        Fix_Ang_vel[2] = i.Is(DEMFlags::FIXED_ANG_VEL_Z);
+        
+        CalculateNewRotationalVariablesOfClusters(StepFlag, i, moments_of_inertia, angular_velocity, torque, moment_reduction_factor, rotated_angle, delta_rotation, Orientation, delta_t, Fix_Ang_vel);
+    }
+           
     void DEMIntegrationScheme::MoveRigidBodyElement(RigidBodyElement3D* rigid_body_element, Node<3> & i, const double delta_t,
                                                     const bool rotation_option, const double force_reduction_factor, const int StepFlag) {
         CalculateTranslationalMotionOfNode(i, delta_t, force_reduction_factor, StepFlag);
@@ -126,30 +134,12 @@
         array_1d<double, 3>& rotated_angle = i.FastGetSolutionStepValue(PARTICLE_ROTATION_ANGLE);
         Quaternion<double>& Orientation = i.FastGetSolutionStepValue(ORIENTATION);
         array_1d<double, 3>& delta_rotation = i.FastGetSolutionStepValue(DELTA_ROTATION);
-=======
-        CalculateNewRotationalVariablesOfSpheres(StepFlag, i, moment_of_inertia, angular_velocity, torque, moment_reduction_factor, rotated_angle, delta_rotation, delta_t, Fix_Ang_vel);
-    }
-    
-    void DEMIntegrationScheme::CalculateRotationalMotionOfClusterNode(Node<3> & i, const double delta_t, const double moment_reduction_factor, const int StepFlag) {
-        
-        array_1d<double, 3 >& moments_of_inertia = i.FastGetSolutionStepValue(PRINCIPAL_MOMENTS_OF_INERTIA);
-        array_1d<double, 3 >& angular_velocity   = i.FastGetSolutionStepValue(ANGULAR_VELOCITY);
-        array_1d<double, 3 >& torque             = i.FastGetSolutionStepValue(PARTICLE_MOMENT);
-        array_1d<double, 3 >& rotated_angle      = i.FastGetSolutionStepValue(PARTICLE_ROTATION_ANGLE);
-        array_1d<double, 3 >& delta_rotation     = i.FastGetSolutionStepValue(DELTA_ROTATION);
-        Quaternion<double  >& Orientation        = i.FastGetSolutionStepValue(ORIENTATION);
-        
-        #ifdef KRATOS_DEBUG
-        DemDebugFunctions::CheckIfNan(torque, "NAN in Torque in Integration Scheme");
-        #endif
->>>>>>> 04d397a3
 
         bool Fix_Ang_vel[3] = {false, false, false};
 
         Fix_Ang_vel[0] = i.Is(DEMFlags::FIXED_ANG_VEL_X);
         Fix_Ang_vel[1] = i.Is(DEMFlags::FIXED_ANG_VEL_Y);
         Fix_Ang_vel[2] = i.Is(DEMFlags::FIXED_ANG_VEL_Z);
-<<<<<<< HEAD
 
         if (StepFlag != 1 && StepFlag != 2) {
                         
@@ -221,12 +211,6 @@
         KRATOS_CATCH("")
     }
 
-=======
-        
-        CalculateNewRotationalVariablesOfClusters(StepFlag, i, moments_of_inertia, angular_velocity, torque, moment_reduction_factor, rotated_angle, delta_rotation, Orientation, delta_t, Fix_Ang_vel);
-    }
-           
->>>>>>> 04d397a3
     void DEMIntegrationScheme::UpdateTranslationalVariables(
                 int StepFlag,
                 Node < 3 >& i,
