
#include <iostream>
#include "DEM_D_Hertz_viscous_Coulomb_Nestle_CL.h"
#include "custom_elements/spheric_particle.h"

namespace Kratos {

    DEMDiscontinuumConstitutiveLaw::Pointer DEM_D_Hertz_viscous_Coulomb_Nestle::Clone() const {

        DEMDiscontinuumConstitutiveLaw::Pointer p_clone(new DEM_D_Hertz_viscous_Coulomb_Nestle(*this));
        return p_clone;
    }

    void DEM_D_Hertz_viscous_Coulomb_Nestle::SetConstitutiveLawInProperties(Properties::Pointer pProp, bool verbose) const {

        if (verbose) KRATOS_INFO("DEM") << "Assigning DEM_D_Hertz_viscous_Coulomb_Nestle to Properties " << pProp->Id() << std::endl;
        pProp->SetValue(DEM_DISCONTINUUM_CONSTITUTIVE_LAW_POINTER, this->Clone());
    }

    void DEM_D_Hertz_viscous_Coulomb_Nestle::CalculateViscoDampingForce(double LocalRelVel[3],
                                                                 double ViscoDampingLocalContactForce[3],
                                                                 SphericParticle* const element1,
                                                                 SphericParticle* const element2) {

        const double my_mass    = element1->GetMass();
        const double other_mass = element2->GetMass();

        const double equiv_mass = 1.0 / (1.0/my_mass + 1.0/other_mass);

        const double my_gamma    = element1->GetProperties()[DAMPING_GAMMA];
        const double other_gamma = element2->GetProperties()[DAMPING_GAMMA];
        const double equiv_gamma = 0.5 * (my_gamma + other_gamma);

        const double equiv_visco_damp_coeff_normal     = 2.0 * equiv_gamma * sqrt(equiv_mass * mKn);
        const double equiv_visco_damp_coeff_tangential = equiv_visco_damp_coeff_normal / 0.55;

        ViscoDampingLocalContactForce[0] = - equiv_visco_damp_coeff_tangential * LocalRelVel[0];
        ViscoDampingLocalContactForce[1] = - equiv_visco_damp_coeff_tangential * LocalRelVel[1];
        ViscoDampingLocalContactForce[2] = - equiv_visco_damp_coeff_normal     * LocalRelVel[2];
    }

    void DEM_D_Hertz_viscous_Coulomb_Nestle::CalculateViscoDampingForceWithFEM(double LocalRelVel[3],
                                                                double ViscoDampingLocalContactForce[3],
                                                                SphericParticle* const element,
<<<<<<< HEAD
                                                                Condition* const wall) {
        
=======
                                                                DEMWall* const wall) {

>>>>>>> cee2eda2
        const double my_mass    = element->GetMass();
        const double gamma = element->GetProperties()[DAMPING_GAMMA];
        const double normal_damping_coefficient     = 2.0 * gamma * sqrt(my_mass * mKn);
        const double tangential_damping_coefficient = normal_damping_coefficient / 0.55;

        ViscoDampingLocalContactForce[0] = - tangential_damping_coefficient * LocalRelVel[0];
        ViscoDampingLocalContactForce[1] = - tangential_damping_coefficient * LocalRelVel[1];
        ViscoDampingLocalContactForce[2] = - normal_damping_coefficient     * LocalRelVel[2];
    }
} //namespace Kratos<|MERGE_RESOLUTION|>--- conflicted
+++ resolved
@@ -42,13 +42,8 @@
     void DEM_D_Hertz_viscous_Coulomb_Nestle::CalculateViscoDampingForceWithFEM(double LocalRelVel[3],
                                                                 double ViscoDampingLocalContactForce[3],
                                                                 SphericParticle* const element,
-<<<<<<< HEAD
                                                                 Condition* const wall) {
         
-=======
-                                                                DEMWall* const wall) {
-
->>>>>>> cee2eda2
         const double my_mass    = element->GetMass();
         const double gamma = element->GetProperties()[DAMPING_GAMMA];
         const double normal_damping_coefficient     = 2.0 * gamma * sqrt(my_mass * mKn);
