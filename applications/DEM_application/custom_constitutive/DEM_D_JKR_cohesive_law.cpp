--- conflicted
+++ resolved
@@ -42,15 +42,9 @@
 
         return cohesive_force;
     }
-<<<<<<< HEAD
     
     double DEM_D_JKR_Cohesive_Law::CalculateCohesiveNormalForceWithFEM(SphericParticle* const element, Condition* const wall, const double indentation) {
         
-=======
-
-    double DEM_D_JKR_Cohesive_Law::CalculateCohesiveNormalForceWithFEM(SphericParticle* const element, DEMWall* const wall, const double indentation) {
-
->>>>>>> cee2eda2
         const double cohesion         = element->GetParticleCohesion(); // For the time being, this represents the Surface Energy
         const double equiv_cohesion   = 0.5 * (cohesion + wall->GetProperties()[WALL_COHESION]);
         const double my_young         = element->GetYoung();
