--- conflicted
+++ resolved
@@ -127,13 +127,8 @@
     /////////////////////////
     // DEM-FEM INTERACTION //
     /////////////////////////
-<<<<<<< HEAD
     
     void DEM_D_Hertz_dependent_friction::InitializeDependentContactWithFEM(SphericParticle* const element, Condition* const wall, double& effective_radius, double& equiv_young, double& equiv_shear, const double indentation) {
-=======
-
-    void DEM_D_Hertz_dependent_friction::InitializeDependentContactWithFEM(SphericParticle* const element, DEMWall* const wall, double& effective_radius, double& equiv_young, double& equiv_shear, const double indentation) {
->>>>>>> cee2eda2
         //Get effective Radius
         effective_radius                 = element->GetRadius();
 
@@ -374,15 +369,9 @@
     void DEM_D_Hertz_dependent_friction::CalculateViscoDampingForceWithFEM(double LocalRelVel[3],
                                                                                    double ViscoDampingLocalContactForce[3],
                                                                                    SphericParticle* const element,
-<<<<<<< HEAD
                                                                                    Condition* const wall) {                                        
         
         const double my_mass    = element->GetMass();              
-=======
-                                                                                   DEMWall* const wall) {
-
-        const double my_mass    = element->GetMass();
->>>>>>> cee2eda2
         const double gamma = element->GetProperties()[DAMPING_GAMMA];
         const double normal_damping_coefficient     = 2.0 * gamma * sqrt(my_mass * mKn);
         const double tangential_damping_coefficient = 2.0 * gamma * sqrt(my_mass * mKt);
@@ -400,13 +389,8 @@
     double DEM_D_Hertz_dependent_friction::CalculateCohesiveNormalForce(SphericParticle* const element1, SphericParticle* const element2, const double indentation){
         return 0.0;
     }
-<<<<<<< HEAD
     
     double DEM_D_Hertz_dependent_friction::CalculateCohesiveNormalForceWithFEM(SphericParticle* const element, Condition* const wall, const double indentation){
-=======
-
-    double DEM_D_Hertz_dependent_friction::CalculateCohesiveNormalForceWithFEM(SphericParticle* const element, DEMWall* const wall, const double indentation){
->>>>>>> cee2eda2
         return 0.0;
     }
 
