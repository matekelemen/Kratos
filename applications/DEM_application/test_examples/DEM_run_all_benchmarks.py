--- conflicted
+++ resolved
@@ -65,104 +65,6 @@
     Dcl_DEM_Benchmarks_list = list(range(30,34))
 
     Total_DEM_Benchmarks_list = D_DEM_Benchmarks_list + C_DEM_Benchmarks_list + Dcl_DEM_Benchmarks_list
-<<<<<<< HEAD
-    
-    for benchmark in Total_DEM_Benchmarks_list:
-          
-        print(Benchmark_text[benchmark - 1])
-                
-        try:
-            if platform.system()=="Windows":
-                os.system("setenv OMP_NUM_THREADS 1") # Is that the correct way to run on Windows?
-                subprocess.check_call(["python", path + "/DEM_benchmarks.py", str(benchmark), ">", "BenchTemp.info"], stdout=f, stderr=f)
-                os.system("setenv OMP_NUM_THREADS ") # Trying to set a 'default' value
-                
-            else:
-                os.environ['OMP_NUM_THREADS']='1'
-                if sys.version_info >= (3, 0):
-                    path_py = os.getcwd()
-                    path_py += '/../../python_scripts'       
-<<<<<<< HEAD
-                    subprocess.check_call(["python3", path_py + "/DEM_benchmarks.py", str(benchmark), ">", "BenchTemp.info"], stdout=f, stderr=f)
-=======
-                    subprocess.check_call(["python3", path + "/DEM_benchmarks.py", str(benchmark), ">", "BenchTemp.info"], stdout=f, stderr=f)
->>>>>>> master
-                    
-                else:
-                    path_py = os.getcwd()
-                    path_py += '/../../python_scripts'                                                                              
-                    subprocess.check_call(["python", "-3", path_py + "/DEM_benchmarks.py", str(benchmark), ">", "BenchTemp.info"], stdout=f, stderr=f)
-                os.system("export OMP_NUM_THREADS=") # Trying to set a 'default' value
-        except:
-            #failure = True
-            #list_of_failed_tests += [benchmark]
-            print("A problem was found in DEM Benchmark " + str(benchmark) + "... Resuming...\n")
-            g = open("errors.err", "a")
-            if benchmark == 10:
-                g.write("\n===== THORNTON PAPER TESTS. FULL REGIME. LINEAR LAW =====\n\n")
-            if benchmark == 11:
-                g.write("\n===== THORNTON PAPER TESTS. FULL REGIME. HERTZIAN LAW ===\n\n")
-            if benchmark == 12:
-                g.write("\n===== WENSRICH PAPER TEST. ROLLING FRICTION =============\n\n")
-            if benchmark == 13:
-                g.write("\n===== DE/FE CONTACT BENCHMARKS ==========================\n\n")
-            if benchmark == 20:
-                g.write("\n===== BASIC CONTINUUM TESTS  ============================\n\n")
-            if benchmark == 30:
-                g.write("\n===== DISCONTINUUM CLUSTERS TESTS  ======================\n\n")
-            g.write("DEM Benchmark " + str(benchmark) + ": KO!........ Test " + str(benchmark) + " FAILED\n")
-            g.close()
-            
-    print('\n')
-    f.close()
-<<<<<<< HEAD
-    os.remove("BenchTemp.info")
-=======
-    #os.remove("BenchTemp.info")
->>>>>>> master
-    
-    g = open("errors.err", 'a')
-    g.write("\n---------------------------------------------------------------------\n")
-    g.write("\nList of Benchmarks:\n")
-    g.write("\nDISCONTINUUM TESTS:\n")
-    g.write("Benchmark 01. Elastic normal impact of two identical spheres\n")
-    g.write("Benchmark 02. Elastic normal impact of a sphere against a rigid plane\n")
-    g.write("Benchmark 03. Impact of a sphere against a rigid plane with different coefficients of restitution\n")
-    g.write("Benchmark 04. Oblique impact of a sphere with a rigid plane with constant velocity module and variable incident angles\n")
-    g.write("Benchmark 05. Oblique impact of a sphere with a rigid plane with constant normal velocity and different tangential velocities\n")
-    g.write("Benchmark 06. Impact of a sphere with a rigid plane with a constant normal velocity and variable angular velocities\n")
-    g.write("Benchmark 07. Impact of two identical spheres with a constant normal velocity and different angular velocities\n")
-    g.write("Benchmark 08. Impact of two differently sized spheres with a constant normal velocity and variable angular velocities\n")
-    g.write("Benchmark 09. Impact of two identical spheres with a constant normal velocity and different coefficients of restitution\n")
-    g.write("Benchmark 10. Oblique impact of a sphere with an elastic plane with constant normal velocity and different angular velocities\n")
-    g.write("Benchmark 11. Oblique impact of a sphere with an elastic plane with constant normal velocity and different angular velocities\n")
-    g.write("Benchmark 12. Sphere rotating over a plane surface with Rolling Friction\n")
-    g.write("Benchmark 13. Impact of a low stiffness sphere against a rigid plane divided in small triangular elements\n")
-    g.write("Benchmark 14. Impact of a low stiffness sphere against a rigid edge divided in small triangular elements\n")
-    g.write("Benchmark 15. Impact of a low stiffness sphere against a rigid vertex divided in small triangular elements\n")
-    g.write("Benchmark 16. Spheres contacting multiple entities (facets, edges and vertices)\n")
-    g.write("Benchmark 17. Sphere sliding on a plane (discretized with triangles and quadrilaterals) with friction\n")
-    g.write("\nCONTINUUM TESTS:\n")
-    g.write("Benchmark 20. Normal compression of two identical spheres\n")
-    g.write("Benchmark 21. Normal compression of two identical indented spheres\n")
-    g.write("Benchmark 22. Tensile test of two identical spheres\n")
-    g.write("Benchmark 23. Tensile test of two identical indented spheres\n")
-    g.write("Benchmark 24. Shear test of two identical spheres by applying rotation\n")
-    g.write("Benchmark 25. Shear test of two identical spheres by applying rotation and radius expansion\n")
-    g.write("\nDISCONTINUUM CLUSTERS TESTS:\n")
-    g.write("Benchmark 30. Cylinder cluster with imposed angular velocity in two axis (Verlet velocity + Zhao scheme)\n")
-    g.write("Benchmark 31. Cylinder cluster with imposed angular velocity in two axis (Symplectic Euler + Runge-Kutta scheme)\n")
-    g.write("Benchmark 32. Fiber cluster bouncing without any damping (Verlet velocity + Zhao scheme)\n")
-    g.write("Benchmark 33. Fiber cluster bouncing without any damping (Symplectic Euler + Runge-Kutta scheme)\n")
-    g.close()
-    
-    if 'FAILED' in open('errors.err').read():
-        failure = True
-        
-    g = open("errors.err")
-    file_contents = g.read()
-    g.close()
-=======
 
     failure = False
 
@@ -243,7 +145,6 @@
         if 'FAILED' in file_contents:
             failure = True
 
->>>>>>> cf8aaeeb
     os.remove("errors.err")
 
     Text += file_contents.rstrip("\n")
