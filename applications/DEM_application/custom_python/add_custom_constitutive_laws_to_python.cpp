//
// Author: Miquel Santasusana msantasusana@cimne.upc.edu
//

// System includes
#include <pybind11/pybind11.h>

// Project includes
#include "includes/define.h"

#include "../custom_constitutive/DEM_discontinuum_constitutive_law.h"
#include "../custom_constitutive/DEM_continuum_constitutive_law.h"
#include "../custom_constitutive/DEM_compound_constitutive_law.h"

#include "../custom_constitutive/DEM_D_Linear_viscous_Coulomb_CL.h"
#include "../custom_constitutive/DEM_D_Hertz_viscous_Coulomb_CL.h"
#include "../custom_constitutive/DEM_D_Hertz_viscous_Coulomb_Nestle_CL.h"
#include "../custom_constitutive/DEM_D_Bentonite_Colloid_CL.h"
#include "../custom_constitutive/DEM_D_Linear_viscous_Coulomb_2D_CL.h"
#include "../custom_constitutive/DEM_D_Hertz_viscous_Coulomb_2D_CL.h"
#include "../custom_constitutive/DEM_D_JKR_cohesive_law.h"
#include "../custom_constitutive/DEM_D_DMT_cohesive_law.h"

#include "../custom_constitutive/DEM_D_Hertz_confined_CL.h"
#include "../custom_constitutive/DEM_D_Linear_confined_CL.h"
#include "../custom_constitutive/DEM_D_Linear_HighStiffness_CL.h"

#include "../custom_constitutive/DEM_Dempack_CL.h"
#include "../custom_constitutive/DEM_Dempack_2D_CL.h"
#include "../custom_constitutive/DEM_KDEM_CL.h"
#include "../custom_constitutive/DEM_KDEM_Rankine_CL.h"
#include "../custom_constitutive/DEM_KDEM_Mohr_Coulomb_CL.h"
#include "../custom_constitutive/dem_kdem_fissured_rock_cl.h"
#include "../custom_constitutive/DEM_sintering_continuum_CL.h"
#include "../custom_constitutive/DEM_KDEM_fabric_CL.h"
#include "../custom_constitutive/DEM_ExponentialHC_CL.h"
#include "../custom_constitutive/DEM_Dempack_torque_CL.h"
#include "../custom_constitutive/DEM_Dempack_dev_CL.h"
#include "../custom_constitutive/DEM_Dempack_2D_dev_CL.h"
#include "../custom_constitutive/dem_d_linear_custom_constants_cl.h"
#include "../custom_constitutive/DEM_D_Hertz_dependent_friction_CL.h"
#include "../custom_constitutive/dem_kdem_2d_cl.h"
#include "../custom_constitutive/dem_kdem_fabric_2d_cl.h"

namespace Kratos {
namespace Python {

using namespace pybind11;

void AddCustomConstitutiveLawsToPython(pybind11::module& m) {

    // DEM Discontinuum Constitutive Laws:

    class_<DEMDiscontinuumConstitutiveLaw, DEMDiscontinuumConstitutiveLaw::Pointer>(m, "DEMDiscontinuumConstitutiveLaw")
        .def(init<>())
        .def("Clone", &DEMDiscontinuumConstitutiveLaw::Clone)
        .def("SetConstitutiveLawInProperties", &DEMDiscontinuumConstitutiveLaw::SetConstitutiveLawInProperties)
        .def("GetTypeOfLaw", &DEMDiscontinuumConstitutiveLaw::GetTypeOfLaw)
        ;

    class_<Variable<DEMDiscontinuumConstitutiveLaw::Pointer>, Variable<DEMDiscontinuumConstitutiveLaw::Pointer>::Pointer>(m, "DEMDiscontinuumConstitutiveLawPointerVariable")
        .def("__repr__", &Variable<DEMDiscontinuumConstitutiveLaw::Pointer>::Info)
        ;

    class_<DEM_D_Linear_viscous_Coulomb, DEM_D_Linear_viscous_Coulomb::Pointer, DEMDiscontinuumConstitutiveLaw>(m, "DEM_D_Linear_viscous_Coulomb")
        .def(init<>())
        ;

    class_<DEM_D_Bentonite_Colloid, DEM_D_Bentonite_Colloid::Pointer, DEMDiscontinuumConstitutiveLaw>(m, "DEM_D_Bentonite_Colloid")
        .def(init<>())
        ;

    class_<DEM_D_Linear_viscous_Coulomb2D, DEM_D_Linear_viscous_Coulomb2D::Pointer, DEM_D_Linear_viscous_Coulomb>(m, "DEM_D_Linear_viscous_Coulomb2D")
        .def(init<>())
        ;

    class_<DEM_D_Hertz_viscous_Coulomb, DEM_D_Hertz_viscous_Coulomb::Pointer, DEMDiscontinuumConstitutiveLaw>(m, "DEM_D_Hertz_viscous_Coulomb")
        .def(init<>())
        ;

    class_<DEM_D_Hertz_viscous_Coulomb2D, DEM_D_Hertz_viscous_Coulomb2D::Pointer, DEM_D_Hertz_viscous_Coulomb>(m, "DEM_D_Hertz_viscous_Coulomb2D")
        .def(init<>())
        ;

    class_<DEM_compound_constitutive_law<DEM_D_Hertz_viscous_Coulomb, DEM_D_JKR_Cohesive_Law>, DEM_compound_constitutive_law<DEM_D_Hertz_viscous_Coulomb, DEM_D_JKR_Cohesive_Law>::Pointer, DEM_D_Hertz_viscous_Coulomb>(m, "DEM_D_Hertz_viscous_Coulomb_JKR")
        .def(init<>())
        ;

    class_<DEM_compound_constitutive_law<DEM_D_Hertz_viscous_Coulomb, DEM_D_DMT_Cohesive_Law>, DEM_compound_constitutive_law<DEM_D_Hertz_viscous_Coulomb, DEM_D_DMT_Cohesive_Law>::Pointer, DEM_D_Hertz_viscous_Coulomb>(m, "DEM_D_Hertz_viscous_Coulomb_DMT")
        .def(init<>())
        ;

    class_<DEM_compound_constitutive_law<DEM_D_Linear_viscous_Coulomb, DEM_D_JKR_Cohesive_Law>, DEM_compound_constitutive_law<DEM_D_Linear_viscous_Coulomb, DEM_D_JKR_Cohesive_Law>::Pointer, DEM_D_Linear_viscous_Coulomb>(m, "DEM_D_Linear_viscous_Coulomb_JKR")
        .def(init<>())
        ;

    class_<DEM_compound_constitutive_law<DEM_D_Linear_viscous_Coulomb, DEM_D_DMT_Cohesive_Law>, DEM_compound_constitutive_law<DEM_D_Linear_viscous_Coulomb, DEM_D_DMT_Cohesive_Law>::Pointer, DEM_D_Linear_viscous_Coulomb>(m, "DEM_D_Linear_viscous_Coulomb_DMT")
        .def(init<>())
        ;

    class_<DEM_D_Linear_Custom_Constants, DEM_D_Linear_Custom_Constants::Pointer, DEM_D_Linear_viscous_Coulomb>(m, "DEM_D_Linear_Custom_Constants")
        .def(init<>())
        ;

    class_<DEM_D_Hertz_dependent_friction, DEM_D_Hertz_dependent_friction::Pointer, DEMDiscontinuumConstitutiveLaw>(m, "DEM_D_Hertz_dependent_friction")
        .def(init<>())
        ;

    class_<DEM_D_Hertz_confined, DEM_D_Hertz_confined::Pointer, DEM_D_Hertz_viscous_Coulomb>(m, "DEM_D_Hertz_confined")
        .def(init<>())
        ;

    class_<DEM_D_Linear_confined, DEM_D_Linear_confined::Pointer, DEM_D_Linear_viscous_Coulomb>(m, "DEM_D_Linear_confined")
        .def(init<>())
        ;

    class_<DEM_D_Hertz_viscous_Coulomb_Nestle, DEM_D_Hertz_viscous_Coulomb_Nestle::Pointer, DEM_D_Hertz_viscous_Coulomb>(m, "DEM_D_Hertz_viscous_Coulomb_Nestle")
        .def(init<>())
        ;

<<<<<<< HEAD
    class_<DEM_D_Linear_HighStiffness, DEM_D_Linear_HighStiffness::Pointer, DEMDiscontinuumConstitutiveLaw>(m, "DEM_D_Linear_HighStiffness")
        .def(init<>())
        ;

=======
>>>>>>> 709fcd28
    // DEM Continuum Constitutive Laws:

    class_<DEMContinuumConstitutiveLaw, DEMContinuumConstitutiveLaw::Pointer>(m, "DEMContinuumConstitutiveLaw")
        .def(init<>())
        .def("Clone", &DEMContinuumConstitutiveLaw::Clone)
        .def("SetConstitutiveLawInProperties", &DEMContinuumConstitutiveLaw::SetConstitutiveLawInProperties)
        .def("GetTypeOfLaw", &DEMContinuumConstitutiveLaw::GetTypeOfLaw)
        .def("CheckRequirementsOfStressTensor", &DEMContinuumConstitutiveLaw::CheckRequirementsOfStressTensor)
        ;

    class_<Variable<DEMContinuumConstitutiveLaw::Pointer>, Variable<DEMContinuumConstitutiveLaw::Pointer>::Pointer>(m, "DEMContinuumConstitutiveLawPointerVariable")
        .def("__repr__", &Variable<DEMContinuumConstitutiveLaw::Pointer>::Info)
        ;

    class_<DEM_Dempack, DEM_Dempack::Pointer, DEMContinuumConstitutiveLaw>(m, "DEM_Dempack")
        .def(init<>())
        ;

    class_<DEM_Dempack2D, DEM_Dempack2D::Pointer, DEM_Dempack>(m, "DEM_Dempack2D")
        .def(init<>())
        ;

    class_<DEM_Dempack_torque, DEM_Dempack_torque::Pointer, DEM_Dempack>(m, "DEM_Dempack_torque")
        .def(init<>())
        ;

    class_<DEM_Dempack_dev, DEM_Dempack_dev::Pointer, DEM_Dempack>(m, "DEM_Dempack_dev")
        .def(init<>())
        ;

    class_<DEM_Dempack2D_dev, DEM_Dempack2D_dev::Pointer, DEM_Dempack_dev>(m, "DEM_Dempack2D_dev")
        .def(init<>())
        ;

    class_<DEM_KDEM, DEM_KDEM::Pointer, DEMContinuumConstitutiveLaw>(m, "DEM_KDEM")
        .def(init<>())
        ;

    class_<DEM_sintering_continuum, DEM_sintering_continuum::Pointer, DEM_KDEM>(m, "DEM_sintering_continuum")
        .def(init<>())
        ;

    class_<DEM_KDEMFabric, DEM_KDEMFabric::Pointer, DEM_KDEM>(m, "DEM_KDEMFabric")
        .def(init<>())
        ;

    class_<DEM_KDEM_Rankine, DEM_KDEM_Rankine::Pointer, DEM_KDEM>(m, "DEM_KDEM_Rankine")
        .def(init<>())
        ;

    class_<DEM_KDEM_Mohr_Coulomb, DEM_KDEM_Mohr_Coulomb::Pointer, DEM_KDEM_Rankine>(m, "DEM_KDEM_Mohr_Coulomb")
        .def(init<>())
        ;

<<<<<<< HEAD
=======
    class_<DEM_KDEM_Fissured_Rock_CL, DEM_KDEM_Fissured_Rock_CL::Pointer, DEM_KDEM_Rankine>(m, "DEM_KDEM_Fissured_Rock")
        .def(init<>())
        ;

>>>>>>> 709fcd28
    class_<DEM_KDEM2D, DEM_KDEM2D::Pointer, DEM_KDEM>(m, "DEM_KDEM2D")
        .def(init<>())
        ;

    class_<DEM_KDEMFabric2D, DEM_KDEMFabric2D::Pointer, DEM_KDEM2D>(m, "DEM_KDEMFabric2D")
        .def(init<>())
        ;

    class_<DEM_ExponentialHC, DEM_ExponentialHC::Pointer, DEMContinuumConstitutiveLaw>(m, "DEM_ExponentialHC")
        .def(init<>())
        ;
}

} // namespace Python.
} // namespace Kratos.<|MERGE_RESOLUTION|>--- conflicted
+++ resolved
@@ -118,13 +118,11 @@
         .def(init<>())
         ;
 
-<<<<<<< HEAD
     class_<DEM_D_Linear_HighStiffness, DEM_D_Linear_HighStiffness::Pointer, DEMDiscontinuumConstitutiveLaw>(m, "DEM_D_Linear_HighStiffness")
         .def(init<>())
         ;
+    // DEM Continuum Constitutive Laws:
 
-=======
->>>>>>> 709fcd28
     // DEM Continuum Constitutive Laws:
 
     class_<DEMContinuumConstitutiveLaw, DEMContinuumConstitutiveLaw::Pointer>(m, "DEMContinuumConstitutiveLaw")
@@ -179,13 +177,10 @@
         .def(init<>())
         ;
 
-<<<<<<< HEAD
-=======
     class_<DEM_KDEM_Fissured_Rock_CL, DEM_KDEM_Fissured_Rock_CL::Pointer, DEM_KDEM_Rankine>(m, "DEM_KDEM_Fissured_Rock")
         .def(init<>())
         ;
 
->>>>>>> 709fcd28
     class_<DEM_KDEM2D, DEM_KDEM2D::Pointer, DEM_KDEM>(m, "DEM_KDEM2D")
         .def(init<>())
         ;
