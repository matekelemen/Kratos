###############################################################################
#
#    NAME: wkcfdem.tcl
#
#    PURPOSE: Useful procedures to write the properties of DEM application to the Kratos *.mdpa
#
#    QUANTECH ATZ-DEVELOPMENT DEPARTMENT
#
#    AUTHOR : G. Socorro
#
#    CREATED AT: 01/10/13
#
#    HISTORY:
#
#     0.6- 31/01/14-G. Socorro, correct a bug in the proc WriteDEMConditionProperties (write the value of IMPOSED_VELOCITY_X_VALUE, etc.)
#     0.5- 23/01/14-J. Garate, procs GetDEMGroupMeshProperties, ::wkcf::WriteDEMGroupMeshProperties, WriteDampingData,WriteMatTestData
#                              , WritePostProcessData, WriteMaterialModelData,WriteExplicitSolverVariables created or modified
#     0.4- 08/11/13-G. Socorro, modify some variable identifier (add DEM-*)
#     0.3- 03/11/13-G. Socorro, add the proc GetInletGroupNodes to get the inlet condition group node list
#     0.2- 02/11/13-G. Socorro, add the proc AssignSpecialBoundaries and GetBoundariesNodeList
#     0.1- 01/10/13-G. Socorro, create a base source code from wkcf.tcl
#
###############################################################################

proc ::wkcf::GetBoundariesNodeList {} {
    variable ndime

    set nlist [list]
    set cgroupid "-AKGDEMSkinMesh2D"
    if {$ndime =="3D"} {
	set cgroupid "-AKGDEMSkinMesh3D"
    }
    if { [GiD_Groups exists $cgroupid] } {
	if {[GiD_EntitiesGroups get $cgroupid nodes -count]} {
	    set nlist [GiD_EntitiesGroups get $cgroupid nodes]
	}
    }
    return $nlist
}

proc ::wkcf::GetElementType {} {
    
    variable ActiveAppList
    variable ndime
    global KPriv
    set gelemlist ""
    set elembasexpath "DEM//c.DEM-Elements//c.DEM-Element"
    set grouplist [::xmlutils::setXmlContainerIds $elembasexpath]

    if {$grouplist != ""} {
	foreach cgroup $grouplist {
	    if {[::xmlutils::setXml "$elembasexpath//c.[list ${cgroup}]//c.Properties//i.Material" dv] eq "DEM-IceMaterial"} {
		return [list "IceContPartDEMElement3D"]
	    }
	}
    }

    if {"Fluid" in $ActiveAppList} {
	set grouplist [::xmlutils::setXmlContainerIds $elembasexpath]
	if {$grouplist != ""} {
	    foreach cgroup $grouplist {
		set cproperty "dv"
		set cxpath "$elembasexpath//c.[list ${cgroup}]//c.Properties//i.Material"
		set material_name [::xmlutils::setXml $cxpath $cproperty]
		set cxpath "DEM//c.DEM-Elements//c.DEM-Element//c.[list ${cgroup}]//c.Properties//i.ElementType"
		set element_type [::xmlutils::setXml $cxpath "dv"]
		  if {$element_type eq "Nano"} {
		    set gelemlist [list "SwimmingNanoParticle"]
		    break
		} else {
		    set gelemlist [list "SwimmingDEMElement"]
		}
	    }
	}
    } else {
	if {$ndime eq "3D"} {
	    set gelemlist [list "SphericPartDEMElement3D"]
	    if {$KPriv(what_dempack_package) eq "C-DEMPack"} {
		set thermal_option [::xmlutils::setXml "DEM//c.DEM-Options//c.DEM-AdvancedOptions//i.DEM-Thermal" dv]
		if {$thermal_option eq "Yes"} {
		    set gelemlist [list "ThermalSphericContPartDEMElement3D"]
		} else {
		    set gelemlist [list "SphericContPartDEMElement3D"]
		}
	    }
	} else {
	    set gelemlist [list "CylinderPartDEMElement2D"]
	    if {$KPriv(what_dempack_package) eq "C-DEMPack"} {
		set cproperty "dv"
		set cxpath "DEM//c.DEM-Options//c.DEM-AdvancedOptions//i.DEM-Thermal"
		set thermal_option [::xmlutils::setXml $cxpath $cproperty]
		if {$thermal_option eq "Yes"} {
		    set gelemlist [list "ThermalCylinderContPartDEMElement2D"]
		} else {
		    set gelemlist [list "CylinderContPartDEMElement2D"]
		}
	    }
	}
    }
    return $gelemlist
}

proc ::wkcf::GetDEMActiveElements {} {
    
    variable ActiveAppList
    variable ndime
    global KPriv
    set gelemlist ""
    set elembasexpath "DEM//c.DEM-Elements//c.DEM-Element"

    if {"Fluid" in $ActiveAppList} {
	set grouplist [::xmlutils::setXmlContainerIds $elembasexpath]
	if {$grouplist != ""} {
	    foreach cgroup $grouplist {
		set cproperty "dv"
		set cxpath "$elembasexpath//c.[list ${cgroup}]//c.Properties//i.Material"
		set material_name [::xmlutils::setXml $cxpath $cproperty]
		set cxpath "DEM//c.DEM-Elements//c.DEM-Element//c.[list ${cgroup}]//c.Properties//i.ElementType"
		set element_type [::xmlutils::setXml $cxpath "dv"]
		  if {$element_type eq "Nano"} {
		    set gelemlist [list "SwimmingNanoParticle"]
		    break
		} else {
		    set gelemlist [list "SwimmingDEMElement"]
		}
	    }
	}
    } else {
	if {$ndime eq "3D"} {
	    set gelemlist [list "SphericPartDEMElement3D"]
	    if {$KPriv(what_dempack_package) eq "C-DEMPack"} {
		set thermal_option [::xmlutils::setXml "DEM//c.DEM-Options//c.DEM-AdvancedOptions//i.DEM-Thermal" dv]
		if {$thermal_option eq "Yes"} {
		    set gelemlist [list "ThermalSphericContPartDEMElement3D"]
		} else {
		    set gelemlist [list "SphericContPartDEMElement3D"]
		}
	    }
	} else {
	    set gelemlist [list "CylinderPartDEMElement2D"]
	    if {$KPriv(what_dempack_package) eq "C-DEMPack"} {
		set cproperty "dv"
		set cxpath "DEM//c.DEM-Options//c.DEM-AdvancedOptions//i.DEM-Thermal"
		set thermal_option [::xmlutils::setXml $cxpath $cproperty]
		if {$thermal_option eq "Yes"} {
		    set gelemlist [list "ThermalCylinderContPartDEMElement2D"]
		} else {
		    set gelemlist [list "CylinderContPartDEMElement2D"]
		}
	    }
	}
    }
    return $gelemlist
}

proc ::wkcf::AssignSpecialBoundaries {ndime entitylist} {
    set DEMApplication "No"
    catch {set DEMApplication [::xmlutils::setXml {GeneralApplicationData//c.ApplicationTypes//i.DEM} dv]}
    if {$DEMApplication eq "Yes"} {
	if {$ndime =="2D"} {
	    # Automatic Kratos Group for all DEM boundary points
	    set groupid "-AKGDEMSkinMesh2D"
	    set entitytype "point"
	    ::wkcf::CleanAutomaticConditionGroupGiD $entitytype $groupid
	    # Get all end point list from the boundary lines
	    set endpointlist [list]
	    foreach lineid $entitylist {
		lappend endpointlist {*}[lrange [GiD_Geometry get line $lineid] 2 end]
	    }
	    set endpointlist [lsort -integer -unique $endpointlist]
	    # Assign the boundary condition
	    ::wkcf::AssignConditionToGroupGID $entitytype $endpointlist $groupid
	} elseif {$ndime =="3D"} {
	    # Automatic Kratos Group for all DEM boundary lines
	    set groupid "-AKGDEMSkinMesh3D"
	    set entitytype "line"
	    ::wkcf::CleanAutomaticConditionGroupGiD $entitytype $groupid
	    # Get all end line list from the boundary surfaces
	    set endlinelist [list]
	    foreach surfid $entitylist {
		set surfprop [GiD_Geometry get surface $surfid]
		# set surfacetype [lindex $surfprop 0]
		set nline [lindex $surfprop 2]
		set lineprop [list]
		#if {$surfacetype eq "nurbssurface"} {
		    set lineprop [lrange $surfprop 9 [expr {9+$nline-1}]]
		    #}
		foreach lprop $lineprop {
		    lassign $lprop lineid orientation
		    lappend endlinelist $lineid
		}
	    }
	    set endlinelist [lsort -integer -unique $endlinelist]
	    # Assign the boundary condition
	    ::wkcf::AssignConditionToGroupGID $entitytype $endlinelist $groupid
	}
    }
}

proc ::wkcf::ForceTheMeshingOfDEMFEMWallGroups {} {
    foreach group_id [::xmlutils::setXmlContainerIds "DEM//c.DEM-Conditions//c.DEM-FEM-Wall"] {
	GiD_Process Mescape Meshing MeshCriteria Mesh Surfaces {*}[lindex [GiD_EntitiesGroups get $group_id all_geometry] 2] escape
    }
}
proc ::wkcf::GetInletGroupNodes {AppId cgroupid} {
    # ABSTRACT: Get the inlet condition group node list
    variable dprops
    set cprop [list]
    # For debug
    if {!$::wkcf::pflag} {
	set inittime [clock seconds]
    }
    # Set the rootid
    set rootid "$AppId"
    set cproperty "dv"
    # Get the values
    set basexpath "$rootid//c.DEM-Conditions//c.DEM-Inlet"
    # Get the group properties
    set cxpath "${basexpath}//c.[list ${cgroupid}]//c.MainProperties"
    set allgprop [::xmlutils::setXmlContainerPairs $cxpath "" "dv"]
    if {[llength $allgprop]} {
	if {[GiD_EntitiesGroups get $cgroupid nodes -count]} {
	    # Check for the exclude boundaries option
	    set findeb [lsearch -index 0 $allgprop "ExcludeBoundaries"]
	    set ExcludeBoundaries "No"
	    if {$findeb !="-1"} {
		set ExcludeBoundaries [lindex $allgprop $findeb 1]
	    }
	    if {$ExcludeBoundaries eq "No"} {
		set cprop [GiD_EntitiesGroups get $cgroupid nodes]
	    } else {
		# Get the boundary node list
		set nlist [::wkcf::GetBoundariesNodeList]
		foreach node_id [GiD_EntitiesGroups get $cgroupid nodes] {
		    set findnode [lsearch $nlist $node_id]
		    if {$findnode =="-1"} {
		        lappend cprop $node_id
		    }
		}
	    }
	}
    }
    # For debug
    if {!$::wkcf::pflag} {
	set endtime [clock seconds]
	set ttime [expr {$endtime-$inittime}]
	WarnWinText "Get DEM-Inlet group nodes list: [::KUtils::Duration $ttime]"
    }
    return $cprop
}

proc ::wkcf::GetDemFemWallGroupNodes {cgroupid} {
    set list_of_nodes [list]
    if {[GiD_EntitiesGroups get $cgroupid elements -count]} {
	foreach element_id [GiD_EntitiesGroups get $cgroupid elements] {
	    # JG cambiar a GiD_Mesh
	    set info_from_gid [GiD_Mesh get element $element_id]
	    set element_type [lindex $info_from_gid 1]
	    if {$element_type eq "Sphere" || $element_type eq "Circle"} {
		GiD_EntitiesGroups unassign $cgroupid elements $element_id
		GiD_EntitiesGroups unassign $cgroupid nodes [lindex $info_from_gid 3]
		continue
	    }
	    if {$element_type != "Triangle" && $element_type != "Quadrilateral" && $element_type != "Linear"} {
		return [list 1 [= "Non-triangular, non-quadrilateral or non-linear elements found in a DEM-FEM Wall group. Please check the entities inside group '%s'." $cgroupid] {}]
	    }
	    # JG OJO REPETIDOS LSORT + FLAGS
	    lappend list_of_nodes {*}[lrange $info_from_gid 3 end]
	}
    }
    return [list 0 "" [lsort -increasing -integer -unique $list_of_nodes]]
}

proc ::wkcf::GetDSOLIDContactGroupNodes {AppId cgroupid} {
    variable dprops
    set cprop [list]

    set rootid DSOLID
    set cproperty "dv"
    # Get the values
    set basexpath "$rootid//c.DEM-Conditions//c.DEM-FEM-Solid-Wall"
    if {[GiD_EntitiesGroups get $cgroupid elements -count]} {
	set elems [GiD_EntitiesGroups get $cgroupid elements]
	foreach eid $elems {
	    set info_from_gid [GiD_Mesh get element $eid]
	    set elem_type [lrange $info_from_gid 1 1]
	    set nodes [lrange $info_from_gid 3 end]
	    lappend cprop {*}$nodes
	}
    }
    set nlist [lsort -increasing -integer -unique $cprop]
    return [list 0 "" $nlist]
}


proc ::wkcf::GetDSOLIDBoundaryConditionNodes {AppId cgroupid} {
    variable dprops
    set cprop [list]

    set rootid DSOLID
    set cproperty "dv"
    # Get the values
    set basexpath "$rootid//c.DEM-Conditions//c.Displacements"
      
    if {[GiD_EntitiesGroups get $cgroupid nodes -count]} {
  
      set nodes [GiD_EntitiesGroups get $cgroupid nodes]
  
    }
    set nlist [lsort -increasing -integer -unique $nodes]
    return [list 0 "" $nlist]
}


proc ::wkcf::GetDSOLIDGroupNodes {AppId cgroupid} {
    variable dprops

    set cprop [list]
    set rootid DSOLID
    set cproperty "dv"
    set basexpath "$rootid//c.Solid-Elements//c.Solid-Element"

    if {[GiD_EntitiesGroups get $cgroupid elements -count]} {
	set elems [GiD_EntitiesGroups get $cgroupid elements]
	foreach eid $elems {
	    set info_from_gid [GiD_Mesh get element $eid]
	    set nodes [lrange $info_from_gid 3 end]
	    lappend cprop {*}$nodes
	}
    }
    set nlist [lsort -increasing -integer -unique $cprop]
    return [list 0 "" $nlist]
}
###############################################################################

proc ::wkcf::GetDemGroupNodes {AppId cgroupid} {

    variable dprops

    set cprop [list]


    # Set the rootid
    set rootid "$AppId"
    set cproperty "dv"

    # Get the values
    set basexpath "$rootid//c.DEM-Conditions//c.DEM-FEM-Wall"
    # Get the group properties

    if {[GiD_EntitiesGroups get $cgroupid elements -count]} {
	set elems [GiD_EntitiesGroups get $cgroupid elements]
	foreach eid $elems {
	    set nodes [lrange [GiD_Mesh get element $eid] 3 end]
	    lappend cprop {*}$nodes

	}
    }

    return [lsort -increasing -integer -unique $cprop]
}

###############################################################################

proc ::wkcf::WriteDEMGroupMeshProperties {AppId} {
    # ABSTRACT: Write all DEM condition group properties mdpa file (only the nodes)
    variable filechannel
    variable ndime
    global KPriv
    # For debug
    if {!$::wkcf::pflag} {
	set inittime [clock seconds]
    }
    set basexpath "$AppId//c.DEM-Conditions//c.DEM-FEM-Wall"
    set gFEMproplist [::xmlutils::setXmlContainerIds $basexpath]
    variable dem_group_mesh_property_number
    set condlist [list "DEM-ForceIntegrationGroup" "DEM-TopLayerGroup" \
	    "DEM-BottomLayerGroup" "DEM-VelocityBC" "DEM-VelocityIC"]
    set pathlist [list "$AppId//c.DEM-Results//c.DEM-Graphs//c.DEM-ForceIntegrationGroup" \
	    "$AppId//c.DEM-MaterialTest//c.DEM-TopLayerGroup" \
	    "$AppId//c.DEM-MaterialTest//c.DEM-BottomLayerGroup" \
	    "$AppId//c.DEM-Conditions//c.DEM-VelocityBC" \
	    "$AppId//c.DEM-Conditions//c.DEM-VelocityIC"]
    foreach condid $condlist cpath $pathlist {
	set gproplist [::xmlutils::setXmlContainerIds $cpath]
	foreach cgroupid $gproplist {
	    if {$cgroupid ni $gFEMproplist} {
		if {[GiD_EntitiesGroups get $cgroupid elements -count]} {
		    set my_element [lindex [GiD_Mesh get element [lindex [GiD_EntitiesGroups get $cgroupid elements] 0] ] 1]
		    if {$my_element == "Sphere" || $my_element == "Circle"} {
		        #incr meshgroupid 1
		        set localpath "$cpath//c.$cgroupid"
		        set allgprop [::xmlutils::setXmlContainerPairs $localpath "" "dv"]
		        set motion_type ""
		        if {$condid eq "DEM-VelocityBC"} {
		            set cxpath "${localpath}//i.DEM-VelocityBCMotion"
		            set motion_type [::xmlutils::setXml $cxpath "dv"]
		        }
		        set is_condition_active "Yes"
		        if {$condid eq "DEM-VelocityBC"  || $condid eq "DEM-VelocityIC"} {
		            set cxpath "$localpath//i.SetActive"
		            set is_condition_active [::xmlutils::setXml $cxpath "dv"]
		        }
		        set dem_motion_local_path "$cpath//c.$cgroupid"
		        set cxpath "${dem_motion_local_path}//i.SetActive"
		        if {$condid eq "DEM-ForceIntegrationGroup"} {
		            set is_motion_activated "Yes"
		        } else {
		            set is_motion_activated [::xmlutils::setXml $cxpath "dv"]
		        }
		        set dem_elem_full_path "$AppId//c.DEM-Elements//c.DEM-Element//c.$cgroupid//c.Properties//i.SetActive"
		        set is_dem_element_active [::xmlutils::setXml $dem_elem_full_path dv]
		        if {$motion_type=="RigidBodyMotion" || $is_motion_activated=="No" || $is_condition_active=="No"|| $is_dem_element_active=="No"} {
		        #if {$motion_type=="RigidBodyMotion" || $is_motion_activated=="No" || $is_condition_active=="No"} {}
		            continue
		        }
		        incr dem_group_mesh_property_number
		        # Ai Vi FIG Top Bottom                        
		        GiD_File fprintf $filechannel "%s" "Begin SubModelPart $dem_group_mesh_property_number \/\/ GUI conditionid $condid group identifier: $cgroupid"
		        #::wkcf::WriteDEMConditionProperties $AppId $cgroupid $valuelist
		        
		        GiD_File fprintf $filechannel "%s" "  Begin SubModelPartData"
		        ##############IMPOSED VELOCITIES########################
		        if {$condid eq "DEM-VelocityBC"} {
		            set active [::xmlutils::setXml "${localpath}//i.SetActive" "dv"]
		            if {$active eq "No"} { continue }
		            set motion_type [::xmlutils::setXml "${localpath}//i.DEM-VelocityBCMotion" "dv"]
		            if {$motion_type eq "RigidBodyMotion" } { 
		        GiD_File fprintf $filechannel "  RIGID_BODY_MOTION 1" 
		        
		        GiD_File fprintf $filechannel "  LINEAR_VELOCITY [3] ([::xmlutils::setXml "${localpath}//c.LinearVelocity//i.LinearVelocityX" "dv"],[::xmlutils::setXml "${localpath}//c.LinearVelocity//i.LinearVelocityY" "dv"],[::xmlutils::setXml "${localpath}//c.LinearVelocity//i.LinearVelocityZ" "dv"])"
		        
		        set linear_is_periodic [::xmlutils::setXml "${localpath}//c.LinearVelocity//i.LinearPeriodic" "dv"]
		        if {linear_is_periodic eq "Yes"} { 
		            GiD_File fprintf $filechannel "  VELOCITY_PERIOD [::xmlutils::setXml "${localpath}//c.LinearVelocity//i.LinearPeriod" "dv"]"
		        } else {
		            GiD_File fprintf $filechannel "  VELOCITY_PERIOD 0.0"
		        }
		        
		        GiD_File fprintf $filechannel "  VELOCITY_START_TIME [::xmlutils::setXml "${localpath}//c.LinearVelocity//i.LinearStartTime" "dv"]" 
		        GiD_File fprintf $filechannel "  VELOCITY_STOP_TIME [::xmlutils::setXml "${localpath}//c.LinearVelocity//i.LinearEndTime" "dv"]"
		        
		        GiD_File fprintf $filechannel "  ANGULAR_VELOCITY [3] ([::xmlutils::setXml "${localpath}//c.AngularVelocity//i.AngularVelocityX" "dv"],[::xmlutils::setXml "${localpath}//c.AngularVelocity//i.AngularVelocityY" "dv"],[::xmlutils::setXml "${localpath}//c.AngularVelocity//i.AngularVelocityZ" "dv"])"
		        
		        GiD_File fprintf $filechannel "  ROTATION_CENTER [3] ([::xmlutils::setXml "${localpath}//c.AngularVelocity//i.CenterOfRotationX" "dv"],[::xmlutils::setXml "${localpath}//c.AngularVelocity//i.CenterOfRotationY" "dv"],[::xmlutils::setXml "${localpath}//c.AngularVelocity//i.CenterOfRotationZ" "dv"])"
		        
		        set angular_is_periodic [::xmlutils::setXml "${localpath}//c.AngularVelocity//i.AngularPeriodic" "dv"]
		        if {angular_is_periodic eq "Yes"} { 
		            GiD_File fprintf $filechannel "  ANGULAR_VELOCITY_PERIOD [::xmlutils::setXml "${localpath}//c.AngularVelocity//i.AngularPeriod" "dv"]"
		        } else {
		            GiD_File fprintf $filechannel "  ANGULAR_VELOCITY_PERIOD 0.0"
		        }
		        
		        GiD_File fprintf $filechannel "  ANGULAR_VELOCITY_START_TIME [::xmlutils::setXml "${localpath}//c.AngularVelocity//i.AngularStartTime" "dv"]" 
		        GiD_File fprintf $filechannel "  ANGULAR_VELOCITY_STOP_TIME [::xmlutils::setXml "${localpath}//c.AngularVelocity//i.AngularEndTime" "dv"]"
		    } else {
		        GiD_File fprintf $filechannel "  RIGID_BODY_MOTION 0"
		        GiD_File fprintf $filechannel "  VELOCITY_START_TIME [::xmlutils::setXml "${localpath}//i.VStart" "dv"]" 
		        GiD_File fprintf $filechannel "  VELOCITY_STOP_TIME [::xmlutils::setXml "${localpath}//i.VEnd" "dv"]"
		        
		        if { [::xmlutils::setXml "${localpath}//i.Ax" "dv"] eq "Yes" } { 
		            GiD_File fprintf $filechannel "  IMPOSED_VELOCITY_X_VALUE [::xmlutils::setXml "${localpath}//i.Vx" "dv"]"
		        }
		        if { [::xmlutils::setXml "${localpath}//i.Ay" "dv"] eq "Yes" } { 
		            GiD_File fprintf $filechannel "  IMPOSED_VELOCITY_Y_VALUE [::xmlutils::setXml "${localpath}//i.Vy" "dv"]"
		        }
		        if { [::xmlutils::setXml "${localpath}//i.Az" "dv"] eq "Yes" } { 
		            GiD_File fprintf $filechannel "  IMPOSED_VELOCITY_Z_VALUE [::xmlutils::setXml "${localpath}//i.Vz" "dv"]"
		        }
		        if { [::xmlutils::setXml "${localpath}//i.Bx" "dv"] eq "Yes" } { 
		            GiD_File fprintf $filechannel "  IMPOSED_ANGULAR_VELOCITY_X_VALUE [::xmlutils::setXml "${localpath}//i.AVx" "dv"]"
		        }
		        if { [::xmlutils::setXml "${localpath}//i.By" "dv"] eq "Yes" } { 
		            GiD_File fprintf $filechannel "  IMPOSED_ANGULAR_VELOCITY_Y_VALUE [::xmlutils::setXml "${localpath}//i.AVy" "dv"]"
		        }
		        if { [::xmlutils::setXml "${localpath}//i.Bz" "dv"] eq "Yes" } { 
		            GiD_File fprintf $filechannel "  IMPOSED_ANGULAR_VELOCITY_Z_VALUE [::xmlutils::setXml "${localpath}//i.AVz" "dv"]"
		        }                    
		    }
		    
		##############INITIAL VELOCITIES########################
		        } elseif {$condid eq "DEM-VelocityIC"} {                            
		            if {[::xmlutils::setXml "${localpath}//i.SetActive" "dv"] eq "No"} { continue }
		    GiD_File fprintf $filechannel "  INITIAL_VELOCITY_X_VALUE [::xmlutils::setXml "${localpath}//c.Values//i.Vx" "dv"]"                    
		    GiD_File fprintf $filechannel "  INITIAL_VELOCITY_Y_VALUE [::xmlutils::setXml "${localpath}//c.Values//i.Vy" "dv"]"                    
		    GiD_File fprintf $filechannel "  INITIAL_VELOCITY_Z_VALUE [::xmlutils::setXml "${localpath}//c.Values//i.Vz" "dv"]"                    
		    GiD_File fprintf $filechannel "  INITIAL_ANGULAR_VELOCITY_X_VALUE [::xmlutils::setXml "${localpath}//c.Values//i.AVx" "dv"]"                    
		    GiD_File fprintf $filechannel "  INITIAL_ANGULAR_VELOCITY_Y_VALUE [::xmlutils::setXml "${localpath}//c.Values//i.AVy" "dv"]"                    
		    GiD_File fprintf $filechannel "  INITIAL_ANGULAR_VELOCITY_Z_VALUE [::xmlutils::setXml "${localpath}//c.Values//i.AVz" "dv"]"                                                            
		    
		        } elseif {$condid eq "DEM-ForceIntegrationGroup"} {
		    set active [::xmlutils::setXml "${localpath}//i.SetActive" "dv"]
		            if {$active eq "No"} { continue }
		            GiD_File fprintf $filechannel "  FORCE_INTEGRATION_GROUP 1"  
		            GiD_File fprintf $filechannel "  IDENTIFIER $cgroupid"  
		        } elseif {$condid eq "DEM-TopLayerGroup"} {
		    set active [::xmlutils::setXml "${localpath}//i.SetActive" "dv"]
		            if {$active eq "No"} { continue }
		            GiD_File fprintf $filechannel "TOP 1" 
		        } elseif {$condid eq "DEM-BottomLayerGroup"} {
		    set active [::xmlutils::setXml "${localpath}//i.SetActive" "dv"]
		            if {$active eq "No"} { continue }
		            GiD_File fprintf $filechannel "  BOTTOM 1" 

		        }
		        
		        
		        GiD_File fprintf $filechannel "%s" "  End SubModelPartData"
		        # Write nodes
		        GiD_File fprintf $filechannel "%s" "  Begin SubModelPartNodes"
		        foreach eid [GiD_EntitiesGroups get $cgroupid elements] {
		            # JG cambiar a Mesh
		            if {$ndime eq "2D"} {
		                set node_id [lindex [GiD_Info Mesh Elements circle $eid $eid] 1]
		            } else {
		                set node_id [lindex [GiD_Info Mesh Elements sphere $eid $eid] 1]
		            }
		            GiD_File fprintf $filechannel "  $node_id"
		        }
		        GiD_File fprintf $filechannel "%s" "  End SubModelPartNodes"
		        GiD_File fprintf $filechannel "%s" "End SubModelPart"
		        GiD_File fprintf $filechannel "%s" ""
		    }
		}
	    }
	}
    }
    # Write Mesh Properties for DEM Element Groups
    ::wkcf::WriteDEMElementMeshProperties $AppId
    # Write Applied Loads condition
    ::wkcf::WriteAppliedLoadsData $AppId
    # Write Mesh Properties for DEM FEM Wall Conditions
    ::wkcf::WriteDEMFEMWallMeshProperties $AppId
    # For debug
    if {!$::wkcf::pflag} {
	set endtime [clock seconds]
	set ttime [expr {$endtime-$inittime}]
	WarnWinText "Write DEM-Mesh Properties group: [::KUtils::Duration $ttime]"
    }
}

proc ::wkcf::WriteAppliedLoadsData {AppId} {

    variable filechannel
    variable ndime
    variable dem_group_mesh_property_number

    set basepath "DEM//c.DEM-LoadConditions//c.BlastLoad"
    set cgrouplist [::xmlutils::setXmlContainerIds $basepath]
    set dem_applied_loads [ expr $dem_group_mesh_property_number ]

    foreach cgroupid $cgrouplist {

	incr dem_applied_loads
	GiD_File fprintf $filechannel "Begin SubModelPart $dem_applied_loads // GUI DEM-LoadConditions group identifier: $cgroupid"
	GiD_File fprintf $filechannel "  Begin SubModelPartData // GUI DEM-LoadConditions group identifier: $cgroupid"

	set basegrouppath "$basepath//c.$cgroupid//c.MainProperties"

	set BlR [::xmlutils::setXml "$basegrouppath//i.Radius" "dv"]
	GiD_File fprintf $filechannel "   BLAST_RADIUS            $BlR"

	set cxpath "$basegrouppath//i.Pressure_curve"
	set BlC [::xmlutils::setXml $cxpath "dv"]
	GiD_File fprintf $filechannel "   BLAST_CURVE             $BlC"

	set cxpath "$basegrouppath//i.Pressure_max"
	set BlP [::xmlutils::setXml $cxpath "dv"]
	GiD_File fprintf $filechannel "   BLAST_PRESSURE_MAX      $BlP"

	set cxpath "$basegrouppath//i.Time_max"
	set BlT [::xmlutils::setXml $cxpath "dv"]
	GiD_File fprintf $filechannel "   BLAST_TIME_PRESSURE_MAX $BlT"

	set cxpath "$basegrouppath//i.ShapeFactor"
	set BlSF [::xmlutils::setXml $cxpath "dv"]
	GiD_File fprintf $filechannel "   BLAST_SHAPE_FACTOR      $BlSF"

	set cxpath "$basegrouppath//i.Delay"
	set BlD [::xmlutils::setXml $cxpath "dv"]
	GiD_File fprintf $filechannel "   BLAST_TIME_DELAY        $BlD"

	set cxpath "$basegrouppath//i.BoreHole"
	set BlBH [::xmlutils::setXml $cxpath "dv"]
	GiD_File fprintf $filechannel "   BLAST_BOREHOLE          $BlBH"

	set icoord 0
	set boreholes [GiD_EntitiesGroups get $cgroupid point]
	set BlNBH [ llength $boreholes ]
	GiD_File fprintf $filechannel "   BLAST_NPOINTS           $BlNBH"

	foreach iborehole $boreholes {
	    incr icoord
	    set coordinates_string [lrange [GiD_Geometry get point $iborehole] 1 end ]
	    set coordX [lindex $coordinates_string 0]
	    set coordY [lindex $coordinates_string 1]
	    set coordZ [lindex $coordinates_string 2]
	    GiD_File fprintf $filechannel "   BLAST_COORDINATES_$icoord \[3\] ( $coordX, $coordY, $coordZ )"
	}

	GiD_File fprintf $filechannel "  End SubModelPartData"
	GiD_File fprintf $filechannel "  Begin SubModelPartNodes"
	GiD_File fprintf $filechannel "  End SubModelPartNodes"
	GiD_File fprintf $filechannel "End SubModelPart"
	GiD_File fprintf $filechannel ""

    }
}

proc ::wkcf::WriteBoundingBoxDefaults {fileid} {
<<<<<<< HEAD
    puts $fileid "BoundingBoxMaxX                  =  10.0"
    puts $fileid "BoundingBoxMaxY                  =  10.0"
    puts $fileid "BoundingBoxMaxZ                  =  10.0"
    puts $fileid "BoundingBoxMinX                  = -10.0"
    puts $fileid "BoundingBoxMinY                  = -10.0"
    puts $fileid "BoundingBoxMinZ                  = -10.0"
}

proc ::wkcf::WriteBoundingBoxDefaultsInJsonFile {fileid} {
    puts $fileid "\"BoundingBoxMaxX\"                  : 10.0,"
    puts $fileid "\"BoundingBoxMaxY\"                  : 10.0,"
    puts $fileid "\"BoundingBoxMaxZ\"                  : 10.0,"
    puts $fileid "\"BoundingBoxMinX\"                  : -10.0,"
    puts $fileid "\"BoundingBoxMinY\"                  : -10.0,"
    puts $fileid "\"BoundingBoxMinZ\"                  : -10.0,"
=======
	
	global KPriv

	if {$KPriv(what_dempack_package) eq "C-DEMPack"} {
		puts $fileid "BoundingBoxMaxX                  =  10.0"
		puts $fileid "BoundingBoxMaxY                  =  10.0"
		puts $fileid "BoundingBoxMaxZ                  =  10.0"
		puts $fileid "BoundingBoxMinX                  = -10.0"
		puts $fileid "BoundingBoxMinY                  = -10.0"
		puts $fileid "BoundingBoxMinZ                  = -10.0"
	} else {
		puts $fileid "BoundingBoxMaxX                  =  1.00000e+01"
		puts $fileid "BoundingBoxMaxY                  =  1.00000e+01"
		puts $fileid "BoundingBoxMaxZ                  =  1.00000e+01"
		puts $fileid "BoundingBoxMinX                  = -1.00000e+01"
		puts $fileid "BoundingBoxMinY                  = -1.00000e+01"
		puts $fileid "BoundingBoxMinZ                  = -1.00000e+01"
	}
}

proc ::wkcf::WriteBoundingBoxDefaultsInJsonFile {fileid} {

	global KPriv

	if {$KPriv(what_dempack_package) eq "C-DEMPack"} {
		puts $fileid "\"BoundingBoxMaxX\"                  : 10.0,"
		puts $fileid "\"BoundingBoxMaxY\"                  : 10.0,"
		puts $fileid "\"BoundingBoxMaxZ\"                  : 10.0,"
		puts $fileid "\"BoundingBoxMinX\"                  : -10.0,"
		puts $fileid "\"BoundingBoxMinY\"                  : -10.0,"
		puts $fileid "\"BoundingBoxMinZ\"                  : -10.0,"
	} else {
		puts $fileid "\"BoundingBoxMaxX\"                  :  1.00000e+01,"
		puts $fileid "\"BoundingBoxMaxY\"                  :  1.00000e+01,"
		puts $fileid "\"BoundingBoxMaxZ\"                  :  1.00000e+01,"
		puts $fileid "\"BoundingBoxMinX\"                  : -1.00000e+01,"
		puts $fileid "\"BoundingBoxMinY\"                  : -1.00000e+01,"
		puts $fileid "\"BoundingBoxMinZ\"                  : -1.00000e+01,"
	}
>>>>>>> 4d48b749
}

proc ::wkcf::WriteMatTestData {fileid} {
    global KPriv
    set cxpath "DEM//c.DEM-Options//c.DEM-AdvancedOptions//i.DEM-MaterialTestActivate"
    set TestTypeOn [::xmlutils::setXml $cxpath "dv"]
    set cxpath "DEM//c.DEM-MaterialTest//i.DEM-TestType"
    set TestType [::xmlutils::setXml $cxpath "dv"]
    puts $fileid ""
    if {$TestTypeOn eq "Yes" && $KPriv(what_dempack_package) eq "C-DEMPack"} {
	puts $fileid "\"TestType\"                       : \"$TestType\","
    } else {
	puts $fileid "\"TestType\"                       : \"None\","
    }
    set LVel 0.0
    set cxpath "DEM//c.DEM-MaterialTest//i.DEM-ConfinementPressure"
    set ConfPress [::xmlutils::setXml $cxpath "dv"]
    puts $fileid "\"ConfinementPressure\"              : $ConfPress,"
    set basexpath "DEM//c.DEM-MaterialTest//c.DEM-TopLayerGroup"
    set topgroup [::xmlutils::setXmlContainerIds $basexpath]
    if {[llength $topgroup]} {
	set basexpath "DEM//c.DEM-Conditions//c.DEM-FEM-Wall"
	set gproplist [::xmlutils::setXmlContainerIds $basexpath]
	if {[llength $gproplist]} {
	    set cxpath "DEM//c.DEM-Conditions//c.DEM-FEM-Wall//c.[lindex $topgroup 0]//c.LinearVelocity//i.LinearVelocityY"
	    set LVel [::xmlutils::setXml $cxpath "dv"]
	}
    }
    if {$TestTypeOn eq "No"} {set LVel 0.0}
    puts $fileid "\"LoadingVelocityTop\"              : $LVel,"
    puts $fileid "\"LoadingVelocityBot\"               : 0.0,"    
    set cxpath "DEM//c.DEM-MaterialTest//i.DEM-MeshType"
    set mt [::xmlutils::setXml $cxpath "dv"]
    puts $fileid "\"MeshType\"                        : \"$mt\","
    set cxpath "DEM//c.DEM-MaterialTest//i.DEM-MeshPath"
    set mp [::xmlutils::setXml $cxpath "dv"]
    if {$mp eq ""} {set mp "0"}
    puts $fileid "\"MeshPath\"                        : \"$mp\","
    set cxpath "DEM//c.DEM-MaterialTest//i.DEM-ProbeLength"
    set pl [::xmlutils::setXml $cxpath "dv"]
    puts $fileid "\"SpecimenLength\"                  : $pl,"
    set cxpath "DEM//c.DEM-MaterialTest//i.DEM-ProbeDiameter"
    set pd [::xmlutils::setXml $cxpath "dv"]
    puts $fileid "\"SpecimenDiameter\"                : $pd,"
    set ms [expr {3.14159265359*$pd*$pd/4}]
    puts $fileid "\"MeasuringSurface\"                 : $ms,"
}

proc ::wkcf::TranslateToBinary {yes_no_var} {
    if {($yes_no_var eq "1") || ($yes_no_var eq "Yes") || ($yes_no_var eq "Active") || ($yes_no_var eq "Activate")} {
	return 1
    } else {
	return 0}
}

proc ::wkcf::TranslateToBinaryJson {yes_no_var} {
    if { [::wkcf::TranslateToBinary $yes_no_var] == 1 } {
	return true
    } else {
	return false
    }
}

proc ::wkcf::WritePostProcessData {fileid} {
    variable ActiveAppList
    global KPriv
    puts $fileid "# PostProcess Results"

    # GraphExportFreq
    set cxpath "DEM//c.DEM-Results//c.DEM-Graphs//i.DEM-GraphExportFreq"
    set GEF [::xmlutils::setXml $cxpath "dv"]
    puts $fileid "GraphExportFreq                  = $GEF"

    # VelocityTrapGraphExportFreq
    set cxpath "DEM//c.DEM-Results//c.DEM-VelocityTrap//i.DEM-VelTrapGraphExportFreq"
    set VTGEF [::xmlutils::setXml $cxpath "dv"]
    puts $fileid "VelTrapGraphExportFreq           = $VTGEF"

    # Output Time Step
    if {"Fluid" in $ActiveAppList} {
	set cxpath "GeneralApplicationData//c.SimulationOptions//i.OutputDeltaTime"       
	set OTS [::xmlutils::setXml $cxpath "dv"]
	puts $fileid "OutputTimeStep                   = $OTS"
    } else {
	set cxpath "DEM//c.DEM-Results//i.DEM-OTimeStepType"
	set OTimeStepType [::xmlutils::setXml $cxpath "dv"]

	if {$OTimeStepType eq "Detail_priority"} {
	    set cxpath "DEM//c.DEM-Results//i.DEM-OTimeStepDetail"
	    set OTimeStepDetail [::xmlutils::setXml $cxpath "dv"]
	    puts $fileid "OutputTimeStep                   = $OTimeStepDetail"
	}

	if {$OTimeStepType eq "Storage_priority"} {

	    set cxpath "DEM//c.DEM-SolutionStrategy//c.DEM-TimeParameters//i.DEM-TotalTime"
	    set TTime [::xmlutils::setXml $cxpath "dv"]
	    set cxpath "DEM//c.DEM-Results//i.DEM-OTimeStepStorage"
	    set amount [::xmlutils::setXml $cxpath "dv"]
	    set OTimeStepStorage [expr {double($TTime)/$amount}]
	    set cxpath "DEM//c.DEM-SolutionStrategy//c.DEM-TimeParameters//i.DeltaTime"
	    set MaxTimeStep [::xmlutils::setXml $cxpath "dv"]
	    set maxamount [expr {$TTime/$MaxTimeStep}]
	    if {$amount < $maxamount} {
		puts $fileid "OutputTimeStep                   = $OTimeStepStorage"
	    } else {
		puts $fileid "OutputTimeStep                   = $MaxTimeStep" }
	}
    }

    set cxpath "DEM//c.DEM-Options//c.DEM-Boundingbox//i.PrintBoundingBox"
    set PrintOrNot [::xmlutils::setXml $cxpath "dv"]
    puts $fileid "PostBoundingBox                  = [::wkcf::TranslateToBinary $PrintOrNot]"

    # Size distribution curve
    if {$KPriv(what_dempack_package) eq "C-DEMPack"} {
    set cproperty "dv"
    set cxpath "DEM//c.DEM-Results//i.DEM-Granulometry"
    set granulometry_option [::xmlutils::setXml $cxpath $cproperty]
    if {$granulometry_option eq "Yes"} {
    puts $fileid "Granulometry                     = \"[::xmlutils::setXml {DEM//c.DEM-Results//i.DEM-Granulometry} dv]\""
    }
    }    

    # PostDisplacement
    if {"Fluid" in $ActiveAppList} {
	set cxpathtoDEMresults "GeneralApplicationData//c.SDEM-Results//c.ResultsToPrint//c.DEMResults"
	set cxpathtoFLUIDresults "GeneralApplicationData//c.SDEM-Results//c.ResultsToPrint//c.FluidResults"
    } else {
	set cxpathtoDEMresults "DEM//c.DEM-Results//c.DEM-PartElem"
    }

    set cxpath "$cxpathtoDEMresults//i.DEM-Displacement"
    set PrintOrNot [::xmlutils::setXml $cxpath "dv"]
    puts $fileid "PostDisplacement                 = [::wkcf::TranslateToBinary $PrintOrNot]"

    # PostVelocity
    set cxpath "$cxpathtoDEMresults//i.DEM-PostVel"
    set PrintOrNot [::xmlutils::setXml $cxpath "dv"]
    puts $fileid "PostVelocity                     = [::wkcf::TranslateToBinary $PrintOrNot]"

    puts $fileid "# DEM only Results"

    # PostTotalForces
    set cxpath "$cxpathtoDEMresults//i.DEM-TotalForces"
    set PrintOrNot [::xmlutils::setXml $cxpath "dv"]
    puts $fileid "PostTotalForces                  = [::wkcf::TranslateToBinary $PrintOrNot]"

    # PostRigidElementForces
    set cxpath "$cxpathtoDEMresults//i.DEM-RigidElementForces"
    set PrintOrNot [::xmlutils::setXml $cxpath "dv"]
    puts $fileid "PostRigidElementForces           = [::wkcf::TranslateToBinary $PrintOrNot]"

    if {$KPriv(what_dempack_package) eq "C-DEMPack"} {
	# PostExportSkinSphere
	set PrintOrNot [::xmlutils::setXml "$cxpathtoDEMresults//i.DEM-SkinSphere" dv]
	puts $fileid "PostSkinSphere                   = [::wkcf::TranslateToBinary $PrintOrNot]"
	# PostPoissonRatio
	puts $fileid "PostPoissonRatio                 = [::wkcf::TranslateToBinary [::xmlutils::setXml $cxpathtoDEMresults//i.DEM-PoissonRatio dv]]"

	set cproperty "dv"
	set cxpath "DEM//c.DEM-Options//c.DEM-AdvancedOptions//i.DEM-Thermal"
	set thermal_option [::xmlutils::setXml $cxpath $cproperty]
	if {$thermal_option eq "Yes"} {
	    # PostThermalTemp
	    set cxpath "DEM//c.DEM-Results//c.DEM-ThermalPost//i.DEM-ParticleTemperature"
	    set PrintOrNot [::xmlutils::setXml $cxpath "dv"]
	    puts $fileid "PostTemperature                  = [::wkcf::TranslateToBinary $PrintOrNot]"
	    # PostThermalFlux
	    set cxpath "DEM//c.DEM-Results//c.DEM-ThermalPost//i.DEM-ParticleHeatFlux"
	    set PrintOrNot [::xmlutils::setXml $cxpath "dv"]
	    puts $fileid "PostHeatFlux                     = [::wkcf::TranslateToBinary $PrintOrNot]"
	}
	
	# PostPrintVirtualSeaSurface
	if {[::wkcf::TranslateToBinary [::xmlutils::setXml "$cxpathtoDEMresults//i.DEM-SeaSurface" dv]]} {
	    puts $fileid "PostVirtualSeaSurfaceX1          = [::xmlutils::setXml "$cxpathtoDEMresults//i.DEM-VirtualSeaSurfaceX1" dv]"
	    puts $fileid "PostVirtualSeaSurfaceY1          = [::xmlutils::setXml "$cxpathtoDEMresults//i.DEM-VirtualSeaSurfaceY1" dv]"
	    puts $fileid "PostVirtualSeaSurfaceX2          = [::xmlutils::setXml "$cxpathtoDEMresults//i.DEM-VirtualSeaSurfaceX2" dv]"
	    puts $fileid "PostVirtualSeaSurfaceY2          = [::xmlutils::setXml "$cxpathtoDEMresults//i.DEM-VirtualSeaSurfaceY2" dv]"
	    puts $fileid "PostVirtualSeaSurfaceX3          = [::xmlutils::setXml "$cxpathtoDEMresults//i.DEM-VirtualSeaSurfaceX3" dv]"
	    puts $fileid "PostVirtualSeaSurfaceY3          = [::xmlutils::setXml "$cxpathtoDEMresults//i.DEM-VirtualSeaSurfaceY3" dv]"
	    puts $fileid "PostVirtualSeaSurfaceX4          = [::xmlutils::setXml "$cxpathtoDEMresults//i.DEM-VirtualSeaSurfaceX4" dv]"
	    puts $fileid "PostVirtualSeaSurfaceY4          = [::xmlutils::setXml "$cxpathtoDEMresults//i.DEM-VirtualSeaSurfaceY4" dv]"
	}
    }

    # Radius
    set cxpath "$cxpathtoDEMresults//i.DEM-Radius"
    set PrintOrNot [::xmlutils::setXml $cxpath "dv"]
    puts $fileid "PostRadius                       = [::wkcf::TranslateToBinary $PrintOrNot]"

    # Calculate Rotations
    set cxpath "DEM//c.DEM-Options//c.DEM-AdvancedOptions//i.DEM-CalculateRotations"
    set useRotationOption [::xmlutils::setXml $cxpath "dv"]
    if {$useRotationOption == "Yes"} {
	# PostAngularVelocity
	set cxpath "$cxpathtoDEMresults//i.DEM-AngularVelocity"
	set PrintOrNot [::xmlutils::setXml $cxpath "dv"]
	puts $fileid "PostAngularVelocity              = [::wkcf::TranslateToBinary $PrintOrNot]"

	# PostParticleMoment
	set cxpath "$cxpathtoDEMresults//i.DEM-ParticleMoment"
	set PrintOrNot [::xmlutils::setXml $cxpath "dv"]
	puts $fileid "PostParticleMoment               = [::wkcf::TranslateToBinary $PrintOrNot]"

	# PostEulerAngles
	set cxpath "$cxpathtoDEMresults//i.DEM-EulerAngles"
	set PrintOrNot [::xmlutils::setXml $cxpath "dv"]
	puts $fileid "PostEulerAngles                  = [::wkcf::TranslateToBinary $PrintOrNot]"

	set cxpath "DEM//c.DEM-Options//c.DEM-AdvancedOptions//i.DEM-RollingFriction"
	set rf [::xmlutils::setXml $cxpath "dv"]
	if {$rf == "Yes"} {
	    # PostRollingResistanceMoment
	    set cxpath "$cxpathtoDEMresults//i.DEM-RollingResistanceMoment"
	    set PrintOrNot [::xmlutils::setXml $cxpath "dv"]
	    puts $fileid "PostRollingResistanceMoment      = [::wkcf::TranslateToBinary $PrintOrNot]"
	} else {
	    puts $fileid "PostRollingResistanceMoment      = 0"
	}
    } else {
	puts $fileid "PostAngularVelocity              = 0"
	puts $fileid "PostParticleMoment               = 0"
	puts $fileid "PostEulerAngles                  = 0"
	puts $fileid "PostRollingResistanceMoment      = 0"
    }

    puts $fileid "# FEM only Results"
    # PostElasticForces
    set cxpath "$cxpathtoDEMresults//i.DEM-ElasForces"
    set PrintOrNot [::xmlutils::setXml $cxpath "dv"]
    puts $fileid "PostElasticForces                = [::wkcf::TranslateToBinary $PrintOrNot]"

    # PostContactForces
    set cxpath "$cxpathtoDEMresults//i.DEM-ContactForces"
    set PrintOrNot [::xmlutils::setXml $cxpath "dv"]
    puts $fileid "PostContactForces                = [::wkcf::TranslateToBinary $PrintOrNot]"

    # PostTangentialElasticForces
    set cxpath "$cxpathtoDEMresults//i.DEM-TangElasForces"
    set PrintOrNot [::xmlutils::setXml $cxpath "dv"]
    puts $fileid "PostTangentialElasticForces      = [::wkcf::TranslateToBinary $PrintOrNot]"

    # PostShearStress
    set cxpath "$cxpathtoDEMresults//i.DEM-ShearStress"
    set PrintOrNot [::xmlutils::setXml $cxpath "dv"]
    puts $fileid "PostShearStress                  = [::wkcf::TranslateToBinary $PrintOrNot]"

    # PostPressure
    set cxpath "$cxpathtoDEMresults//i.DEM-Pressure"
    set PrintOrNot [::xmlutils::setXml $cxpath "dv"]
    puts $fileid "PostPressure                     = [::wkcf::TranslateToBinary $PrintOrNot]"

    puts $fileid "# FEM_wear only Results"
    # PostWear
    set cxpath "$cxpathtoDEMresults//i.DEM-Wear"
    set PrintOrNot [::xmlutils::setXml $cxpath "dv"]
    puts $fileid "PostNonDimensionalVolumeWear     = [::wkcf::TranslateToBinary $PrintOrNot]"

    # PostNodalArea
    set cxpath "$cxpathtoDEMresults//i.DEM-NodalArea"
    set PrintOrNot [::xmlutils::setXml $cxpath "dv"]
    puts $fileid "PostNodalArea                    = [::wkcf::TranslateToBinary $PrintOrNot]"

    puts $fileid "# Results on bond elements"
    if {$KPriv(what_dempack_package) eq "C-DEMPack"} {
		# PostStressStrainOnSpheres
		puts $fileid "PostStressStrainOption           = [::wkcf::TranslateToBinary [::xmlutils::setXml $cxpathtoDEMresults//i.DEM-Stresses dv]]"
		
		# Write all Dem Bond Elem Properties
		set basexpath "DEM//c.DEM-Results//c.DEM-BondElem"
		set ilist [::xmlutils::setXmlContainerIds $basexpath "Item"]
		set kxpath "Applications/DEM"

		set cxpath "DEM//c.DEM-Results//c.DEM-BondElem//i.DEM-ContactSigma"
		set PrintOrNot [::xmlutils::setXml $cxpath "dv"]
		puts $fileid "PostContactSigma                 = [::wkcf::TranslateToBinary $PrintOrNot]"

		set cxpath "DEM//c.DEM-Results//c.DEM-BondElem//i.DEM-ContactTau"
		set PrintOrNot [::xmlutils::setXml $cxpath "dv"]
		puts $fileid "PostContactTau                   = [::wkcf::TranslateToBinary $PrintOrNot]"

		set cxpath "DEM//c.DEM-Results//c.DEM-BondElem//i.DEM-LocalContactForce"
		set PrintOrNot [::xmlutils::setXml $cxpath "dv"]
		puts $fileid "PostLocalContactForce            = [::wkcf::TranslateToBinary $PrintOrNot]"

		set cxpath "DEM//c.DEM-Results//c.DEM-BondElem//i.DEM-FailureCrit"
		set PrintOrNot [::xmlutils::setXml $cxpath "dv"]
		puts $fileid "PostFailureCriterionState        = [::wkcf::TranslateToBinary $PrintOrNot]"

		set cxpath "DEM//c.DEM-Results//c.DEM-BondElem//i.DEM-Failureid"
		set PrintOrNot [::xmlutils::setXml $cxpath "dv"]
		puts $fileid "PostContactFailureId             = [::wkcf::TranslateToBinary $PrintOrNot]"

		set cxpath "DEM//c.DEM-Results//c.DEM-BondElem//i.DEM-MeanContactArea"
		set PrintOrNot [::xmlutils::setXml $cxpath "dv"]
		puts $fileid "PostMeanContactArea              = [::wkcf::TranslateToBinary $PrintOrNot]"
	}
    puts $fileid "# Under revision"
    # PostRHS
    set cxpath "$cxpathtoDEMresults//i.DEM-Rhs"
    set PrintOrNot [::xmlutils::setXml $cxpath "dv"]
    puts $fileid "PostRHS                          = [::wkcf::TranslateToBinary $PrintOrNot]"

    # DampForces
    set cxpath "$cxpathtoDEMresults//i.DEM-DampForces"
    set PrintOrNot [::xmlutils::setXml $cxpath "dv"]
    puts $fileid "PostDampForces                   = [::wkcf::TranslateToBinary $PrintOrNot]"

    # AppliedForces
    set cxpath "$cxpathtoDEMresults//i.DEM-AppliedForces"
    set PrintOrNot [::xmlutils::setXml $cxpath "dv"]
    puts $fileid "PostAppliedForces                = [::wkcf::TranslateToBinary $PrintOrNot]"

    # PostGroupId
    set cxpath "$cxpathtoDEMresults//i.DEM-GroupId"
    set PrintOrNot [::xmlutils::setXml $cxpath "dv"]
    puts $fileid "PostGroupId                      = [::wkcf::TranslateToBinary $PrintOrNot]"

    # PostExportId
    set cxpath "$cxpathtoDEMresults//i.DEM-ExportId"
    set PrintOrNot [::xmlutils::setXml $cxpath "dv"]
    puts $fileid "PostExportId                     = [::wkcf::TranslateToBinary $PrintOrNot]"



    # SWIMMING-SPECIFIC SECTION BEGINS ###########################################################################

    if {"Fluid" in $ActiveAppList} {
	puts $fileid "# Swimming DEM-specific section begins"
	puts $fileid "#-------------------------------------"

	# PostPressure
	# DEM variables
	set cxpath "$cxpathtoFLUIDresults//i.Fluid-Pressure"
	set PrintOrNot [::xmlutils::setXml $cxpath "dv"]
	puts $fileid "PostFluidPressure                          = [::wkcf::TranslateToBinary $PrintOrNot]"
	set cxpath "DEM//c.DEM-Options//c.DEM-Boundingbox//i.PrintBoundingBox"
	set PBB [::xmlutils::setXml $cxpath "dv"]
	set cxpath "$cxpathtoDEMresults//i.DEM-ReynoldsNumber"
	set PrintOrNot [::xmlutils::setXml $cxpath "dv"]
	puts $fileid "print_REYNOLDS_NUMBER_option               = [::wkcf::TranslateToBinary $PrintOrNot]"
	set cxpath "$cxpathtoDEMresults//i.DEM-PressureGradProj"
	set PrintOrNot [::xmlutils::setXml $cxpath "dv"]
	puts $fileid "print_PRESSURE_GRAD_PROJECTED_option       = [::wkcf::TranslateToBinary $PrintOrNot]"
	set cxpath "$cxpathtoDEMresults//i.DEM-FluidVelProj"
	set PrintOrNot [::xmlutils::setXml $cxpath "dv"]
	puts $fileid "print_FLUID_VEL_PROJECTED_option           = [::wkcf::TranslateToBinary $PrintOrNot]"
	set cxpath "$cxpathtoDEMresults//i.DEM-FluidAccelProj"
	set PrintOrNot [::xmlutils::setXml $cxpath "dv"]
	puts $fileid "print_FLUID_ACCEL_PROJECTED_option         = [::wkcf::TranslateToBinary $PrintOrNot]"
	set cxpath "$cxpathtoDEMresults//i.DEM-Buoyancy"
	set PrintOrNot [::xmlutils::setXml $cxpath "dv"]
	puts $fileid "print_BUOYANCY_option                      = [::wkcf::TranslateToBinary $PrintOrNot]"
	set cxpath "$cxpathtoDEMresults//i.DEM-Drag"
	set PrintOrNot [::xmlutils::setXml $cxpath "dv"]
	puts $fileid "print_DRAG_FORCE_option                    = [::wkcf::TranslateToBinary $PrintOrNot]"        
	set cxpath "$cxpathtoDEMresults//i.DEM-VirtualMass"
	set PrintOrNot [::xmlutils::setXml $cxpath "dv"]
	puts $fileid "print_VIRTUAL_MASS_FORCE_option            = [::wkcf::TranslateToBinary $PrintOrNot]"
	set cxpath "$cxpathtoDEMresults//i.DEM-Basset"
	set PrintOrNot [::xmlutils::setXml $cxpath "dv"]
	puts $fileid "print_BASSET_FORCE_option                  = [::wkcf::TranslateToBinary $PrintOrNot]"        
	set cxpath "$cxpathtoDEMresults//i.DEM-Lift"
	set PrintOrNot [::xmlutils::setXml $cxpath "dv"]
	puts $fileid "print_LIFT_FORCE_option                    = [::wkcf::TranslateToBinary $PrintOrNot]"
	set cxpath "$cxpathtoDEMresults//i.DEM-FluidVelRate"
	set PrintOrNot [::xmlutils::setXml $cxpath "dv"]
	puts $fileid "print_FLUID_VEL_PROJECTED_RATE_option      = [::wkcf::TranslateToBinary $PrintOrNot]"        
	set cxpath "$cxpathtoDEMresults//i.DEM-FluidViscosity"
	set PrintOrNot [::xmlutils::setXml $cxpath "dv"]
	puts $fileid "print_FLUID_VISCOSITY_PROJECTED_option     = [::wkcf::TranslateToBinary $PrintOrNot]"
	set cxpath "$cxpathtoDEMresults//i.DEM-FluidFractionProj"
	set PrintOrNot [::xmlutils::setXml $cxpath "dv"]
	puts $fileid "print_FLUID_FRACTION_PROJECTED_option      = [::wkcf::TranslateToBinary $PrintOrNot]"
	set cxpath "$cxpathtoDEMresults//i.DEM-VelocityLaplacianProjected"
	set PrintOrNot [::xmlutils::setXml $cxpath "dv"]
	puts $fileid "print_FLUID_VEL_LAPL_PROJECTED_option      = [::wkcf::TranslateToBinary $PrintOrNot]"
	set cxpath "$cxpathtoDEMresults//i.DEM-VelocityLaplacianRateProjected"
	set PrintOrNot [::xmlutils::setXml $cxpath "dv"]
	puts $fileid "print_FLUID_VEL_LAPL_RATE_PROJECTED_option = [::wkcf::TranslateToBinary $PrintOrNot]"
	set cxpath "$cxpathtoDEMresults//i.DEM-HydroForce"
	set PrintOrNot [::xmlutils::setXml $cxpath "dv"]
	puts $fileid "print_HYDRODYNAMIC_FORCE_option            = [::wkcf::TranslateToBinary $PrintOrNot]"
	set cxpath "$cxpathtoDEMresults//i.DEM-HydroMoment"
	set PrintOrNot [::xmlutils::setXml $cxpath "dv"]
	puts $fileid "print_HYDRODYNAMIC_MOMENT_option           = [::wkcf::TranslateToBinary $PrintOrNot]"
	
	# Fluid variables
    set cxpath "$cxpathtoFLUIDresults//i.Fluid-AugmentedVel"
	set PrintOrNot [::xmlutils::setXml $cxpath "dv"]
	puts $fileid "print_MESH_VELOCITY1_option                = [::wkcf::TranslateToBinary $PrintOrNot]"
    set cxpath "$cxpathtoFLUIDresults//i.Fluid-BodyForce"
	set PrintOrNot [::xmlutils::setXml $cxpath "dv"]
	puts $fileid "print_BODY_FORCE_option                    = [::wkcf::TranslateToBinary $PrintOrNot]"
	set cxpath "$cxpathtoFLUIDresults//i.Fluid-FluidFraction"
	set PrintOrNot [::xmlutils::setXml $cxpath "dv"]
	puts $fileid "print_FLUID_FRACTION_option                = [::wkcf::TranslateToBinary $PrintOrNot]"        
	set cxpath "$cxpathtoFLUIDresults//i.Fluid-FluidFractionGrad"
	set PrintOrNot [::xmlutils::setXml $cxpath "dv"]
	puts $fileid "print_FLUID_FRACTION_GRADIENT_option       = [::wkcf::TranslateToBinary $PrintOrNot]"        
	set cxpath "$cxpathtoFLUIDresults//i.Fluid-HydroReaction"
	set PrintOrNot [::xmlutils::setXml $cxpath "dv"]
	puts $fileid "print_HYDRODYNAMIC_REACTION_option         = [::wkcf::TranslateToBinary $PrintOrNot]"        
	set cxpath "$cxpathtoFLUIDresults//i.Fluid-Pressure"
	set PrintOrNot [::xmlutils::setXml $cxpath "dv"]
	puts $fileid "print_PRESSURE_option                      = [::wkcf::TranslateToBinary $PrintOrNot]"        
	set cxpath "$cxpathtoFLUIDresults//i.Fluid-PressureGrad"
	set PrintOrNot [::xmlutils::setXml $cxpath "dv"]
	puts $fileid "print_PRESSURE_GRADIENT_option             = [::wkcf::TranslateToBinary $PrintOrNot]"        
	set cxpath "$cxpathtoFLUIDresults//i.Fluid-SolidFraction"
	set PrintOrNot [::xmlutils::setXml $cxpath "dv"]
	puts $fileid "print_DISPERSE_FRACTION_option                = [::wkcf::TranslateToBinary $PrintOrNot]"        
    set cxpath "$cxpathtoFLUIDresults//i.Fluid-MeanHydroReaction"
    set PrintOrNot [::xmlutils::setXml $cxpath "dv"]
    puts $fileid "print_MEAN_HYDRODYNAMIC_REACTION_option    = [::wkcf::TranslateToBinary $PrintOrNot]"        
	set cxpath "$cxpathtoFLUIDresults//i.Fluid-VelocityLaplacian"
	set PrintOrNot [::xmlutils::setXml $cxpath "dv"]
	puts $fileid "print_VELOCITY_LAPLACIAN_option            = [::wkcf::TranslateToBinary $PrintOrNot]"
	set cxpath "$cxpathtoFLUIDresults//i.Fluid-VelocityLaplacianRate"
	set PrintOrNot [::xmlutils::setXml $cxpath "dv"]
	puts $fileid "print_VELOCITY_LAPLACIAN_RATE_option       = [::wkcf::TranslateToBinary $PrintOrNot]"                        
	puts $fileid ""
	puts $fileid "#-------------------------------------"
	puts $fileid "# Swimming DEM-specific section ends"
	puts $fileid ""
	# SWIMMING-SPECIFIC SECTION ENDS ###########################################################################
    }
}


proc ::wkcf::WritePostProcessDataForJson {fileid} {
    
    variable ActiveAppList
    global KPriv

    # GraphExportFreq
    set cxpath "DEM//c.DEM-Results//c.DEM-Graphs//i.DEM-GraphExportFreq"
    set GEF [::xmlutils::setXml $cxpath "dv"]
    puts $fileid "\"GraphExportFreq\"                  : $GEF,"

    # VelocityTrapGraphExportFreq
    set cxpath "DEM//c.DEM-Results//c.DEM-VelocityTrap//i.DEM-VelTrapGraphExportFreq"
    set VTGEF [::xmlutils::setXml $cxpath "dv"]
    puts $fileid "\"VelTrapGraphExportFreq\"           : $VTGEF,"

    # Output Time Step
    if {"Fluid" in $ActiveAppList} {
	set cxpath "GeneralApplicationData//c.SimulationOptions//i.OutputDeltaTime"       
	set OTS [::xmlutils::setXml $cxpath "dv"]
	puts $fileid "\"OutputTimeStep\"                   : $OTS,"
    } else {
	set cxpath "DEM//c.DEM-Results//i.DEM-OTimeStepType"
	set OTimeStepType [::xmlutils::setXml $cxpath "dv"]

	if {$OTimeStepType eq "Detail_priority"} {
	    set cxpath "DEM//c.DEM-Results//i.DEM-OTimeStepDetail"
	    set OTimeStepDetail [::xmlutils::setXml $cxpath "dv"]
	    puts $fileid "\"OutputTimeStep\"                   : $OTimeStepDetail,"
	}

	if {$OTimeStepType eq "Storage_priority"} {

	    set cxpath "DEM//c.DEM-SolutionStrategy//c.DEM-TimeParameters//i.DEM-TotalTime"
	    set TTime [::xmlutils::setXml $cxpath "dv"]
	    set cxpath "DEM//c.DEM-Results//i.DEM-OTimeStepStorage"
	    set amount [::xmlutils::setXml $cxpath "dv"]
	    set OTimeStepStorage [expr {double($TTime)/$amount}]
	    set cxpath "DEM//c.DEM-SolutionStrategy//c.DEM-TimeParameters//i.DeltaTime"
	    set MaxTimeStep [::xmlutils::setXml $cxpath "dv"]
	    set maxamount [expr {$TTime/$MaxTimeStep}]
	    if {$amount < $maxamount} {
		puts $fileid "\"OutputTimeStep\"                   : $OTimeStepStorage,"
	    } else {
		puts $fileid "\"OutputTimeStep\"                   : $MaxTimeStep," }
	}
    }

    set cxpath "DEM//c.DEM-Options//c.DEM-Boundingbox//i.PrintBoundingBox"
    set PrintOrNot [::xmlutils::setXml $cxpath "dv"]
    puts $fileid "\"PostBoundingBox\"                  : [::wkcf::TranslateToBinaryJson $PrintOrNot],"

    # Size distribution curve
    if {$KPriv(what_dempack_package) eq "C-DEMPack"} {
    set cproperty "dv"
    set cxpath "DEM//c.DEM-Results//i.DEM-Granulometry"
    set granulometry_option [::xmlutils::setXml $cxpath $cproperty]
    if {$granulometry_option eq "Yes"} {
    puts $fileid "\"Granulometry\"                     : \"[::xmlutils::setXml {DEM//c.DEM-Results//i.DEM-Granulometry} dv]\","
    }
    }    

    # PostDisplacement
    if {"Fluid" in $ActiveAppList} {
	set cxpathtoDEMresults "GeneralApplicationData//c.SDEM-Results//c.ResultsToPrint//c.DEMResults"
	set cxpathtoFLUIDresults "GeneralApplicationData//c.SDEM-Results//c.ResultsToPrint//c.FluidResults"
    } else {
	set cxpathtoDEMresults "DEM//c.DEM-Results//c.DEM-PartElem"
    }

    set cxpath "$cxpathtoDEMresults//i.DEM-Displacement"
    set PrintOrNot [::xmlutils::setXml $cxpath "dv"]
    puts $fileid "\"PostDisplacement\"                 : [::wkcf::TranslateToBinaryJson $PrintOrNot],"

    # PostVelocity
    set cxpath "$cxpathtoDEMresults//i.DEM-PostVel"
    set PrintOrNot [::xmlutils::setXml $cxpath "dv"]
    puts $fileid "\"PostVelocity\"                     : [::wkcf::TranslateToBinaryJson $PrintOrNot],"

    # PostTotalForces
    set cxpath "$cxpathtoDEMresults//i.DEM-TotalForces"
    set PrintOrNot [::xmlutils::setXml $cxpath "dv"]
    puts $fileid "\"PostTotalForces\"                  : [::wkcf::TranslateToBinaryJson $PrintOrNot],"

    # PostRigidElementForces
    set cxpath "$cxpathtoDEMresults//i.DEM-RigidElementForces"
    set PrintOrNot [::xmlutils::setXml $cxpath "dv"]
    puts $fileid "\"PostRigidElementForces\"           : [::wkcf::TranslateToBinaryJson $PrintOrNot],"

    if {$KPriv(what_dempack_package) eq "C-DEMPack"} {
	# PostExportSkinSphere
	set PrintOrNot [::xmlutils::setXml "$cxpathtoDEMresults//i.DEM-SkinSphere" dv]
	puts $fileid "\"PostSkinSphere\"                   : [::wkcf::TranslateToBinaryJson $PrintOrNot],"
	# PostPoissonRatio
	puts $fileid "\"PostPoissonRatio\"                 : [::wkcf::TranslateToBinaryJson [::xmlutils::setXml $cxpathtoDEMresults//i.DEM-PoissonRatio dv]],"

	set cproperty "dv"
	set cxpath "DEM//c.DEM-Options//c.DEM-AdvancedOptions//i.DEM-Thermal"
	set thermal_option [::xmlutils::setXml $cxpath $cproperty]
	if {$thermal_option eq "Yes"} {
	    # PostThermalTemp
	    set cxpath "DEM//c.DEM-Results//c.DEM-ThermalPost//i.DEM-ParticleTemperature"
	    set PrintOrNot [::xmlutils::setXml $cxpath "dv"]
	    puts $fileid "\"PostTemperature\"                  : [::wkcf::TranslateToBinaryJson $PrintOrNot],"
	    # PostThermalFlux
	    set cxpath "DEM//c.DEM-Results//c.DEM-ThermalPost//i.DEM-ParticleHeatFlux"
	    set PrintOrNot [::xmlutils::setXml $cxpath "dv"]
	    puts $fileid "\"PostHeatFlux\"                     : [::wkcf::TranslateToBinaryJson $PrintOrNot],"
	}
	
	# PostPrintVirtualSeaSurface
	if {[::wkcf::TranslateToBinaryJson [::xmlutils::setXml "$cxpathtoDEMresults//i.DEM-SeaSurface" dv]]} {
	    puts $fileid "\"PostVirtualSeaSurfaceX1\"          : [::xmlutils::setXml "$cxpathtoDEMresults//i.DEM-VirtualSeaSurfaceX1" dv],"
	    puts $fileid "\"PostVirtualSeaSurfaceY1\"          : [::xmlutils::setXml "$cxpathtoDEMresults//i.DEM-VirtualSeaSurfaceY1" dv],"
	    puts $fileid "\"PostVirtualSeaSurfaceX2\"          : [::xmlutils::setXml "$cxpathtoDEMresults//i.DEM-VirtualSeaSurfaceX2" dv],"
	    puts $fileid "\"PostVirtualSeaSurfaceY2\"          : [::xmlutils::setXml "$cxpathtoDEMresults//i.DEM-VirtualSeaSurfaceY2" dv],"
	    puts $fileid "\"PostVirtualSeaSurfaceX3\"          : [::xmlutils::setXml "$cxpathtoDEMresults//i.DEM-VirtualSeaSurfaceX3" dv],"
	    puts $fileid "\"PostVirtualSeaSurfaceY3\"          : [::xmlutils::setXml "$cxpathtoDEMresults//i.DEM-VirtualSeaSurfaceY3" dv],"
	    puts $fileid "\"PostVirtualSeaSurfaceX4\"          : [::xmlutils::setXml "$cxpathtoDEMresults//i.DEM-VirtualSeaSurfaceX4" dv],"
	    puts $fileid "\"PostVirtualSeaSurfaceY4\"          : [::xmlutils::setXml "$cxpathtoDEMresults//i.DEM-VirtualSeaSurfaceY4" dv],"
	}
    }

    # Radius
    set cxpath "$cxpathtoDEMresults//i.DEM-Radius"
    set PrintOrNot [::xmlutils::setXml $cxpath "dv"]
    puts $fileid "\"PostRadius\"                       : [::wkcf::TranslateToBinaryJson $PrintOrNot],"

    # Calculate Rotations
    set cxpath "DEM//c.DEM-Options//c.DEM-AdvancedOptions//i.DEM-CalculateRotations"
    set useRotationOption [::xmlutils::setXml $cxpath "dv"]
    if {$useRotationOption == "Yes"} {
	# PostAngularVelocity
	set cxpath "$cxpathtoDEMresults//i.DEM-AngularVelocity"
	set PrintOrNot [::xmlutils::setXml $cxpath "dv"]
	puts $fileid "\"PostAngularVelocity\"              : [::wkcf::TranslateToBinaryJson $PrintOrNot],"

	# PostParticleMoment
	set cxpath "$cxpathtoDEMresults//i.DEM-ParticleMoment"
	set PrintOrNot [::xmlutils::setXml $cxpath "dv"]
	puts $fileid "\"PostParticleMoment\"               : [::wkcf::TranslateToBinaryJson $PrintOrNot],"

	# PostEulerAngles
	set cxpath "$cxpathtoDEMresults//i.DEM-EulerAngles"
	set PrintOrNot [::xmlutils::setXml $cxpath "dv"]
	puts $fileid "\"PostEulerAngles\"                  : [::wkcf::TranslateToBinaryJson $PrintOrNot],"

	set cxpath "DEM//c.DEM-Options//c.DEM-AdvancedOptions//i.DEM-RollingFriction"
	set rf [::xmlutils::setXml $cxpath "dv"]
	if {$rf == "Yes"} {
	    # PostRollingResistanceMoment
	    set cxpath "$cxpathtoDEMresults//i.DEM-RollingResistanceMoment"
	    set PrintOrNot [::xmlutils::setXml $cxpath "dv"]
	    puts $fileid "\"PostRollingResistanceMoment\"      : [::wkcf::TranslateToBinaryJson $PrintOrNot],"
	} else {
	    puts $fileid "\"PostRollingResistanceMoment\"      : false,"
	}
    } else {
	puts $fileid "\"PostAngularVelocity\"              : false,"
	puts $fileid "\"PostParticleMoment\"               : false,"
	puts $fileid "\"PostEulerAngles\"                  : false,"
	puts $fileid "\"PostRollingResistanceMoment\"      : false,"
    }
    # PostCharacteristicLength
    if {$KPriv(what_dempack_package) ne "F-DEMPack"} {
	set PrintOrNot [::xmlutils::setXml "$cxpathtoDEMresults//i.DEM-CharacteristicLength" dv]
	puts $fileid "\"PostCharacteristicLength\"         : [::wkcf::TranslateToBinaryJson $PrintOrNot],"
    }
    puts $fileid ""
    # PostElasticForces
    set cxpath "$cxpathtoDEMresults//i.DEM-ElasForces"
    set PrintOrNot [::xmlutils::setXml $cxpath "dv"]
    puts $fileid "\"PostElasticForces\"                : [::wkcf::TranslateToBinaryJson $PrintOrNot],"

    # PostContactForces
    set cxpath "$cxpathtoDEMresults//i.DEM-ContactForces"
    set PrintOrNot [::xmlutils::setXml $cxpath "dv"]
    puts $fileid "\"PostContactForces\"                : [::wkcf::TranslateToBinaryJson $PrintOrNot],"

    # PostTangentialElasticForces
    set cxpath "$cxpathtoDEMresults//i.DEM-TangElasForces"
    set PrintOrNot [::xmlutils::setXml $cxpath "dv"]
    puts $fileid "\"PostTangentialElasticForces\"      : [::wkcf::TranslateToBinaryJson $PrintOrNot],"

    # PostShearStress
    set cxpath "$cxpathtoDEMresults//i.DEM-ShearStress"
    set PrintOrNot [::xmlutils::setXml $cxpath "dv"]
    puts $fileid "\"PostShearStress\"                  : [::wkcf::TranslateToBinaryJson $PrintOrNot],"
    
    # PostReactions
<<<<<<< HEAD
    #set cxpath "$cxpathtoDEMresults//i.DEM-Reactions"
    #set PrintOrNot [::xmlutils::setXml $cxpath "dv"]
    #puts $fileid "\"PostReactions\"                    : [::wkcf::TranslateToBinaryJson [::xmlutils::setXml "$cxpathtoDEMresults//i.DEM-Reactions" "dv"]],"
=======
	if {$KPriv(what_dempack_package) eq "C-DEMpack"} {
		set cxpath "$cxpathtoDEMresults//i.DEM-Reactions"
		set PrintOrNot [::xmlutils::setXml $cxpath "dv"]
		puts $fileid "\"PostReactions\"                    : [::wkcf::TranslateToBinaryJson [::xmlutils::setXml "$cxpathtoDEMresults//i.DEM-Reactions" "dv"]],"
	}
>>>>>>> 4d48b749

    # PostPressure
    set cxpath "$cxpathtoDEMresults//i.DEM-Pressure"
    set PrintOrNot [::xmlutils::setXml $cxpath "dv"]
    puts $fileid "\"PostPressure\"                     : [::wkcf::TranslateToBinaryJson $PrintOrNot],"

    puts $fileid ""
    # PostWear
    set cxpath "$cxpathtoDEMresults//i.DEM-Wear"
    set PrintOrNot [::xmlutils::setXml $cxpath "dv"]
    puts $fileid "\"PostNonDimensionalVolumeWear\"     : [::wkcf::TranslateToBinaryJson $PrintOrNot],"

    # PostNodalArea
    set cxpath "$cxpathtoDEMresults//i.DEM-NodalArea"
    set PrintOrNot [::xmlutils::setXml $cxpath "dv"]
    puts $fileid "\"PostNodalArea\"                    : [::wkcf::TranslateToBinaryJson $PrintOrNot],"

    puts $fileid ""
    if {$KPriv(what_dempack_package) eq "C-DEMPack"} {
	# PostStressStrainOnSpheres
	puts $fileid "\"PostStressStrainOption\"           : [::wkcf::TranslateToBinaryJson [::xmlutils::setXml $cxpathtoDEMresults//i.DEM-Stresses dv]],"
   }

   if {$KPriv(what_dempack_package) eq "C-DEMPack"} {
       # Write all Dem Bond Elem Properties
       set basexpath "DEM//c.DEM-Results//c.DEM-BondElem"
       set ilist [::xmlutils::setXmlContainerIds $basexpath "Item"]
       set kxpath "Applications/DEM"

       set cxpath "DEM//c.DEM-Results//c.DEM-BondElem//i.DEM-ContactSigma"
       set PrintOrNot [::xmlutils::setXml $cxpath "dv"]
       puts $fileid "\"PostContactSigma\"                 : [::wkcf::TranslateToBinaryJson $PrintOrNot],"

       set cxpath "DEM//c.DEM-Results//c.DEM-BondElem//i.DEM-ContactTau"
       set PrintOrNot [::xmlutils::setXml $cxpath "dv"]
       puts $fileid "\"PostContactTau\"                   : [::wkcf::TranslateToBinaryJson $PrintOrNot],"

       set cxpath "DEM//c.DEM-Results//c.DEM-BondElem//i.DEM-LocalContactForce"
       set PrintOrNot [::xmlutils::setXml $cxpath "dv"]
       puts $fileid "\"PostLocalContactForce\"            : [::wkcf::TranslateToBinaryJson $PrintOrNot],"

       set cxpath "DEM//c.DEM-Results//c.DEM-BondElem//i.DEM-FailureCrit"
       set PrintOrNot [::xmlutils::setXml $cxpath "dv"]
       puts $fileid "\"PostFailureCriterionState\"        : [::wkcf::TranslateToBinaryJson $PrintOrNot],"

       set cxpath "DEM//c.DEM-Results//c.DEM-BondElem//i.DEM-Failureid"
       set PrintOrNot [::xmlutils::setXml $cxpath "dv"]
       puts $fileid "\"PostContactFailureId\"             : [::wkcf::TranslateToBinaryJson $PrintOrNot],"

       set cxpath "DEM//c.DEM-Results//c.DEM-BondElem//i.DEM-MeanContactArea"
       set PrintOrNot [::xmlutils::setXml $cxpath "dv"]
       puts $fileid "\"PostMeanContactArea\"              : [::wkcf::TranslateToBinaryJson $PrintOrNot],"
   }

    # PostRHS
    set cxpath "$cxpathtoDEMresults//i.DEM-Rhs"
    set PrintOrNot [::xmlutils::setXml $cxpath "dv"]
    puts $fileid "\"PostRHS\"                          : [::wkcf::TranslateToBinaryJson $PrintOrNot],"

    # DampForces
    set cxpath "$cxpathtoDEMresults//i.DEM-DampForces"
    set PrintOrNot [::xmlutils::setXml $cxpath "dv"]
    puts $fileid "\"PostDampForces\"                   : [::wkcf::TranslateToBinaryJson $PrintOrNot],"

    # AppliedForces
    set cxpath "$cxpathtoDEMresults//i.DEM-AppliedForces"
    set PrintOrNot [::xmlutils::setXml $cxpath "dv"]
    puts $fileid "\"PostAppliedForces\"                : [::wkcf::TranslateToBinaryJson $PrintOrNot],"

    # PostGroupId
    set cxpath "$cxpathtoDEMresults//i.DEM-GroupId"
    set PrintOrNot [::xmlutils::setXml $cxpath "dv"]
    puts $fileid "\"PostGroupId\"                      : [::wkcf::TranslateToBinaryJson $PrintOrNot],"

    # PostExportId
    set cxpath "$cxpathtoDEMresults//i.DEM-ExportId"
    set PrintOrNot [::xmlutils::setXml $cxpath "dv"]
    puts $fileid "\"PostExportId\"                     : [::wkcf::TranslateToBinaryJson $PrintOrNot],"


    # SWIMMING-SPECIFIC SECTION BEGINS ###########################################################################

    if {"Fluid" in $ActiveAppList} {
	puts $fileid ""

	# PostPressure
	# DEM variables
	set cxpath "$cxpathtoFLUIDresults//i.Fluid-Pressure"
	set PrintOrNot [::xmlutils::setXml $cxpath "dv"]
	puts $fileid "\"PostFluidPressure\"                          : [::wkcf::TranslateToBinaryJson $PrintOrNot],"
	set cxpath "DEM//c.DEM-Options//c.DEM-Boundingbox//i.PrintBoundingBox"
	set PBB [::xmlutils::setXml $cxpath "dv"]
	set cxpath "$cxpathtoDEMresults//i.DEM-ReynoldsNumber"
	set PrintOrNot [::xmlutils::setXml $cxpath "dv"]
	puts $fileid "\"print_REYNOLDS_NUMBER_option\"               : [::wkcf::TranslateToBinaryJson $PrintOrNot],"
	set cxpath "$cxpathtoDEMresults//i.DEM-PressureGradProj"
	set PrintOrNot [::xmlutils::setXml $cxpath "dv"]
	puts $fileid "\"print_PRESSURE_GRAD_PROJECTED_option\"       : [::wkcf::TranslateToBinaryJson $PrintOrNot],"
	set cxpath "$cxpathtoDEMresults//i.DEM-FluidVelProj"
	set PrintOrNot [::xmlutils::setXml $cxpath "dv"]
	puts $fileid "\"print_FLUID_VEL_PROJECTED_option\"           : [::wkcf::TranslateToBinaryJson $PrintOrNot],"
	set cxpath "$cxpathtoDEMresults//i.DEM-FluidAccelProj"
	set PrintOrNot [::xmlutils::setXml $cxpath "dv"]
	puts $fileid "\"print_FLUID_ACCEL_PROJECTED_option\"         : [::wkcf::TranslateToBinaryJson $PrintOrNot],"
	set cxpath "$cxpathtoDEMresults//i.DEM-Buoyancy"
	set PrintOrNot [::xmlutils::setXml $cxpath "dv"]
	puts $fileid "\"print_BUOYANCY_option\"                      : [::wkcf::TranslateToBinaryJson $PrintOrNot],"
	set cxpath "$cxpathtoDEMresults//i.DEM-Drag"
	set PrintOrNot [::xmlutils::setXml $cxpath "dv"]
	puts $fileid "\"print_DRAG_FORCE_option\"                    : [::wkcf::TranslateToBinaryJson $PrintOrNot],"        
	set cxpath "$cxpathtoDEMresults//i.DEM-VirtualMass"
	set PrintOrNot [::xmlutils::setXml $cxpath "dv"]
	puts $fileid "\"print_VIRTUAL_MASS_FORCE_option\"            : [::wkcf::TranslateToBinaryJson $PrintOrNot],"
	set cxpath "$cxpathtoDEMresults//i.DEM-Basset"
	set PrintOrNot [::xmlutils::setXml $cxpath "dv"]
	puts $fileid "\"print_BASSET_FORCE_option\"                  : [::wkcf::TranslateToBinaryJson $PrintOrNot],"        
	set cxpath "$cxpathtoDEMresults//i.DEM-Lift"
	set PrintOrNot [::xmlutils::setXml $cxpath "dv"]
	puts $fileid "\"print_LIFT_FORCE_option\"                    : [::wkcf::TranslateToBinaryJson $PrintOrNot],"
	set cxpath "$cxpathtoDEMresults//i.DEM-FluidVelRate"
	set PrintOrNot [::xmlutils::setXml $cxpath "dv"]
	puts $fileid "\"print_FLUID_VEL_PROJECTED_RATE_option\"      : [::wkcf::TranslateToBinaryJson $PrintOrNot],"        
	set cxpath "$cxpathtoDEMresults//i.DEM-FluidViscosity"
	set PrintOrNot [::xmlutils::setXml $cxpath "dv"]
	puts $fileid "\"print_FLUID_VISCOSITY_PROJECTED_option\"     : [::wkcf::TranslateToBinaryJson $PrintOrNot],"
	set cxpath "$cxpathtoDEMresults//i.DEM-FluidFractionProj"
	set PrintOrNot [::xmlutils::setXml $cxpath "dv"]
	puts $fileid "\"print_FLUID_FRACTION_PROJECTED_option\"      : [::wkcf::TranslateToBinaryJson $PrintOrNot],"
	set cxpath "$cxpathtoDEMresults//i.DEM-VelocityLaplacianProjected"
	set PrintOrNot [::xmlutils::setXml $cxpath "dv"]
	puts $fileid "\"print_FLUID_VEL_LAPL_PROJECTED_option\"      : [::wkcf::TranslateToBinaryJson $PrintOrNot],"
	set cxpath "$cxpathtoDEMresults//i.DEM-VelocityLaplacianRateProjected"
	set PrintOrNot [::xmlutils::setXml $cxpath "dv"]
	puts $fileid "\"print_FLUID_VEL_LAPL_RATE_PROJECTED_option\" : [::wkcf::TranslateToBinaryJson $PrintOrNot],"
	set cxpath "$cxpathtoDEMresults//i.DEM-HydroForce"
	set PrintOrNot [::xmlutils::setXml $cxpath "dv"]
	puts $fileid "\"print_HYDRODYNAMIC_FORCE_option\"            : [::wkcf::TranslateToBinaryJson $PrintOrNot],"
	set cxpath "$cxpathtoDEMresults//i.DEM-HydroMoment"
	set PrintOrNot [::xmlutils::setXml $cxpath "dv"]
	puts $fileid "\"print_HYDRODYNAMIC_MOMENT_option\"           : [::wkcf::TranslateToBinaryJson $PrintOrNot],"
	
	# Fluid variables
    set cxpath "$cxpathtoFLUIDresults//i.Fluid-AugmentedVel"
	set PrintOrNot [::xmlutils::setXml $cxpath "dv"]
	puts $fileid "\"print_MESH_VELOCITY1_option\"                : [::wkcf::TranslateToBinaryJson $PrintOrNot],"
    set cxpath "$cxpathtoFLUIDresults//i.Fluid-BodyForce"
	set PrintOrNot [::xmlutils::setXml $cxpath "dv"]
	puts $fileid "\"print_BODY_FORCE_option\"                    : [::wkcf::TranslateToBinaryJson $PrintOrNot],"
	set cxpath "$cxpathtoFLUIDresults//i.Fluid-FluidFraction"
	set PrintOrNot [::xmlutils::setXml $cxpath "dv"]
	puts $fileid "\"print_FLUID_FRACTION_option\"                : [::wkcf::TranslateToBinaryJson $PrintOrNot],"        
	set cxpath "$cxpathtoFLUIDresults//i.Fluid-FluidFractionGrad"
	set PrintOrNot [::xmlutils::setXml $cxpath "dv"]
	puts $fileid "\"print_FLUID_FRACTION_GRADIENT_option\"       : [::wkcf::TranslateToBinaryJson $PrintOrNot],"        
	set cxpath "$cxpathtoFLUIDresults//i.Fluid-HydroReaction"
	set PrintOrNot [::xmlutils::setXml $cxpath "dv"]
	puts $fileid "\"print_HYDRODYNAMIC_REACTION_option\"         : [::wkcf::TranslateToBinaryJson $PrintOrNot],"        
	set cxpath "$cxpathtoFLUIDresults//i.Fluid-Pressure"
	set PrintOrNot [::xmlutils::setXml $cxpath "dv"]
	puts $fileid "\"print_PRESSURE_option\"                      : [::wkcf::TranslateToBinaryJson $PrintOrNot],"        
	set cxpath "$cxpathtoFLUIDresults//i.Fluid-PressureGrad"
	set PrintOrNot [::xmlutils::setXml $cxpath "dv"]
	puts $fileid "\"print_PRESSURE_GRADIENT_option\"             : [::wkcf::TranslateToBinaryJson $PrintOrNot],"        
	set cxpath "$cxpathtoFLUIDresults//i.Fluid-SolidFraction"
	set PrintOrNot [::xmlutils::setXml $cxpath "dv"]
	puts $fileid "\"print_DISPERSE_FRACTION_option\"             : [::wkcf::TranslateToBinaryJson $PrintOrNot],"        
	set cxpath "$cxpathtoFLUIDresults//i.Fluid-MeanHydroReaction"
	set PrintOrNot [::xmlutils::setXml $cxpath "dv"]
	puts $fileid "\"print_MEAN_HYDRODYNAMIC_REACTION_option\"    : [::wkcf::TranslateToBinaryJson $PrintOrNot],"
	set cxpath "$cxpathtoFLUIDresults//i.Fluid-VelocityLaplacian"
	set PrintOrNot [::xmlutils::setXml $cxpath "dv"]
	puts $fileid "\"print_VELOCITY_LAPLACIAN_option\"            : [::wkcf::TranslateToBinaryJson $PrintOrNot],"
	set cxpath "$cxpathtoFLUIDresults//i.Fluid-VelocityLaplacianRate"
	set PrintOrNot [::xmlutils::setXml $cxpath "dv"]
	puts $fileid "\"print_VELOCITY_LAPLACIAN_RATE_option\"       : [::wkcf::TranslateToBinaryJson $PrintOrNot],"                        

	# SWIMMING-SPECIFIC SECTION ENDS ###########################################################################
    }
}

proc ::wkcf::WriteExplicitSolverVariables {} {
    # Write constitutive laws properties
    variable dprops;  variable ActiveAppList
    global KPriv
    variable ndime
    set AppId "DEM"
    set filename "DEM_explicit_solver_var.py"
    set PDir [::KUtils::GetPaths "PDir"]
    set fullname [file native [file join $PDir $filename]]
    # First delete the file
    if {[file exists $fullname]} {
	set res [file delete -force -- $fullname]
    }
    if {[catch {set fileid [open $fullname w+]}]} {
	WarnWin [= "Cannot write file %s. Permission denied" $fullname].
	return 0
    }
    # Write the group properties
    set cproperty "dv"
    set rootid $AppId
    puts $fileid ""
    puts $fileid "# DEM General Options"

    # Dimension
    set cxpath "GeneralApplicationData//c.Domain//i.SpatialDimension"
    set ndim [string range [::xmlutils::setXml $cxpath $cproperty] 0 0]
    puts $fileid "Dimension                        = $ndim"
    #if {$KPriv(what_dempack_package) ne "C-DEMPack"} {}
    # Periodicity of the DEM domain
    set cxpath "$rootid//c.DEM-Options//c.DEM-Physical-opts//i.PeriodicDomainOption"
    set PeriodicDomainOption [::xmlutils::setXml $cxpath $cproperty]

    if {$PeriodicDomainOption == "Yes"} {
	puts $fileid "PeriodicDomainOption             = \"ON\""
    } else {
	puts $fileid "PeriodicDomainOption             = \"OFF\""
    }
    #
    # Get the use bounding box
    set cxpath "$rootid//c.DEM-Options//c.DEM-Boundingbox//i.UseBoundingBox"
    set UseBoundingBox [::xmlutils::setXml $cxpath $cproperty]
    if {$UseBoundingBox == "Yes"} {
	puts $fileid "BoundingBoxOption                = \"ON\""

	# Get the enlargement factor
	set enl_fct_path "$rootid//c.DEM-Options//c.DEM-Boundingbox//i.EnlargementFactor"
	set EnlargementFactor [::xmlutils::setXml $enl_fct_path $cproperty]

	# Get the bounding box type
	set cxpath "$rootid//c.DEM-Options//c.DEM-Boundingbox//i.BoundingBoxType"
	set BoundingBoxType [::xmlutils::setXml $cxpath $cproperty]
	set cxpath "$rootid//c.DEM-Options//c.DEM-Boundingbox//i.StartTime"
	set BoundingBoxStartTime [::xmlutils::setXml $cxpath $cproperty]
	set cxpath "$rootid//c.DEM-Options//c.DEM-Boundingbox//i.StopTime"
	set BoundingBoxStopTime [::xmlutils::setXml $cxpath $cproperty]
	if {$BoundingBoxType eq "Automatic"} {
	    puts $fileid "AutomaticBoundingBoxOption       = \"ON\""
	    puts $fileid "BoundingBoxEnlargementFactor     = $EnlargementFactor"
	    puts $fileid "BoundingBoxStartTime             = $BoundingBoxStartTime"
	    puts $fileid "BoundingBoxStopTime              = $BoundingBoxStopTime"
	    # Write default bounding box values
	    ::wkcf::WriteBoundingBoxDefaults $fileid

	} elseif {$BoundingBoxType eq "Fixed"} {
	    puts $fileid "AutomaticBoundingBoxOption       = \"OFF\""
	    puts $fileid "BoundingBoxEnlargementFactor     = 1.0"
	    puts $fileid "BoundingBoxStartTime             = $BoundingBoxStartTime"
	    puts $fileid "BoundingBoxStopTime              = $BoundingBoxStopTime"

	    # Get the bounding limit
	    set varlist [list MaxX MaxY MaxZ MinX MinY MinZ]
	    foreach varid $varlist {
		set cxpath "$rootid//c.DEM-Options//c.DEM-Boundingbox//i.$varid"
		set $varid [::xmlutils::setXml $cxpath $cproperty]
		puts $fileid "BoundingBox$varid                  = [set $varid]"
	    }
	}
    } else {
	puts $fileid "BoundingBoxOption                = \"OFF\""
	puts $fileid "BoundingBoxEnlargementFactor     = 1.0"
	puts $fileid "AutomaticBoundingBoxOption       = \"OFF\""

	# Write default bounding box values
	::wkcf::WriteBoundingBoxDefaults $fileid
    }
    puts $fileid ""

    #Inlet
    set cxpath "$rootid//c.DEM-Conditions//c.DEM-Inlet"
    set group [::xmlutils::setXmlContainerIds $cxpath]

    if {$group != ""} {
	puts $fileid "dem_inlet_option                 = 1"
    } else {
	puts $fileid "dem_inlet_option                 = 0"
    }

    # Get the gravity
    if {"Fluid" in $ActiveAppList} {
	set cxpathtogravity "GeneralApplicationData//c.SDEM-Physical-opts"
    } else {
	set cxpathtogravity "$rootid//c.DEM-Options//c.DEM-Physical-opts"
    }

    set cxpath "$cxpathtogravity//i.GravityValue"
    set usergravitymod [::xmlutils::setXml $cxpath $cproperty]
    set cxpath "$cxpathtogravity//i.Cx"
    set gravityCx [::xmlutils::setXml $cxpath $cproperty]
    set cxpath "$cxpathtogravity//i.Cy"
    set gravityCy [::xmlutils::setXml $cxpath $cproperty]
    set cxpath "$cxpathtogravity//i.Cz"
    if {$ndime eq "3D"} {
	set gravityCz [::xmlutils::setXml $cxpath $cproperty]
    } else {
	set gravityCz "0.0"
    }

    set gravityvector [list $gravityCx $gravityCy $gravityCz]
    set gravitymod [::MathUtils::VectorModulus $gravityvector]

    if {$gravitymod==0.0} {
	W "The null vector is not a valid direction for the gravity force!"
	W "Computations will proceed anyway...\nPlease make sure that value was intentional..."
    }

    if {$gravitymod !=0.0} {
	set endgravityCx [expr {($gravityCx*$usergravitymod)/$gravitymod}]
	set endgravityCy [expr {($gravityCy*$usergravitymod)/$gravitymod}]
	set endgravityCz [expr {($gravityCz*$usergravitymod)/$gravitymod}]
    } else {
	set endgravityCx $gravityCx
	set endgravityCy $gravityCy
	set endgravityCz $gravityCz
    }
    puts $fileid "GravityX                         = $endgravityCx"
    puts $fileid "GravityY                         = $endgravityCy"
    puts $fileid "GravityZ                         = $endgravityCz"
    puts $fileid ""

    # Compute energies
    set UseComputeEnergies [::xmlutils::setXml "$rootid//c.DEM-Results//c.DEM-Graphs//i.UseComputeEnergies" dv]
    if {$UseComputeEnergies eq "Yes"} {
	puts $fileid "EnergyCalculationOption          = 1"
	# Get the bounding limit
	set varlist [list PotentialEnergyReferencePointX PotentialEnergyReferencePointY PotentialEnergyReferencePointZ]
	foreach varid $varlist {
	    set cxpath "$rootid//c.DEM-Results//c.DEM-Graphs//i.$varid"
	    set $varid [::xmlutils::setXml $cxpath $cproperty]
	    puts $fileid "$varid   = [set $varid]"
	}   
    } else {
	puts $fileid "EnergyCalculationOption          = 0"
    }
    
    # Get the use velocity trap
    set cxpath "$rootid//c.DEM-Results//c.DEM-VelocityTrap//i.UseVelocityTrap"
    set UseVelocityTrap [::xmlutils::setXml $cxpath $cproperty]
    if {$UseVelocityTrap eq "Yes"} {
	puts $fileid "VelocityTrapOption               = 1"

	# Get the bounding limit
	set varlist [list MaxX MaxY MaxZ MinX MinY MinZ]
	foreach varid $varlist {
	    set cxpath "$rootid//c.DEM-Results//c.DEM-VelocityTrap//i.$varid"
	    set $varid [::xmlutils::setXml $cxpath $cproperty]
	    puts $fileid "VelocityTrap$varid                  = [set $varid]"
	}

    } else {
	puts $fileid "VelocityTrapOption               = 0"
    }

    # Calculate Rotations
    set cxpath "$rootid//c.DEM-Options//c.DEM-AdvancedOptions//i.DEM-CalculateRotations"
    set useRotationOption [::xmlutils::setXml $cxpath $cproperty]
    if {$useRotationOption == "Yes"} {
	puts $fileid "RotationOption                   = \"ON\""
    } else {
	puts $fileid "RotationOption                   = \"OFF\""
    }

    # Clean IndentationsOption
    set cxpath "$rootid//c.DEM-Options//c.DEM-AdvancedOptions//i.DEM-CleanInitialIndentations"
    set CleanIndentationsOption [::xmlutils::setXml $cxpath $cproperty]
    if {$KPriv(what_dempack_package) ne "C-DEMPack"} {
	puts $fileid "CleanIndentationsOption          = \"OFF\""
    } elseif {$CleanIndentationsOption == "Yes"} {
	puts $fileid "CleanIndentationsOption          = \"ON\""
    } else {
	puts $fileid "CleanIndentationsOption          = \"OFF\""
    }

    if {$KPriv(what_dempack_package) ne "C-DEMPack"} {
	# RemoveBallsInEmbedded
	set cxpath "$rootid//c.DEM-Options//c.DEM-AdvancedOptions//i.DEM-RemoveBallsInEmbedded"
	set RemoveBallsInEmbedded [::xmlutils::setXml $cxpath $cproperty]
	if {$RemoveBallsInEmbedded == "Yes"} {
	    puts $fileid "RemoveBallsInEmbeddedOption      = 1"
	} else {
	    puts $fileid "RemoveBallsInEmbeddedOption      = 0"
	}
	puts $fileid ""
    }

    # Tangency Tolerance
    set cxpath "$rootid//c.DEM-Options//c.DEM-AdvancedOptions//i.DEM-TangencyTolerance"
    set TangencyToleranceType [::xmlutils::setXml $cxpath $cproperty]
    puts $fileid "DeltaOption                      = \"$TangencyToleranceType\""

    if {$TangencyToleranceType eq "Absolute"} {
	set cxpath "$rootid//c.DEM-Options//c.DEM-AdvancedOptions//i.DEM-TangencyToleranceValueAbsolute"
	set TangenTolerValue [::xmlutils::setXml $cxpath $cproperty]
	puts $fileid "SearchTolerance                  = $TangenTolerValue"
    }

    if {$TangencyToleranceType eq "Coordination_Number"} {
	set cxpath "$rootid//c.DEM-Options//c.DEM-AdvancedOptions//i.DEM-TangencyCoordinationNumber"
	set CoordNumber [::xmlutils::setXml $cxpath $cproperty]
	puts $fileid "CoordinationNumber               = $CoordNumber"
    }

    if {$KPriv(what_dempack_package) eq "C-DEMPack"} {
	# Amplified Search Radius Extension
	set cxpath "$rootid//c.DEM-Options//c.DEM-AdvancedOptions//i.DEM-NeighbourSearchAcceptedGap"
	set AcceptedGap [::xmlutils::setXml $cxpath $cproperty]
	puts $fileid "AmplifiedSearchRadiusExtension   = $AcceptedGap"
	
	set cxpath "$rootid//c.DEM-Options//c.DEM-AdvancedOptions//i.DEM-MaxAmplificationRatioOfSearchRadius"
	set MaxAmplificationRatioOfSearchRadius [::xmlutils::setXml $cxpath $cproperty]
	puts $fileid "MaxAmplificationRatioOfSearchRadius = $MaxAmplificationRatioOfSearchRadius"
	
    } else {
	puts $fileid "AmplifiedSearchRadiusExtension   = 0.0"
    }

    # Export Model Data Info
    set cxpath "$rootid//c.DEM-Options//c.DEM-AdvancedOptions//i.DEM-ExportModelDataInformation"
    set modatainfo [::xmlutils::setXml $cxpath $cproperty]
    if {$modatainfo eq "Yes"} {
	puts $fileid "ModelDataInfo                    = \"ON\""
    } else {
	puts $fileid "ModelDataInfo                    = \"OFF\""
    }

    # Virtual Mass Coefficient
    set cxpath "$rootid//c.DEM-Options//c.DEM-AdvancedOptions//i.DEM-VirtualMassCoef"
    set vm [::xmlutils::setXml $cxpath $cproperty]
    puts $fileid "VirtualMassCoefficient           = $vm"

    # Rolling Friction
    set cxpath "$rootid//c.DEM-Options//c.DEM-AdvancedOptions//i.DEM-RollingFriction"
    set rf [::xmlutils::setXml $cxpath $cproperty]
    if {$rf eq "Yes"} {
	puts $fileid "RollingFrictionOption            = \"ON\""
    } else {
	puts $fileid "RollingFrictionOption            = \"OFF\""
    }


    # Compute Stress Tensor
    if {$KPriv(what_dempack_package) eq "C-DEMPack"} {
	set tensor [::xmlutils::setXml "$rootid//c.DEM-Options//c.DEM-AdvancedOptions//i.DEM-ComputeStressTensorOption" "dv"]
	if {$tensor eq "Yes"} {
	    puts $fileid "ComputeStressTensorOption        = \"ON\""
	} else {
	    puts $fileid "ComputeStressTensorOption        = \"OFF\""
	}
    }

    # Poisson Effect Option
    if {$KPriv(what_dempack_package) eq "C-DEMPack"} {
	set pe [::xmlutils::setXml "$rootid//c.DEM-Options//c.DEM-AdvancedOptions//i.DEM-PoissonEffect" "dv"]
	if {$pe eq "Yes"} {
	    puts $fileid "PoissonEffectOption              = \"ON\""
	} else {
	    puts $fileid "PoissonEffectOption              = \"OFF\""
	}
    }
    
    # Shear Strains Parallel To Bonds Effect Option
    if {$KPriv(what_dempack_package) eq "C-DEMPack"} {
	set ssptb [::xmlutils::setXml "$rootid//c.DEM-Options//c.DEM-AdvancedOptions//i.DEM-ShearStrainParallelToBondEffect" "dv"]
	if {$ssptb eq "Yes"} {          
	    puts $fileid "ShearStrainParallelToBondOption  = \"ON\""
	} else {
	    puts $fileid "ShearStrainParallelToBondOption  = \"OFF\""
	}
    }

    #set cxpath "$rootid//c.DEM-Options//c.DEM-AdvancedOptions//i.DEM-ComputeEnergies"
    #set ceo [::xmlutils::setXml $cxpath $cproperty]
    #if {$ceo eq "Activate"} {
	#    set ceo 1
	#} else {
	#    set ceo 0
	#}
    #puts $fileid "ComputeEnergiesOption            = $ceo"

    # Dont search until failure
    if {$KPriv(what_dempack_package) eq "C-DEMPack"} {
	set io [::xmlutils::setXml "$rootid//c.DEM-Options//c.DEM-AdvancedOptions//i.DEM-DontSearchUntilFail" "dv"]
	if {$io eq "Yes"} {
	    puts $fileid {DontSearchUntilFailure           = "ON"}
	} else {
	    puts $fileid {DontSearchUntilFailure           = "OFF"}
	}
    }

    #set cxpath "$rootid//c.DEM-Options//c.DEM-AdvancedOptions//i.DEM-DontSearchUntilFail"
    #set DSUF [::xmlutils::setXml $cxpath $cproperty]
    #puts $fileid "DontSearchUntilFailure           = \"$DSUF\""

    # Contact Mesh Option
    if {$KPriv(what_dempack_package) eq "C-DEMPack"} {
	set CMO [::xmlutils::setXml "$rootid//c.DEM-Results//i.DEM-ShowBondElements" dv]
	if {$CMO eq "Yes"} {
	    puts $fileid "ContactMeshOption                = \"ON\""
	} else {
	    puts $fileid "ContactMeshOption                = \"OFF\""
	}
    } else {
	puts $fileid "ContactMeshOption                = \"OFF\""
    }

    # Output file Type
    if {"Fluid" in $ActiveAppList} {
	set cxpath "GeneralApplicationData//c.SDEM-Results//c.GiDOptions//i.GiDPostMode"
    } else {
	set cxpath "$rootid//c.DEM-Results//c.GiDOptions//i.GiDPostMode"
    }
    set GiDMode [::xmlutils::setXml $cxpath $cproperty]
    puts $fileid "OutputFileType                   = \"$GiDMode\""

    # Multifile
    if {"Fluid" in $ActiveAppList} {
	set cxpath "GeneralApplicationData//c.SDEM-Results//c.GiDOptions//i.GiDMultiFileFlag"
    } else {
	set cxpath "$rootid//c.DEM-Results//c.GiDOptions//i.GiDMultiFileFlag"
    }
    set GiDMultiFileFlag [::xmlutils::setXml $cxpath $cproperty]
    if {$GiDMultiFileFlag eq "Single"} {
	puts $fileid "Multifile                        = \"single_file\""
    } else {
	puts $fileid "Multifile                        = \"multiple_files\""
    }

    puts $fileid "ElementType                      = \"[::wkcf::GetElementType]\""
    ######################################################################################

    puts $fileid ""
    puts $fileid "# Solution Strategy"

    # Translational Integration Scheme
    set cxpath "$rootid//c.DEM-SolutionStrategy//i.DEM-TimeTranslationalIntegrationScheme"
    set TransIntegScheme [::xmlutils::setXml $cxpath $cproperty]

    puts $fileid "TranslationalIntegrationScheme       = \"$TransIntegScheme\""
    
    # Rotational Integration Scheme
    set cxpath "$rootid//c.DEM-SolutionStrategy//i.DEM-TimeRotationalIntegrationScheme"
    set RotIntegScheme [::xmlutils::setXml $cxpath $cproperty]

    puts $fileid "RotationalIntegrationScheme          = \"$RotIntegScheme\""

    # Auto Reduction of Time Step Option
    set cxpath "$rootid//c.DEM-SolutionStrategy//c.DEM-TimeParameters//i.UseAutomaticDeltaTime"
    set DTimeSelection [::xmlutils::setXml $cxpath $cproperty]

    if {$DTimeSelection eq "Fixed"} {
	puts $fileid "AutomaticTimestep                = \"OFF\""
    } else {
	puts $fileid "AutomaticTimestep                = \"ON\""
    }
    set cxpath "$rootid//c.DEM-SolutionStrategy//c.DEM-TimeParameters//i.DeltaTimeSafetyFactor"
    set SafetyFact [::xmlutils::setXml $cxpath $cproperty]
    puts $fileid "DeltaTimeSafetyFactor            = $SafetyFact"

    set cxpath "$rootid//c.DEM-SolutionStrategy//c.DEM-TimeParameters//i.DeltaTime"
    set MaxTimeStep [::xmlutils::setXml $cxpath $cproperty]
    puts $fileid "MaxTimeStep                      = $MaxTimeStep"

    # Final Time
    if {"Fluid" in $ActiveAppList} {
	set cxpath "GeneralApplicationData//c.SimulationOptions//i.EndTime"
	set TTime [::xmlutils::setXml $cxpath $cproperty]
    } else {
	set cxpath "$rootid//c.DEM-SolutionStrategy//c.DEM-TimeParameters//i.DEM-TotalTime"
	set TTime [::xmlutils::setXml $cxpath $cproperty]
    }
    puts $fileid "FinalTime                        = $TTime"

    # Control Time
    set cxpath "$rootid//c.DEM-SolutionStrategy//c.DEM-TimeParameters//i.DEM-ScreenInfoOutput"
    set CTime [::xmlutils::setXml $cxpath $cproperty]
    puts $fileid "ControlTime                      = $CTime"

    # Neighbour Search Frequency
    set cxpath "$rootid//c.DEM-SolutionStrategy//c.DEM-TimeParameters//i.DEM-NeighbourSearchFrequency"
    set FrecTime [::xmlutils::setXml $cxpath $cproperty]
    puts $fileid "NeighbourSearchFrequency         = $FrecTime"

    # Material Test Data #########################################################################################
    if {$KPriv(what_dempack_package) eq "C-DEMPack"} {
		set cproperty "dv"
		set cxpath "DEM//c.DEM-Options//c.DEM-AdvancedOptions//i.DEM-MaterialTestActivate"
		set material_option [::xmlutils::setXml $cxpath $cproperty]        
		if {$material_option eq "Yes"} {
		        ::wkcf::WriteMatTestData $fileid
		}
    }

    # SWIMMING-SPECIFIC SECTION BEGINS ###########################################################################
    if {"Fluid" in $ActiveAppList} {
	set cxpath "$rootid//c.DEM-Fluid-interaction//i.DEM-TwoWayCoupling"
	set cproperty "dv"
	set cxpath "GeneralApplicationData//c.CouplingParameters//i.CouplingLevel"
	set coupling_level_type [::xmlutils::setXml $cxpath $cproperty]
    set cproperty "dv"
    set cxpath "GeneralApplicationData//c.CouplingParameters//i.TimeAveragingType"
    set time_averaging_type [::xmlutils::setXml $cxpath $cproperty]
    
    set interaction_start_time [::xmlutils::setXml {GeneralApplicationData//c.CouplingParameters//i.InteractionStartTime} dv]

	set cxpath "GeneralApplicationData//c.CouplingParameters//c.HydrodynamicForceModel//i.PickIndividualForces"
	set pick_individual_forces_option [::wkcf::TranslateToBinary [::xmlutils::setXml $cxpath $cproperty]]

	set cxpath "GeneralApplicationData//c.CouplingParameters//c.HydrodynamicForceModel//i.BuoyancyForceType"
	set buoyancy_force_type [::xmlutils::setXml $cxpath $cproperty]

	set cxpath "GeneralApplicationData//c.CouplingParameters//c.HydrodynamicForceModel//i.DragForceType"
	set drag_force_type [::xmlutils::setXml $cxpath $cproperty]

	set cxpath "GeneralApplicationData//c.CouplingParameters//c.HydrodynamicForceModel//i.VirtualMassForceType"
	set virtual_mass_force_type [::xmlutils::setXml $cxpath $cproperty]

	set cxpath "GeneralApplicationData//c.CouplingParameters//c.HydrodynamicForceModel//i.SaffmanLiftForceType"
	set lift_force_type [::xmlutils::setXml $cxpath $cproperty]

	set cxpath "GeneralApplicationData//c.CouplingParameters//c.HydrodynamicForceModel//i.MagnusLiftForceType"
	set magnus_force_type [::xmlutils::setXml $cxpath $cproperty]

	set cxpath "GeneralApplicationData//c.CouplingParameters//c.HydrodynamicForceModel//i.HydrodynamicTorqueType"
	set hydro_torque_type [::xmlutils::setXml $cxpath $cproperty]

	set cxpath "GeneralApplicationData//c.CouplingParameters//c.HydrodynamicForceModel//i.DragModifier"
	set drag_modifier_type [::xmlutils::setXml $cxpath $cproperty]

	set cxpath "GeneralApplicationData//c.CouplingParameters//c.HydrodynamicForceModel//i.ViscosityModificationType"
	set viscosity_modification_type [::xmlutils::setXml $cxpath $cproperty]

	set cxpath "GeneralApplicationData//c.CouplingParameters//c.HydrodynamicForceModel//c.MaxeyRileyEquations//i.MRDragModifier"
	set MR_drag_modifier_type [::xmlutils::setXml $cxpath $cproperty]

	set cxpath "GeneralApplicationData//c.PostProcessingVariables//i.GradientCalculationType"
	set gradient_calculation_type [::xmlutils::setXml $cxpath $cproperty]

	set cxpath "GeneralApplicationData//c.PostProcessingVariables//i.VelocityLaplacianCalculationType"
	set velocity_laplacian_calculation_type [::xmlutils::setXml $cxpath $cproperty]

	if {$velocity_laplacian_calculation_type == "0"} {
	    set cxpath "GeneralApplicationData//c.CouplingParameters//c.HydrodynamicForceModel//i.IncludeFaxenTerms0"
	} elseif {$velocity_laplacian_calculation_type == "1"} {
	    set cxpath "GeneralApplicationData//c.CouplingParameters//c.HydrodynamicForceModel//i.IncludeFaxenTerms1"
	} elseif {$velocity_laplacian_calculation_type == "2"} {
	    set cxpath "GeneralApplicationData//c.CouplingParameters//c.HydrodynamicForceModel//i.IncludeFaxenTerms"
	}

	set include_faxen_terms_option [::wkcf::TranslateToBinary [::xmlutils::setXml $cxpath $cproperty]]

	if {!$pick_individual_forces_option} { # Maxey-Riley
	    if {!$include_faxen_terms_option} {
		set drag_force_type 10
		set virtual_mass_force_type 10
	    } else {
		set drag_force_type 11
		set virtual_mass_force_type 11
	    }
	    set lift_force_type 0
	    set magnus_force_type 0
	    set hydro_torque_type 0
	    set drag_modifier_type $MR_drag_modifier_type
	}

	puts $fileid ""
	puts $fileid "# Swimming DEM-specific section begins"
	puts $fileid "#-------------------------------------"
	puts $fileid "coupling_level_type                    = $coupling_level_type"
    puts $fileid "time_averaging_type                    = $time_averaging_type"
    puts $fileid "interaction_start_time                 = $interaction_start_time"
    puts $fileid "pick_individual_forces_option          = $pick_individual_forces_option"
    puts $fileid "include_faxen_terms_option             = $include_faxen_terms_option # (relevant if the Maxey Riley equation is used)"
    puts $fileid "gradient_calculation_type              = $gradient_calculation_type # (Not calculated (0), volume-weighed average(1), Superconvergent recovery(2))"
    puts $fileid "laplacian_calculation_type             = $velocity_laplacian_calculation_type # (Not calculated (0), Finite element projection (1), Superconvergent recovery(2))"
    puts $fileid "buoyancy_force_type                    = $buoyancy_force_type # null buoyancy (0), compute buoyancy (1)  if drag_force_type is 2 buoyancy is always parallel to gravity"
    puts $fileid "drag_force_type                        = $drag_force_type # null drag (0), Stokes (1), Weatherford (2), Ganser (3), Ishii (4), Newtonian Regime (5)"
    puts $fileid "virtual_mass_force_type                = $virtual_mass_force_type # null virtual mass force (0)"
    puts $fileid "lift_force_type                        = $lift_force_type # null lift force (0), Saffman (1)"
    puts $fileid "magnus_force_type                      = $magnus_force_type # null magnus force (0), Rubinow and Keller (1), Oesterle and Bui Dihn (2)"
    puts $fileid "hydro_torque_type                      = $hydro_torque_type # null hydrodynamic torque (0), Dennis (1)"
    puts $fileid "drag_modifier_type                     = $drag_modifier_type"
    puts $fileid "viscosity_modification_type            = $viscosity_modification_type"
    puts $fileid ""
    puts $fileid "# Parameters not yet settable from interface"
    puts $fileid ""
	puts $fileid "coupling_weighing_type                 = 2 # {fluid_to_DEM, DEM_to_fluid, fluid_fraction} = {lin, lin, imposed} (-1), {lin, const, const} (0), {lin, lin, const} (1), {lin, lin, lin} (2), averaging method (3)"
	puts $fileid "fluid_model_type                       = 1 # untouched, velocity incremented by 1/fluid_fraction (0), modified mass conservation only (1)"
	puts $fileid "coupling_scheme_type                   = \"UpdatedFluid\" # \"UpdatedFluid\", \"UpdatedDEM\""
	puts $fileid "print_particles_results_option         = 0"
	puts $fileid "add_each_hydro_force_option            = 1 # add each of the hydrodynamic forces (drag, lift and virtual mass)"
	puts $fileid "project_at_every_substep_option        = 1"
	puts $fileid "velocity_trap_option                   = 0"
	puts $fileid "inlet_option                           = 1"
	puts $fileid "manually_imposed_drag_law_option       = 0"
	puts $fileid "stationary_problem_option              = 0 # stationary, stop calculating the fluid after it reaches the stationary state"
	puts $fileid "flow_in_porous_medium_option           = 0 # the porosity is an imposed field"
	puts $fileid "flow_in_porous_DEM_medium_option       = 0 # the DEM part is kept static"
	puts $fileid "embedded_option                        = 1 # the embedded domain tools are to be used"
	puts $fileid "make_results_directories_option        = 1 # results are written into a folder (../results) inside the problem folder"
	puts $fileid "body_force_on_fluid_option             = 1"
	puts $fileid "print_debug_info_option                = 0 # print a summary of global physical measures"
	puts $fileid "print_particles_results_cycle          = 1 # number of 'ticks' per printing cycle"
	puts $fileid "debug_tool_cycle                       = 10 # number of 'ticks' per debug computations cycle"
	puts $fileid "similarity_transformation_type         = 0 # no transformation (0), Tsuji (1)"
	puts $fileid "dem_inlet_element_type                 = \"SphericSwimmingParticle3D\"  # \"SphericParticle3D\", \"SphericSwimmingParticle3D\""
	puts $fileid "drag_modifier_type                     = 2 # Hayder (2), Chien (3) # problemtype option"
	puts $fileid "drag_porosity_correction_type          = 0 # No correction (0), Richardson and Zaki (1)"
	puts $fileid "min_fluid_fraction                     = 0.2"
	puts $fileid "initial_drag_force                     = 0.0   # problemtype option"
	puts $fileid "drag_law_slope                         = 0.0   # problemtype option"
	puts $fileid "power_law_tol                          = 0.0"
	puts $fileid "model_over_real_diameter_factor        = 1.0 # not active if similarity_transformation_type = 0"
	puts $fileid "max_pressure_variation_rate_tol        = 1e-3 # for stationary problems, criterion to stop the fluid calculations"
	puts $fileid "time_steps_per_stationarity_step       = 15 # number of fluid time steps between consecutive assessment of stationarity steps"
	puts $fileid "meso_scale_length                      = 0.2 # the radius of the support of the averaging function for homogenization (<=0 for automatic calculation)"
	puts $fileid "shape_factor                           = 0.5 # the density function's maximum over its support's radius (only relevant if coupling_weighing_type == 3)"
	puts $fileid "#-------------------------------------"
	puts $fileid "# Swimming DEM-specific section ends"
	puts $fileid ""
    }
    # SWIMMING-SPECIFIC SECTION ENDS ###########################################################################

    puts $fileid ""
    ::wkcf::WritePostProcessData $fileid
    puts $fileid ""
    # Get the problem name
    set PName [::KUtils::GetPaths "PName"]
    puts $fileid "#"
    puts $fileid "problem_name=\"${PName}\""

    # Get the kratos path
    set KratosPath [::xmlutils::setXml {GeneralApplicationData//c.ProjectConfiguration//i.KratosPath} dv]
    set KratosPath [file native $KratosPath]

    close $fileid
}

proc ::wkcf::WriteExplicitSolverVariablesInJsonFile {} {
    # Write constitutive laws properties
    variable dprops;  variable ActiveAppList
    global KPriv
    variable ndime
    set AppId "DEM"
    set filename "ProjectParametersDEM.json"
    set PDir [::KUtils::GetPaths "PDir"]
    set fullname [file native [file join $PDir $filename]]
    # First delete the file
    if {[file exists $fullname]} {
	set res [file delete -force -- $fullname]
    }
    if {[catch {set fileid [open $fullname w+]}]} {
	WarnWin [= "Cannot write file %s. Permission denied" $fullname].
	return 0
    }
    # Write the group properties
    set cproperty "dv"
    set rootid $AppId
    puts $fileid "{"

    # Dimension
    set cxpath "GeneralApplicationData//c.Domain//i.SpatialDimension"
    set ndim [string range [::xmlutils::setXml $cxpath $cproperty] 0 0]
    puts $fileid "\"Dimension\"                        : $ndim,"
    #if {$KPriv(what_dempack_package) ne "C-DEMPack"} {}
    # Periodicity of the DEM domain
    set cxpath "$rootid//c.DEM-Options//c.DEM-Physical-opts//i.PeriodicDomainOption"
    set PeriodicDomainOption [::xmlutils::setXml $cxpath $cproperty]

    if {$PeriodicDomainOption == "Yes"} {
	puts $fileid "\"PeriodicDomainOption\"             : true,"
    } else {
	puts $fileid "\"PeriodicDomainOption\"             : false,"
    }
    #
    # Get the use bounding box
    set cxpath "$rootid//c.DEM-Options//c.DEM-Boundingbox//i.UseBoundingBox"
    set UseBoundingBox [::xmlutils::setXml $cxpath $cproperty]
    if {$UseBoundingBox == "Yes"} {
	puts $fileid "\"BoundingBoxOption\"                : true,"

	# Get the enlargement factor
	set enl_fct_path "$rootid//c.DEM-Options//c.DEM-Boundingbox//i.EnlargementFactor"
	set EnlargementFactor [::xmlutils::setXml $enl_fct_path $cproperty]

	# Get the bounding box type
	set cxpath "$rootid//c.DEM-Options//c.DEM-Boundingbox//i.BoundingBoxType"
	set BoundingBoxType [::xmlutils::setXml $cxpath $cproperty]
	set cxpath "$rootid//c.DEM-Options//c.DEM-Boundingbox//i.StartTime"
	set BoundingBoxStartTime [::xmlutils::setXml $cxpath $cproperty]
	set cxpath "$rootid//c.DEM-Options//c.DEM-Boundingbox//i.StopTime"
	set BoundingBoxStopTime [::xmlutils::setXml $cxpath $cproperty]
	if {$BoundingBoxType eq "Automatic"} {
	    puts $fileid "\"AutomaticBoundingBoxOption\"       : true,"
	    puts $fileid "\"BoundingBoxEnlargementFactor\"     : $EnlargementFactor,"
	    puts $fileid "\"BoundingBoxStartTime\"             : $BoundingBoxStartTime,"
	    puts $fileid "\"BoundingBoxStopTime\"              : $BoundingBoxStopTime,"
	    # Write default bounding box values
	    ::wkcf::WriteBoundingBoxDefaultsInJsonFile $fileid

	} elseif {$BoundingBoxType eq "Fixed"} {
	    puts $fileid "\"AutomaticBoundingBoxOption\"       : false,"
	    puts $fileid "\"BoundingBoxEnlargementFactor\"     : 1.0,"
	    puts $fileid "\"BoundingBoxStartTime\"             : $BoundingBoxStartTime,"
	    puts $fileid "\"BoundingBoxStopTime\"              : $BoundingBoxStopTime,"

	    # Get the bounding limit
	    set varlist [list MaxX MaxY MaxZ MinX MinY MinZ]
	    foreach varid $varlist {
		set cxpath "$rootid//c.DEM-Options//c.DEM-Boundingbox//i.$varid"
		set $varid [::xmlutils::setXml $cxpath $cproperty]
		puts $fileid "\"BoundingBox$varid\"                  : [set $varid],"
	    }
	}
    } else {
	puts $fileid "\"BoundingBoxOption\"                : false,"
	puts $fileid "\"BoundingBoxEnlargementFactor\"     : 1.0,"
	puts $fileid "\"AutomaticBoundingBoxOption\"       : false,"

	# Write default bounding box values
	::wkcf::WriteBoundingBoxDefaultsInJsonFile $fileid
    }
    puts $fileid ""

    #Inlet
    set cxpath "$rootid//c.DEM-Conditions//c.DEM-Inlet"
    set group [::xmlutils::setXmlContainerIds $cxpath]

    if {$group != ""} {
	puts $fileid "\"dem_inlet_option\"                 : true,"
    } else {
	puts $fileid "\"dem_inlet_option\"                 : false,"
    }

    # Get the gravity
    if {"Fluid" in $ActiveAppList} {
	set cxpathtogravity "GeneralApplicationData//c.SDEM-Physical-opts"
    } else {
	set cxpathtogravity "$rootid//c.DEM-Options//c.DEM-Physical-opts"
    }

    set cxpath "$cxpathtogravity//i.GravityValue"
    set usergravitymod [::xmlutils::setXml $cxpath $cproperty]
    set cxpath "$cxpathtogravity//i.Cx"
    set gravityCx [::xmlutils::setXml $cxpath $cproperty]
    set cxpath "$cxpathtogravity//i.Cy"
    set gravityCy [::xmlutils::setXml $cxpath $cproperty]
    set cxpath "$cxpathtogravity//i.Cz"
    if {$ndime eq "3D"} {
	set gravityCz [::xmlutils::setXml $cxpath $cproperty]
    } else {
	set gravityCz "0.0"
    }

    set gravityvector [list $gravityCx $gravityCy $gravityCz]
    set gravitymod [::MathUtils::VectorModulus $gravityvector]

    if {$gravitymod==0.0} {
	W "The null vector is not a valid direction for the gravity force!"
	W "Computations will proceed anyway...\nPlease make sure that value was intentional..."
    }

    if {$gravitymod !=0.0} {
	set endgravityCx [expr {($gravityCx*$usergravitymod)/$gravitymod}]
	set endgravityCy [expr {($gravityCy*$usergravitymod)/$gravitymod}]
	set endgravityCz [expr {($gravityCz*$usergravitymod)/$gravitymod}]
    } else {
	set endgravityCx $gravityCx
	set endgravityCy $gravityCy
	set endgravityCz $gravityCz
    }
    puts $fileid "\"GravityX\"                         : $endgravityCx,"
    puts $fileid "\"GravityY\"                         : $endgravityCy,"
    puts $fileid "\"GravityZ\"                         : $endgravityCz,"
    puts $fileid ""

    # Compute energies
    set UseComputeEnergies [::xmlutils::setXml "$rootid//c.DEM-Results//c.DEM-Graphs//i.UseComputeEnergies" dv]
    if {$UseComputeEnergies eq "Yes"} {
	puts $fileid "\"EnergyCalculationOption\"          : true,"
	# Get the bounding limit
	set varlist [list PotentialEnergyReferencePointX PotentialEnergyReferencePointY PotentialEnergyReferencePointZ]
	foreach varid $varlist {
	    set cxpath "$rootid//c.DEM-Results//c.DEM-Graphs//i.$varid"
	    set $varid [::xmlutils::setXml $cxpath $cproperty]
	    puts $fileid "\"$varid\"   : [set $varid],"
	}   
    } else {
	puts $fileid "\"EnergyCalculationOption\"          : false,"
    }
    
    # Get the use velocity trap
    set cxpath "$rootid//c.DEM-Results//c.DEM-VelocityTrap//i.UseVelocityTrap"
    set UseVelocityTrap [::xmlutils::setXml $cxpath $cproperty]
    if {$UseVelocityTrap eq "Yes"} {
	puts $fileid "\"VelocityTrapOption\"               : true,"

	# Get the bounding limit
	set varlist [list MaxX MaxY MaxZ MinX MinY MinZ]
	foreach varid $varlist {
	    set cxpath "$rootid//c.DEM-Results//c.DEM-VelocityTrap//i.$varid"
	    set $varid [::xmlutils::setXml $cxpath $cproperty]
	    puts $fileid "\"VelocityTrap$varid\"                  : [set $varid],"
	}

    } else {
	puts $fileid "\"VelocityTrapOption\"               : false,"
    }

    # Calculate Rotations
    set cxpath "$rootid//c.DEM-Options//c.DEM-AdvancedOptions//i.DEM-CalculateRotations"
    set useRotationOption [::xmlutils::setXml $cxpath $cproperty]
    if {$useRotationOption == "Yes"} {
	puts $fileid "\"RotationOption\"                   : true,"
    } else {
	puts $fileid "\"RotationOption\"                   : false,"
    }

    # Clean IndentationsOption
    set cxpath "$rootid//c.DEM-Options//c.DEM-AdvancedOptions//i.DEM-CleanInitialIndentations"
    set CleanIndentationsOption [::xmlutils::setXml $cxpath $cproperty]
    if {$KPriv(what_dempack_package) ne "C-DEMPack"} {
	puts $fileid "\"CleanIndentationsOption\"          : false,"
    } elseif {$CleanIndentationsOption == "Yes"} {
	puts $fileid "\"CleanIndentationsOption\"          : true,"
    } else {
	puts $fileid "\"CleanIndentationsOption\"          : false,"
    }

    if {$KPriv(what_dempack_package) ne "C-DEMPack"} {
	# RemoveBallsInEmbedded
	set cxpath "$rootid//c.DEM-Options//c.DEM-AdvancedOptions//i.DEM-RemoveBallsInEmbedded"
	set RemoveBallsInEmbedded [::xmlutils::setXml $cxpath $cproperty]
	if {$RemoveBallsInEmbedded == "Yes"} {
	    puts $fileid "\"RemoveBallsInEmbeddedOption\"      : true,"
	} else {
	    puts $fileid "\"RemoveBallsInEmbeddedOption\"      : false,"
	}
	puts $fileid ""
    }

    # Tangency Tolerance
    set cxpath "$rootid//c.DEM-Options//c.DEM-AdvancedOptions//i.DEM-TangencyTolerance"
    set TangencyToleranceType [::xmlutils::setXml $cxpath $cproperty]
    puts $fileid "\"DeltaOption\"                      : \"$TangencyToleranceType\","

    if {$TangencyToleranceType eq "Absolute"} {
	set cxpath "$rootid//c.DEM-Options//c.DEM-AdvancedOptions//i.DEM-TangencyToleranceValueAbsolute"
	set TangenTolerValue [::xmlutils::setXml $cxpath $cproperty]
	puts $fileid "\"SearchTolerance\"                  : $TangenTolerValue,"
    }

    if {$TangencyToleranceType eq "Coordination_Number"} {
	set cxpath "$rootid//c.DEM-Options//c.DEM-AdvancedOptions//i.DEM-TangencyCoordinationNumber"
	set CoordNumber [::xmlutils::setXml $cxpath $cproperty]
	puts $fileid "\"CoordinationNumber\"               : $CoordNumber,"
    }

    if {$KPriv(what_dempack_package) eq "C-DEMPack"} {
	# Amplified Search Radius Extension
	set cxpath "$rootid//c.DEM-Options//c.DEM-AdvancedOptions//i.DEM-NeighbourSearchAcceptedGap"
	set AcceptedGap [::xmlutils::setXml $cxpath $cproperty]
	puts $fileid "\"AmplifiedSearchRadiusExtension\"   : $AcceptedGap,"
	
	set cxpath "$rootid//c.DEM-Options//c.DEM-AdvancedOptions//i.DEM-MaxAmplificationRatioOfSearchRadius"
	set MaxAmplificationRatioOfSearchRadius [::xmlutils::setXml $cxpath $cproperty]
	puts $fileid "\"MaxAmplificationRatioOfSearchRadius\" : $MaxAmplificationRatioOfSearchRadius,"
	
    } else {
	puts $fileid "\"AmplifiedSearchRadiusExtension\"   : 0.0,"
    }

    # Export Model Data Info
    set cxpath "$rootid//c.DEM-Options//c.DEM-AdvancedOptions//i.DEM-ExportModelDataInformation"
    set modatainfo [::xmlutils::setXml $cxpath $cproperty]
    if {$modatainfo eq "Yes"} {
	puts $fileid "\"ModelDataInfo\"                    : true,"
    } else {
	puts $fileid "\"ModelDataInfo\"                    : false,"
    }

    # Virtual Mass Coefficient
    set cxpath "$rootid//c.DEM-Options//c.DEM-AdvancedOptions//i.DEM-VirtualMassCoef"
    set vm [::xmlutils::setXml $cxpath $cproperty]
    puts $fileid "\"VirtualMassCoefficient\"           : $vm,"

    # Rolling Friction
    set cxpath "$rootid//c.DEM-Options//c.DEM-AdvancedOptions//i.DEM-RollingFriction"
    set rf [::xmlutils::setXml $cxpath $cproperty]
    if {$rf eq "Yes"} {
	puts $fileid "\"RollingFrictionOption\"            : true,"
    } else {
	puts $fileid "\"RollingFrictionOption\"            : false,"
    }
    
    # Global Damping
    puts $fileid "\"GlobalDamping\"                    : [::xmlutils::setXml "$rootid//c.DEM-Options//c.DEM-AdvancedOptions//i.DEM-GlobalDamping" dv],"

    # Compute Stress Tensor
    if {$KPriv(what_dempack_package) eq "C-DEMPack"} {
	set tensor [::xmlutils::setXml "$rootid//c.DEM-Options//c.DEM-AdvancedOptions//i.DEM-ComputeStressTensorOption" "dv"]
	if {$tensor eq "Yes"} {
	    puts $fileid "\"ComputeStressTensorOption\"        : true,"
	} else {
	    puts $fileid "\"ComputeStressTensorOption\"        : false,"
	}
    }

    # Poisson Effect Option
    if {$KPriv(what_dempack_package) eq "C-DEMPack"} {
	set pe [::xmlutils::setXml "$rootid//c.DEM-Options//c.DEM-AdvancedOptions//i.DEM-PoissonEffect" "dv"]
	if {$pe eq "Yes"} {
	    puts $fileid "\"PoissonEffectOption\"              : true,"
	} else {
	    puts $fileid "\"PoissonEffectOption\"              : false,"
	}
    }
    
    # Shear Strains Parallel To Bonds Effect Option
    if {$KPriv(what_dempack_package) eq "C-DEMPack"} {
	set ssptb [::xmlutils::setXml "$rootid//c.DEM-Options//c.DEM-AdvancedOptions//i.DEM-ShearStrainParallelToBondEffect" "dv"]
	if {$ssptb eq "Yes"} {          
	    puts $fileid "\"ShearStrainParallelToBondOption\"  : true,"
	} else {
	    puts $fileid "\"ShearStrainParallelToBondOption\"  : false,"
	}
    }

    #set cxpath "$rootid//c.DEM-Options//c.DEM-AdvancedOptions//i.DEM-ComputeEnergies"
    #set ceo [::xmlutils::setXml $cxpath $cproperty]
    #if {$ceo eq "Activate"} {
	#    set ceo 1
	#} else {
	#    set ceo 0
	#}
    #puts $fileid "\"ComputeEnergiesOption\"            : $ceo"

    # Dont search until failure
    if {$KPriv(what_dempack_package) eq "C-DEMPack"} {
	set io [::xmlutils::setXml "$rootid//c.DEM-Options//c.DEM-AdvancedOptions//i.DEM-DontSearchUntilFail" "dv"]
	if {$io eq "Yes"} {
	    puts $fileid "\"DontSearchUntilFailure\"           : true,"
	} else {
	    puts $fileid "\"DontSearchUntilFailure\"           : false,"
	}
    }

    #set cxpath "$rootid//c.DEM-Options//c.DEM-AdvancedOptions//i.DEM-DontSearchUntilFail"
    #set DSUF [::xmlutils::setXml $cxpath $cproperty]
    #puts $fileid "\"DontSearchUntilFailure\"           : \"$DSUF\""

    # Contact Mesh Option
    if {$KPriv(what_dempack_package) eq "C-DEMPack"} {
	set CMO [::xmlutils::setXml "$rootid//c.DEM-Results//i.DEM-ShowBondElements" dv]
	if {$CMO eq "Yes"} {
	    puts $fileid "\"ContactMeshOption\"                : true,"
	} else {
	    puts $fileid "\"ContactMeshOption\"                : false,"
	}
    } else {
	puts $fileid "\"ContactMeshOption\"                : false,"
    }

    # Output file Type
    if {"Fluid" in $ActiveAppList} {
	set cxpath "GeneralApplicationData//c.SDEM-Results//c.GiDOptions//i.GiDPostMode"
    } else {
	set cxpath "$rootid//c.DEM-Results//c.GiDOptions//i.GiDPostMode"
    }
    set GiDMode [::xmlutils::setXml $cxpath $cproperty]
    puts $fileid "\"OutputFileType\"                   : \"$GiDMode\","

    # Multifile
    if {"Fluid" in $ActiveAppList} {
	set cxpath "GeneralApplicationData//c.SDEM-Results//c.GiDOptions//i.GiDMultiFileFlag"
    } else {
	set cxpath "$rootid//c.DEM-Results//c.GiDOptions//i.GiDMultiFileFlag"
    }
    set GiDMultiFileFlag [::xmlutils::setXml $cxpath $cproperty]
    if {$GiDMultiFileFlag eq "Single"} {
	puts $fileid "\"Multifile\"                        : \"single_file\","
    } else {
	puts $fileid "\"Multifile\"                        : \"multiple_files\","
    }

    puts $fileid "\"ElementType\"                      : \"[::wkcf::GetElementType]\","
    ######################################################################################

    puts $fileid ""

    # Translational Integration Scheme
    set cxpath "$rootid//c.DEM-SolutionStrategy//i.DEM-TimeTranslationalIntegrationScheme"
    set TransIntegScheme [::xmlutils::setXml $cxpath $cproperty]

    puts $fileid "\"TranslationalIntegrationScheme\"   : \"$TransIntegScheme\","
    
    # Rotational Integration Scheme
    set cxpath "$rootid//c.DEM-SolutionStrategy//i.DEM-TimeRotationalIntegrationScheme"
    set RotIntegScheme [::xmlutils::setXml $cxpath $cproperty]

    puts $fileid "\"RotationalIntegrationScheme\"      : \"$RotIntegScheme\","

    # Auto Reduction of Time Step Option
    set cxpath "$rootid//c.DEM-SolutionStrategy//c.DEM-TimeParameters//i.UseAutomaticDeltaTime"
    set DTimeSelection [::xmlutils::setXml $cxpath $cproperty]

    if {$DTimeSelection eq "Fixed"} {
	puts $fileid "\"AutomaticTimestep\"                : false,"
    } else {
	puts $fileid "\"AutomaticTimestep\"                : true,"
    }
    set cxpath "$rootid//c.DEM-SolutionStrategy//c.DEM-TimeParameters//i.DeltaTimeSafetyFactor"
    set SafetyFact [::xmlutils::setXml $cxpath $cproperty]
    puts $fileid "\"DeltaTimeSafetyFactor\"            : $SafetyFact,"

    set cxpath "$rootid//c.DEM-SolutionStrategy//c.DEM-TimeParameters//i.DeltaTime"
    set MaxTimeStep [::xmlutils::setXml $cxpath $cproperty]
    puts $fileid "\"MaxTimeStep\"                      : $MaxTimeStep,"

    # Final Time
    if {"Fluid" in $ActiveAppList} {
	set cxpath "GeneralApplicationData//c.SimulationOptions//i.EndTime"
	set TTime [::xmlutils::setXml $cxpath $cproperty]
    } else {
	set cxpath "$rootid//c.DEM-SolutionStrategy//c.DEM-TimeParameters//i.DEM-TotalTime"
	set TTime [::xmlutils::setXml $cxpath $cproperty]
    }
    puts $fileid "\"FinalTime\"                        : $TTime,"

    # Control Time
    set cxpath "$rootid//c.DEM-SolutionStrategy//c.DEM-TimeParameters//i.DEM-ScreenInfoOutput"
    set CTime [::xmlutils::setXml $cxpath $cproperty]
    puts $fileid "\"ControlTime\"                      : $CTime,"

    # Neighbour Search Frequency
    set cxpath "$rootid//c.DEM-SolutionStrategy//c.DEM-TimeParameters//i.DEM-NeighbourSearchFrequency"
    set FrecTime [::xmlutils::setXml $cxpath $cproperty]
    puts $fileid "\"NeighbourSearchFrequency\"         : $FrecTime,"

    # Material Test Data #########################################################################################
    if {$KPriv(what_dempack_package) eq "C-DEMPack"} {
	set cproperty "dv"
	set cxpath "DEM//c.DEM-Options//c.DEM-AdvancedOptions//i.DEM-MaterialTestActivate"
	set material_option [::xmlutils::setXml $cxpath $cproperty]        
	if {$material_option eq "Yes"} {
	    ::wkcf::WriteMatTestData $fileid
	}
    }

    # SWIMMING-SPECIFIC SECTION BEGINS ###########################################################################
    if {"Fluid" in $ActiveAppList} {
	set cxpath "$rootid//c.DEM-Fluid-interaction//i.DEM-TwoWayCoupling"
	set cproperty "dv"
	set cxpath "GeneralApplicationData//c.CouplingParameters//i.CouplingLevel"
	set coupling_level_type [::xmlutils::setXml $cxpath $cproperty]
    set cproperty "dv"
    set cxpath "GeneralApplicationData//c.CouplingParameters//i.TimeAveragingType"
    set time_averaging_type [::xmlutils::setXml $cxpath $cproperty]
    
    set interaction_start_time [::xmlutils::setXml {GeneralApplicationData//c.CouplingParameters//i.InteractionStartTime} dv]

	set cxpath "GeneralApplicationData//c.CouplingParameters//c.HydrodynamicForceModel//i.PickIndividualForces"
	set pick_individual_forces_option [::wkcf::TranslateToBinary [::xmlutils::setXml $cxpath $cproperty]]

	set cxpath "GeneralApplicationData//c.CouplingParameters//c.HydrodynamicForceModel//i.BuoyancyForceType"
	set buoyancy_force_type [::xmlutils::setXml $cxpath $cproperty]

	set cxpath "GeneralApplicationData//c.CouplingParameters//c.HydrodynamicForceModel//i.DragForceType"
	set drag_force_type [::xmlutils::setXml $cxpath $cproperty]

	set cxpath "GeneralApplicationData//c.CouplingParameters//c.HydrodynamicForceModel//i.VirtualMassForceType"
	set virtual_mass_force_type [::xmlutils::setXml $cxpath $cproperty]

	set cxpath "GeneralApplicationData//c.CouplingParameters//c.HydrodynamicForceModel//i.SaffmanLiftForceType"
	set lift_force_type [::xmlutils::setXml $cxpath $cproperty]

	set cxpath "GeneralApplicationData//c.CouplingParameters//c.HydrodynamicForceModel//i.MagnusLiftForceType"
	set magnus_force_type [::xmlutils::setXml $cxpath $cproperty]

	set cxpath "GeneralApplicationData//c.CouplingParameters//c.HydrodynamicForceModel//i.HydrodynamicTorqueType"
	set hydro_torque_type [::xmlutils::setXml $cxpath $cproperty]

	set cxpath "GeneralApplicationData//c.CouplingParameters//c.HydrodynamicForceModel//i.DragModifier"
	set drag_modifier_type [::xmlutils::setXml $cxpath $cproperty]

	set cxpath "GeneralApplicationData//c.CouplingParameters//c.HydrodynamicForceModel//i.ViscosityModificationType"
	set viscosity_modification_type [::xmlutils::setXml $cxpath $cproperty]

	set cxpath "GeneralApplicationData//c.CouplingParameters//c.HydrodynamicForceModel//c.MaxeyRileyEquations//i.MRDragModifier"
	set MR_drag_modifier_type [::xmlutils::setXml $cxpath $cproperty]

	set cxpath "GeneralApplicationData//c.PostProcessingVariables//i.GradientCalculationType"
	set gradient_calculation_type [::xmlutils::setXml $cxpath $cproperty]

	set cxpath "GeneralApplicationData//c.PostProcessingVariables//i.VelocityLaplacianCalculationType"
	set velocity_laplacian_calculation_type [::xmlutils::setXml $cxpath $cproperty]

	if {$velocity_laplacian_calculation_type == "0"} {
	    set cxpath "GeneralApplicationData//c.CouplingParameters//c.HydrodynamicForceModel//i.IncludeFaxenTerms0"
	} elseif {$velocity_laplacian_calculation_type == "1"} {
	    set cxpath "GeneralApplicationData//c.CouplingParameters//c.HydrodynamicForceModel//i.IncludeFaxenTerms1"
	} elseif {$velocity_laplacian_calculation_type == "2"} {
	    set cxpath "GeneralApplicationData//c.CouplingParameters//c.HydrodynamicForceModel//i.IncludeFaxenTerms"
	}

	set include_faxen_terms_option [::wkcf::TranslateToBinary [::xmlutils::setXml $cxpath $cproperty]]

	if {!$pick_individual_forces_option} { # Maxey-Riley
	    if {!$include_faxen_terms_option} {
		set drag_force_type 10
		set virtual_mass_force_type 10
	    } else {
		set drag_force_type 11
		set virtual_mass_force_type 11
	    }
	    set lift_force_type 0
	    set magnus_force_type 0
	    set hydro_torque_type 0
	    set drag_modifier_type $MR_drag_modifier_type
	}

	puts $fileid ""
	puts $fileid "\"coupling_level_type\"                    : $coupling_level_type,"
    puts $fileid "\"time_averaging_type\"                    : $time_averaging_type,"
    puts $fileid "\"interaction_start_time\"                 : $interaction_start_time,"
    if {$pick_individual_forces_option} {
	puts $fileid "\"pick_individual_forces_option\"          : true,"
    } else {
	puts $fileid "\"pick_individual_forces_option\"          : false,"
    }
    set SearchNeighboursOption [::xmlutils::setXml "$rootid//c.DEM-Options//c.DEM-Physical-opts//i.SearchNeighboursOption" dv]
    if {$SearchNeighboursOption == "Yes"} {
	puts $fileid "\"do_search_neighbours\"                   : true,"
    } else {
	puts $fileid "\"do_search_neighbours\"                   : false,"
    }
    if {$include_faxen_terms_option} {
	puts $fileid "\"include_faxen_terms_option\"             : true,"
    } else {
	puts $fileid "\"include_faxen_terms_option\"             : false,"
    }
    puts $fileid "\"include_faxen_terms_option_comment\"     : \"(relevant if the Maxey Riley equation is used)\","
    
    puts $fileid "\"gradient_calculation_type\"              : $gradient_calculation_type," 
    puts $fileid "\"gradient_calculation_type_comment\"      : \"(Not calculated (0), volume-weighed average(1), Superconvergent recovery(2))\","
    
    puts $fileid "\"laplacian_calculation_type\"             : $velocity_laplacian_calculation_type,"
    puts $fileid "\"laplacian_calculation_type_comment\"     : \"(Not calculated (0), Finite element projection (1), Superconvergent recovery(2))\","
    puts $fileid "\"buoyancy_force_type\"                    : $buoyancy_force_type,"
    puts $fileid "\"buoyancy_force_type_comment\"            : \"null buoyancy (0), compute buoyancy (1)  if drag_force_type is 2 buoyancy is always parallel to gravity\","
    
    puts $fileid "\"drag_force_type\"                        : $drag_force_type,"
    puts $fileid "\"drag_force_type_comment\"                : \" null drag (0), Stokes (1), Weatherford (2), Ganser (3), Ishii (4), Newtonian Regime (5)\","
    
    puts $fileid "\"virtual_mass_force_type\"                : $virtual_mass_force_type,"
    puts $fileid "\"virtual_mass_force_type_comment\"        : \"null virtual mass force (0)\","
    
    puts $fileid "\"lift_force_type\"                        : $lift_force_type,"
    puts $fileid "\"lift_force_type_comment\"                : \"# null lift force (0), Saffman (1)\","
    
    puts $fileid "\"magnus_force_type\"                      : $magnus_force_type,"
    puts $fileid "\"magnus_force_type_comment\"              : \" null magnus force (0), Rubinow and Keller (1), Oesterle and Bui Dihn (2)\","
    
    puts $fileid "\"hydro_torque_type\"                      : $hydro_torque_type," 
    puts $fileid "\"hydro_torque_type_comment\"              : \"null hydrodynamic torque (0), Dennis (1)\","
    
    puts $fileid "\"drag_modifier_type\"                     : $drag_modifier_type,"
    puts $fileid "\"viscosity_modification_type\"            : $viscosity_modification_type,"
    puts $fileid ""
    
	puts $fileid "\"coupling_weighing_type\"                 : 2," 
	puts $fileid "\"coupling_weighing_type_comment\"         : \"{fluid_to_DEM, DEM_to_fluid, fluid_fraction} = {lin, lin, imposed} (-1), {lin, const, const} (0), {lin, lin, const} (1), {lin, lin, lin} (2), averaging method (3)\","
	
	puts $fileid "\"fluid_model_type\"                       : 1,"
	puts $fileid "\"fluid_model_type_comment\"               : \" untouched, velocity incremented by 1/fluid_fraction (0), modified mass conservation only (1)\","
	
	puts $fileid "\"coupling_scheme_type\"                   : \"UpdatedFluid\"," 
	puts $fileid "\"coupling_scheme_type_comment\"           : \" UpdatedFluid, UpdatedDEM\","
	
	puts $fileid "\"print_particles_results_option\"         : false,"
	
	puts $fileid "\"add_each_hydro_force_option\"            : true," 
	puts $fileid "\"add_each_hydro_force_option_comment\"    : \" add each of the hydrodynamic forces (drag, lift and virtual mass)\","
	
	puts $fileid "\"project_at_every_substep_option\"        : true,"
	puts $fileid "\"velocity_trap_option\"                   : false,"
	puts $fileid "\"inlet_option\"                           : true,"
	puts $fileid "\"manually_imposed_drag_law_option\"       : false,"
	
	puts $fileid "\"stationary_problem_option\"              : false," 
	puts $fileid "\"stationary_problem_option_comment\"      : \" stationary, stop calculating the fluid after it reaches the stationary state\","
	
	puts $fileid "\"flow_in_porous_medium_option\"           : false," 
	puts $fileid "\"flow_in_porous_medium_option_comment\"   : \" the porosity is an imposed field\","
	
	puts $fileid "\"flow_in_porous_DEM_medium_option\"       : false,"
	puts $fileid "\"flow_in_porous_DEM_medium_option_comment\" : \"the DEM part is kept static\","
	
	puts $fileid "\"embedded_option\"                        : true," 
	puts $fileid "\"embedded_option_comment\"                : \"the embedded domain tools are to be used\","
	
	puts $fileid "\"make_results_directories_option\"        : true," 
	puts $fileid "\"make_results_directories_option_comment\": \"results are written into a folder (../results) inside the problem folder\","
	
	puts $fileid "\"body_force_on_fluid_option\"             : true,"
	
	puts $fileid "\"print_debug_info_option\"                : false," 
	puts $fileid "\"print_debug_info_option_comment\"        : \" print a summary of global physical measures\","
	
	puts $fileid "\"print_particles_results_cycle\"          : 1," 
	puts $fileid "\"print_particles_results_cycle_comment\"  : \" number of 'ticks' per printing cycle\","
	
	puts $fileid "\"debug_tool_cycle\"                       : 10," 
	puts $fileid "\"debug_tool_cycle_comment\"               : \" number of 'ticks' per debug computations cycle\","
	
	puts $fileid "\"similarity_transformation_type\"         : 0," 
	puts $fileid "\"similarity_transformation_type_comment\" : \" no transformation (0), Tsuji (1)\","
	
	puts $fileid "\"dem_inlet_element_type\"                 : \"SphericSwimmingParticle3D\","  
	puts $fileid "\"dem_inlet_element_type_comment\"         : \" SphericParticle3D, SphericSwimmingParticle3D\","
	
	puts $fileid "\"drag_modifier_type\"                     : 2," 
	puts $fileid "\"drag_modifier_type_comment\"             : \" Hayder (2), Chien (3) # problemtype option\","
	
	puts $fileid "\"drag_porosity_correction_type\"          : 0," 
	puts $fileid "\"drag_porosity_correction_type_comment\"  : \" No correction (0), Richardson and Zaki (1)\","
	
	puts $fileid "\"min_fluid_fraction\"                     : 0.2,"
	puts $fileid "\"initial_drag_force\"                     : 0.0,"   
	puts $fileid "\"drag_law_slope\"                         : 0.0,"  
	puts $fileid "\"power_law_tol\"                          : 0.0,"
	puts $fileid "\"model_over_real_diameter_factor\"        : 1.0," 
	puts $fileid "\"model_over_real_diameter_factor_comment\": \" not active if similarity_transformation_type = 0\","
	
	puts $fileid "\"max_pressure_variation_rate_tol\"        : 1e-3," 
	puts $fileid "\"max_pressure_variation_rate_tol_comment\": \" for stationary problems, criterion to stop the fluid calculations\","
	
	puts $fileid "\"time_steps_per_stationarity_step\"       : 15," 
	puts $fileid "\"time_steps_per_stationarity_step_comment\": \" number of fluid time steps between consecutive assessment of stationarity steps\","
	
	puts $fileid "\"meso_scale_length\"                      : 0.2," 
	puts $fileid "\"meso_scale_length_comment\"              : \" the radius of the support of the averaging function for homogenization (<=0 for automatic calculation)\","
	
	puts $fileid "\"shape_factor\"                           : 0.5,"
	if {[dict get [::wkcf::GetFluidMaterialProperties "Fluid"] "NonNewtonianFluid"] eq "No"} {
	    puts $fileid "\"non_newtonian_option\"                   : false,"
	} else {
	    puts $fileid "\"non_newtonian_option\"                   : true,"
	    puts $fileid "\"yield_stress\"                           : [dict get [::wkcf::GetFluidMaterialProperties "Fluid"] "YieldStress"],"
	    puts $fileid "\"regularization_coefficient\"             : [dict get [::wkcf::GetFluidMaterialProperties "Fluid"] "BinghamSmoother"],"
	    puts $fileid "\"power_law_k\"                            : [dict get [::wkcf::GetFluidMaterialProperties "Fluid"] "PowerLawK"],"
	    puts $fileid "\"power_law_n\"                            : [dict get [::wkcf::GetFluidMaterialProperties "Fluid"] "PowerLawN"],"
	}
    }
    # SWIMMING-SPECIFIC SECTION ENDS ###########################################################################

    puts $fileid ""
    ::wkcf::WritePostProcessDataForJson $fileid
    puts $fileid ""
    # Get the problem name
    set PName [::KUtils::GetPaths "PName"]
    puts $fileid "\"problem_name\" : \"${PName}\""
    
    puts $fileid "}"

    # Get the kratos path
    set KratosPath [::xmlutils::setXml {GeneralApplicationData//c.ProjectConfiguration//i.KratosPath} dv]
    set KratosPath [file native $KratosPath]

    close $fileid
}

proc ::wkcf::WriteDemNodalVariables { AppId } {
    variable filechannel
    variable dprops
    variable ndime

    set nodelistbuffer [dict create ]

    # Write RADIUS
    set nodvar [::xmlutils::getKKWord "Applications/$AppId" "Radius"]

    set basexpath "$AppId//c.DEM-Elements"

    set gelemlist [::wkcf::GetDEMActiveElements]
    set nodelistbuffer ""

    foreach celemid $gelemlist {

	set elembasexpath "$basexpath//c.DEM-Element"
	# Get the group node list
	set grouplist [::xmlutils::setXmlContainerIds $elembasexpath]
	if {$grouplist != ""} {

	    foreach cgroupid $grouplist {

		if {$cgroupid != ""} {
		    if {[GiD_EntitiesGroups get $cgroupid elements -count]} {

		        GiD_File fprintf $filechannel "%s" "Begin NodalData $nodvar  // GUI group identifier: $cgroupid Elementid $celemid"
		        # De cada elemento necesitamos su nodo y su radio
		        foreach elem [GiD_EntitiesGroups get $cgroupid elements] {
		            set r 0
		            set info [GiD_Info list_entities -more elements $elem]
		            if { ![regexp {Type=([^ ]+) Nnode=([0-9]+) Volume=([^ ]+)} $info dummy type nnode volume] } {
		                set type ?
		                set nnode 0
		                set volume 0
		            }
		            if { $nnode > 0} {
		                set nodeid [lindex [GiD_Mesh get element $elem] 3]
		                dict lappend nodelistbuffer $cgroupid $nodeid
		                if {$ndime eq "3D"} {
		                    set r [expr {pow(3.0/4.0*$volume/$::MathUtils::Pi,1.0/3.0)}]
		                } else {
		                    set r [expr {sqrt($volume/$::MathUtils::Pi)}]
		                }
		                set r [GiD_FormatReal "%10.5e" $r]
		                GiD_File fprintf $filechannel "%s" "$nodeid 0 $r"
		            }
		        }

		        GiD_File fprintf $filechannel "%s" "End NodalData"
		        GiD_File fprintf $filechannel "%s" ""
		    }

		}
	    }
	}
    }

    # Write Cohesive Groups
    set nodvar [::xmlutils::getKKWord "Applications/$AppId" "Cohesive_Group"]

    set basexpath "$AppId//c.DEM-Cohesivegroup"
    set grouplist [::xmlutils::setXmlContainerIds $basexpath]

    foreach cgroupid $grouplist {
	if {$cgroupid != ""} {
	    if {[GiD_EntitiesGroups get $cgroupid elements -count]} {
		GiD_File fprintf $filechannel "%s" "Begin NodalData $nodvar  // GUI group identifier: $cgroupid"
		set cproperty "dv"
		set cxpath "$elembasexpath//c.[list ${cgroupid}]//c.Properties//i.SetActive"
		set active_or_not [::xmlutils::setXml $cxpath $cproperty]
		if {$active_or_not=="No"} {
		    continue
		}
		set elembasexpath "$basexpath//c.$cgroupid//c.Properties//i.CohGroup"
		# Get the group cohesive group
		set cohgroup [::xmlutils::setXml $elembasexpath "dv" ]

		if {[dict exists $nodelistbuffer $cgroupid]} {
		    foreach nodeid [dict get $nodelistbuffer $cgroupid] {
		        GiD_File fprintf $filechannel "%s" "$nodeid 0 $cohgroup"
		    }
		} else {
		    foreach elem [GiD_EntitiesGroups get $cgroupid elements] {
		        # Get the node from the element
		        set nodeid [lindex [GiD_Mesh get element $elem] 3]
		        dict lappend nodelistbuffer $cgroupid $nodeid
		        GiD_File fprintf $filechannel "%s" "$nodeid 0 $cohgroup"
		    }
		}
		GiD_File fprintf $filechannel "%s" "End NodalData"
		GiD_File fprintf $filechannel "%s" ""
	    }
	}
    }

    # Write All Material Dependent Properties; pe. Density, young modulus...
    #     set proplist [list "Density" "YoungModulus" "PoissonRatio" "ParticleFrictionAngle" "CoefficientOfRestitution" "Color"]
    #     foreach cproperty $proplist {
	#         set nodvar [::xmlutils::getKKWord "Applications/$AppId" $cproperty]
	#
	#         set basexpath "$AppId//c.DEM-Elements"
	#
	#         foreach celemid $gelemlist {
	    #
	    #             set elembasexpath "$basexpath//c.DEM-Element"
	    #             # Get the group node list
	    #             set grouplist [::xmlutils::setXmlContainerIds $elembasexpath]
	    #             if {$grouplist != ""} {
		#                 foreach cgroupid $grouplist {
		    #                     if {$cgroupid != ""} {
		        #                         if {[GiD_EntitiesGroups get $cgroupid elements -count]} {
		            #                             set matxpath "$elembasexpath//c.$cgroupid//c.Properties//i.Material"
		            #                             set material [::xmlutils::setXml $matxpath "dv" ]
		            #
		            #                             set cxpath "DEMMaterial//m.$material//p.$cproperty"
		            #                             set propvalue [::xmlutils::setXml $cxpath "dv" "read" "" "mat"]
		            #
		            #                             if {$cproperty eq "CoefficientOfRestitution"} {
		                #                                 if {$propvalue == 0.0} {
		                    #                                     set propvalue 1.0
		                    #                                 } else {
		                    #                                     set propvalue [expr {log($propvalue)}]
		                    #                                 }
		                #                             }
		            #                             set propvalue [GiD_FormatReal "%10.5e" $propvalue]
		            #                             GiD_File fprintf $filechannel "%s" "Begin NodalData $nodvar  // GUI group identifier: $cgroupid"
		            #                             # De cada elemento necesitamos su nodo y su radio
		            #                             if {[dict exists $nodelistbuffer $cgroupid]} {
		                #                                 foreach nodeid [dict get $nodelistbuffer $cgroupid] {
		                    #                                     GiD_File fprintf $filechannel "%s" "$nodeid 0 $propvalue"
		                    #                                 }
		                #                             } else {
		                #                                 foreach elem [GiD_EntitiesGroups get $cgroupid elements] {
		                    #                                     # Get the node from the element
		                    #                                     set nodeid [lindex [GiD_Mesh get element $elem] 3]
		                    #                                     dict lappend nodelistbuffer $cgroupid $nodeid
		                    #                                     GiD_File fprintf $filechannel "%s" "$nodeid 0 $propvalue"
		                    #                                 }
		                #                             }
		            #
		            #                             GiD_File fprintf $filechannel "%s" "End NodalData"
		            #                             GiD_File fprintf $filechannel "%s" ""
		            #                         }
		        #                     }
		    #                 }
		#             }
	    #         }
	#     }
}

proc ::wkcf::WriteDemNodalVariables2 {AppId filechannel} {
    
    global KPriv
    # Write RADIUS
    variable ndime
    set nodvar [::xmlutils::getKKWord Applications/$AppId Radius]
    set basexpath $AppId//c.DEM-Elements
    set gelemlist [::wkcf::GetDEMActiveElements]
    set elembasexpath $basexpath//c.DEM-Element
    if {$ndime eq "2D"} {
	lassign [lindex [GiD_Info Mesh elements Circle -array] 0] type element_ids element_nodes element_materials element_radii
	foreach element_id $element_ids element_node [lindex $element_nodes 0] element_radius $element_radii {
	    set element_data($element_id) [list $element_node $element_radius]}
    } else {
	set a [GiD_Info Mesh elements Sphere -array]
	set b [lindex $a 0]
	lassign $b type element_ids element_nodes element_materials element_radii
	foreach element_id $element_ids element_node [lindex $element_nodes 0] element_radius $element_radii {
	    set element_data($element_id) [list $element_node $element_radius]}
    }
    #release memory
    foreach variable_name {element_ids element_nodes element_materials element_radii} {
	unset $variable_name
    }
    # Get the group node list
    set list_of_active_dem_elements ""
    set grouplist [::xmlutils::setXmlContainerIds $elembasexpath]
    if {[llength $grouplist]} {
	foreach celemid $gelemlist {
	    foreach cgroupid $grouplist {

		set cproperty "dv"
		set cxpath "$elembasexpath//c.[list ${cgroupid}]//c.Properties//i.SetActive"
		set active_or_not [::xmlutils::setXml $cxpath $cproperty]
		if {$active_or_not=="No"} {
		    continue
		}

		if {[GiD_EntitiesGroups get $cgroupid elements -count]} {
		    GiD_File fprintf $filechannel "Begin NodalData $nodvar  // GUI group identifier: $cgroupid Elementid $celemid"
		    set element_list [GiD_EntitiesGroups get $cgroupid elements]
		    lappend list_of_active_dem_elements $element_list
		    foreach element_id $element_list {
		        lassign $element_data($element_id) element_node element_radius
		        lappend group_nodes($cgroupid) $element_node
		        GiD_File fprintf $filechannel "$element_node 0 $element_radius"
		    }
		    GiD_File fprintf $filechannel "End NodalData"
		    GiD_File fprintf $filechannel ""
		}
	    }
	}
    }
    # Write Cohesive Groups
    set nodvar [::xmlutils::getKKWord Applications/$AppId Cohesive_Group]
    set basexpath $AppId//c.DEM-Cohesivegroup
    set grouplist [::xmlutils::setXmlContainerIds $basexpath]
    foreach cgroupid $grouplist {
	if {[GiD_EntitiesGroups get $cgroupid elements -count]} {
	    set cproperty "dv"
	    set cxpath "$AppId//c.DEM-Elements//c.DEM-Element//c.[list ${cgroupid}]//c.Properties//i.SetActive"
	    set active_or_not [::xmlutils::setXml $cxpath $cproperty]
	    if {$active_or_not=="No"} {
		continue
	    }
	    GiD_File fprintf $filechannel "Begin NodalData $nodvar  // GUI group identifier: $cgroupid"
	    set elembasexpath $basexpath//c.$cgroupid//c.Properties//i.CohGroup
	    set cohesive_group [::xmlutils::setXml $elembasexpath dv]
	    if { [info exists group_nodes($cgroupid)] } {
		foreach node_id $group_nodes($cgroupid) {
		    GiD_File fprintf $filechannel "$node_id 0 $cohesive_group"
		}
	    } else {
		# Get the node from the element
		foreach element_id [GiD_EntitiesGroups get $cgroupid elements] {
		    set node_id [lindex $element_data($element_id) 0]
		    lappend group_nodes($cgroupid) $node_id
		    GiD_File fprintf $filechannel "$node_id 0 $cohesive_group"
		}
	    }
	    GiD_File fprintf $filechannel "End NodalData"
	    GiD_File fprintf $filechannel ""
	}
    }
    if {$KPriv(what_dempack_package) eq "C-DEMPack"} {
	
	# Write Skin Sphere
	if {[GiD_Groups exists SKIN_SPHERE_DO_NOT_DELETE]} {
	if {$ndime eq "2D"} {
	    set skin_element_ids [GiD_EntitiesGroups get SKIN_SPHERE_DO_NOT_DELETE all_mesh -element_type circle] ; # Get the ids of elements in SKIN_SPHERE
	} else {
	    set skin_element_ids [GiD_EntitiesGroups get SKIN_SPHERE_DO_NOT_DELETE all_mesh -element_type sphere]
	}
	} else {
	set skin_element_ids [list]
	}
	
	set only_skin_elems_ids [lindex $skin_element_ids 1]
	set list_of_active_dem_elements [regsub -all {\{|\}} $list_of_active_dem_elements ""]

	foreach active_element $list_of_active_dem_elements {
	    set temporal_list($active_element) 1
	}
	
	set elements_in_common_list ""
	foreach skin_element $only_skin_elems_ids {
	    if {[info exists temporal_list($skin_element)]} {
		lappend elements_in_common_list $skin_element
	    }
	}

	foreach element_id $elements_in_common_list { ; # Here we loop on each of the elements by id
	    set element_nodes_id($element_id) [lindex [GiD_Mesh get element $element_id] 3] ; # We get the nodes of the element
	}
	GiD_File fprintf $filechannel "Begin NodalData SKIN_SPHERE"
	foreach element_id $elements_in_common_list {
	    GiD_File fprintf $filechannel "$element_nodes_id($element_id) 0 1"
	}
	GiD_File fprintf $filechannel "End NodalData"
	GiD_File fprintf $filechannel ""
    }
    #    # Write All Material Dependent Properties; pe. Density, young modulus...
    #     set basexpath $AppId//c.DEM-Elements
    #     set elembasexpath $basexpath//c.DEM-Element
    #     set grouplist [::xmlutils::setXmlContainerIds $elembasexpath]
    #     foreach cproperty {Density YoungModulus PoissonRatio ParticleFrictionAngle CoefficientOfRestitution Color} {
	#         set nodvar [::xmlutils::getKKWord Applications/$AppId $cproperty]
	#         foreach celemid $gelemlist {
	    #             foreach cgroupid $grouplist {
		#                 if {[GiD_EntitiesGroups get $cgroupid elements -count]} {
		    #                     set matxpath $elembasexpath//c.$cgroupid//c.Properties//i.Material
		    #                     set material [::xmlutils::setXml $matxpath dv]
		    #                     set cxpath DEMMaterial//m.$material//p.$cproperty
		    #                     set propvalue [::xmlutils::setXml $cxpath dv read "" mat]
		    #                     if {$cproperty eq "CoefficientOfRestitution"} {
		        #                         if {$propvalue == 0.0} {
		            #                             set propvalue 1.0
		            #                         } else {
		            #                             set propvalue [expr {log($propvalue)}]
		            #                         }
		        #                     }
		    #                     GiD_File fprintf $filechannel "Begin NodalData $nodvar  // GUI group identifier: $cgroupid"
		    #                     if { [info exists group_nodes($cgroupid)] } {
		        #                         foreach node_id $group_nodes($cgroupid) {
		            #                             GiD_File fprintf $filechannel "$node_id 0 $propvalue"
		            #                         }
		        #                     } else {
		        #                         # Get the node from the element
		        #                         foreach element_id [GiD_EntitiesGroups get $cgroupid elements] {
		            #                             set node_id [lindex $element_data($element_id) 0]
		            #                             lappend group_nodes($cgroupid) $node_id
		            #                             GiD_File fprintf $filechannel "$node_id 0 $propvalue"
		            #                         }
		        #                     }
		    #                     GiD_File fprintf $filechannel "End NodalData"
		    #                     GiD_File fprintf $filechannel ""
		    #                 }
		#             }
	    #         }
	#     }
    return 0
}

proc ::wkcf::WriteDEMConditionProperties {AppId cgroupid cpropvalue} {
    variable dprops; variable pflag
    variable filechannel

    # For debug
    if {!$pflag} {
	set inittime [clock seconds]
    }

    # Kratos key word xpath
    set kxpath "Applications/$AppId"

    set proplist [list "IMPOSED_VELOCITY_X" "IMPOSED_VELOCITY_X_VALUE" \
	    "IMPOSED_VELOCITY_Y" "IMPOSED_VELOCITY_Y_VALUE" \
	    "IMPOSED_VELOCITY_Z" "IMPOSED_VELOCITY_Z_VALUE" \
	    "IMPOSED_ANGULAR_VELOCITY_X" "IMPOSED_ANGULAR_VELOCITY_X_VALUE" \
	    "IMPOSED_ANGULAR_VELOCITY_Y" "IMPOSED_ANGULAR_VELOCITY_Y_VALUE" \
	    "IMPOSED_ANGULAR_VELOCITY_Z" "IMPOSED_ANGULAR_VELOCITY_Z_VALUE" \
	    "VELOCITY_START_TIME" "VELOCITY_STOP_TIME" \
	    "FORCE_INTEGRATION_GROUP" \
	    "TOP" "BOTTOM" \
	    "INITIAL_VELOCITY_X_VALUE" "INITIAL_VELOCITY_Y_VALUE" "INITIAL_VELOCITY_Z_VALUE" \
	    "INITIAL_ANGULAR_VELOCITY_X_VALUE" "INITIAL_ANGULAR_VELOCITY_Y_VALUE" \
	    "INITIAL_ANGULAR_VELOCITY_Z_VALUE" "IDENTIFIER"]

    GiD_File fprintf $filechannel "%s" "  Begin SubModelPartData // GUI Groupid: $cgroupid"

    foreach cprop $proplist cval $cpropvalue {
	set my_data($cprop) $cval
    }

    foreach cprop [array names my_data] {
	if {$cprop == "IMPOSED_VELOCITY_X_VALUE" && !$my_data(IMPOSED_VELOCITY_X)} {
	    continue
	}
	if {$cprop == "IMPOSED_VELOCITY_Y_VALUE" && !$my_data(IMPOSED_VELOCITY_Y)} {
	    continue
	}
	if {$cprop == "IMPOSED_VELOCITY_Z_VALUE" && !$my_data(IMPOSED_VELOCITY_Z)} {
	    continue
	}
	if {$cprop == "IMPOSED_ANGULAR_VELOCITY_X_VALUE" && !$my_data(IMPOSED_ANGULAR_VELOCITY_X)} {
	    continue
	}
	if {$cprop == "IMPOSED_ANGULAR_VELOCITY_Y_VALUE" && !$my_data(IMPOSED_ANGULAR_VELOCITY_Y)} {
	    continue
	}
	if {$cprop == "IMPOSED_ANGULAR_VELOCITY_Z_VALUE" && !$my_data(IMPOSED_ANGULAR_VELOCITY_Z)} {
	    continue
	}
	if {$cprop == "INITIAL_VELOCITY_X_VALUE" && !$my_data(INITIAL_VELOCITY_X_VALUE)} {
	    continue
	}
	if {$cprop == "INITIAL_VELOCITY_Y_VALUE" && !$my_data(INITIAL_VELOCITY_Y_VALUE)} {
	    continue
	}
	if {$cprop == "INITIAL_VELOCITY_Z_VALUE" && !$my_data(INITIAL_VELOCITY_Z_VALUE)} {
	    continue
	}
	if {$cprop == "INITIAL_ANGULAR_VELOCITY_X_VALUE" && !$my_data(INITIAL_ANGULAR_VELOCITY_X_VALUE)} {
	    continue
	}
	if {$cprop == "INITIAL_ANGULAR_VELOCITY_Y_VALUE" && !$my_data(INITIAL_ANGULAR_VELOCITY_Y_VALUE)} {
	    continue
	}
	if {$cprop == "INITIAL_ANGULAR_VELOCITY_Z_VALUE" && !$my_data(INITIAL_ANGULAR_VELOCITY_Z_VALUE)} {
	    continue
	}
	set fix_list [list "IMPOSED_VELOCITY_X" "IMPOSED_VELOCITY_Y" "IMPOSED_VELOCITY_Z" "IMPOSED_ANGULAR_VELOCITY_X" \
		"IMPOSED_ANGULAR_VELOCITY_Y" "IMPOSED_ANGULAR_VELOCITY_Z"]
	if {[lsearch -exact $fix_list $cprop] >= 0} {continue}

	GiD_File fprintf $filechannel "%s" "  $cprop $my_data($cprop)"
    }

    GiD_File fprintf $filechannel "%s" "  End SubModelPartData"

    # For debug
    if {!$::wkcf::pflag} {
	set endtime [clock seconds]
	set ttime [expr {$endtime-$inittime}]
	WarnWinText "Obtaining DEM-Inlet group using the new mesh format: [::KUtils::Duration $ttime]"
    }
}

proc ::wkcf::WriteDEMElementMeshProperties {AppId} {

    variable filechannel
    variable ndime
    set basexpath "$AppId//c.DEM-Conditions//c.DEM-VelocityBC"
    set gproplist [::xmlutils::setXmlContainerIds $basexpath]
    set pathtoDEMElems "$AppId//c.DEM-Elements//c.DEM-Element"

    foreach cgroupid $gproplist {
	set cproperty "dv"
	set cxpath "${basexpath}//c.[list ${cgroupid}]//i.SetActive"
	set active_or_not [::xmlutils::setXml $cxpath $cproperty]
	set cproperty "dv"
	set cxpath "${pathtoDEMElems}//c.[list ${cgroupid}]//c.Properties//i.SetActive"
	set dem_elem_active_or_not [::xmlutils::setXml $cxpath $cproperty]

	if {$active_or_not=="No" || $dem_elem_active_or_not=="No"} {
	    continue
	}

	set cproperty "dv"
	set cxpath "${basexpath}//c.[list ${cgroupid}]//i.DEM-VelocityBCMotion"
	set motion_type [::xmlutils::setXml $cxpath $cproperty]
    # Get the group node list
    set elist [GiD_EntitiesGroups get $cgroupid elements]
    if {[llength $elist]} {
    # Write all nodes for this group in increasing order
    set nodeslist [list]
    foreach eid $elist {
	if { $ndime eq "2D"} {
	    set nodeid [lindex [GiD_Info Mesh Elements circle $eid $eid] 1]
	} else {
	    set nodeid [lindex [GiD_Info Mesh Elements sphere $eid $eid] 1]
	}
	#if { $nodeid == "" } {
	    #    return [list 1 [= "Some elements in this group are not spheres! Check Group %s" $cgroupid]]
	    #}
	lappend nodeslist $nodeid
    }
    set nodeslist [lsort -integer -unique $nodeslist]
    set cproperty "dv"
    set cxpath "${basexpath}//c.[list ${cgroupid}]//c.LinearVelocity//i.LinearVelocityX"
    set LinearVelocityX [::xmlutils::setXml $cxpath $cproperty]
    set cxpath "${basexpath}//c.[list ${cgroupid}]//c.LinearVelocity//i.LinearVelocityY"
    set LinearVelocityY [::xmlutils::setXml $cxpath $cproperty]
    set cxpath "${basexpath}//c.[list ${cgroupid}]//c.LinearVelocity//i.LinearVelocityZ"
    set LinearVelocityZ [::xmlutils::setXml $cxpath $cproperty]
    set cxpath "${basexpath}//c.[list ${cgroupid}]//c.LinearVelocity//i.LinearPeriodic"
    set IsPeriodic [::xmlutils::setXml $cxpath $cproperty]
    if {$IsPeriodic=="Yes"} {
	set cxpath "${basexpath}//c.[list ${cgroupid}]//c.LinearVelocity//i.LinearPeriod"
	set Period [::xmlutils::setXml $cxpath $cproperty]
    } else {
	set Period "0.0"
    }
    set cxpath "${basexpath}//c.[list ${cgroupid}]//c.LinearVelocity//i.LinearStartTime"
    set LinearVelocityStartTime [::xmlutils::setXml $cxpath $cproperty]
    set cxpath "${basexpath}//c.[list ${cgroupid}]//c.LinearVelocity//i.LinearEndTime"
    set LinearVelocityEndTime [::xmlutils::setXml $cxpath $cproperty]
    set cxpath "${basexpath}//c.[list ${cgroupid}]//c.AngularVelocity//i.AngularVelocityX"
    set AngularVelocityX [::xmlutils::setXml $cxpath $cproperty]
    set cxpath "${basexpath}//c.[list ${cgroupid}]//c.AngularVelocity//i.AngularVelocityY"
    set AngularVelocityY [::xmlutils::setXml $cxpath $cproperty]
    set cxpath "${basexpath}//c.[list ${cgroupid}]//c.AngularVelocity//i.AngularVelocityZ"
    set AngularVelocityZ [::xmlutils::setXml $cxpath $cproperty]
    set cxpath "${basexpath}//c.[list ${cgroupid}]//c.AngularVelocity//i.CenterOfRotationX"
    set CenterOfRotationX [::xmlutils::setXml $cxpath $cproperty]
    set cxpath "${basexpath}//c.[list ${cgroupid}]//c.AngularVelocity//i.CenterOfRotationY"
    set CenterOfRotationY [::xmlutils::setXml $cxpath $cproperty]
    set cxpath "${basexpath}//c.[list ${cgroupid}]//c.AngularVelocity//i.CenterOfRotationZ"
    set CenterOfRotationZ [::xmlutils::setXml $cxpath $cproperty]
    set cxpath "${basexpath}//c.[list ${cgroupid}]//c.AngularVelocity//i.AngularPeriodic"
    set AngularIsPeriodic [::xmlutils::setXml $cxpath $cproperty]
    if {$AngularIsPeriodic=="Yes"} {
	set cxpath "${basexpath}//c.[list ${cgroupid}]//c.AngularVelocity//i.AngularPeriod"
	set AngularPeriod [::xmlutils::setXml $cxpath $cproperty]
    } else {
	set AngularPeriod "0.0"
    }
    set cxpath "${basexpath}//c.[list ${cgroupid}]//c.AngularVelocity//i.AngularStartTime"
    set AngularVelocityStartTime [::xmlutils::setXml $cxpath $cproperty]
    set cxpath "${basexpath}//c.[list ${cgroupid}]//c.AngularVelocity//i.AngularEndTime"
    set AngularVelocityEndTime [::xmlutils::setXml $cxpath $cproperty]
    set RigidBodyMotion 1
    set TableNumber 0
    set TableVelocityComponent 0
	
    variable dem_group_mesh_property_number
    incr dem_group_mesh_property_number
	
	if {$motion_type=="FromATable"} {
	set RigidBodyMotion 0
	set TableNumber $dem_group_mesh_property_number
	set TableVelocityComponent [::xmlutils::setXml "${basexpath}//c.[list ${cgroupid}]//i.TableVelocityComponent" dv]
	}
	if {$motion_type=="None"} {
	foreach {LinearVelocityX LinearVelocityY LinearVelocityZ AngularVelocityX AngularVelocityY AngularVelocityZ} {0.0 0.0 0.0 0.0 0.0 0.0} {}
    }
    if {$motion_type=="FixedDOFs"} {
	set RigidBodyMotion 0
    }
    
    GiD_File fprintf $filechannel "Begin SubModelPart $dem_group_mesh_property_number // DEM-Element-RigidBodyMotion. Group name: $cgroupid"
    GiD_File fprintf $filechannel "  Begin SubModelPartData // DEM-Element-RigidBodyMotion. Group name: $cgroupid"
    if {$motion_type=="None" || $motion_type=="LinearPeriodic"} {
	GiD_File fprintf $filechannel "  LINEAR_VELOCITY \[3\] ($LinearVelocityX,$LinearVelocityY,$LinearVelocityZ)"
	GiD_File fprintf $filechannel "  VELOCITY_PERIOD $Period"
	GiD_File fprintf $filechannel "  ANGULAR_VELOCITY \[3\] ($AngularVelocityX,$AngularVelocityY,$AngularVelocityZ)"
	GiD_File fprintf $filechannel "  ROTATION_CENTER \[3\] ($CenterOfRotationX,$CenterOfRotationY,$CenterOfRotationZ)"
	GiD_File fprintf $filechannel "  ANGULAR_VELOCITY_PERIOD $AngularPeriod"
	GiD_File fprintf $filechannel "  VELOCITY_START_TIME $LinearVelocityStartTime"
	GiD_File fprintf $filechannel "  VELOCITY_STOP_TIME $LinearVelocityEndTime"
	GiD_File fprintf $filechannel "  ANGULAR_VELOCITY_START_TIME $AngularVelocityStartTime"
	GiD_File fprintf $filechannel "  ANGULAR_VELOCITY_STOP_TIME $AngularVelocityEndTime"
    }
    GiD_File fprintf $filechannel "  RIGID_BODY_MOTION $RigidBodyMotion"
    GiD_File fprintf $filechannel "  TABLE_NUMBER $TableNumber"
    GiD_File fprintf $filechannel "  //TABLE_VELOCITY_COMPONENT $TableVelocityComponent"
    GiD_File fprintf $filechannel "  IDENTIFIER $cgroupid"
    GiD_File fprintf $filechannel "  End SubModelPartData"
    GiD_File fprintf $filechannel "  Begin SubModelPartNodes"
    foreach nid $nodeslist {
	#lassign [GiD_Mesh get node $nid] layer x y z
	GiD_File fprintf $filechannel "  $nid"
    }
    GiD_File fprintf $filechannel "  End SubModelPartNodes"
    GiD_File fprintf $filechannel "End SubModelPart"
    GiD_File fprintf $filechannel ""
    
    if {$motion_type=="FromATable"} {
	set filename [::xmlutils::setXml "${basexpath}//c.[list ${cgroupid}]//i.VelocitiesFilename" dv]
	GiD_File fprintf $filechannel "Begin Table $TableNumber TIME VELOCITY"
	set file_open [open [file native [file join [::KUtils::GetPaths "PDir"] $filename]] r]
	set file_data [read $file_open]
	close $file_open
	GiD_File fprintf -nonewline $filechannel $file_data
	GiD_File fprintf $filechannel "End Table"
	GiD_File fprintf $filechannel ""
    }
	}
    }
    GiD_File fprintf $filechannel "Begin Table 0 TIME VELOCITY"
    GiD_File fprintf $filechannel "0.0  0.0"
    GiD_File fprintf $filechannel "1.0  0.0"
    GiD_File fprintf $filechannel "End Table"
    GiD_File fprintf $filechannel ""
}
proc ::wkcf::WriteDSOLIDContactKinematics {AppId} {
    variable demfemchannel
    set rootid DSOLID

    set basexpath "$rootid//c.DEM-Conditions//c.Displacements"
    set gproplist [::xmlutils::setXmlContainerIds $basexpath]
    foreach cgroupid $gproplist {

	# Get the group node list
  set nlist [list]
	lassign [::wkcf::GetDSOLIDBoundaryConditionNodes $AppId $cgroupid] fail msg nlist    
	if {$fail == 1} {

	    return [list 1 $msg]
	}
	
	if {[llength $nlist]} {

	    set cproperty "dv"
	    set cxpath "${basexpath}//c.[list ${cgroupid}]//c.Values//i.Vx"
	    set LinearX [::xmlutils::setXml $cxpath $cproperty]
	    set cxpath "${basexpath}//c.[list ${cgroupid}]//c.Values//i.Vy"
	    set LinearY [::xmlutils::setXml $cxpath $cproperty]
	    set cxpath "${basexpath}//c.[list ${cgroupid}]//c.Values//i.Vz"
	    set LinearZ [::xmlutils::setXml $cxpath $cproperty]

	    set cxpath "${basexpath}//c.[list ${cgroupid}]//c.Activation//i.Ax"
	    set FixX [::xmlutils::setXml $cxpath $cproperty]
	    set cxpath "${basexpath}//c.[list ${cgroupid}]//c.Activation//i.Ay"
	    set FixY [::xmlutils::setXml $cxpath $cproperty]
	    set cxpath "${basexpath}//c.[list ${cgroupid}]//c.Activation//i.Az"
	    set FixZ [::xmlutils::setXml $cxpath $cproperty]

	    variable contact_property_number 3
	    #set contact_property_number [expr $contact_property_number + 1 ]


	    GiD_File fprintf $demfemchannel "Begin NodalData DISPLACEMENT_X"
	    foreach nodeid $nlist {
		GiD_File fprintf $demfemchannel "$nodeid $FixX $LinearX"
	    }
	    GiD_File fprintf $demfemchannel "End NodalData"
	    GiD_File fprintf $demfemchannel ""

	    GiD_File fprintf $demfemchannel "Begin NodalData DISPLACEMENT_Y"
	    foreach nodeid $nlist {
		GiD_File fprintf $demfemchannel "$nodeid $FixY $LinearY"
	    }
	    GiD_File fprintf $demfemchannel "End NodalData"
	    GiD_File fprintf $demfemchannel ""

	    GiD_File fprintf $demfemchannel "Begin NodalData DISPLACEMENT_Z"
	    foreach nodeid $nlist {
		GiD_File fprintf $demfemchannel "$nodeid $FixZ $LinearZ"
	    }
	    GiD_File fprintf $demfemchannel "End NodalData"
	    GiD_File fprintf $demfemchannel ""


	}
    }
}

proc ::wkcf::WriteDSOLIDVolumeAccelerationOnNodes {AppId} {
    variable demfemchannel
    set rootid DSOLID

    set basexpath "$rootid//c.Solid-Elements//c.Solid-Element"

    set gproplist [::xmlutils::setXmlContainerIds $basexpath]
    foreach cgroupid $gproplist {

   
   # Get the group node list
   set nlist [list]
   lassign [::wkcf::GetDSOLIDGroupNodes $AppId $cgroupid] fail msg nlist
  
    set cproperty "dv"
    set cxpathtogravity "DEM//c.DEM-Options//c.DEM-Physical-opts"
    
    set cxpath "$cxpathtogravity//i.GravityValue"
    set usergravitymod [::xmlutils::setXml $cxpath $cproperty]
    set cxpath "$cxpathtogravity//i.Cx"
    set gravityCx [::xmlutils::setXml $cxpath $cproperty]
    set cxpath "$cxpathtogravity//i.Cy"
    set gravityCy [::xmlutils::setXml $cxpath $cproperty]
    set cxpath "$cxpathtogravity//i.Cz"
    set gravityCz [::xmlutils::setXml $cxpath $cproperty]
   
    set gravityvector [list $gravityCx $gravityCy $gravityCz]
    set gravitymod [::MathUtils::VectorModulus $gravityvector]

    if {$gravitymod==0.0} {
	W "The null vector is not a valid direction for the gravity force!"
	W "Computations will proceed anyway...\nPlease make sure that value was intentional..."
    }

    if {$gravitymod !=0.0} {
  set endgravityCx [expr {($gravityCx*$usergravitymod)/$gravitymod}]
  set endgravityCy [expr {($gravityCy*$usergravitymod)/$gravitymod}]
  set endgravityCz [expr {($gravityCz*$usergravitymod)/$gravitymod}]
    } else {
  set endgravityCx $gravityCx
  set endgravityCy $gravityCy
  set endgravityCz $gravityCz
    }

  if {$fail == 1} {
      return [list 1 $msg]
  }
  if {[llength $nlist]} {

      GiD_File fprintf $demfemchannel "Begin NodalData VOLUME_ACCELERATION_X"
      foreach nodeid $nlist {
    GiD_File fprintf $demfemchannel "$nodeid 1 $endgravityCx"
      }
      GiD_File fprintf $demfemchannel "End NodalData"
      GiD_File fprintf $demfemchannel ""

      GiD_File fprintf $demfemchannel "Begin NodalData VOLUME_ACCELERATION_Y"
      foreach nodeid $nlist {
    GiD_File fprintf $demfemchannel "$nodeid 1 $endgravityCy"
      }
      GiD_File fprintf $demfemchannel "End NodalData"
      GiD_File fprintf $demfemchannel ""

      GiD_File fprintf $demfemchannel "Begin NodalData VOLUME_ACCELERATION_Z"
      foreach nodeid $nlist {
    GiD_File fprintf $demfemchannel "$nodeid 1 $endgravityCz"
      }
      GiD_File fprintf $demfemchannel "End NodalData"
      GiD_File fprintf $demfemchannel ""

}
}
}

proc ::wkcf::WriteDEMFEMWallMeshProperties {AppId} {
    variable demfemchannel
    global KPriv
    set rootid $AppId

    set basexpath "$rootid//c.DEM-Results//c.DEM-Graphs//c.DEM-ForceIntegrationGroup"
    set FIGgrlist [::xmlutils::setXmlContainerIds $basexpath]
    set basexpath "$AppId//c.DEM-MaterialTest//c.DEM-TopLayerGroup"
    set TOPgrlist [::xmlutils::setXmlContainerIds $basexpath]
    set basexpath "$AppId//c.DEM-MaterialTest//c.DEM-BottomLayerGroup"
    set BOTgrlist [::xmlutils::setXmlContainerIds $basexpath]

    set basexpath "$rootid//c.DEM-Conditions//c.DEM-FEM-Wall"
    set gproplist [::xmlutils::setXmlContainerIds $basexpath]

    foreach cgroupid $gproplist {
	set cproperty "dv"
	set cxpath "$rootid//c.DEM-Conditions//c.DEM-FEM-Wall//c.[list ${cgroupid}]//i.SetActive"
	set active_or_not [::xmlutils::setXml $cxpath $cproperty]
	if {$active_or_not=="No"} {
	    continue
	}
	# Get the group node list
	lassign [::wkcf::GetDemFemWallGroupNodes $cgroupid] fail msg nlist
	if {$fail == 1} {
	    return [list 1 $msg]
	}
	#set nlist [::wkcf::GetDemFemWallGroupNodes $AppId $cgroupid]

	if {[llength $nlist]} {
	    set cproperty "dv"
	    set cxpath "${basexpath}//c.[list ${cgroupid}]//c.LinearVelocity//i.LinearVelocityX"
	    set LinearVelocityX [::xmlutils::setXml $cxpath $cproperty]
	    set cxpath "${basexpath}//c.[list ${cgroupid}]//c.LinearVelocity//i.LinearVelocityY"
	    set LinearVelocityY [::xmlutils::setXml $cxpath $cproperty]
	    set cxpath "${basexpath}//c.[list ${cgroupid}]//c.LinearVelocity//i.LinearVelocityZ"
	    set LinearVelocityZ [::xmlutils::setXml $cxpath $cproperty]
	    set cxpath "${basexpath}//c.[list ${cgroupid}]//c.LinearVelocity//i.LinearPeriodic"
	    set IsPeriodic [::xmlutils::setXml $cxpath $cproperty]
	    if {$IsPeriodic=="Yes"} {
		set cxpath "${basexpath}//c.[list ${cgroupid}]//c.LinearVelocity//i.LinearPeriod"
		set Period [::xmlutils::setXml $cxpath $cproperty]
	    } else {
		set Period "0.0"
	    }
	    set cxpath "${basexpath}//c.[list ${cgroupid}]//c.LinearVelocity//i.LinearStartTime"
	    set LinearVelocityStartTime [::xmlutils::setXml $cxpath $cproperty]
	    set cxpath "${basexpath}//c.[list ${cgroupid}]//c.LinearVelocity//i.LinearEndTime"
	    set LinearVelocityEndTime [::xmlutils::setXml $cxpath $cproperty]

	    set cxpath "${basexpath}//c.[list ${cgroupid}]//c.AngularVelocity//i.AngularVelocityX"
	    set AngularVelocityX [::xmlutils::setXml $cxpath $cproperty]
	    set cxpath "${basexpath}//c.[list ${cgroupid}]//c.AngularVelocity//i.AngularVelocityY"
	    set AngularVelocityY [::xmlutils::setXml $cxpath $cproperty]
	    set cxpath "${basexpath}//c.[list ${cgroupid}]//c.AngularVelocity//i.AngularVelocityZ"
	    set AngularVelocityZ [::xmlutils::setXml $cxpath $cproperty]
	    set cxpath "${basexpath}//c.[list ${cgroupid}]//c.AngularVelocity//i.CenterOfRotationX"
	    set CenterOfRotationX [::xmlutils::setXml $cxpath $cproperty]
	    set cxpath "${basexpath}//c.[list ${cgroupid}]//c.AngularVelocity//i.CenterOfRotationY"
	    set CenterOfRotationY [::xmlutils::setXml $cxpath $cproperty]
	    set cxpath "${basexpath}//c.[list ${cgroupid}]//c.AngularVelocity//i.CenterOfRotationZ"
	    set CenterOfRotationZ [::xmlutils::setXml $cxpath $cproperty]
	    set cxpath "${basexpath}//c.[list ${cgroupid}]//c.AngularVelocity//i.AngularPeriodic"
	    set AngularIsPeriodic [::xmlutils::setXml $cxpath $cproperty]
	    if {$AngularIsPeriodic=="Yes"} {
		set cxpath "${basexpath}//c.[list ${cgroupid}]//c.AngularVelocity//i.AngularPeriod"
		set AngularPeriod [::xmlutils::setXml $cxpath $cproperty]
	    } else {
		set AngularPeriod "0.0"
	    }
	    set cxpath "${basexpath}//c.[list ${cgroupid}]//c.Options//i.fixed_wall"
	    set fixed_wall [::xmlutils::setXml $cxpath $cproperty]
	    if {$fixed_wall=="Yes"} {
		set fixed_wall_value 1
	    } else {
		set fixed_wall_value 0
	    }
	    set cxpath "${basexpath}//c.[list ${cgroupid}]//c.AngularVelocity//i.AngularStartTime"
	    set AngularVelocityStartTime [::xmlutils::setXml $cxpath $cproperty]
	    set cxpath "${basexpath}//c.[list ${cgroupid}]//c.AngularVelocity//i.AngularEndTime"
	    set AngularVelocityEndTime [::xmlutils::setXml $cxpath $cproperty]
	    set RigidBodyMotionOption 1
	    variable dem_group_mesh_property_number
	    incr dem_group_mesh_property_number
	    set TableNumber 0
	    set TableVelocityComponent 0
	    foreach {FreeBodyMotion RigidBodyMass CentroidX CentroidY CentroidZ InertiaX InertiaY InertiaZ Buoyancy} {0 0.0 0.0 0.0 0.0 0.0 0.0 0.0 0} {}
	    set type_of_motion [::xmlutils::setXml "${basexpath}//c.[list ${cgroupid}]//i.DEM-RBImposedMotion" dv]
	    if {$type_of_motion=="None"} {
		foreach {LinearVelocityX LinearVelocityY LinearVelocityZ AngularVelocityX AngularVelocityY AngularVelocityZ RigidBodyMotionOption} {0.0 0.0 0.0 0.0 0.0 0.0 0} {}
	    }
	if {$type_of_motion=="FromATable"} {
	    set TableNumber $dem_group_mesh_property_number
	    set TableVelocityComponent [::xmlutils::setXml "${basexpath}//c.[list ${cgroupid}]//i.TableVelocityComponent" dv]
	    set RigidBodyMotionOption 0
	}
	if {$type_of_motion=="FreeMotion"} {
	    set RigidBodyMotionOption 0
	    set FreeBodyMotion 1
	    set RigidBodyMass [::xmlutils::setXml "${basexpath}//c.[list ${cgroupid}]//i.Mass" dv]
	    set CentroidX [::xmlutils::setXml "${basexpath}//c.[list ${cgroupid}]//c.Centroid//i.CX" dv]
	    set CentroidY [::xmlutils::setXml "${basexpath}//c.[list ${cgroupid}]//c.Centroid//i.CY" dv]
	    set CentroidZ [::xmlutils::setXml "${basexpath}//c.[list ${cgroupid}]//c.Centroid//i.CZ" dv]
	    set InertiaX [::xmlutils::setXml "${basexpath}//c.[list ${cgroupid}]//c.DEM-Inertias//i.IX" dv]
	    set InertiaY [::xmlutils::setXml "${basexpath}//c.[list ${cgroupid}]//c.DEM-Inertias//i.IY" dv]
	    set InertiaZ [::xmlutils::setXml "${basexpath}//c.[list ${cgroupid}]//c.DEM-Inertias//i.IZ" dv]
	    set ExternalFX [::xmlutils::setXml "${basexpath}//c.[list ${cgroupid}]//c.ExternalForces//i.FX" dv]
	    set ExternalFY [::xmlutils::setXml "${basexpath}//c.[list ${cgroupid}]//c.ExternalForces//i.FY" dv]
	    set ExternalFZ [::xmlutils::setXml "${basexpath}//c.[list ${cgroupid}]//c.ExternalForces//i.FZ" dv]
	    set ExternalMX [::xmlutils::setXml "${basexpath}//c.[list ${cgroupid}]//c.ExternalMoments//i.MX" dv]
	    set ExternalMY [::xmlutils::setXml "${basexpath}//c.[list ${cgroupid}]//c.ExternalMoments//i.MY" dv]
	    set ExternalMZ [::xmlutils::setXml "${basexpath}//c.[list ${cgroupid}]//c.ExternalMoments//i.MZ" dv]
	    set Buoyancy [::xmlutils::setXml "${basexpath}//c.[list ${cgroupid}]//c.IceSettings//i.Buoyancy" dv]
	}
	    GiD_File fprintf $demfemchannel "Begin SubModelPart $dem_group_mesh_property_number // DEM-FEM-Wall. Group name: $cgroupid"
	    GiD_File fprintf $demfemchannel "  Begin SubModelPartData // DEM-FEM-Wall. Group name: $cgroupid"
	    if {$type_of_motion=="LinearPeriodic"} {
	    GiD_File fprintf $demfemchannel "  LINEAR_VELOCITY \[3\] ($LinearVelocityX,$LinearVelocityY,$LinearVelocityZ)"
	    GiD_File fprintf $demfemchannel "  VELOCITY_PERIOD $Period"
	    GiD_File fprintf $demfemchannel "  ANGULAR_VELOCITY \[3\] ($AngularVelocityX,$AngularVelocityY,$AngularVelocityZ)"
	    GiD_File fprintf $demfemchannel "  ROTATION_CENTER \[3\] ($CenterOfRotationX,$CenterOfRotationY,$CenterOfRotationZ)"
	    GiD_File fprintf $demfemchannel "  ANGULAR_VELOCITY_PERIOD $AngularPeriod"
	    GiD_File fprintf $demfemchannel "  VELOCITY_START_TIME $LinearVelocityStartTime"
	    GiD_File fprintf $demfemchannel "  VELOCITY_STOP_TIME $LinearVelocityEndTime"
	    GiD_File fprintf $demfemchannel "  ANGULAR_VELOCITY_START_TIME $AngularVelocityStartTime"
	    GiD_File fprintf $demfemchannel "  ANGULAR_VELOCITY_STOP_TIME $AngularVelocityEndTime"
	    }
	    if {$type_of_motion=="FreeMotion"} {
	    #Imposed velocities
	    if {[::xmlutils::setXml "${basexpath}//c.[list ${cgroupid}]//c.DEM-RBE-DOFS//i.Ax" "dv"] eq "Yes"} {
		GiD_File fprintf $demfemchannel "  IMPOSED_VELOCITY_X_VALUE [::xmlutils::setXml "${basexpath}//c.[list ${cgroupid}]//c.DEM-RBE-DOFS//i.Vx" "dv"]"
	    }
	    if {[::xmlutils::setXml "${basexpath}//c.[list ${cgroupid}]//c.DEM-RBE-DOFS//i.Ay" "dv"] eq "Yes" } {
		GiD_File fprintf $demfemchannel "  IMPOSED_VELOCITY_Y_VALUE [::xmlutils::setXml "${basexpath}//c.[list ${cgroupid}]//c.DEM-RBE-DOFS//i.Vy" "dv"]"
	    }
	    if {[::xmlutils::setXml "${basexpath}//c.[list ${cgroupid}]//c.DEM-RBE-DOFS//i.Az" "dv"] eq "Yes" } {
		GiD_File fprintf $demfemchannel "  IMPOSED_VELOCITY_Z_VALUE [::xmlutils::setXml "${basexpath}//c.[list ${cgroupid}]//c.DEM-RBE-DOFS//i.Vz" "dv"]"
	    }
	    if {[::xmlutils::setXml "${basexpath}//c.[list ${cgroupid}]//c.DEM-RBE-DOFS//i.Bx" "dv"] eq "Yes" } {
		GiD_File fprintf $demfemchannel "  IMPOSED_ANGULAR_VELOCITY_X_VALUE [::xmlutils::setXml "${basexpath}//c.[list ${cgroupid}]//c.DEM-RBE-DOFS//i.AVx" "dv"]"
	    }
	    if {[::xmlutils::setXml "${basexpath}//c.[list ${cgroupid}]//c.DEM-RBE-DOFS//i.By" "dv"] eq "Yes" } {
		GiD_File fprintf $demfemchannel "  IMPOSED_ANGULAR_VELOCITY_Y_VALUE [::xmlutils::setXml "${basexpath}//c.[list ${cgroupid}]//c.DEM-RBE-DOFS//i.AVy" "dv"]"
	    }
	    if {[::xmlutils::setXml "${basexpath}//c.[list ${cgroupid}]//c.DEM-RBE-DOFS//i.Bz" "dv"] eq "Yes" } {
		GiD_File fprintf $demfemchannel "  IMPOSED_ANGULAR_VELOCITY_Z_VALUE [::xmlutils::setXml "${basexpath}//c.[list ${cgroupid}]//c.DEM-RBE-DOFS//i.AVz" "dv"]"
	    }
	    #Initial velocities
	    if {[::xmlutils::setXml "${basexpath}//c.[list ${cgroupid}]//c.DEM-RBE-InitialVelocities//i.Ax" "dv"] eq "Yes"} {
		GiD_File fprintf $demfemchannel "  INITIAL_VELOCITY_X_VALUE [::xmlutils::setXml "${basexpath}//c.[list ${cgroupid}]//c.DEM-RBE-InitialVelocities//i.Vx" "dv"]"
	    }
	    if {[::xmlutils::setXml "${basexpath}//c.[list ${cgroupid}]//c.DEM-RBE-InitialVelocities//i.Ay" "dv"] eq "Yes" } {
		GiD_File fprintf $demfemchannel "  INITIAL_VELOCITY_Y_VALUE [::xmlutils::setXml "${basexpath}//c.[list ${cgroupid}]//c.DEM-RBE-InitialVelocities//i.Vy" "dv"]"
	    }
	    if {[::xmlutils::setXml "${basexpath}//c.[list ${cgroupid}]//c.DEM-RBE-InitialVelocities//i.Az" "dv"] eq "Yes" } {
		GiD_File fprintf $demfemchannel "  INITIAL_VELOCITY_Z_VALUE [::xmlutils::setXml "${basexpath}//c.[list ${cgroupid}]//c.DEM-RBE-InitialVelocities//i.Vz" "dv"]"
	    }
	    if {[::xmlutils::setXml "${basexpath}//c.[list ${cgroupid}]//c.DEM-RBE-InitialVelocities//i.Bx" "dv"] eq "Yes" } {
		GiD_File fprintf $demfemchannel "  INITIAL_ANGULAR_VELOCITY_X_VALUE [::xmlutils::setXml "${basexpath}//c.[list ${cgroupid}]//c.DEM-RBE-InitialVelocities//i.AVx" "dv"]"
	    }
	    if {[::xmlutils::setXml "${basexpath}//c.[list ${cgroupid}]//c.DEM-RBE-InitialVelocities//i.By" "dv"] eq "Yes" } {
		GiD_File fprintf $demfemchannel "  INITIAL_ANGULAR_VELOCITY_Y_VALUE [::xmlutils::setXml "${basexpath}//c.[list ${cgroupid}]//c.DEM-RBE-InitialVelocities//i.AVy" "dv"]"
	    }
	    if {[::xmlutils::setXml "${basexpath}//c.[list ${cgroupid}]//c.DEM-RBE-InitialVelocities//i.Bz" "dv"] eq "Yes" } {
		GiD_File fprintf $demfemchannel "  INITIAL_ANGULAR_VELOCITY_Z_VALUE [::xmlutils::setXml "${basexpath}//c.[list ${cgroupid}]//c.DEM-RBE-InitialVelocities//i.AVz" "dv"]"
	    }
	    GiD_File fprintf $demfemchannel "  VELOCITY_START_TIME [::xmlutils::setXml "${basexpath}//c.[list ${cgroupid}]//c.DEM-RBE-DOFS//i.VStart" "dv"]" 
	    GiD_File fprintf $demfemchannel "  VELOCITY_STOP_TIME [::xmlutils::setXml "${basexpath}//c.[list ${cgroupid}]//c.DEM-RBE-DOFS//i.VEnd" "dv"]"
	    GiD_File fprintf $demfemchannel "  EXTERNAL_APPLIED_FORCE \[3\] ($ExternalFX,$ExternalFY,$ExternalFZ)"
	    GiD_File fprintf $demfemchannel "  EXTERNAL_APPLIED_MOMENT \[3\] ($ExternalMX,$ExternalMY,$ExternalMZ)"
	    GiD_File fprintf $demfemchannel "  //FLOATING_OPTION $Buoyancy"
	    }
	    GiD_File fprintf $demfemchannel "  FIXED_MESH_OPTION $fixed_wall_value"
	    GiD_File fprintf $demfemchannel "  RIGID_BODY_MOTION $RigidBodyMotionOption"
	    GiD_File fprintf $demfemchannel "  FREE_BODY_MOTION $FreeBodyMotion"
	    GiD_File fprintf $demfemchannel "  RIGID_BODY_MASS $RigidBodyMass"
	    GiD_File fprintf $demfemchannel "  RIGID_BODY_CENTER_OF_MASS \[3\] ($CentroidX,$CentroidY,$CentroidZ)"
	    GiD_File fprintf $demfemchannel "  RIGID_BODY_INERTIAS \[3\] ($InertiaX,$InertiaY,$InertiaZ)"
	    GiD_File fprintf $demfemchannel "  TABLE_NUMBER $TableNumber"
	    GiD_File fprintf $demfemchannel "  //TABLE_VELOCITY_COMPONENT $TableVelocityComponent"
	    GiD_File fprintf $demfemchannel "  IDENTIFIER $cgroupid"

	    set TOP 0
	    if {$cgroupid in $TOPgrlist} {set TOP 1}
	    GiD_File fprintf $demfemchannel "  [::xmlutils::getKKWord "Applications/$AppId" "TopGroup"] $TOP"
	    set BOT 0
	    if {$cgroupid in $BOTgrlist} {set BOT 1}
	    GiD_File fprintf $demfemchannel "  [::xmlutils::getKKWord "Applications/$AppId" "BottomGroup"] $BOT"
	    set FIG 0
	    if {$cgroupid in $FIGgrlist} {set FIG 1}
	    if {$BOT} {set FIG 1}
	    if {$TOP} {set FIG 1}
	    GiD_File fprintf $demfemchannel "  [::xmlutils::getKKWord "Applications/$AppId" "ForceIntegrationGroup"] $FIG"

	    GiD_File fprintf $demfemchannel "  End SubModelPartData"
	    GiD_File fprintf $demfemchannel "  Begin SubModelPartNodes"

	    foreach nodeid $nlist {
		GiD_File fprintf $demfemchannel "  $nodeid"
	    }
	    GiD_File fprintf $demfemchannel "  End SubModelPartNodes"
	    GiD_File fprintf $demfemchannel "End SubModelPart"
	    GiD_File fprintf $demfemchannel ""

	    if {$type_of_motion=="FromATable"} {
	    set filename [::xmlutils::setXml "$rootid//c.DEM-Conditions//c.DEM-FEM-Wall//c.[list ${cgroupid}]//i.VelocitiesFilename" dv]
	    GiD_File fprintf $demfemchannel "Begin Table $TableNumber TIME VELOCITY"
	    set file_open [open [file native [file join [::KUtils::GetPaths "PDir"] $filename]] r]
	    set file_data [read $file_open]
	    close $file_open
	    GiD_File fprintf -nonewline $demfemchannel $file_data
	    GiD_File fprintf $demfemchannel "End Table"
	    GiD_File fprintf $demfemchannel ""
	}
	}
    }
    GiD_File fprintf $demfemchannel "Begin Table 0 TIME VELOCITY"
    GiD_File fprintf $demfemchannel "0.0  0.0"
    GiD_File fprintf $demfemchannel "1.0  0.0"
    GiD_File fprintf $demfemchannel "End Table"
    GiD_File fprintf $demfemchannel ""
}

proc ::wkcf::WriteInletGroupMeshProperties {AppId} {
    # ABSTRACT: Write inlet condition group properties mdpa file (only the nodes)
    variable dprops
    variable deminletchannel
    variable dem_ref_to_props_number
    global KPriv
    variable ActiveAppList
    variable ndime

    # For debug
    if {!$::wkcf::pflag} {
	set inittime [clock seconds]
    }

    # Set the rootid
    set rootid "$AppId"

    # Get the values
    set basexpath "$rootid//c.DEM-Conditions//c.DEM-Inlet"
    set gproplist [::xmlutils::setXmlContainerIds $basexpath]

    foreach cgroupid $gproplist {

	set properties_path "${basexpath}//c.[list ${cgroupid}]//c.MainProperties"
	set cproperty "dv"
	set active_or_not [::xmlutils::setXml "${properties_path}//i.SetActive" $cproperty]
	if {$active_or_not=="No"} {
	    continue
	}

    set TableNumber 0
    set TableVelocityComponent 0
    set type_of_motion [::xmlutils::setXml "${properties_path}//i.DEM-RBImposedMotion" dv]
    if {$type_of_motion=="FromATable"} {
	set TableNumber $dem_ref_to_props_number
	set TableVelocityComponent [::xmlutils::setXml "${properties_path}//i.TableVelocityComponent" dv]
    }
    
	set cproperty "dv"
	set LinearVelocityX [::xmlutils::setXml "${properties_path}//c.LinearVelocity//i.LinearVelocityX" $cproperty]
	set LinearVelocityY [::xmlutils::setXml "${properties_path}//c.LinearVelocity//i.LinearVelocityY" $cproperty]
	set LinearVelocityZ [::xmlutils::setXml "${properties_path}//c.LinearVelocity//i.LinearVelocityZ" $cproperty]
	set IsPeriodic [::xmlutils::setXml "${properties_path}//c.LinearVelocity//i.LinearPeriodic" $cproperty]
	if {$IsPeriodic=="Yes"} {
	    set Period [::xmlutils::setXml "${basexpath}//c.[list ${cgroupid}]//c.MainProperties//c.LinearVelocity//i.LinearPeriod" $cproperty]
	} else {
	    set Period "0.0"
	}
	set LinearVelocityStartTime [::xmlutils::setXml "${properties_path}//c.LinearVelocity//i.LinearStartTime" $cproperty]
	set LinearVelocityEndTime [::xmlutils::setXml "${properties_path}//c.LinearVelocity//i.LinearEndTime" $cproperty]

	set AngularVelocityX  [::xmlutils::setXml "${properties_path}//c.AngularVelocity//i.AngularVelocityX" $cproperty]
	set AngularVelocityY  [::xmlutils::setXml "${properties_path}//c.AngularVelocity//i.AngularVelocityY" $cproperty]
	set AngularVelocityZ  [::xmlutils::setXml "${properties_path}//c.AngularVelocity//i.AngularVelocityZ" $cproperty]
	set CenterOfRotationX [::xmlutils::setXml "${properties_path}//c.AngularVelocity//i.CenterOfRotationX" $cproperty]
	set CenterOfRotationY [::xmlutils::setXml "${properties_path}//c.AngularVelocity//i.CenterOfRotationY" $cproperty]
	set CenterOfRotationZ [::xmlutils::setXml "${properties_path}//c.AngularVelocity//i.CenterOfRotationZ" $cproperty]
	set AngularIsPeriodic [::xmlutils::setXml "${properties_path}//c.AngularVelocity//i.AngularPeriodic" $cproperty]
	if {$AngularIsPeriodic=="Yes"} {
	    set AngularPeriod [::xmlutils::setXml "${properties_path}//c.AngularVelocity//i.AngularPeriod" $cproperty]
	} else {
	    set AngularPeriod "0.0"
	}
	set AngularVelocityStartTime [::xmlutils::setXml "${properties_path}//c.AngularVelocity//i.AngularStartTime" $cproperty]
	set AngularVelocityEndTime [::xmlutils::setXml "${properties_path}//c.AngularVelocity//i.AngularEndTime" $cproperty]

	# Get the group node list
	set nlist [::wkcf::GetInletGroupNodes $AppId $cgroupid]
	if {[llength $nlist]} {
	    # Write mesh properties for this group
	    GiD_File fprintf $deminletchannel "%s" "Begin SubModelPart $dem_ref_to_props_number \/\/ Group name: $cgroupid"

	    GiD_File fprintf $deminletchannel "  Begin SubModelPartData // DEM-Inlet. Group name: $cgroupid"
	    GiD_File fprintf $deminletchannel "  PROPERTIES_ID $dem_ref_to_props_number"
	    if {$type_of_motion=="LinearPeriodic"} {
		GiD_File fprintf $deminletchannel "  LINEAR_VELOCITY \[3\] ($LinearVelocityX,$LinearVelocityY,$LinearVelocityZ)"
		GiD_File fprintf $deminletchannel "  VELOCITY_PERIOD $Period"
		GiD_File fprintf $deminletchannel "  ANGULAR_VELOCITY \[3\] ($AngularVelocityX,$AngularVelocityY,$AngularVelocityZ)"
		GiD_File fprintf $deminletchannel "  ROTATION_CENTER \[3\] ($CenterOfRotationX,$CenterOfRotationY,$CenterOfRotationZ)"
		GiD_File fprintf $deminletchannel "  ANGULAR_VELOCITY_PERIOD $AngularPeriod"
		GiD_File fprintf $deminletchannel "  VELOCITY_START_TIME $LinearVelocityStartTime"
		GiD_File fprintf $deminletchannel "  VELOCITY_STOP_TIME $LinearVelocityEndTime"
		GiD_File fprintf $deminletchannel "  ANGULAR_VELOCITY_START_TIME $AngularVelocityStartTime"
		GiD_File fprintf $deminletchannel "  ANGULAR_VELOCITY_STOP_TIME $AngularVelocityEndTime"
		GiD_File fprintf $deminletchannel "  RIGID_BODY_MOTION 1"
		GiD_File fprintf $deminletchannel "  TABLE_NUMBER 0"
	    } else {
		GiD_File fprintf $deminletchannel "  RIGID_BODY_MOTION 0"
		GiD_File fprintf $deminletchannel "  TABLE_NUMBER $TableNumber"
		GiD_File fprintf $deminletchannel "  //TABLE_VELOCITY_COMPONENT $TableVelocityComponent"
		}
	    GiD_File fprintf $deminletchannel "  IDENTIFIER $cgroupid"
	    set material [::xmlutils::setXml "${properties_path}//i.Material" "dv"]
	    set constitutive_law ""
	    set contains_clusters 0
	    set random_orientation 0
	    set using_dem_kdem 0
	    set active_or_not [::xmlutils::setXml "${properties_path}//i.SetActive" "dv"]
	    
	    if {$KPriv(what_dempack_package) eq "G-DEMPack"} {
	    if {"Fluid" in $ActiveAppList} {
		set inlet_element_type SphericSwimmingParticle3D
	    } else {
		set inlet_element_type SphericParticle3D
	    }
	    set inlet_injector_element_type SphericParticle3D
	} elseif {$KPriv(what_dempack_package) eq "F-DEMPack"} {
		        set inlet_element_type SphericSwimmingParticle3D
		    set inlet_injector_element_type SphericParticle3D
		} else {
	    set inlet_element_type SphericContinuumParticle3D
	    set inlet_injector_element_type SphericContinuumParticle3D
	}
	if {"Fluid" ni $ActiveAppList} {
	    if {[::xmlutils::setXml "${properties_path}//i.InletElementType" "dv"] eq "Cluster3D"} {
		set inlet_element_type [::xmlutils::setXml "${properties_path}//i.Cluster3D" dv]
		set contains_clusters 1
		lassign [::wkcf::GetClusterFileNameAndReplaceInletElementType $inlet_element_type] inlet_element_type cluster_file_name               
	    }
	}
	    if {$inlet_element_type eq "Cluster3D"} {
		lappend KPriv(list_of_cluster_files) $cluster_file_name
		GiD_File fprintf $deminletchannel "  CLUSTER_FILE_NAME $cluster_file_name" 
	    }
	    GiD_File fprintf $deminletchannel "  INJECTOR_ELEMENT_TYPE $inlet_injector_element_type"
	    GiD_File fprintf $deminletchannel "  ELEMENT_TYPE $inlet_element_type"
	    GiD_File fprintf $deminletchannel "  CONTAINS_CLUSTERS $contains_clusters"
	    set velocity_modulus [::xmlutils::setXml "${properties_path}//i.VelocityModulus" "dv"]
	    set velocity_x [expr {$velocity_modulus * [::xmlutils::setXml "${properties_path}//i.DirectionVectorX" "dv"]}]
	    set velocity_y [expr {$velocity_modulus * [::xmlutils::setXml "${properties_path}//i.DirectionVectorY" "dv"]}]
	    set velocity_z [expr {$velocity_modulus * [::xmlutils::setXml "${properties_path}//i.DirectionVectorZ" "dv"]}]
	    GiD_File fprintf $deminletchannel "  VELOCITY \[3\] ($velocity_x, $velocity_y, $velocity_z)"
	    set max_deviation_angle [::xmlutils::setXml "${properties_path}//i.VelocityDeviation" "dv"]
	    GiD_File fprintf $deminletchannel "  MAX_RAND_DEVIATION_ANGLE $max_deviation_angle"
	    
	    if {"Fluid" ni $ActiveAppList} {
	    if {[::xmlutils::setXml "${properties_path}//i.Cluster3D" dv] eq "SingleSphereCluster3D"} {
		#set excentricity [::xmlutils::setXml "${properties_path}//i.Excentricity" dv]
		GiD_File fprintf $deminletchannel "  EXCENTRICITY [::xmlutils::setXml "${properties_path}//i.Excentricity" dv]"
		#set probability_distribution [::xmlutils::setXml "${properties_path}//i.ProbabilityDistributionOfExcentricity" dv]
		GiD_File fprintf $deminletchannel "  EXCENTRICITY_PROBABILITY_DISTRIBUTION [::xmlutils::setXml "${properties_path}//i.ProbabilityDistributionOfExcentricity" dv]"
		#set standard_deviation [::xmlutils::setXml "${properties_path}//i.StandardDeviationOfExcentricity" dv]
		GiD_File fprintf $deminletchannel "  EXCENTRICITY_STANDARD_DEVIATION [::xmlutils::setXml "${properties_path}//i.StandardDeviationOfExcentricity" dv]"
	    }
	    }
	    
	    set inlet_number_of_particles [::xmlutils::setXml "${properties_path}//i.NumberOfParticles" "dv"]
	    GiD_File fprintf $deminletchannel "  INLET_NUMBER_OF_PARTICLES $inlet_number_of_particles"
	    
	    set type_of_measurement [::xmlutils::setXml "${properties_path}//i.TypeOfFlowMeasurement" "dv"]
	    if {$type_of_measurement eq "mass_flow"} {
	    set mass_flow_option 1
	} else {
	    set mass_flow_option 0
	}            
	    GiD_File fprintf $deminletchannel "  IMPOSED_MASS_FLOW_OPTION $mass_flow_option"
	    
	    set inlet_mass_flow [::xmlutils::setXml "${properties_path}//i.InletMassFlow" "dv"]
	    GiD_File fprintf $deminletchannel "  MASS_FLOW $inlet_mass_flow"
	    set inlet_start_time [::xmlutils::setXml "${properties_path}//i.InletStartTime" "dv"]
	    GiD_File fprintf $deminletchannel "  INLET_START_TIME $inlet_start_time"
	    set inlet_stop_time [::xmlutils::setXml "${properties_path}//i.InletStopTime" "dv"]
	    GiD_File fprintf $deminletchannel "  INLET_STOP_TIME $inlet_stop_time"
	    set particle_diameter [::xmlutils::setXml "${properties_path}//i.ParticleDiameter" "dv"]
	    GiD_File fprintf $deminletchannel "  RADIUS [expr {0.5 * $particle_diameter}]"
	    set probability_distribution [::xmlutils::setXml "${properties_path}//i.ProbabilityDistribution" "dv"]
	    GiD_File fprintf $deminletchannel "  PROBABILITY_DISTRIBUTION $probability_distribution"
	    set standard_deviation [::xmlutils::setXml "${properties_path}//i.StandardDeviation" "dv"]
	    GiD_File fprintf $deminletchannel "  STANDARD_DEVIATION $standard_deviation"
	    if {[::xmlutils::setXml "${properties_path}//i.RandomOrientation" "dv"] == "Yes"} {
	    set random_orientation 1
	    }

	    GiD_File fprintf $deminletchannel "  RANDOM_ORIENTATION $random_orientation"
	    set orientation_x [::xmlutils::setXml "${properties_path}//i.OrientationX" "dv"]
	    set orientation_y [::xmlutils::setXml "${properties_path}//i.OrientationY" "dv"]
	    set orientation_z [::xmlutils::setXml "${properties_path}//i.OrientationZ" "dv"]
	    set orientation_w [::xmlutils::setXml "${properties_path}//i.OrientationW" "dv"]
	    GiD_File fprintf $deminletchannel "  ORIENTATION \[4\] ($orientation_x, $orientation_y, $orientation_z, $orientation_w)"                        
	    
	    GiD_File fprintf $deminletchannel "  End SubModelPartData"
	    
	    # Write nodes
	    GiD_File fprintf $deminletchannel "%s" "  Begin SubModelPartNodes"
	    foreach node_id $nlist {
		GiD_File fprintf $deminletchannel "  $node_id"
	    }
	    GiD_File fprintf $deminletchannel "%s" "  End SubModelPartNodes"
	    GiD_File fprintf $deminletchannel "%s" "End SubModelPart"
	    GiD_File fprintf $deminletchannel "%s" ""
	    incr dem_ref_to_props_number
		
	}
	if {$type_of_motion=="FromATable"} {
	    set properties_path "${basexpath}//c.[list ${cgroupid}]//c.MainProperties"
	    set filename [::xmlutils::setXml "${properties_path}//i.VelocitiesFilename" dv]
	    GiD_File fprintf $deminletchannel "Begin Table $TableNumber TIME VELOCITY"
	    set file_open [open [file native [file join [::KUtils::GetPaths "PDir"] $filename]] r]
	    set file_data [read $file_open]
	    close $file_open
	    GiD_File fprintf -nonewline $deminletchannel $file_data
	    GiD_File fprintf $deminletchannel "End Table"
	    GiD_File fprintf $deminletchannel ""
	}
    }
    GiD_File fprintf $deminletchannel "Begin Table 0 TIME VELOCITY"
    GiD_File fprintf $deminletchannel "0.0  0.0"
    GiD_File fprintf $deminletchannel "1.0  0.0"
    GiD_File fprintf $deminletchannel "End Table"
    GiD_File fprintf $deminletchannel ""
    
    # For debug
    if {!$::wkcf::pflag} {
	set endtime [clock seconds]
	set ttime [expr $endtime-$inittime]
	# WarnWinText "endtime:$endtime ttime:$ttime"
	WarnWinText "Write DEM-Inlet group using the new mesh format: [::KUtils::Duration $ttime]"
    }
}

proc ::wkcf::GetClusterFileNameAndReplaceInletElementType {inlet_element_type} {
    if {$inlet_element_type eq "LineCluster3D"} {
	set inlet_element_type "Cluster3D"
	set cluster_file_name "linecluster3D.clu"
    } elseif {$inlet_element_type eq "RingCluster3D"} {
	set inlet_element_type "Cluster3D"
	set cluster_file_name "ringcluster3D.clu"
    } elseif {$inlet_element_type eq "Wheat5Cluster3D"} {
	set inlet_element_type "Cluster3D"
	set cluster_file_name "wheat5cluster3D.clu"
    } elseif {$inlet_element_type eq "SoyBeanCluster3D"} {
	set inlet_element_type "Cluster3D"
	set cluster_file_name "soybeancluster3D.clu"
    } elseif {$inlet_element_type eq "CornKernel3Cluster3D"} {
	set inlet_element_type "Cluster3D"
	set cluster_file_name "corn3cluster3D.clu"
    } elseif {$inlet_element_type eq "CornKernelCluster3D"} {
	set inlet_element_type "Cluster3D"
	set cluster_file_name "cornkernelcluster3D.clu"
    } elseif {$inlet_element_type eq "Rock1Cluster3D"} {
	set inlet_element_type "Cluster3D"
	set cluster_file_name "rock1cluster3D.clu"
    } elseif {$inlet_element_type eq "Rock2Cluster3D"} {
	set inlet_element_type "Cluster3D"
	set cluster_file_name "rock2cluster3D.clu"
    } elseif {$inlet_element_type eq "Ballast1Cluster3D"} {
	set inlet_element_type "Cluster3D"
	set cluster_file_name "ballast1cluster3D.clu"
    } elseif {$inlet_element_type eq "Ballast1Cluster3Dred"} {
	set inlet_element_type "Cluster3D"
	set cluster_file_name "ballast1cluster3Dred.clu"
    } elseif {$inlet_element_type eq "Ballast2Cluster3D"} {
	set inlet_element_type "Cluster3D"
	set cluster_file_name "ballast2cluster3D.clu"
    } elseif {$inlet_element_type eq "Ballast2Cluster3Dred"} {
	set inlet_element_type "Cluster3D"
	set cluster_file_name "ballast2cluster3Dred.clu"
    } elseif {$inlet_element_type eq "Ballast3Cluster3D"} {
	set inlet_element_type "Cluster3D"
	set cluster_file_name "ballast3cluster3D.clu"
    } elseif {$inlet_element_type eq "Ballast3Cluster3Dred"} {
	set inlet_element_type "Cluster3D"
	set cluster_file_name "ballast3cluster3Dred.clu"
    } elseif {$inlet_element_type eq "Ballast4Cluster3D"} {
	set inlet_element_type "Cluster3D"
	set cluster_file_name "ballast4cluster3D.clu"
    } elseif {$inlet_element_type eq "Ballast4Cluster3Dred"} {
	set inlet_element_type "Cluster3D"
	set cluster_file_name "ballast4cluster3Dred.clu"
    } elseif {$inlet_element_type eq "Ballast5Cluster3D"} {
	set inlet_element_type "Cluster3D"
	set cluster_file_name "ballast5cluster3D.clu"
    } elseif {$inlet_element_type eq "Ballast5Cluster3Dred"} {
	set inlet_element_type "Cluster3D"
	set cluster_file_name "ballast5cluster3Dred.clu"
    } elseif {$inlet_element_type eq "Ballast6Cluster3D"} {
	set inlet_element_type "Cluster3D"
	set cluster_file_name "ballast6cluster3D.clu"
    } elseif {$inlet_element_type eq "Ballast6Cluster3Dred"} {
	set inlet_element_type "Cluster3D"
	set cluster_file_name "ballast6cluster3Dred.clu"
    } elseif {$inlet_element_type eq "SoyBean3Cluster3D"} {
	set inlet_element_type "Cluster3D"
	set cluster_file_name "soybean3cluster3D.clu"
    } elseif {$inlet_element_type eq "CapsuleCluster3D"} {
	set inlet_element_type "Cluster3D"
	set cluster_file_name "capsulecluster3D.clu"
    } elseif {$inlet_element_type eq "SingleSphereCluster3D"} {
	set inlet_element_type "Cluster3D"
	set cluster_file_name "singlespherecluster3D.clu"
    } elseif {$inlet_element_type eq "Rock3RefinedCluster3D"} {
    set inlet_element_type "Cluster3D"
    set cluster_file_name "rock3refinedcluster3D.clu"
    }
    
    return [list $inlet_element_type $cluster_file_name]
}

proc ::wkcf::GetDEMFEMElementName {firstelementid} {
    variable ndime
    if {$ndime eq "2D"} {set elemname "RigidEdge3D"
    } else {set elemname "RigidFace3D"}
    #set elemname [append elemname $ndime]
    set elemname [append elemname [lindex [GiD_Mesh get element $firstelementid] 2] ]
    set elemname [append elemname "N"]
    return $elemname
}

proc ::wkcf::GetDSOLIDElementName {firstelementid} {
    set elemtype [lindex [GiD_Mesh get element $firstelementid] 1]
    if {$elemtype eq "Tetrahedra"} {set elemname "TotalLagrangianElement3D4N"
    } elseif {$elemtype eq "Hexahedra"} {set elemname "TotalLagrangianElement3D8N"
    } else {WarnWinText "Element type not supported. Some elements will not be considered"}

    return $elemname
}


proc ::wkcf::GetDSOLIDContactElementName {firstelementid} {
    set elemtype [lindex [GiD_Mesh get element $firstelementid] 1]
    if {$elemtype eq "Triangle"} {set elemname "SolidFace3D3N"
    } else {set elemname "SolidFace3D4N"}
    return $elemname
}<|MERGE_RESOLUTION|>--- conflicted
+++ resolved
@@ -608,23 +608,6 @@
 }
 
 proc ::wkcf::WriteBoundingBoxDefaults {fileid} {
-<<<<<<< HEAD
-    puts $fileid "BoundingBoxMaxX                  =  10.0"
-    puts $fileid "BoundingBoxMaxY                  =  10.0"
-    puts $fileid "BoundingBoxMaxZ                  =  10.0"
-    puts $fileid "BoundingBoxMinX                  = -10.0"
-    puts $fileid "BoundingBoxMinY                  = -10.0"
-    puts $fileid "BoundingBoxMinZ                  = -10.0"
-}
-
-proc ::wkcf::WriteBoundingBoxDefaultsInJsonFile {fileid} {
-    puts $fileid "\"BoundingBoxMaxX\"                  : 10.0,"
-    puts $fileid "\"BoundingBoxMaxY\"                  : 10.0,"
-    puts $fileid "\"BoundingBoxMaxZ\"                  : 10.0,"
-    puts $fileid "\"BoundingBoxMinX\"                  : -10.0,"
-    puts $fileid "\"BoundingBoxMinY\"                  : -10.0,"
-    puts $fileid "\"BoundingBoxMinZ\"                  : -10.0,"
-=======
 	
 	global KPriv
 
@@ -664,7 +647,6 @@
 		puts $fileid "\"BoundingBoxMinY\"                  : -1.00000e+01,"
 		puts $fileid "\"BoundingBoxMinZ\"                  : -1.00000e+01,"
 	}
->>>>>>> 4d48b749
 }
 
 proc ::wkcf::WriteMatTestData {fileid} {
@@ -1286,17 +1268,11 @@
     puts $fileid "\"PostShearStress\"                  : [::wkcf::TranslateToBinaryJson $PrintOrNot],"
     
     # PostReactions
-<<<<<<< HEAD
-    #set cxpath "$cxpathtoDEMresults//i.DEM-Reactions"
-    #set PrintOrNot [::xmlutils::setXml $cxpath "dv"]
-    #puts $fileid "\"PostReactions\"                    : [::wkcf::TranslateToBinaryJson [::xmlutils::setXml "$cxpathtoDEMresults//i.DEM-Reactions" "dv"]],"
-=======
 	if {$KPriv(what_dempack_package) eq "C-DEMpack"} {
 		set cxpath "$cxpathtoDEMresults//i.DEM-Reactions"
 		set PrintOrNot [::xmlutils::setXml $cxpath "dv"]
 		puts $fileid "\"PostReactions\"                    : [::wkcf::TranslateToBinaryJson [::xmlutils::setXml "$cxpathtoDEMresults//i.DEM-Reactions" "dv"]],"
 	}
->>>>>>> 4d48b749
 
     # PostPressure
     set cxpath "$cxpathtoDEMresults//i.DEM-Pressure"
