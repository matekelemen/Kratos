--- conflicted
+++ resolved
@@ -159,10 +159,8 @@
         self.__TestTransferMatchingAddValues(data_transfer_op)
         self.__TestTransferMatchingAddValuesAdSwapSign(data_transfer_op)
 
-<<<<<<< HEAD
     def test_kratos_mapping_transfer_operator_matching_names(self):
         stop
-=======
     def test_copy_single_to_dist_transfer_operator(self):
         data_transfer_op_settings = KM.Parameters("""{
             "type" : "copy_single_to_distributed"
@@ -380,7 +378,6 @@
                                         self.origin_data_scalar.GetModelPart().Nodes,
                                         KMC.SCALAR_FORCE, KM.PRESSURE, 0.0)
 
->>>>>>> 09f0a07a
 
 
     def __TestTransferMatching(self, data_transfer_op):
