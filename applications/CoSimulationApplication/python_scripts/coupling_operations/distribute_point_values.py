--- conflicted
+++ resolved
@@ -1,11 +1,5 @@
-<<<<<<< HEAD
-from __future__ import print_function, absolute_import, division  # makes these scripts backward compatible with python 2.6 and 2.7
-
 # Importing the Kratos Library
 import KratosMultiphysics as KM
-
-=======
->>>>>>> dac4fcf9
 # Importing the base class
 from KratosMultiphysics.CoSimulationApplication.base_classes.co_simulation_coupling_operation import CoSimulationCouplingOperation
 
