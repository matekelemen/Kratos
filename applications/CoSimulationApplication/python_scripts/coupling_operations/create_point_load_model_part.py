--- conflicted
+++ resolved
@@ -16,14 +16,9 @@
 class CreatePointLoadModelPart(CoSimulationCouplingOperation):
     """This operation creates a submodelpart containing PointLoad Conidtions for transferring loads
     """
-<<<<<<< HEAD
-    def __init__(self, settings, solver_wrappers):
+    def __init__(self, settings, solver_wrappers, process_info):
         IssueDeprecationWarning('CreatePointLoadModelPart', 'please use CreatePointBasedEntitiesProcess" instead')
-        super(CreatePointLoadModelPart, self).__init__(settings)
-=======
-    def __init__(self, settings, solver_wrappers, process_info):
         super(CreatePointLoadModelPart, self).__init__(settings, process_info)
->>>>>>> 602a02f5
         self.model = solver_wrappers[self.settings["solver"].GetString()].model
 
     def Initialize(self):
