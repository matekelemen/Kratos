# Importing the Kratos Library
import KratosMultiphysics as KM

# Importing the base class
from KratosMultiphysics.CoSimulationApplication.base_classes.co_simulation_predictor import CoSimulationPredictor, HistoricalDataAccessor

# Other imports
import KratosMultiphysics.CoSimulationApplication.co_simulation_tools as cs_tools

def Create(settings, solver_wrapper):
    cs_tools.SettingsTypeCheck(settings)
    return LinearDerivativeBasedPredictor(settings, solver_wrapper)

class LinearDerivativeBasedPredictor(CoSimulationPredictor):
    def __init__(self, settings, solver_wrapper):
        super().__init__(settings, solver_wrapper)
<<<<<<< HEAD
        self.historical_derivative_data_accessor = HistoricalDataAccessor(solver_wrapper.GetInterfaceData(self.settings["derivative_data_name"].GetString()), self._GetMinimumBufferSize())

    def InitializeSolutionStep(self):
        super().InitializeSolutionStep()
        self.historical_derivative_data_accessor.CloneTimeStep()

    def Predict(self):
        if not self.historical_data_accessor.TimeBufferIsInitialized() or not self.historical_derivative_data_accessor.TimeBufferIsInitialized():
            if self.echo_level > 0:
                cs_tools.cs_print_info(self._ClassName(), "Skipped prediction because time buffer is not yet filled")
            return

        data  = self.historical_data_accessor.GetData(1)
        derivative_data = self.historical_derivative_data_accessor.GetData(1)
=======
        self.interface_derivative_data = solver_wrapper.GetInterfaceData(self.settings["derivative_data_name"].GetString())

    def Predict(self):
        if not self.interface_data.IsDefinedOnThisRank(): return

        data  = self.interface_data.GetData(1)
        derivative_data  = self.interface_derivative_data.GetData(1)
>>>>>>> 3dd7267a

        # TODO this is a hack and currently is only supported by Kratos solvers!
        delta_time = self.interface_data.GetModelPart().ProcessInfo[KM.DELTA_TIME]
        if abs(delta_time) < 1E-15:
            raise Exception("delta-time is almost zero!")

        data += delta_time * derivative_data

        self._UpdateData(data)

    @classmethod
    def _GetDefaultParameters(cls):
        this_defaults = KM.Parameters("""{
            "derivative_data_name" : "UNSPECIFIED"
        }""")
        this_defaults.AddMissingParameters(super()._GetDefaultParameters())
        return this_defaults<|MERGE_RESOLUTION|>--- conflicted
+++ resolved
@@ -14,22 +14,6 @@
 class LinearDerivativeBasedPredictor(CoSimulationPredictor):
     def __init__(self, settings, solver_wrapper):
         super().__init__(settings, solver_wrapper)
-<<<<<<< HEAD
-        self.historical_derivative_data_accessor = HistoricalDataAccessor(solver_wrapper.GetInterfaceData(self.settings["derivative_data_name"].GetString()), self._GetMinimumBufferSize())
-
-    def InitializeSolutionStep(self):
-        super().InitializeSolutionStep()
-        self.historical_derivative_data_accessor.CloneTimeStep()
-
-    def Predict(self):
-        if not self.historical_data_accessor.TimeBufferIsInitialized() or not self.historical_derivative_data_accessor.TimeBufferIsInitialized():
-            if self.echo_level > 0:
-                cs_tools.cs_print_info(self._ClassName(), "Skipped prediction because time buffer is not yet filled")
-            return
-
-        data  = self.historical_data_accessor.GetData(1)
-        derivative_data = self.historical_derivative_data_accessor.GetData(1)
-=======
         self.interface_derivative_data = solver_wrapper.GetInterfaceData(self.settings["derivative_data_name"].GetString())
 
     def Predict(self):
@@ -37,7 +21,6 @@
 
         data  = self.interface_data.GetData(1)
         derivative_data  = self.interface_derivative_data.GetData(1)
->>>>>>> 3dd7267a
 
         # TODO this is a hack and currently is only supported by Kratos solvers!
         delta_time = self.interface_data.GetModelPart().ProcessInfo[KM.DELTA_TIME]
