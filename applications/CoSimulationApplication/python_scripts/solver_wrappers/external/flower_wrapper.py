--- conflicted
+++ resolved
@@ -13,13 +13,8 @@
 class FLOWerWrapper(CoSimulationSolverWrapper):
     """This class serves as wrapper for the CFD solver FLOWer
     """
-<<<<<<< HEAD
-    def __init__(self, settings, solver_name):
-        super().__init__(settings, solver_name)
-=======
     def __init__(self, settings, model, solver_name):
-        super(FLOWerWrapper, self).__init__(settings, model, solver_name)
->>>>>>> 80a77595
+        super().__init__(settings, model, solver_name)
 
         settings_defaults = KM.Parameters("""{
             "model_parts_read" : { },
