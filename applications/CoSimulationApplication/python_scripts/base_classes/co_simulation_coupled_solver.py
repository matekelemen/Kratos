--- conflicted
+++ resolved
@@ -54,15 +54,12 @@
             # we use the Echo_level of the coupling solver, since IO is needed by the coupling
             # and not by the (physics-) solver
 
-<<<<<<< HEAD
     def Initialize(self):
         for solver in self.solver_wrappers.values():
             solver.Initialize()
 
         super(CoSimulationCoupledSolver, self).Initialize()
 
-=======
->>>>>>> b9c70b08
         for predictor in self.predictors_list:
             predictor.Initialize()
 
