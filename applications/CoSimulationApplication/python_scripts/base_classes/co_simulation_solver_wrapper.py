from __future__ import print_function, absolute_import, division  # makes these scripts backward compatible with python 2.6 and 2.7

# Importing the Kratos Library
import KratosMultiphysics as KM

# CoSimulation imports
import KratosMultiphysics.CoSimulationApplication.factories.io_factory as io_factory
from KratosMultiphysics.CoSimulationApplication.coupling_interface_data import CouplingInterfaceData
<<<<<<< HEAD
import KratosMultiphysics.CoSimulationApplication.co_simulation_tools as cs_tools
import KratosMultiphysics.CoSimulationApplication.colors as colors
=======
>>>>>>> 88f500f9

def Create(settings, name):
    raise Exception('"CoSimulationSolverWrapper" is a baseclass and cannot be used directly!')

class CoSimulationSolverWrapper(object):
    """Baseclass for the solver wrappers used for CoSimulation
    It wraps solvers used in the CoSimulation
    """
    def __init__(self, settings, name):
        """Constructor of the Base Solver Wrapper

        The derived classes should do the following things in their constructors:
        1. call the base-class constructor (i.e. the constructor of this class => CoSimulationSolverWrapper)
        2. create the ModelParts required for the CoSimulation
        3. Optional: call "_AllocateHistoricalVariablesFromCouplingData" to allocate the nodal historical variables on the previously created ModelParts (this should not be necessary for Kratos)
           => this has to be done before the meshes/coupling-interfaces are read/received/imported (due to how the memory allocation of Kratos works for historical nodal values)
        """

        # Every SolverWrapper has its own model, because:
        # - the names can be easily overlapping (e.g. "Structure.Interface")
        # - Solvers should not be able to access the data of other solvers directly!
        self.model = KM.Model()

        self.settings = settings
        self.settings.ValidateAndAssignDefaults(self._GetDefaultSettings())

        self.name = name
        self.echo_level = self.settings["echo_level"].GetInt()
        self.data_dict = {data_name : CouplingInterfaceData(data_config, self.model, data_name) for (data_name, data_config) in self.settings["data"].items()}

        # The IO is only used if the corresponding solver is used in coupling and it initialized from the "higher instance, i.e. the coupling-solver
        self.__io = None


    def Initialize(self):
        pass

    def InitializeCouplingInterfaceData(self):
        # Initializing of the CouplingInterfaceData can only be done after the meshes are read
        # and all ModelParts are created
        for data in self.data_dict.values():
            data.Initialize()

    def Finalize(self):
        pass

    def AdvanceInTime(self, current_time):
        raise Exception('"AdvanceInTime" must be implemented in the derived class!')

    def Predict(self):
        pass

    def InitializeSolutionStep(self):
        pass

    def FinalizeSolutionStep(self):
        pass

    def OutputSolutionStep(self):
        pass

    def SolveSolutionStep(self):
        pass


    def CreateIO(self, solvers, io_echo_level):
<<<<<<< HEAD
        if self.__IOIsInitialized():
            raise Exception('IO for "' + self.name + '" is already initialized!')
=======
        if self.__IOIsCreated():
            raise Exception('IO for solver "{}" is already created!'.format(self.name))
>>>>>>> 88f500f9

        io_settings = self.settings["io_settings"]

        if not io_settings.Has("echo_level"):
            io_settings.AddEmptyValue("echo_level").SetInt(self.echo_level)

<<<<<<< HEAD
        self.__io = io_factory.CreateIO(self.settings["io_settings"],
                                      self.model,
                                      self._GetIOType())

    def ImportCouplingInterface(self, interface_config):
        if self.echo_level > 2:
            cs_tools.cs_print_info("CoSimulationSolverWrapper", 'Importing coupling interface "{}" of solver: "{}"'.format(colors.magenta(interface_config["model_part_name"]), colors.blue(self.name)))
        self._GetIO().ImportCouplingInterface(interface_config)

    def ExportCouplingInterface(self, interface_config):
        if self.echo_level > 2:
            cs_tools.cs_print_info("CoSimulationSolverWrapper", 'Exporting coupling interface "{}" of solver: "{}"'.format(colors.magenta(interface_config["model_part_name"]), colors.blue(self.name)))
        self._GetIO().ExportCouplingInterface(interface_config)

    def ImportCouplingInterfaceData(self, data_config):
        if self.echo_level > 2:
            cs_tools.cs_print_info("CoSimulationSolverWrapper", 'Importing data of solver: "{}" with type: "{}"'.format(colors.blue(self.name), data_config["type"]))
        self._GetIO().ImportCouplingInterfaceData(data_config)

    def ExportCouplingInterfaceData(self, data_config):
        if self.echo_level > 2:
            cs_tools.cs_print_info("CoSimulationSolverWrapper", 'Exporting data of solver: "{}" with type: "{}"'.format(colors.blue(self.name), data_config["type"]))
        self._GetIO().ExportCouplingInterfaceData(data_config)
=======
        self.__io = io_factory.CreateIO(self.settings["io_settings"], self.model, self._GetIOType())

    def ImportCouplingInterfaceData(self, data_name, from_client=None):
        self.__GetIO().ImportCouplingInterfaceData(data_name, from_client)

    def ImportCouplingInterface(self, geometry_name, from_client=None):
        self.__GetIO().ImportCouplingInterface(geometry_name, from_client)

    def ExportCouplingInterfaceData(self, data_name, to_client=None):
        self.__GetIO().ExportCouplingInterfaceData(data_name, to_client)

    def ExportCouplingInterface(self, geometry_name, to_client=None):
        self.__GetIO().ExportCouplingInterface(geometry_name, to_client)
>>>>>>> 88f500f9


    def GetInterfaceData(self, data_name):
        try:
            return self.data_dict[data_name]
        except KeyError:
            raise Exception('Requested data field "{}" does not exist for solver "{}"'.format(data_name, self.name))

    def PrintInfo(self):
        '''This function can be filled if desired, e.g. to print settings at higher echo-levels
        '''
        pass

    def _GetIO(self):
        if not self.__IOIsInitialized():
            raise Exception('IO for solver "{}" is not initialized!'.format(self.name))
        return self.__io

    def Check(self):
        print("!!!WARNING!!! your solver does not implement Check!!!")

    def IsDistributed(self):
        '''Returns whether this solver is executed distributed Aka MPI-parallel
        '''
        # TODO check if this method is necessary!
        return False

    @classmethod
    def _ClassName(cls):
        return cls.__name__

<<<<<<< HEAD
    def _GetIOType(self):
        # only external solvers have to specify sth here / override this
        return "dummy_io"

    def __IOIsInitialized(self):
=======
    def _GetIOType(cls):
        # only external solvers have to specify sth here / override this
        return "dummy_io"

    def __GetIO(self):
        if not self.__IOIsCreated():
            raise Exception('IO for solver "{}" is not created!'.format(self.name))
        return self.__io

    def __IOIsCreated(self):
>>>>>>> 88f500f9
        return self.__io is not None

    @classmethod
    def _GetDefaultSettings(cls):
        return KM.Parameters("""{
            "type"        : "",
            "io_settings" : {},
            "settings"    : {},
            "data"        : {},
            "echo_level"  : 0
        }""")<|MERGE_RESOLUTION|>--- conflicted
+++ resolved
@@ -6,11 +6,8 @@
 # CoSimulation imports
 import KratosMultiphysics.CoSimulationApplication.factories.io_factory as io_factory
 from KratosMultiphysics.CoSimulationApplication.coupling_interface_data import CouplingInterfaceData
-<<<<<<< HEAD
 import KratosMultiphysics.CoSimulationApplication.co_simulation_tools as cs_tools
 import KratosMultiphysics.CoSimulationApplication.colors as colors
-=======
->>>>>>> 88f500f9
 
 def Create(settings, name):
     raise Exception('"CoSimulationSolverWrapper" is a baseclass and cannot be used directly!')
@@ -77,24 +74,19 @@
 
 
     def CreateIO(self, solvers, io_echo_level):
-<<<<<<< HEAD
-        if self.__IOIsInitialized():
-            raise Exception('IO for "' + self.name + '" is already initialized!')
-=======
         if self.__IOIsCreated():
             raise Exception('IO for solver "{}" is already created!'.format(self.name))
->>>>>>> 88f500f9
 
         io_settings = self.settings["io_settings"]
 
         if not io_settings.Has("echo_level"):
             io_settings.AddEmptyValue("echo_level").SetInt(self.echo_level)
 
-<<<<<<< HEAD
-        self.__io = io_factory.CreateIO(self.settings["io_settings"],
-                                      self.model,
-                                      self._GetIOType())
+        self.__io = io_factory.CreateIO(self.settings["io_settings"], self.model, self._GetIOType())
 
+    def ImportCouplingInterfaceData(self, data_name, from_client=None):
+
+    def ImportCouplingInterface(self, geometry_name, from_client=None):
     def ImportCouplingInterface(self, interface_config):
         if self.echo_level > 2:
             cs_tools.cs_print_info("CoSimulationSolverWrapper", 'Importing coupling interface "{}" of solver: "{}"'.format(colors.magenta(interface_config["model_part_name"]), colors.blue(self.name)))
@@ -114,21 +106,6 @@
         if self.echo_level > 2:
             cs_tools.cs_print_info("CoSimulationSolverWrapper", 'Exporting data of solver: "{}" with type: "{}"'.format(colors.blue(self.name), data_config["type"]))
         self._GetIO().ExportCouplingInterfaceData(data_config)
-=======
-        self.__io = io_factory.CreateIO(self.settings["io_settings"], self.model, self._GetIOType())
-
-    def ImportCouplingInterfaceData(self, data_name, from_client=None):
-        self.__GetIO().ImportCouplingInterfaceData(data_name, from_client)
-
-    def ImportCouplingInterface(self, geometry_name, from_client=None):
-        self.__GetIO().ImportCouplingInterface(geometry_name, from_client)
-
-    def ExportCouplingInterfaceData(self, data_name, to_client=None):
-        self.__GetIO().ExportCouplingInterfaceData(data_name, to_client)
-
-    def ExportCouplingInterface(self, geometry_name, to_client=None):
-        self.__GetIO().ExportCouplingInterface(geometry_name, to_client)
->>>>>>> 88f500f9
 
 
     def GetInterfaceData(self, data_name):
@@ -160,14 +137,7 @@
     def _ClassName(cls):
         return cls.__name__
 
-<<<<<<< HEAD
     def _GetIOType(self):
-        # only external solvers have to specify sth here / override this
-        return "dummy_io"
-
-    def __IOIsInitialized(self):
-=======
-    def _GetIOType(cls):
         # only external solvers have to specify sth here / override this
         return "dummy_io"
 
@@ -177,7 +147,6 @@
         return self.__io
 
     def __IOIsCreated(self):
->>>>>>> 88f500f9
         return self.__io is not None
 
     @classmethod
