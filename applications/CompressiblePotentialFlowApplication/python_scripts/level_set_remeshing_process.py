--- conflicted
+++ resolved
@@ -4,15 +4,6 @@
 import math
 import time
 
-<<<<<<< HEAD
-# def RotateModelPart(origin, angle, model_part):
-#     ox,oy=origin
-#     for node in model_part.Nodes:
-#         node.X = ox+math.cos(angle)*(node.X - ox)-math.sin(angle)*(node.Y - oy)
-#         node.Y = oy+math.sin(angle)*(node.X - ox)+math.cos(angle)*(node.Y - oy)
-
-=======
->>>>>>> f37002e5
 def Factory(settings, Model):
     if( not isinstance(settings,KratosMultiphysics.Parameters) ):
         raise Exception("expected input shall be a Parameters object, encapsulating a json string")
@@ -104,15 +95,6 @@
         ''' This function loads and moves the skin_model_part in the main_model_part to the desired initial point (origin).
             It also rotates the skin model part around the origin point according to the rotation_angle'''
         self.skin_model_part=self.model.CreateModelPart("skin")
-<<<<<<< HEAD
-        self.wake_model_part=self.model.CreateModelPart("wake")
-        KratosMultiphysics.ModelPartIO('wake2').ReadModelPart(self.wake_model_part)
-
-        for node in self.wake_model_part.Nodes:
-            node.X=20*node.X
-#
-=======
->>>>>>> f37002e5
 
         ini_time=time.time()
         # Reading skin model part
@@ -121,21 +103,7 @@
         angle=math.radians(-self.moving_parameters["rotation_angle"].GetDouble())
         self.moving_parameters["rotation_angle"].SetDouble(angle)
 
-<<<<<<< HEAD
-        # for node in self.skin_model_part.Nodes:
-        #     node.X=node.X-1.0
-
-        # for node in self.wake_model_part.Nodes:
-        #     node.X=node.X-0.75
-
-
-        # RotateModelPart([-0.75,0.0],angle,self.skin_model_part)
-        # RotateModelPart([-0.75,0.0],angle,self.wake_model_part)
-
-=======
->>>>>>> f37002e5
         CompressiblePotentialFlow.MoveModelPartProcess(self.skin_model_part, self.moving_parameters).Execute()
-        CompressiblePotentialFlow.MoveModelPartProcess(self.wake_model_part, self.moving_parameters).Execute()
 
         KratosMultiphysics.Logger.PrintInfo('LevelSetRemeshing','InitializeSkin time: ',time.time()-ini_time)
 
