import KratosMultiphysics
import KratosMultiphysics.CompressiblePotentialFlowApplication as CPFApp
import math

def DotProduct(A,B):
    result = 0
    for i,j in zip(A,B):
        result += i*j
    return result

def Factory(settings, Model):
    if( not isinstance(settings,KratosMultiphysics.Parameters) ):
        raise Exception("expected input shall be a Parameters object, encapsulating a json string")
    return ApplyFarFieldProcess(Model, settings["Parameters"])

## All the processes python should be derived from "Process"
class ApplyFarFieldProcess(KratosMultiphysics.Process):
    def __init__(self, Model, settings ):
        KratosMultiphysics.Process.__init__(self)

        default_parameters = KratosMultiphysics.Parameters( """
            {
                "model_part_name":"",
                "angle_of_attack": 0.0,
                "mach_infinity": 0.02941176471,
                "free_stream_density"  : 1.0,
                "speed_of_sound": 340,
                "heat_capacity_ratio": 1.4,
                "inlet_potential": 1.0,
<<<<<<< HEAD
                "free_stream_velocity": [1.0,0.0,0],
                "initialize_flow_field": true
            }  """ );


        settings.ValidateAndAssignDefaults(default_parameters);
=======
                "free_stream_velocity": [1.0,0.0,0]
            }  """ )
        settings.ValidateAndAssignDefaults(default_parameters)
>>>>>>> 4a67bf84

        self.far_field_model_part = Model[settings["model_part_name"].GetString()]
        self.fluid_model_part = self.far_field_model_part.GetRootModelPart()

        self.angle_of_attack = settings["angle_of_attack"].GetDouble()
        self.free_stream_mach = settings["mach_infinity"].GetDouble()
        self.density_inf = settings["free_stream_density"].GetDouble()
        self.free_stream_speed_of_sound = settings["speed_of_sound"].GetDouble()
        self.heat_capacity_ratio = settings["heat_capacity_ratio"].GetDouble()
<<<<<<< HEAD
        self.inlet_potential = settings["inlet_potential"].GetDouble()
        self.initialize_flow_field = settings["initialize_flow_field"].GetBool()
=======
        self.inlet_potential_0 = settings["inlet_potential"].GetDouble()
>>>>>>> 4a67bf84

        # Computing free stream velocity
        self.u_inf = self.free_stream_mach * self.free_stream_speed_of_sound
        self.free_stream_velocity = KratosMultiphysics.Vector(3)
        self.free_stream_velocity[0] = round(self.u_inf*math.cos(self.angle_of_attack),8)
        self.free_stream_velocity[1] = round(self.u_inf*math.sin(self.angle_of_attack),8)
        self.free_stream_velocity[2] = 0.0

        self.fluid_model_part.ProcessInfo.SetValue(CPFApp.FREE_STREAM_MACH,self.free_stream_mach)
        self.fluid_model_part.ProcessInfo.SetValue(CPFApp.FREE_STREAM_VELOCITY,self.free_stream_velocity)
        self.fluid_model_part.ProcessInfo.SetValue(CPFApp.FREE_STREAM_DENSITY,self.density_inf)
        self.fluid_model_part.ProcessInfo.SetValue(KratosMultiphysics.SOUND_VELOCITY,self.free_stream_speed_of_sound)
        self.fluid_model_part.ProcessInfo.SetValue(CPFApp.HEAT_CAPACITY_RATIO,self.heat_capacity_ratio)

    def ExecuteInitializeSolutionStep(self):
        self.Execute()

    def Execute(self):
        reference_inlet_node = self._FindFarthestUpstreamBoundaryNode()
        self._AssignFarFieldBoundaryConditions(reference_inlet_node)

    def _FindFarthestUpstreamBoundaryNode(self):
        # The farthes upstream boundary node is the node with smallest
        # projection of its position vector onto the free stream velocity.

        # Find the farthest upstream boundary node
        temporal_smallest_projection = 1e30
        for node in self.far_field_model_part.Nodes:
            # Projecting the node position vector onto the free stream velocity
            distance_projection = DotProduct(node, self.free_stream_velocity)

            if(distance_projection < temporal_smallest_projection):
                temporal_smallest_projection = distance_projection
                reference_inlet_node = node

        return reference_inlet_node

<<<<<<< HEAD
            if(tmp < pos):
                pos = tmp
                self.reference_inlet_node = node
=======
    def _AssignFarFieldBoundaryConditions(self, reference_inlet_node):
        # A Dirichlet condition is applied at the inlet nodes and
        # a Neumann condition is applied at the outlet nodes
        for cond in self.far_field_model_part.Conditions:
            normal = cond.GetGeometry().Normal()
>>>>>>> 4a67bf84

            # Computing the projection of the free stream velocity onto the normal
            velocity_projection = DotProduct(normal, self.free_stream_velocity)

            if( velocity_projection < 0):
                # A negative projection means inflow (i.e. inlet condition)
                self._AssignDirichletFarFieldBoundaryCondition(reference_inlet_node, cond)
            else:
                # A positive projection means outlow (i.e. outlet condition)
                self._AssignNeumannFarFieldBoundaryCondition(cond)

    def _AssignDirichletFarFieldBoundaryCondition(self, reference_inlet_node, cond):
        for node in cond.GetNodes():
            # Computing the value of the potential at the inlet
            inlet_potential = DotProduct( node - reference_inlet_node, self.free_stream_velocity)

            # Fixing the potential at the inlet nodes
            node.Fix(CPFApp.VELOCITY_POTENTIAL)
            node.SetSolutionStepValue(CPFApp.VELOCITY_POTENTIAL,0,inlet_potential + self.inlet_potential_0)

            # Applying Dirichlet condition in the adjoint problem
            if self.far_field_model_part.HasNodalSolutionStepVariable(CPFApp.ADJOINT_VELOCITY_POTENTIAL):
                node.Fix(CPFApp.ADJOINT_VELOCITY_POTENTIAL)
                node.SetSolutionStepValue(CPFApp.ADJOINT_VELOCITY_POTENTIAL,0,inlet_potential)

    def _AssignNeumannFarFieldBoundaryCondition(self, cond):
        cond.SetValue(CPFApp.FREE_STREAM_VELOCITY, self.free_stream_velocity)

<<<<<<< HEAD
            if(tmp < pos+1e-9):
                node.Fix(CPFApp.VELOCITY_POTENTIAL)

                node.SetSolutionStepValue(CPFApp.VELOCITY_POTENTIAL,0,self.inlet_potential)
                if self.model_part.HasNodalSolutionStepVariable(CPFApp.ADJOINT_VELOCITY_POTENTIAL):
                    node.Fix(CPFApp.ADJOINT_VELOCITY_POTENTIAL)
                    node.SetSolutionStepValue(CPFApp.ADJOINT_VELOCITY_POTENTIAL,0,0.0)

        if(self.initialize_flow_field):
            for node in self.fluid_model_part.Nodes:
                # Computing distance to reference
                dx = node.X - self.reference_inlet_node.X
                dy = node.Y - self.reference_inlet_node.Y
                dz = node.Z - self.reference_inlet_node.Z

                initial_potential = dx*self.free_stream_velocity[0] + dy*self.free_stream_velocity[1] + dz*self.free_stream_velocity[2]
                node.SetSolutionStepValue(CPFApp.VELOCITY_POTENTIAL,0,initial_potential + self.inlet_potential)
                node.SetSolutionStepValue(CPFApp.AUXILIARY_VELOCITY_POTENTIAL,0,initial_potential + self.inlet_potential)

    def ExecuteInitializeSolutionStep(self):
        self.Execute()
=======

>>>>>>> 4a67bf84
<|MERGE_RESOLUTION|>--- conflicted
+++ resolved
@@ -27,18 +27,11 @@
                 "speed_of_sound": 340,
                 "heat_capacity_ratio": 1.4,
                 "inlet_potential": 1.0,
-<<<<<<< HEAD
                 "free_stream_velocity": [1.0,0.0,0],
                 "initialize_flow_field": true
-            }  """ );
-
-
-        settings.ValidateAndAssignDefaults(default_parameters);
-=======
-                "free_stream_velocity": [1.0,0.0,0]
             }  """ )
         settings.ValidateAndAssignDefaults(default_parameters)
->>>>>>> 4a67bf84
+
 
         self.far_field_model_part = Model[settings["model_part_name"].GetString()]
         self.fluid_model_part = self.far_field_model_part.GetRootModelPart()
@@ -48,12 +41,8 @@
         self.density_inf = settings["free_stream_density"].GetDouble()
         self.free_stream_speed_of_sound = settings["speed_of_sound"].GetDouble()
         self.heat_capacity_ratio = settings["heat_capacity_ratio"].GetDouble()
-<<<<<<< HEAD
-        self.inlet_potential = settings["inlet_potential"].GetDouble()
+        self.inlet_potential_0 = settings["inlet_potential"].GetDouble()
         self.initialize_flow_field = settings["initialize_flow_field"].GetBool()
-=======
-        self.inlet_potential_0 = settings["inlet_potential"].GetDouble()
->>>>>>> 4a67bf84
 
         # Computing free stream velocity
         self.u_inf = self.free_stream_mach * self.free_stream_speed_of_sound
@@ -75,6 +64,17 @@
         reference_inlet_node = self._FindFarthestUpstreamBoundaryNode()
         self._AssignFarFieldBoundaryConditions(reference_inlet_node)
 
+        if(self.initialize_flow_field):
+            for node in self.fluid_model_part.Nodes:
+                # Computing distance to reference
+                dx = node.X - reference_inlet_node.X
+                dy = node.Y - reference_inlet_node.Y
+                dz = node.Z - reference_inlet_node.Z
+
+                initial_potential = dx*self.free_stream_velocity[0] + dy*self.free_stream_velocity[1] + dz*self.free_stream_velocity[2]
+                node.SetSolutionStepValue(CPFApp.VELOCITY_POTENTIAL,0,initial_potential + self.inlet_potential_0)
+                node.SetSolutionStepValue(CPFApp.AUXILIARY_VELOCITY_POTENTIAL,0,initial_potential + self.inlet_potential_0)
+
     def _FindFarthestUpstreamBoundaryNode(self):
         # The farthes upstream boundary node is the node with smallest
         # projection of its position vector onto the free stream velocity.
@@ -91,17 +91,11 @@
 
         return reference_inlet_node
 
-<<<<<<< HEAD
-            if(tmp < pos):
-                pos = tmp
-                self.reference_inlet_node = node
-=======
     def _AssignFarFieldBoundaryConditions(self, reference_inlet_node):
         # A Dirichlet condition is applied at the inlet nodes and
         # a Neumann condition is applied at the outlet nodes
         for cond in self.far_field_model_part.Conditions:
             normal = cond.GetGeometry().Normal()
->>>>>>> 4a67bf84
 
             # Computing the projection of the free stream velocity onto the normal
             velocity_projection = DotProduct(normal, self.free_stream_velocity)
@@ -130,28 +124,3 @@
     def _AssignNeumannFarFieldBoundaryCondition(self, cond):
         cond.SetValue(CPFApp.FREE_STREAM_VELOCITY, self.free_stream_velocity)
 
-<<<<<<< HEAD
-            if(tmp < pos+1e-9):
-                node.Fix(CPFApp.VELOCITY_POTENTIAL)
-
-                node.SetSolutionStepValue(CPFApp.VELOCITY_POTENTIAL,0,self.inlet_potential)
-                if self.model_part.HasNodalSolutionStepVariable(CPFApp.ADJOINT_VELOCITY_POTENTIAL):
-                    node.Fix(CPFApp.ADJOINT_VELOCITY_POTENTIAL)
-                    node.SetSolutionStepValue(CPFApp.ADJOINT_VELOCITY_POTENTIAL,0,0.0)
-
-        if(self.initialize_flow_field):
-            for node in self.fluid_model_part.Nodes:
-                # Computing distance to reference
-                dx = node.X - self.reference_inlet_node.X
-                dy = node.Y - self.reference_inlet_node.Y
-                dz = node.Z - self.reference_inlet_node.Z
-
-                initial_potential = dx*self.free_stream_velocity[0] + dy*self.free_stream_velocity[1] + dz*self.free_stream_velocity[2]
-                node.SetSolutionStepValue(CPFApp.VELOCITY_POTENTIAL,0,initial_potential + self.inlet_potential)
-                node.SetSolutionStepValue(CPFApp.AUXILIARY_VELOCITY_POTENTIAL,0,initial_potential + self.inlet_potential)
-
-    def ExecuteInitializeSolutionStep(self):
-        self.Execute()
-=======
-
->>>>>>> 4a67bf84
