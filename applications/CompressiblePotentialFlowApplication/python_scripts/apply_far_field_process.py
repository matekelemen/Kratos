--- conflicted
+++ resolved
@@ -1,9 +1,6 @@
 import KratosMultiphysics
 import KratosMultiphysics.CompressiblePotentialFlowApplication as CPFApp
-<<<<<<< HEAD
-=======
 import math
->>>>>>> 97492b6b
 
 def Factory(settings, Model):
     if( not isinstance(settings,KratosMultiphysics.Parameters) ):
@@ -17,21 +14,15 @@
 
         default_parameters = KratosMultiphysics.Parameters( """
             {
-<<<<<<< HEAD
-                "model_part_name":"PLEASE_CHOOSE_MODEL_PART_NAME",
-                "inlet_phi": 1.0,
-                "velocity_infinity": [1.0,0.0,0],
-                "initialize_flow_field": true
-=======
                 "model_part_name":"",
                 "angle_of_attack": 0.0,
                 "mach_infinity": 0.02941176471,
                 "free_stream_density"  : 1.0,
                 "speed_of_sound": 340,
                 "heat_capacity_ratio": 1.4,
-                "inlet_phi": 1.0,
-                "free_stream_velocity": [1.0,0.0,0]
->>>>>>> 97492b6b
+                "inlet_potential": 1.0,
+                "free_stream_velocity": [1.0,0.0,0],
+                "initialize_flow_field": true
             }  """ );
 
 
@@ -39,23 +30,14 @@
 
         self.model_part = Model[settings["model_part_name"].GetString()]
         self.fluid_model_part = self.model_part.GetRootModelPart()
-<<<<<<< HEAD
-        self.velocity_infinity = settings["velocity_infinity"].GetVector()
-        self.inlet_potential = settings["inlet_phi"].GetDouble()
-        self.model_part.ProcessInfo.SetValue(CPFApp.VELOCITY_INFINITY,self.velocity_infinity)
-        self.initialize_flow_field = settings["initialize_flow_field"].GetBool()
-
-    def Execute(self):
-        for cond in self.model_part.Conditions:
-            cond.SetValue(CPFApp.VELOCITY_INFINITY, self.velocity_infinity)
-=======
 
         self.angle_of_attack = settings["angle_of_attack"].GetDouble()
         self.free_stream_mach = settings["mach_infinity"].GetDouble()
         self.density_inf = settings["free_stream_density"].GetDouble()
         self.free_stream_speed_of_sound = settings["speed_of_sound"].GetDouble()
         self.heat_capacity_ratio = settings["heat_capacity_ratio"].GetDouble()
-        self.inlet_phi = settings["inlet_phi"].GetDouble()
+        self.inlet_potential = settings["inlet_potential"].GetDouble()
+        self.initialize_flow_field = settings["initialize_flow_field"].GetBool()
 
         # Computing free stream velocity
         self.u_inf = self.free_stream_mach * self.free_stream_speed_of_sound
@@ -74,7 +56,6 @@
         #KratosMultiphysics.VariableUtils().SetVectorVar(CPFApp.FREE_STREAM_VELOCITY, self.velocity_infinity, self.model_part.Conditions)
         for cond in self.model_part.Conditions:
             cond.SetValue(CPFApp.FREE_STREAM_VELOCITY, self.free_stream_velocity)
->>>>>>> 97492b6b
 
         #select the first node
         for node in self.model_part.Nodes:
@@ -107,7 +88,7 @@
 
             if(tmp < pos+1e-9):
                 node.Fix(CPFApp.VELOCITY_POTENTIAL)
-<<<<<<< HEAD
+
                 node.SetSolutionStepValue(CPFApp.VELOCITY_POTENTIAL,0,self.inlet_potential)
                 if self.model_part.HasNodalSolutionStepVariable(CPFApp.ADJOINT_VELOCITY_POTENTIAL):
                     node.Fix(CPFApp.ADJOINT_VELOCITY_POTENTIAL)
@@ -120,15 +101,9 @@
                 dy = node.Y - self.reference_inlet_node.Y
                 dz = node.Z - self.reference_inlet_node.Z
 
-                initial_potential = dx*self.velocity_infinity[0] + dy*self.velocity_infinity[1] + dz*self.velocity_infinity[2]
+                initial_potential = dx*self.free_stream_velocity[0] + dy*self.free_stream_velocity[1] + dz*self.free_stream_velocity[2]
                 node.SetSolutionStepValue(CPFApp.VELOCITY_POTENTIAL,0,initial_potential + self.inlet_potential)
                 node.SetSolutionStepValue(CPFApp.AUXILIARY_VELOCITY_POTENTIAL,0,initial_potential + self.inlet_potential)
-=======
-                node.SetSolutionStepValue(CPFApp.VELOCITY_POTENTIAL,0,self.inlet_phi)
-                if self.model_part.HasNodalSolutionStepVariable(CPFApp.ADJOINT_VELOCITY_POTENTIAL):
-                    node.Fix(CPFApp.ADJOINT_VELOCITY_POTENTIAL)
-                    node.SetSolutionStepValue(CPFApp.ADJOINT_VELOCITY_POTENTIAL,0,0.0)
->>>>>>> 97492b6b
 
     def ExecuteInitializeSolutionStep(self):
         self.Execute()
