--- conflicted
+++ resolved
@@ -105,15 +105,10 @@
         # Degrees of freedom
         self.main_model_part.AddNodalSolutionStepVariable(KCPFApp.VELOCITY_POTENTIAL)
         self.main_model_part.AddNodalSolutionStepVariable(KCPFApp.AUXILIARY_VELOCITY_POTENTIAL)
-
-<<<<<<< HEAD
         # Embedded variables
         self.main_model_part.AddNodalSolutionStepVariable(KCPFApp.GEOMETRY_DISTANCE)
+        # Kratos variables
         self.main_model_part.AddNodalSolutionStepVariable(KratosMultiphysics.FLAG_VARIABLE)
-        self.main_model_part.AddNodalSolutionStepVariable(KratosMultiphysics.NORMAL)
-=======
-        # Kratos variables
->>>>>>> 8a87be23
         self.main_model_part.AddNodalSolutionStepVariable(KratosMultiphysics.DISTANCE)
         self.main_model_part.AddNodalSolutionStepVariable(KratosMultiphysics.DISTANCE_GRADIENT)
 
