--- conflicted
+++ resolved
@@ -17,6 +17,8 @@
             element_type = formulation_settings["element_type"].GetString()
             if element_type == "incompressible":
                 self._SetUpIncompressibleElement(formulation_settings)
+            elif element_type == "compressible":
+                self._SetUpCompressibleElement(formulation_settings)
             elif element_type == "compressible_full":
                 self._SetUpCompressibleFullElement(formulation_settings)
         else:
@@ -30,6 +32,15 @@
         formulation_settings.ValidateAndAssignDefaults(default_settings)
 
         self.element_name = "IncompressiblePotentialFlowElement"
+        self.condition_name = "PotentialWallCondition"
+
+    def _SetUpCompressibleElement(self, formulation_settings):
+        default_settings = KratosMultiphysics.Parameters(r"""{
+            "element_type": "compressible"
+        }""")
+        formulation_settings.ValidateAndAssignDefaults(default_settings)
+
+        self.element_name = "CompressiblePotentialFlowElement"
         self.condition_name = "PotentialWallCondition"
 
     def _SetUpCompressibleFullElement(self, formulation_settings):
@@ -59,14 +70,8 @@
             "material_import_settings": {
                 "materials_filename": "unknown_materials.json"
             },
-<<<<<<< HEAD
-            "element_replace_settings": {
-                    "element_name":"IncompressiblePotentialFlowElement",
-                    "condition_name": "PotentialWallCondition"
-=======
             "formulation": {
                 "element_type": "incompressible"
->>>>>>> a6a67772
             },
             "maximum_iterations": 10,
             "echo_level": 0,
@@ -95,24 +100,20 @@
         self._is_printing_rank = True
 
         # Set the element and condition names for the replace settings
-<<<<<<< HEAD
-        # TODO: Create a formulation class helper as soon as there is more than one element is present
-        self.element_name = self.settings["element_replace_settings"]["element_name"].GetString()
-        self.condition_name = self.settings["element_replace_settings"]["condition_name"].GetString()
-=======
         self.potential_formulation = PotentialFlowFormulation(self.settings["formulation"])
         self.element_name = self.potential_formulation.element_name
         self.condition_name = self.potential_formulation.condition_name
->>>>>>> a6a67772
         self.min_buffer_size = 1
         self.move_mesh_flag = False
+        self.domain_size = custom_settings["domain_size"].GetInt()
 
-        self.domain_size = custom_settings["domain_size"].GetInt()
+        ####NEEDED FOR MARC ELEMENT#######
         self.main_model_part.ProcessInfo.SetValue(KratosMultiphysics.DOMAIN_SIZE, self.domain_size)
         self.main_model_part.ProcessInfo.SetValue(KratosMultiphysics.DENSITY, 1.225)
         self.main_model_part.ProcessInfo.SetValue(KratosMultiphysics.MIU,5)#geometry angle
         self.main_model_part.ProcessInfo.SetValue(KratosMultiphysics.LAMBDA, 1.4)
         self.main_model_part.ProcessInfo.SetValue(KratosMultiphysics.SOUND_VELOCITY, 340.0)
+        ##################################
 
 
         #construct the linear solvers
@@ -133,15 +134,9 @@
         KratosMultiphysics.VariableUtils().AddDof(KCPFApp.AUXILIARY_VELOCITY_POTENTIAL, self.main_model_part)
 
     def Initialize(self):
-<<<<<<< HEAD
         time_scheme = KratosMultiphysics.ResidualBasedIncrementalUpdateStaticScheme()
-
-        if(self.settings["element_replace_settings"]["element_name"].GetString() == "IncompressiblePotentialFlowElement2D3N"):
-=======
         if self.settings["formulation"]["element_type"].GetString()=="incompressible":
-            time_scheme = KratosMultiphysics.ResidualBasedIncrementalUpdateStaticScheme()
             # TODO: Rename to self.strategy once we upgrade the base FluidDynamicsApplication solvers
->>>>>>> a6a67772
             self.solver = KratosMultiphysics.ResidualBasedLinearStrategy(
                 self.GetComputingModelPart(),
                 time_scheme,
@@ -149,42 +144,25 @@
                 self.settings["compute_reactions"].GetBool(),
                 self.settings["reform_dofs_at_each_step"].GetBool(),
                 self.settings["calculate_solution_norm"].GetBool(),
-<<<<<<< HEAD
-                self.move_mesh_flag)
-        elif(self.settings["element_replace_settings"]["element_name"].GetString() == "CompressiblePotentialFlowElement2D3N"):
-            conv_criteria = KratosMultiphysics.ResidualCriteria(
-                self.settings["relative_tolerance"].GetDouble(), 
-=======
                 self.settings["move_mesh_flag"].GetBool())
         elif self.settings["formulation"]["element_type"].GetString()=="compressible" or self.settings["formulation"]["element_type"].GetString()=="compressible_full":
-            time_scheme = KratosMultiphysics.ResidualBasedIncrementalUpdateStaticScheme()
-
             conv_criteria = KratosMultiphysics.DisplacementCriteria(
                 self.settings["relative_tolerance"].GetDouble(),
->>>>>>> a6a67772
                 self.settings["absolute_tolerance"].GetDouble())
             max_iterations = self.settings["maximum_iterations"].GetInt()
 
             self.solver = KratosMultiphysics.ResidualBasedNewtonRaphsonStrategy(
-<<<<<<< HEAD
                 self.GetComputingModelPart(),
-=======
-                self.main_model_part,
->>>>>>> a6a67772
                 time_scheme,
                 self.linear_solver,
                 conv_criteria,
                 max_iterations,
                 self.settings["compute_reactions"].GetBool(),
                 self.settings["reform_dofs_at_each_step"].GetBool(),
-<<<<<<< HEAD
-                self.move_mesh_flag)
+                self.settings["move_mesh_flag"].GetBool())
         else:
             raise Exception("Element not implemented")
-=======
-                self.settings["move_mesh_flag"].GetBool())
 
->>>>>>> a6a67772
 
         (self.solver).SetEchoLevel(self.settings["echo_level"].GetInt())
         self.solver.Initialize()
