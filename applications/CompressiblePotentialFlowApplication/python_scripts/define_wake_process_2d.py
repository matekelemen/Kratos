--- conflicted
+++ resolved
@@ -15,31 +15,14 @@
         # Call the base Kratos process constructor
         KratosMultiphysics.Process.__init__(self)
 
-<<<<<<< HEAD
-        default_settings = KratosMultiphysics.Parameters("""
-            {
-                "mesh_id"                   : 0,
-                "model_part_name"           : "please specify the model part that contains the kutta nodes",
-                "upper_surface_model_part_name" : "please specify the model part that contains the upper surface nodes",
-                "lower_surface_model_part_name" : "please specify the model part that contains the lower surface nodes",
-                "fluid_part_name"           : "MainModelPart",
-                "wake_direction"                 : [1.0,0.0,0.0],
-                "velocity_infinity": [1.0,0.0,0],
-                "epsilon"    : 1e-9
-            }
-            """)
-
-        settings.ValidateAndAssignDefaults(default_settings)   
-        # TODO Implement this process in C++ and make it open mp parallel to save time selecting the wake elements
-=======
         # Check default settings
         default_settings = KratosMultiphysics.Parameters(r'''{
             "model_part_name": "",
             "wake_direction": [1.0,0.0,0.0],
+            "velocity_infinity": [1.0,0.0,0],
             "epsilon": 1e-9
         }''')
         settings.ValidateAndAssignDefaults(default_settings)
->>>>>>> 4cbc8e77
 
         # Extract and check data from custom settings
         self.wake_direction = settings["wake_direction"].GetVector()
@@ -66,35 +49,17 @@
         self.wake_normal[1] = self.wake_direction[0]
         self.wake_normal[2] = 0.0
 
-<<<<<<< HEAD
-        self.epsilon = settings["epsilon"].GetDouble()
-
-        self.upper_surface_model_part = Model[settings["upper_surface_model_part_name"].GetString(
-        )]
-        self.lower_surface_model_part = Model[settings["lower_surface_model_part_name"].GetString(
-        )]
+        self.fluid_model_part = self.body_model_part.GetRootModelPart()
+        self.trailing_edge_model_part = self.fluid_model_part.CreateSubModelPart("trailing_edge_model_part")
+
+        # Call the nodal normal calculation util
+        KratosMultiphysics.NormalCalculationUtils().CalculateOnSimplex(
+            self.fluid_model_part, self.fluid_model_part.ProcessInfo[KratosMultiphysics.DOMAIN_SIZE])
 
         self.velocity_infinity = [0,0,0]
         self.velocity_infinity[0] = settings["velocity_infinity"][0].GetDouble()
         self.velocity_infinity[1] = settings["velocity_infinity"][1].GetDouble()
         self.velocity_infinity[2] = settings["velocity_infinity"][2].GetDouble()
-        self.fluid_model_part = Model[settings["fluid_part_name"].GetString()].GetRootModelPart()
-        self.trailing_edge_model_part = self.fluid_model_part.CreateSubModelPart(
-            "trailing_edge_model_part")
-
-        self.wake_model_part = self.fluid_model_part.CreateSubModelPart(
-            "wake_model_part")
-
-        KratosMultiphysics.NormalCalculationUtils().CalculateOnSimplex(self.fluid_model_part,
-                                                                       self.fluid_model_part.ProcessInfo[KratosMultiphysics.DOMAIN_SIZE])
-=======
-        self.fluid_model_part = self.body_model_part.GetRootModelPart()
-        self.trailing_edge_model_part = self.fluid_model_part.CreateSubModelPart("trailing_edge_model_part")
-
-        # Call the nodal normal calculation util
-        KratosMultiphysics.NormalCalculationUtils().CalculateOnSimplex(
-            self.fluid_model_part, self.fluid_model_part.ProcessInfo[KratosMultiphysics.DOMAIN_SIZE])
->>>>>>> 4cbc8e77
 
         # Find nodal neigbours util call
         avg_elem_num = 10
