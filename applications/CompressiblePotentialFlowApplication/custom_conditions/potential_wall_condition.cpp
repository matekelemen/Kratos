--- conflicted
+++ resolved
@@ -254,19 +254,11 @@
 // private operators
 
 template <unsigned int TDim, unsigned int TNumNodes>
-<<<<<<< HEAD
-inline Element::Pointer PotentialWallCondition<TDim, TNumNodes>::pGetElement()
-{
-    KRATOS_ERROR_IF(mpElement.get() == nullptr)
-        << "No element found for condition #" << this->Id() << std::endl;
-    return mpElement->shared_from_this();
-=======
 inline GlobalPointer<Element> PotentialWallCondition<TDim, TNumNodes>::pGetElement() const
 {
     KRATOS_ERROR_IF(mpElement.get() == nullptr)
         << "No element found for condition #" << this->Id() << std::endl;
     return mpElement;
->>>>>>> 7853313e
 }
 
 template <unsigned int TDim, unsigned int TNumNodes>
