--- conflicted
+++ resolved
@@ -76,23 +76,9 @@
 void PotentialWallCondition<TDim, TNumNodes>::CalculateLeftHandSide(MatrixType& rLeftHandSideMatrix,
                                                                     ProcessInfo& rCurrentProcessInfo)
 {
-<<<<<<< HEAD
-    VectorType RHS;
-    CalculateLocalSystem(rLeftHandSideMatrix, RHS, rCurrentProcessInfo);
-}
-
-template <unsigned int TDim, unsigned int TNumNodes>
-void PotentialWallCondition<TDim, TNumNodes>::CalculateRightHandSide(VectorType& rRightHandSideVector,
-                                                                     ProcessInfo& rCurrentProcessInfo)
-{
-    // TODO: improve speed
-    Matrix tmp;
-    CalculateLocalSystem(tmp, rRightHandSideVector, rCurrentProcessInfo);
-=======
     if (rLeftHandSideMatrix.size1() != TNumNodes)
         rLeftHandSideMatrix.resize(TNumNodes, TNumNodes, false);
     rLeftHandSideMatrix.clear();
->>>>>>> f61ad8e2
 }
 
 template <unsigned int TDim, unsigned int TNumNodes>
@@ -108,20 +94,11 @@
     else
         CalculateNormal3D(An);
 
-<<<<<<< HEAD
-    const double density_infinity = rCurrentProcessInfo[DENSITY_INFINITY];
-
-    const PotentialWallCondition& r_this = *this;
-    // For the airfoil v = 0
-    const array_1d<double, 3>& v = r_this.GetValue(VELOCITY_INFINITY);
-    const double value = density_infinity*inner_prod(v, An) / static_cast<double>(TNumNodes);
-=======
     const double free_stream_density = 1.0; //TODO: Read from rCurrentProcessInfo[FREE_STREAM_DENSITY] once available
 
     const PotentialWallCondition& r_this = *this;
     const array_1d<double, 3>& v = r_this.GetValue(FREE_STREAM_VELOCITY);
     const double value = free_stream_density*inner_prod(v, An) / static_cast<double>(TNumNodes);
->>>>>>> f61ad8e2
 
     for (unsigned int i = 0; i < TNumNodes; ++i)
         rRightHandSideVector[i] = value;
