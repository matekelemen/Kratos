--- conflicted
+++ resolved
@@ -20,10 +20,7 @@
 #include "custom_python/add_custom_processes_to_python.h"
 #include "custom_processes/kutta_condition_process.h"
 #include "custom_processes/compute_lift_level_set_process.h"
-<<<<<<< HEAD
-=======
 #include "custom_processes/compute_lift_process.h"
->>>>>>> d709a912
 #include "custom_processes/compute_gradient_adjoint_process.h"
 #include "custom_processes/get_equation_id.h"
 #include "custom_processes/replace_elements_and_conditions_for_adjoint_problem_process.cpp"
@@ -45,14 +42,11 @@
         .def(init<ModelPart&,Vector&>())
         .def("Execute",&ComputeLiftLevelSetProcess::Execute);
 
-<<<<<<< HEAD
-=======
         class_<ComputeLiftProcess, ComputeLiftProcess::Pointer, Process >
         (m, "ComputeLiftProcess")
         .def(init<ModelPart&,Vector&>())
         .def("Execute",&ComputeLiftProcess::Execute);
 
->>>>>>> d709a912
         class_<ComputeGradientAdjointProcess, ComputeGradientAdjointProcess::Pointer, Process >
         (m, "ComputeGradientAdjointProcess")
         .def(init<ModelPart&,Matrix&,Matrix&,Vector&>())
