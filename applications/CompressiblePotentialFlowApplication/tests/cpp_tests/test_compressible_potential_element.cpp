--- conflicted
+++ resolved
@@ -40,10 +40,7 @@
     rModelPart.GetProcessInfo()[FREE_STREAM_MACH] = 0.1;
     rModelPart.GetProcessInfo()[HEAT_CAPACITY_RATIO] = 1.4;
     rModelPart.GetProcessInfo()[SOUND_VELOCITY] = 340.0;
-<<<<<<< HEAD
-=======
     rModelPart.GetProcessInfo()[MACH_LIMIT] = 0.94;
->>>>>>> f875638d
 
     // Geometry creation
     rModelPart.CreateNewNode(1, 0.0, 0.0, 0.0);
@@ -70,10 +67,7 @@
     rModelPart.GetProcessInfo()[FREE_STREAM_MACH] = 0.1;
     rModelPart.GetProcessInfo()[HEAT_CAPACITY_RATIO] = 1.4;
     rModelPart.GetProcessInfo()[SOUND_VELOCITY] = 340.0;
-<<<<<<< HEAD
-=======
     rModelPart.GetProcessInfo()[MACH_LIMIT] = 0.94;
->>>>>>> f875638d
 
     // Geometry creation
     rModelPart.CreateNewNode(1, 0.0, 0.0, 0.0);
@@ -140,11 +134,7 @@
 
     pElement->CalculateLocalSystem(LHS, RHS, model_part.GetProcessInfo());
 
-<<<<<<< HEAD
-    std::array<double, 9> reference({0.615556466, -0.615561780, 5.314318652e-06, -0.615561780, 1.231123561, -0.615561780, 5.314318652e-06, -0.615561780, 0.615556466});
-=======
     std::array<double, 9> reference{0.615556466, -0.615561780, 5.314318652e-06, -0.615561780, 1.231123561, -0.615561780, 5.314318652e-06, -0.615561780, 0.615556466};
->>>>>>> f875638d
 
     for (unsigned int i = 0; i < LHS.size1(); i++) {
         for (unsigned int j = 0; j < LHS.size2(); j++) {
@@ -161,15 +151,9 @@
     Element::Pointer pElement = model_part.pGetElement(1);
 
     // Define the nodal values
-<<<<<<< HEAD
-    std::array<double, 3> potential({1.0, 2.0, 3.0});
-    // Define the distance values
-    std::array<double, 3> level_set({1.0, -1.0, -1.0});
-=======
     std::array<double, 3> potential{1.0, 2.0, 3.0};
     // Define the distance values
     std::array<double, 3> level_set{1.0, -1.0, -1.0};
->>>>>>> f875638d
 
     for (unsigned int i = 0; i < 3; i++) {
         pElement->GetGeometry()[i].FastGetSolutionStepValue(VELOCITY_POTENTIAL) = potential[i];
@@ -182,11 +166,7 @@
 
     pElement->CalculateLocalSystem(LHS, RHS, model_part.GetProcessInfo());
 
-<<<<<<< HEAD
-    std::vector<double> reference({0.125625, 0.0, -0.125625});
-=======
     std::vector<double> reference{0.125625, 0.0, -0.125625};
->>>>>>> f875638d
 
     KRATOS_CHECK_VECTOR_NEAR(RHS, reference, 1e-6);
 }
@@ -199,15 +179,9 @@
     Element::Pointer pElement = model_part.pGetElement(1);
 
     // Define the nodal values
-<<<<<<< HEAD
-    std::array<double, 3> potential({1.0, 2.0, 3.0});
-    // Define the distance values
-    std::array<double, 3> level_set({1.0, -1.0, -1.0});
-=======
     std::array<double, 3> potential{1.0, 2.0, 3.0};
     // Define the distance values
     std::array<double, 3> level_set{1.0, -1.0, -1.0};
->>>>>>> f875638d
     for (unsigned int i = 0; i < 3; i++) {
         pElement->GetGeometry()[i].FastGetSolutionStepValue(VELOCITY_POTENTIAL) = potential[i];
         pElement->GetGeometry()[i].FastGetSolutionStepValue(GEOMETRY_DISTANCE) = level_set[i];
@@ -219,11 +193,7 @@
 
     pElement->CalculateLocalSystem(LHS, RHS, model_part.GetProcessInfo());
 
-<<<<<<< HEAD
-    std::array<double, 9> reference_array({0.251249, -0.25125, 1.08455e-06, -0.25125, 0.502499, -0.25125, 1.08455e-06, -0.25125, 0.251249});
-=======
     std::array<double, 9> reference_array{0.251249, -0.25125, 1.08455e-06, -0.25125, 0.502499, -0.25125, 1.08455e-06, -0.25125, 0.251249};
->>>>>>> f875638d
     // Copying to a 3x3 matrix to check against LHS
     Matrix reference(3, 3);
     for (unsigned int i = 0; i < reference.size1(); i++) {
@@ -279,11 +249,7 @@
 
     pElement->CalculateLocalSystem(LHS, RHS, model_part.GetProcessInfo());
 
-<<<<<<< HEAD
-    std::array<double, 6> reference({0.615561780, 0.0, 0.0, 0.0, 0.0, -0.615561780});
-=======
     std::array<double, 6> reference{0.615561780, 0.0, 0.0, 0.0, 0.0, -0.615561780};
->>>>>>> f875638d
 
     for (unsigned int i = 0; i < RHS.size(); i++) {
         KRATOS_CHECK_NEAR(RHS(i), reference[i], 1e-6);
@@ -336,11 +302,7 @@
 
     // Check the RHS values (the RHS is computed as the LHS x previous_solution,
     // hence, it is assumed that if the RHS is correct, the LHS is correct as well)
-<<<<<<< HEAD
-    std::array<double,36> reference({0.615556466,-0.615561780,5.314318652e-06,0.0,0.0,0.0,
-=======
     std::array<double,36> reference{0.615556466,-0.615561780,5.314318652e-06,0.0,0.0,0.0,
->>>>>>> f875638d
                                   -0.615561780,1.231123561,-0.615561780,0.615561780,-1.231123561,0.615561780,
                                   5.314318652e-06,-0.615561780, 0.615556466,-5.314318652e-06,0.615561780, -0.615556466,
                                   -0.615556466, 0.615561780,-5.314318652e-06,0.615556466, -0.615561780,5.314318652e-06,
