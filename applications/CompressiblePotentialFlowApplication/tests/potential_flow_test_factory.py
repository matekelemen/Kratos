from __future__ import print_function, absolute_import, division  # makes KratosMultiphysics backward compatible with python 2.6 and 2.7

# Importing the Kratos Library
import KratosMultiphysics

# Import KratosUnittest
import KratosMultiphysics.KratosUnittest as UnitTest

# Other imports
from KratosMultiphysics.CompressiblePotentialFlowApplication.potential_flow_analysis import PotentialFlowAnalysis
import KratosMultiphysics.kratos_utilities as kratos_utilities

import os

# Check other applications dependency
hdf5_is_available = kratos_utilities.CheckIfApplicationsAvailable("HDF5Application")
structural_mechanics_is_available = kratos_utilities.CheckIfApplicationsAvailable("StructuralMechanicsApplication")

class WorkFolderScope:
    def __init__(self, work_folder):
        self.currentPath = os.getcwd()
        self.scope = os.path.abspath(os.path.join(os.path.dirname(os.path.realpath(__file__)),work_folder))

    def __enter__(self):
        os.chdir(self.scope)

    def __exit__(self, exc_type, exc_value, traceback):
        os.chdir(self.currentPath)

class PotentialFlowTests(UnitTest.TestCase):

    def setUp(self):
        # Set to true to get post-process files for the test
        self.print_output = True

    def test_Naca0012Small(self):
        file_name = "naca0012_small"
        settings_file_name = file_name + "_parameters.json"
        work_folder = "naca0012_small_test"

        with WorkFolderScope(work_folder):
            self._runTest(settings_file_name)

            for file_name in os.listdir():
                if file_name.endswith(".time"):
                    kratos_utilities.DeleteFileIfExisting(file_name)


    def test_Naca0012SmallAdjoint(self):
        if not hdf5_is_available:
            self.skipTest("Missing required application: HDF5Application")
        if not structural_mechanics_is_available:
            self.skipTest("Missing required application: StructuralMechanicsApplication")
        file_name = "naca0012_small_sensitivities"
        settings_file_name_primal = file_name + "_primal_parameters.json"
        settings_file_name_adjoint = file_name + "_adjoint_parameters.json"
        work_folder = "naca0012_small_adjoint_test"

        with WorkFolderScope(work_folder):
            self._runTest(settings_file_name_primal)
            self._runTest(settings_file_name_adjoint)

            for file_name in os.listdir():
                if file_name.endswith(".h5") or file_name.endswith(".time"):
                    kratos_utilities.DeleteFileIfExisting(file_name)

    def _runTest(self,settings_file_name):
        model = KratosMultiphysics.Model()
        with open(settings_file_name,'r') as settings_file:
            settings = KratosMultiphysics.Parameters(settings_file.read())

        if self.print_output:
            settings.AddValue("output_processes", KratosMultiphysics.Parameters(r'''{
                "gid_output" : [{
                    "python_module" : "gid_output_process",
                    "kratos_module" : "KratosMultiphysics",
                    "process_name"  : "GiDOutputProcess",
                    "help"          : "This process writes postprocessing files for GiD",
                    "Parameters"    : {
                        "model_part_name"        : "MainModelPart",
                        "output_name"            : "naca0012",
                        "postprocess_parameters" : {
                            "result_file_configuration" : {
                                "gidpost_flags"       : {
                                    "GiDPostMode"           : "GiD_PostBinary",
                                    "WriteDeformedMeshFlag" : "WriteDeformed",
                                    "WriteConditionsFlag"   : "WriteConditions",
                                    "MultiFileFlag"         : "SingleFile"
                                },
                                "file_label"          : "step",
                                "output_control_type" : "step",
                                "output_frequency"    : 1,
                                "body_output"         : true,
                                "node_output"         : false,
                                "skin_output"         : false,
                                "plane_output"        : [],
                                "nodal_results"       : ["VELOCITY_POTENTIAL","AUXILIARY_VELOCITY_POTENTIAL","DISTANCE"],
                                "nodal_nonhistorical_results": ["TRAILING_EDGE"],
                                "elemental_conditional_flags_results": ["STRUCTURE"],
                                "gauss_point_results" : ["PRESSURE","VELOCITY","VELOCITY_LOWER","PRESSURE_LOWER","WAKE","ELEMENTAL_DISTANCES","KUTTA"]
                            },
                            "point_data_configuration"  : []
                        }
                    }
                }]
            }'''))

        potential_flow_analysis = PotentialFlowAnalysis(model, settings)
        potential_flow_analysis.Run()

<<<<<<< HEAD
class Naca0012SmallTest(PotentialFlowTestFactory):
    file_name = "naca0012_small"
    work_folder = "naca0012_small_test"

class SmallLiftJumpTest(PotentialFlowTestFactory):
    file_name = "small_lift_jump"
    work_folder = "naca0012_small_test"

=======
>>>>>>> 994f5be9
if __name__ == '__main__':
    UnitTest.main()<|MERGE_RESOLUTION|>--- conflicted
+++ resolved
@@ -108,7 +108,6 @@
         potential_flow_analysis = PotentialFlowAnalysis(model, settings)
         potential_flow_analysis.Run()
 
-<<<<<<< HEAD
 class Naca0012SmallTest(PotentialFlowTestFactory):
     file_name = "naca0012_small"
     work_folder = "naca0012_small_test"
@@ -117,7 +116,5 @@
     file_name = "small_lift_jump"
     work_folder = "naca0012_small_test"
 
-=======
->>>>>>> 994f5be9
 if __name__ == '__main__':
     UnitTest.main()