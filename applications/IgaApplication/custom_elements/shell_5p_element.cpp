//    |  /           |
//    ' /   __| _` | __|  _ \   __|
//    . \  |   (   | |   (   |\__ `
//   _|\_\_|  \__,_|\__|\___/ ____/
//                   Multi-Physics
//
//  License:         BSD License
//                     Kratos default license: kratos/IGAStructuralMechanicsApplication/license.txt
//
//  Main authors:    Alexander Müller
//                   Tobias Teschemacher
//

// System includes
// External includes
// Project includes
// Application includes
#include "custom_elements/shell_5p_element.h"
#include <numeric>
namespace Kratos
{
    ///@name Initialize Functions
    ///@{

    void Shell5pElement::Initialize(const ProcessInfo& rCurrentProcessInfo)
    {
        KRATOS_TRY
        const GeometryType& r_geometry = GetGeometry();

        const SizeType r_number_of_integration_points = r_geometry.IntegrationPointsNumber();

        // Prepare memory
        if (reference_Curvature.size() != r_number_of_integration_points)
            reference_Curvature.resize(r_number_of_integration_points);
        if (reference_TransShear.size() != r_number_of_integration_points)
            reference_TransShear.resize(r_number_of_integration_points);
        if (m_dA_vector.size() != r_number_of_integration_points)
            m_dA_vector.resize(r_number_of_integration_points);
        if (m_cart_deriv.size() != r_number_of_integration_points)
            m_cart_deriv.resize(r_number_of_integration_points);

        KinematicVariables kinematic_variables;
        VariationVariables variation_variables;

        m_N = GetGeometry().ShapeFunctionsValues(); //get shape functions

        for (IndexType point_number = 0; point_number < r_number_of_integration_points; ++point_number)
        {
            m_cart_deriv[point_number] = CalculateCartesianDerivatives(point_number);

            std::tie(kinematic_variables, variation_variables) = CalculateKinematics(point_number);

            reference_Curvature[point_number] = kinematic_variables.curvature;
            reference_TransShear[point_number] = kinematic_variables.transShear;
        }
        InitializeMaterial();
        KRATOS_CATCH("")
    }

    void Shell5pElement::InitializeMaterial()
    {
        KRATOS_TRY
            const GeometryType& r_geometry = GetGeometry();
        const Properties& r_properties = GetProperties();

        const SizeType r_number_of_integration_points = r_geometry.IntegrationPointsNumber();

        //Constitutive Law initialisation
        if (mConstitutiveLawVector.size() != r_number_of_integration_points)
            mConstitutiveLawVector.resize(r_number_of_integration_points);

        std::fill(mConstitutiveLawVector.begin(), mConstitutiveLawVector.end(), GetProperties()[CONSTITUTIVE_LAW]->Clone());

        for (IndexType point_number = 0; point_number < mConstitutiveLawVector.size(); ++point_number)
            mConstitutiveLawVector[point_number]->InitializeMaterial(r_properties, r_geometry, row(m_N, point_number));

        CalculateSVKMaterialTangent();
        KRATOS_CATCH("");
    }

    ///@}
    ///@name Assembly
    ///@{

    void Shell5pElement::CalculateAll(
        MatrixType& rLeftHandSideMatrix,
        VectorType& rRightHandSideVector,
        const ProcessInfo& rCurrentProcessInfo,
        const bool CalculateStiffnessMatrixFlag,
        const bool CalculateResidualVectorFlag
    )
    {
        KRATOS_TRY
        const auto& r_geometry = GetGeometry();

        const SizeType number_of_nodes = r_geometry.size();
        const SizeType mat_size = number_of_nodes * 5;

        const auto& r_integration_points = r_geometry.IntegrationPoints();
        Matrix BOperator(8, mat_size);

        for (IndexType point_number = 0; point_number < r_integration_points.size(); ++point_number) {

            KinematicVariables kinematic_variables;
            VariationVariables variation_variables;
            std::tie(kinematic_variables, variation_variables) = CalculateKinematics(point_number);

            // Create constitutive law parameters:
            ConstitutiveLaw::Parameters constitutive_law_parameters(
                GetGeometry(), GetProperties(), rCurrentProcessInfo);

            ConstitutiveVariables constitutive_variables(8); //0..2 membrane, 3..5 curvature, 6..7 transverse shear
            CalculateConstitutiveVariables(
                point_number,
                kinematic_variables,
                constitutive_variables,
                constitutive_law_parameters,
                ConstitutiveLaw::StressMeasure_PK2);

            BOperator = CalculateStrainDisplacementOperator(point_number, kinematic_variables, variation_variables);

            double integration_weight = r_integration_points[point_number].Weight() * m_dA_vector[point_number];

            // LEFT HAND SIDE MATRIX
            if (CalculateStiffnessMatrixFlag == true)
            {
                const Matrix Kg =
                    CalculateGeometricStiffness(
                        point_number,
                        kinematic_variables,
                        variation_variables,
                        constitutive_variables);
                rLeftHandSideMatrix = rLeftHandSideMatrix + integration_weight * (prod(prod<MatrixType>(trans(BOperator), mC), BOperator) + Kg);
            }
            // RIGHT HAND SIDE VECTOR
            if (CalculateResidualVectorFlag == true)
                noalias(rRightHandSideVector) -= integration_weight * prod(trans(BOperator), constitutive_variables.StressVector);
        }

        KRATOS_CATCH("");
    }

    ///@}
    ///@name Kinematics
    ///@{

    std::pair< Shell5pElement::KinematicVariables, Shell5pElement::VariationVariables> Shell5pElement::CalculateKinematics(
        const IndexType IntegrationPointIndex
    ) const
    {
        KinematicVariables rKin;
        VariationVariables rVar;
        rKin.t = InterpolateNodalVariable(row(m_N, IntegrationPointIndex), m_GetValueFunctor, DIRECTOR);
        rKin.dtd1 = InterpolateNodalVariable(row(m_cart_deriv[IntegrationPointIndex], 0), m_GetValueFunctor, DIRECTOR);
        rKin.dtd2 = InterpolateNodalVariable(row(m_cart_deriv[IntegrationPointIndex], 1), m_GetValueFunctor, DIRECTOR);
        rKin.a1 = InterpolateNodalVariable(row(m_cart_deriv[IntegrationPointIndex], 0), m_GetCoordinatesFunctor);
        rKin.a2 = InterpolateNodalVariable(row(m_cart_deriv[IntegrationPointIndex], 1), m_GetCoordinatesFunctor);
        rKin.A1 = InterpolateNodalVariable(row(m_cart_deriv[IntegrationPointIndex], 0), m_GetInitialPositionFunctor);
        rKin.A2 = InterpolateNodalVariable(row(m_cart_deriv[IntegrationPointIndex], 1), m_GetInitialPositionFunctor);
        rKin.dud1 = InterpolateNodalVariable(row(m_cart_deriv[IntegrationPointIndex], 0), m_FastGetSolutionStepValueFunctor, DISPLACEMENT);
        rKin.dud2 = InterpolateNodalVariable(row(m_cart_deriv[IntegrationPointIndex], 1), m_FastGetSolutionStepValueFunctor, DISPLACEMENT);

        const double invL_t = 1.0 / norm_2(rKin.t);
        const double normwquadinv = invL_t* invL_t;
        const double normwcubinv = normwquadinv * invL_t;

        rKin.t *= invL_t;

        const array_1d<double, 3>& t = rKin.t;
        const array_1d<double, 3>& dtd1 = rKin.dtd1;
        const array_1d<double, 3>& dtd2 = rKin.dtd2;
        const array_1d<double, 3>& a1 = rKin.a1;
        const array_1d<double, 3>& a2 = rKin.a2;

        rKin.transShear[0] = inner_prod(t, a1);
        rKin.transShear[1] = inner_prod(t, a2);

        const BoundedMatrix<double, 3, 3> tdyadt = outer_prod(t, t);
        rVar.P = IdentityMatrix(3) - tdyadt;
        rVar.P *= invL_t;

<<<<<<< HEAD
        rVar.Q1 = normwquadinv * (inner_prod(t, dtd1) * (3.0 * tdyadt - IdentityMatrix(3)) - outer_prod(dtd1, t) - outer_prod(t, dtd1));
        rVar.Q2 = normwquadinv * (inner_prod(t, dtd2) * (3.0 * tdyadt - IdentityMatrix(3)) - outer_prod(dtd2, t) - outer_prod(t, dtd2));
        rVar.S1 = normwquadinv * (rKin.transShear[0] * (3.0 * tdyadt - IdentityMatrix(3)) - outer_prod(a1, t) - outer_prod(t, a1));
        rVar.S2 = normwquadinv * (rKin.transShear[1] * (3.0 * tdyadt - IdentityMatrix(3)) - outer_prod(a2, t) - outer_prod(t, a2));


        const BoundedMatrix<double, 3, 3> A = outer_prod(dtd1, t);
        const BoundedMatrix<double, 3, 3> B = outer_prod(dtd2, t);
        rVar.Chi11 = normwcubinv * (3.0 * inner_prod(t, dtd1) * (outer_prod(a1, t) + 0.5 * rKin.transShear[0] * (IdentityMatrix(3) - 5.0 * tdyadt)) + 3.0 * (0.5 * inner_prod(a1, dtd1) * tdyadt + rKin.transShear[0] * A) - outer_prod(a1, dtd1) - inner_prod(a1, dtd1) * 0.5 * IdentityMatrix(3));
        rVar.Chi21 = normwcubinv * (3.0 * inner_prod(t, dtd1) * (outer_prod(a2, t) + 0.5 * rKin.transShear[1] * (IdentityMatrix(3) - 5.0 * tdyadt)) + 3.0 * (0.5 * inner_prod(a2, dtd1) * tdyadt + rKin.transShear[1] * A) - outer_prod(a2, dtd1) - inner_prod(a2, dtd1) * 0.5 * IdentityMatrix(3));
        rVar.Chi12 = normwcubinv * (3.0 * inner_prod(t, dtd2) * (outer_prod(a1, t) + 0.5 * rKin.transShear[0] * (IdentityMatrix(3) - 5.0 * tdyadt)) + 3.0 * (0.5 * inner_prod(a1, dtd2) * tdyadt + rKin.transShear[0] * B) - outer_prod(a1, dtd2) - inner_prod(a1, dtd2) * 0.5 * IdentityMatrix(3));
        rVar.Chi22 = normwcubinv * (3.0 * inner_prod(t, dtd2) * (outer_prod(a2, t) + 0.5 * rKin.transShear[1] * (IdentityMatrix(3) - 5.0 * tdyadt)) + 3.0 * (0.5 * inner_prod(a2, dtd2) * tdyadt + rKin.transShear[1] * B) - outer_prod(a2, dtd2) - inner_prod(a2, dtd2) * 0.5 * IdentityMatrix(3));
=======
        const double txdtd1 = inner_prod(t, dtd1);
        const double txdtd2 = inner_prod(t, dtd2);
        const double a1xdtd1 = inner_prod(a1, dtd1);
        const double a2xdtd2 = inner_prod(a2, dtd2);
        const double a1xdtd2 = inner_prod(a1, dtd2);
        const double a2xdtd1 = inner_prod(a2, dtd1);
        const Matrix3d a1dyadt = outer_prod(a1, t);
        const Matrix3d a2dyadt = outer_prod(a2, t);
        const Matrix3d dtd1dyadt = outer_prod(dtd1, t);
        const Matrix3d dtd2dyadt = outer_prod(dtd2, t);

        rVar.Q1 = normwquadinv * (txdtd1 * (3.0 * tdyadt - IdentityMatrix(3)) - dtd1dyadt - trans(dtd1dyadt));
        rVar.Q2 = normwquadinv * (txdtd2 * (3.0 * tdyadt - IdentityMatrix(3)) - dtd2dyadt - trans(dtd2dyadt));
        rVar.S1 = normwquadinv * (rKin.transShear[0] * (3.0 * tdyadt - IdentityMatrix(3)) - a1dyadt - trans(a1dyadt));
        rVar.S2 = normwquadinv * (rKin.transShear[1] * (3.0 * tdyadt - IdentityMatrix(3)) - a2dyadt - trans(a2dyadt));

        rVar.Chi11 = normwcubinv * (3.0 * txdtd1 * (a1dyadt + 0.5 * rKin.transShear[0] * (IdentityMatrix(3) - 5.0 * tdyadt)) + 3.0 * (0.5 * a1xdtd1 * tdyadt + rKin.transShear[0] * dtd1dyadt) - outer_prod(a1, dtd1) - a1xdtd1 * 0.5 * IdentityMatrix(3));
        rVar.Chi21 = normwcubinv * (3.0 * txdtd1 * (a2dyadt + 0.5 * rKin.transShear[1] * (IdentityMatrix(3) - 5.0 * tdyadt)) + 3.0 * (0.5 * a2xdtd1 * tdyadt + rKin.transShear[1] * dtd1dyadt) - outer_prod(a2, dtd1) - a2xdtd1 * 0.5 * IdentityMatrix(3));
        rVar.Chi12 = normwcubinv * (3.0 * txdtd2 * (a1dyadt + 0.5 * rKin.transShear[0] * (IdentityMatrix(3) - 5.0 * tdyadt)) + 3.0 * (0.5 * a1xdtd2 * tdyadt + rKin.transShear[0] * dtd2dyadt) - outer_prod(a1, dtd2) - a1xdtd2 * 0.5 * IdentityMatrix(3));
        rVar.Chi22 = normwcubinv * (3.0 * txdtd2 * (a2dyadt + 0.5 * rKin.transShear[1] * (IdentityMatrix(3) - 5.0 * tdyadt)) + 3.0 * (0.5 * a2xdtd2 * tdyadt + rKin.transShear[1] * dtd2dyadt) - outer_prod(a2, dtd2) - a2xdtd2 * 0.5 * IdentityMatrix(3));
>>>>>>> e8c2acd5

        rVar.Chi11 = trans(rVar.Chi11) + rVar.Chi11;
        rVar.Chi21 = trans(rVar.Chi21) + rVar.Chi21;
        rVar.Chi12 = trans(rVar.Chi12) + rVar.Chi12;
        rVar.Chi22 = trans(rVar.Chi22) + rVar.Chi22;
        //up to there dtd_al corresponds to w_{,al}
        rKin.dtd1 = prod(rVar.P, dtd1);
        rKin.dtd2 = prod(rVar.P, dtd2);

        rKin.metricChange[0] = inner_prod(rKin.A1, rKin.dud1) + 0.5 * norm_2_square(rKin.dud1);
        rKin.metricChange[1] = inner_prod(rKin.A2, rKin.dud2) + 0.5 * norm_2_square(rKin.dud2);
        rKin.metricChange[2] = inner_prod(rKin.a1, rKin.a2);

        rKin.curvature[0] = inner_prod(a1, dtd1);
        rKin.curvature[1] = inner_prod(a2, dtd2);
        rKin.curvature[2] = inner_prod(a1, dtd2) + inner_prod(a2, dtd1);

        return std::make_pair(rKin, rVar);
    }

    /* Transforms derivatives to obtain cartesian quantities  */
    Matrix Shell5pElement::CalculateCartesianDerivatives(
        const IndexType iP
    )
    {
        const Matrix& r_DN_De = GetGeometry().ShapeFunctionLocalGradient(iP);
        array_1d<double, 3> a3;
        Matrix J0;
        GetGeometry().Jacobian(J0, iP);

        const array_1d<double, 3> a1 = column(J0, 0);
        const array_1d<double, 3> a2 = column(J0, 1);

        MathUtils<double>::CrossProduct(a3, a1, a2);
        m_dA_vector[iP] = norm_2(a3);

        const array_1d<double, 3> axi1 = a1 / norm_2(a1);
        const array_1d<double, 3> axi2 = a2 / norm_2(a2);

        MathUtils<double>::CrossProduct(a3, axi1, axi2);

        array_1d<double, 3> axi1bar = 0.5 * (axi1 + axi2);
        axi1bar = axi1bar / norm_2(axi1bar);
        array_1d<double, 3> axi2bar;
        MathUtils<double>::CrossProduct(axi2bar, a3, axi1bar);

        const array_1d<double, 3> a1Cart = sqrt(2.0) / 2.0 * (axi1bar - axi2bar);
        const array_1d<double, 3> a2Cart = sqrt(2.0) / 2.0 * (axi1bar + axi2bar);

        Matrix J(2, 2);

        J(0, 0) = inner_prod(a1, a1Cart); J(0, 1) = inner_prod(a1, a2Cart);
        J(1, 0) = inner_prod(a2, a1Cart); J(1, 1) = inner_prod(a2, a2Cart);

        double detJ;
        Matrix invJ;
        MathUtils<double>::InvertMatrix2(J, invJ, detJ);

        return prod(invJ, trans(r_DN_De));
    }

    void Shell5pElement::CalculateConstitutiveVariables(
        const IndexType iP,
        const KinematicVariables& rActualKinematic,
        ConstitutiveVariables& rThisConstitutiveVariables,
        ConstitutiveLaw::Parameters& rValues,
        const ConstitutiveLaw::StressMeasure ThisStressMeasure
    )
    {
        rValues.GetOptions().Set(ConstitutiveLaw::USE_ELEMENT_PROVIDED_STRAIN, true);
        rValues.GetOptions().Set(ConstitutiveLaw::COMPUTE_STRESS);
        rValues.GetOptions().Set(ConstitutiveLaw::COMPUTE_CONSTITUTIVE_TENSOR);

        subrange(rThisConstitutiveVariables.StrainVector, 0, 3) = rActualKinematic.metricChange;
        subrange(rThisConstitutiveVariables.StrainVector, 3, 6) = rActualKinematic.curvature - reference_Curvature[iP];
        subrange(rThisConstitutiveVariables.StrainVector, 6, 8) = rActualKinematic.transShear - reference_TransShear[iP];

        noalias(rThisConstitutiveVariables.StressVector) = prod(mC, rThisConstitutiveVariables.StrainVector);
    }

    Matrix Shell5pElement::CalculateStrainDisplacementOperator(
        const IndexType iP,
        const KinematicVariables& rActualKinematic,
        const VariationVariables& rVariations) const
    {
        const SizeType number_of_nodes = GetGeometry().size();
        const SizeType num_dof = number_of_nodes * 5;

        Matrix rB{ ZeroMatrix(8, num_dof) };
        for (SizeType r = 0; r < number_of_nodes; r++)
        {
            const SizeType kr = 5 * r;

            const Matrix32d BLAI = GetGeometry()[r].GetValue(DIRECTORTANGENTSPACE);
            const Matrix3d WI1 = rVariations.Q1 * m_N(iP, r) + rVariations.P * m_cart_deriv[iP](0, r);
            const Matrix3d WI2 = rVariations.Q2 * m_N(iP, r) + rVariations.P * m_cart_deriv[iP](1, r);

            for (int s = 0; s < 3; s++)
            {
                rB(0, kr + s) = m_cart_deriv[iP](0, r) * rActualKinematic.a1[s]; //membrane_{,disp}
                rB(1, kr + s) = m_cart_deriv[iP](1, r) * rActualKinematic.a2[s];
                rB(2, kr + s) = m_cart_deriv[iP](0, r) * rActualKinematic.a2[s] + m_cart_deriv[iP](1, r) * rActualKinematic.a1[s];

                rB(3, kr + s) = m_cart_deriv[iP](0, r) * rActualKinematic.dtd1[s]; //bending_{,disp}
                rB(4, kr + s) = m_cart_deriv[iP](1, r) * rActualKinematic.dtd2[s];
                rB(5, kr + s) = m_cart_deriv[iP](0, r) * rActualKinematic.dtd2[s] + m_cart_deriv[iP](1, r) * rActualKinematic.dtd1[s];

                rB(6, kr + s) = m_cart_deriv[iP](0, r) * rActualKinematic.t[s];  //trans_shear_{,disp}
                rB(7, kr + s) = m_cart_deriv[iP](1, r) * rActualKinematic.t[s];
            }

            const Vector Temp = prod(prod<Vector>(trans(rActualKinematic.a1), WI1), BLAI); //bending_{,dir}
            const Vector Temp1 = prod(prod<Vector>(trans(rActualKinematic.a2), WI2), BLAI);
            const Vector Temp2 = prod(prod<Vector>(trans(rActualKinematic.a2), WI1) + prod(trans(rActualKinematic.a1), WI2), BLAI);
            const Vector Temp3 = prod(prod<Vector>(trans(rActualKinematic.a1), rVariations.P) * m_N(iP, r), BLAI); //shear_{,dir}
            const Vector Temp4 = prod(prod<Vector>(trans(rActualKinematic.a2), rVariations.P) * m_N(iP, r), BLAI);

            for (int s = 0; s < 2; s++)
            {
                rB(3, kr + 3 + s) = Temp(s);
                rB(4, kr + 3 + s) = Temp1(s);
                rB(5, kr + 3 + s) = Temp2(s);
                rB(6, kr + 3 + s) = Temp3(s);
                rB(7, kr + 3 + s) = Temp4(s);
            }
        }
        return rB;
    }

    Matrix Shell5pElement::CalculateGeometricStiffness(
        const IndexType iP,  //Integration Point
        const KinematicVariables& rActKin,
        const VariationVariables& ractVar,
        const ConstitutiveVariables& rConstitutive) const
    {
        const auto& r_geometry = GetGeometry();
        const SizeType number_of_control_points = r_geometry.size();
        const SizeType num_dof = number_of_control_points * 5;

        Matrix Kg{ ZeroMatrix(num_dof, num_dof) };
        const array_1d<double, 8>& S = rConstitutive.StressVector;

        const Matrix3d chiAndSfac = ractVar.Chi11 * S[3] + ractVar.Chi22 * S[4] + (ractVar.Chi12 + ractVar.Chi21) * S[5]  //S[3..5] are moments
            + ractVar.S1 * S[6] + ractVar.S2 * S[7]; //S[6..7] is transverse shear
        for (SizeType i = 0; i < number_of_control_points; i++)
        {
            const SizeType i1 = 5 * i;
            const SizeType i4 = i1 + 3;

            const double Ni = m_N(iP, i);
            const double dN1i = m_cart_deriv[iP](0, i);
            const double dN2i = m_cart_deriv[iP](1, i);

            const Matrix3d WI1 = ractVar.Q1 * Ni + ractVar.P * dN1i;
            const Matrix3d WI2 = ractVar.Q2 * Ni + ractVar.P * dN2i;
            const Matrix23d BLAI_T = trans(r_geometry[i].GetValue(DIRECTORTANGENTSPACE));
            for (SizeType j = i; j < number_of_control_points; j++)
            {
                const SizeType j1 = 5 * j;
                const SizeType j4 = j1 + 3;

                const double Nj = m_N(iP, j);
                const double dN1j = m_cart_deriv[iP](0, j);
                const double dN2j = m_cart_deriv[iP](1, j);

                const Matrix3d WJ1 = ractVar.Q1 * Nj + ractVar.P * dN1j;
                const Matrix3d WJ2 = ractVar.Q2 * Nj + ractVar.P * dN2j;
                const Matrix32d BLAJ = r_geometry[j].GetValue(DIRECTORTANGENTSPACE);

                const double NS = dN1i * dN1j * S[0] + dN2i * dN2j * S[1] + (dN1i * dN2j + dN2i * dN1j) * S[2];
                Kg(i1, j1) = Kg(i1 + 1, j1 + 1) = Kg(i1 + 2, j1 + 2) = NS; // membrane_{,disp,disp}*N

                Matrix3d Temp = S[3] * dN1i * WJ1 + S[4] * dN2i * WJ2 + S[5] * (dN1i * WJ2 + dN2i * WJ1); // bending_{,dir,disp}*M
                Temp += ractVar.P * Nj * (dN1i * S[6] + dN2i * S[7]);  // shear_{,dir,disp}*Q

                noalias(subrange(Kg, i1, i1 + 3, j4, j4 + 2)) = prod(Temp, BLAJ);
                Temp = S[3] * dN1j * WI1 + S[4] * dN2j * WI2 + S[5] * (dN1j * WI2 + dN2j * WI1); // bending_{,disp,dir}*M

                Temp += ractVar.P * Ni * (dN1j * S[6] + dN2j * S[7]);// shear_{,disp,dir}*Q

                noalias(subrange(Kg, i4, i4 + 2, j1, j1 + 3)) = prod(BLAI_T, Temp);

                const double NdN1 = dN1j * Ni + Nj * dN1i;
                const double NdN2 = dN2j * Ni + Nj * dN2i;
                Temp = Ni * Nj * chiAndSfac;  // shear_{,dir,dir}*Q + bending_{,dir,dir}*M
                Temp += ractVar.S1 * NdN1 * S[3] + ractVar.S2 * NdN2 * S[4] + (ractVar.S1 * NdN2 + ractVar.S2 * NdN1) * S[5];  // bending_{,dir,dir}*M

                const Matrix23d Temp2 = prod(BLAI_T, Temp); //useless temp due to nonworking ublas prod(prod())
                noalias(subrange(Kg, i4, i4 + 2, j4, j4 + 2)) = prod(Temp2, BLAJ);
            }
            const auto& r_director = r_geometry[i].GetValue(DIRECTOR);
            const double kgT = -inner_prod(r_director /norm_2(r_director),
                prod(WI1, rActKin.a1) * S[3] +
                prod(WI2, rActKin.a2) * S[4] +
                (prod(WI2, rActKin.a1) + prod(WI1, rActKin.a2)) * S[5] +
                prod(ractVar.P, rActKin.a1) * Ni * S[6] +
                prod(ractVar.P, rActKin.a2) * Ni * S[7]); //P’_{,dir}*F_{int}
            Kg(i1 + 3, i1 + 3) += kgT;
            Kg(i1 + 4, i1 + 4) += kgT;
        }
        for (size_t i = 0; i < Kg.size1(); i++)
            for (size_t j = i + 1; j < Kg.size2(); j++)
                Kg(j, i) = Kg(i, j);

        return Kg;
    }

    ///@}
    ///@name Dynamic Functions
    ///@{

    void Shell5pElement::GetValuesVector(
        Vector& rValues,
        int Step) const
    {
        const unsigned int number_of_control_points = GetGeometry().size();
        const unsigned int mat_size = number_of_control_points * 5;

        if (rValues.size() != mat_size)
            rValues.resize(mat_size, false);

        for (SizeType i = 0; i < number_of_control_points; ++i)
        {
            const array_1d<double, 3 >& displacement = GetGeometry()[i].FastGetSolutionStepValue(DISPLACEMENT, Step);
            const SizeType index = i * 3;

            rValues[index] = displacement[0];
            rValues[index + 1] = displacement[1];
            rValues[index + 2] = displacement[2];
        }
    }

    void Shell5pElement::GetFirstDerivativesVector(
        Vector& rValues,
        int Step) const
    {
        const unsigned int number_of_control_points = GetGeometry().size();
        const unsigned int mat_size = number_of_control_points * 3;

        if (rValues.size() != mat_size)
            rValues.resize(mat_size, false);

        for (SizeType i = 0; i < number_of_control_points; ++i) {
            const array_1d<double, 3 >& velocity = GetGeometry()[i].FastGetSolutionStepValue(VELOCITY, Step);
            const SizeType index = i * 3;

            rValues[index] = velocity[0];
            rValues[index + 1] = velocity[1];
            rValues[index + 2] = velocity[2];
        }
    }

    void Shell5pElement::GetSecondDerivativesVector(
        Vector& rValues,
        int Step) const
    {
        const unsigned int number_of_control_points = GetGeometry().size();
        const unsigned int mat_size = number_of_control_points * 3;

        if (rValues.size() != mat_size)
            rValues.resize(mat_size, false);

        for (SizeType i = 0; i < number_of_control_points; ++i) {
            const array_1d<double, 3 >& acceleration = GetGeometry()[i].FastGetSolutionStepValue(ACCELERATION, Step);
            const SizeType index = i * 3;

            rValues[index] = acceleration[0];
            rValues[index + 1] = acceleration[1];
            rValues[index + 2] = acceleration[2];
        }
    }

    void Shell5pElement::EquationIdVector(
        EquationIdVectorType& rResult,
        const ProcessInfo& rCurrentProcessInfo
    ) const
    {
        KRATOS_TRY;
        const SizeType number_of_control_points = GetGeometry().size();

        if (rResult.size() != 5 * number_of_control_points)
            rResult.resize(5 * number_of_control_points, false);

        const SizeType pos = this->GetGeometry()[0].GetDofPosition(DISPLACEMENT_X);

        for (IndexType i = 0; i < number_of_control_points; ++i) {
            const SizeType index = i * 5;
            rResult[index] = GetGeometry()[i].GetDof(DISPLACEMENT_X, pos).EquationId();
            rResult[index + 1] = GetGeometry()[i].GetDof(DISPLACEMENT_Y, pos + 1).EquationId();
            rResult[index + 2] = GetGeometry()[i].GetDof(DISPLACEMENT_Z, pos + 2).EquationId();
            rResult[index + 3] = GetGeometry()[i].GetDof(DIRECTORINC_X).EquationId();
            rResult[index + 4] = GetGeometry()[i].GetDof(DIRECTORINC_Y).EquationId();
        }
        KRATOS_CATCH("")
    }

    void Shell5pElement::GetDofList(
        DofsVectorType& rElementalDofList,
        const ProcessInfo& rCurrentProcessInfo
    ) const
    {
        KRATOS_TRY;
        const SizeType number_of_control_points = GetGeometry().size();

        rElementalDofList.resize(0);
        rElementalDofList.reserve(5 * number_of_control_points);

        for (IndexType i = 0; i < number_of_control_points; ++i) {
            rElementalDofList.push_back(GetGeometry()[i].pGetDof(DISPLACEMENT_X));
            rElementalDofList.push_back(GetGeometry()[i].pGetDof(DISPLACEMENT_Y));
            rElementalDofList.push_back(GetGeometry()[i].pGetDof(DISPLACEMENT_Z));
            rElementalDofList.push_back(GetGeometry()[i].pGetDof(DIRECTORINC_X));
            rElementalDofList.push_back(GetGeometry()[i].pGetDof(DIRECTORINC_Y));
        }

        KRATOS_CATCH("")
    };

    template< typename ContainerType, typename NodeFunctor, typename ...Args>
    BoundedVector<double, 3> Shell5pElement::InterpolateNodalVariable(const ContainerType& vec, const NodeFunctor& funct, const Args&... args) const
    {
        auto nodeValuesTimesAnsatzFunction = [&](double nodalVar, const NodeType& node)
        { return nodalVar * (node.*funct)(args...); };
        BoundedVector<double, 3> nullVec;
        nullVec = ZeroVector(3);
        return std::inner_product(vec.begin(), vec.end(), GetGeometry().begin(), nullVec, std::plus<BoundedVector<double, 3>>(), nodeValuesTimesAnsatzFunction);
    }

    void Shell5pElement::CalculateSVKMaterialTangent()
    {
        const double nu = this->GetProperties()[POISSON_RATIO];
        const double Emodul = this->GetProperties()[YOUNG_MODULUS];
        const double thickness = this->GetProperties().GetValue(THICKNESS);
        mC = ZeroMatrix(8, 8);

        const double fac1 = thickness * Emodul / (1 - nu * nu); //membrane
        mC(0, 0) = mC(1, 1) = fac1;
        mC(2, 2) = fac1 * (1 - nu) * 0.5;
        mC(1, 0) = mC(0, 1) = fac1 * nu;

        const double fac2 = thickness * thickness * fac1 / 12; // bending
        mC(3, 3) = mC(4, 4) = fac2;
        mC(5, 5) = fac2 * (1 - nu) * 0.5;
        mC(3, 4) = mC(4, 3) = fac2 * nu;

        const double fac3 = thickness * Emodul * 0.5 / (1 + nu); //trans shear
        mC(6, 6) = mC(7, 7) = fac3;
    }

    BoundedMatrix<double, 3, 2> Shell5pElement::TangentSpaceFromStereographicProjection(const array_1d<double, 3 >& director)
    {
        double st = (director[2] > 0) ? 1 : -1.0;
        double s = 1 / (1 + fabs(director[2]));

        const array_1d<double, 2 > y{ director[0] * s, director[1] * s };
        const double ys1 = y[0] * y[0];
        const double ys2 = y[1] * y[1];
        const double s2 = 2 * (1 + ys1 + ys2);

        BoundedMatrix<double, 3, 2> BLA;

        BLA(0, 0) = s2 - 4 * ys1;     BLA(0, 1) = -4 * y[0] * y[1];
        BLA(1, 0) = -4 * y[0] * y[1]; BLA(1, 1) = s2 - 4 * ys2;
        BLA(2, 0) = -st * 4 * y[0];   BLA(2, 1) = -st * 4 * y[1];

        const double normcol0 = norm_2(column(BLA, 0));
        const double normcol1 = norm_2(column(BLA, 1));
        column(BLA, 0) /= normcol0;
        column(BLA, 1) /= normcol1;
        return BLA;
    }

    void Shell5pElement::InitializeNonLinearIteration(const ProcessInfo& rCurrentProcessInfo)
    {
        #pragma omp critical
        GetGeometry().GetGeometryParent(0).SetValue(DIRECTOR_COMPUTED, false);
    }

    void Shell5pElement::FinalizeNonLinearIteration(const ProcessInfo& rCurrentProcessInfo)
    {
        bool compute_director = false;

        #pragma omp critical
        if (!GetGeometry().GetGeometryParent(0).GetValue(DIRECTOR_COMPUTED))
        {
            GetGeometry().GetGeometryParent(0).SetValue(DIRECTOR_COMPUTED, true);
            compute_director = true;
        }
        if (compute_director) {
            auto& points = GetGeometry().GetGeometryParent(0).pGetGeometryPart(-1)->Points();
            for (auto& node : points)
            {
                const auto& r_director = node.GetValue(DIRECTOR);
                const double norm_t = norm_2(r_director);
                array_1d<double, 3 > director_new = r_director / norm_2(r_director);
                array_1d<double, 2 > inc2d;
                inc2d[0] = node.FastGetSolutionStepValue(DIRECTORINC_X) / norm_t;
                inc2d[1] = node.FastGetSolutionStepValue(DIRECTORINC_Y) / norm_t;

                const Matrix32d BLA = node.GetValue(DIRECTORTANGENTSPACE);
                const array_1d<double, 3 > inc3d = prod(BLA, inc2d);

                director_new += inc3d;
                director_new *= norm_t / norm_2(director_new);
                node.SetValue(DIRECTOR, director_new);
                node.FastGetSolutionStepValue(DIRECTORINC_X) = 0.0;
                node.FastGetSolutionStepValue(DIRECTORINC_Y) = 0.0;
                node.SetValue(DIRECTORTANGENTSPACE, TangentSpaceFromStereographicProjection(director_new));
            }
        }
    }
} // Namespace Kratos<|MERGE_RESOLUTION|>--- conflicted
+++ resolved
@@ -179,20 +179,6 @@
         rVar.P = IdentityMatrix(3) - tdyadt;
         rVar.P *= invL_t;
 
-<<<<<<< HEAD
-        rVar.Q1 = normwquadinv * (inner_prod(t, dtd1) * (3.0 * tdyadt - IdentityMatrix(3)) - outer_prod(dtd1, t) - outer_prod(t, dtd1));
-        rVar.Q2 = normwquadinv * (inner_prod(t, dtd2) * (3.0 * tdyadt - IdentityMatrix(3)) - outer_prod(dtd2, t) - outer_prod(t, dtd2));
-        rVar.S1 = normwquadinv * (rKin.transShear[0] * (3.0 * tdyadt - IdentityMatrix(3)) - outer_prod(a1, t) - outer_prod(t, a1));
-        rVar.S2 = normwquadinv * (rKin.transShear[1] * (3.0 * tdyadt - IdentityMatrix(3)) - outer_prod(a2, t) - outer_prod(t, a2));
-
-
-        const BoundedMatrix<double, 3, 3> A = outer_prod(dtd1, t);
-        const BoundedMatrix<double, 3, 3> B = outer_prod(dtd2, t);
-        rVar.Chi11 = normwcubinv * (3.0 * inner_prod(t, dtd1) * (outer_prod(a1, t) + 0.5 * rKin.transShear[0] * (IdentityMatrix(3) - 5.0 * tdyadt)) + 3.0 * (0.5 * inner_prod(a1, dtd1) * tdyadt + rKin.transShear[0] * A) - outer_prod(a1, dtd1) - inner_prod(a1, dtd1) * 0.5 * IdentityMatrix(3));
-        rVar.Chi21 = normwcubinv * (3.0 * inner_prod(t, dtd1) * (outer_prod(a2, t) + 0.5 * rKin.transShear[1] * (IdentityMatrix(3) - 5.0 * tdyadt)) + 3.0 * (0.5 * inner_prod(a2, dtd1) * tdyadt + rKin.transShear[1] * A) - outer_prod(a2, dtd1) - inner_prod(a2, dtd1) * 0.5 * IdentityMatrix(3));
-        rVar.Chi12 = normwcubinv * (3.0 * inner_prod(t, dtd2) * (outer_prod(a1, t) + 0.5 * rKin.transShear[0] * (IdentityMatrix(3) - 5.0 * tdyadt)) + 3.0 * (0.5 * inner_prod(a1, dtd2) * tdyadt + rKin.transShear[0] * B) - outer_prod(a1, dtd2) - inner_prod(a1, dtd2) * 0.5 * IdentityMatrix(3));
-        rVar.Chi22 = normwcubinv * (3.0 * inner_prod(t, dtd2) * (outer_prod(a2, t) + 0.5 * rKin.transShear[1] * (IdentityMatrix(3) - 5.0 * tdyadt)) + 3.0 * (0.5 * inner_prod(a2, dtd2) * tdyadt + rKin.transShear[1] * B) - outer_prod(a2, dtd2) - inner_prod(a2, dtd2) * 0.5 * IdentityMatrix(3));
-=======
         const double txdtd1 = inner_prod(t, dtd1);
         const double txdtd2 = inner_prod(t, dtd2);
         const double a1xdtd1 = inner_prod(a1, dtd1);
@@ -213,7 +199,6 @@
         rVar.Chi21 = normwcubinv * (3.0 * txdtd1 * (a2dyadt + 0.5 * rKin.transShear[1] * (IdentityMatrix(3) - 5.0 * tdyadt)) + 3.0 * (0.5 * a2xdtd1 * tdyadt + rKin.transShear[1] * dtd1dyadt) - outer_prod(a2, dtd1) - a2xdtd1 * 0.5 * IdentityMatrix(3));
         rVar.Chi12 = normwcubinv * (3.0 * txdtd2 * (a1dyadt + 0.5 * rKin.transShear[0] * (IdentityMatrix(3) - 5.0 * tdyadt)) + 3.0 * (0.5 * a1xdtd2 * tdyadt + rKin.transShear[0] * dtd2dyadt) - outer_prod(a1, dtd2) - a1xdtd2 * 0.5 * IdentityMatrix(3));
         rVar.Chi22 = normwcubinv * (3.0 * txdtd2 * (a2dyadt + 0.5 * rKin.transShear[1] * (IdentityMatrix(3) - 5.0 * tdyadt)) + 3.0 * (0.5 * a2xdtd2 * tdyadt + rKin.transShear[1] * dtd2dyadt) - outer_prod(a2, dtd2) - a2xdtd2 * 0.5 * IdentityMatrix(3));
->>>>>>> e8c2acd5
 
         rVar.Chi11 = trans(rVar.Chi11) + rVar.Chi11;
         rVar.Chi21 = trans(rVar.Chi21) + rVar.Chi21;
