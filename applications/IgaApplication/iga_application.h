--- conflicted
+++ resolved
@@ -19,12 +19,7 @@
 
 //elements
 #include "custom_elements/shell_3p_element.h"
-<<<<<<< HEAD
 #include "custom_elements/shell_5p_element.h"
-#include "custom_elements/iga_truss_element.h"
-#include "custom_elements/shell_kl_discrete_element.h"
-=======
->>>>>>> 301a485c
 
 //conditions
 #include "custom_conditions/load_condition.h"
@@ -106,12 +101,7 @@
     ///@{
 
     const Shell3pElement mShell3pElement;
-<<<<<<< HEAD
     const Shell5pElement mShell5pElement;
-    const IgaTrussElement mIgaTrussElement;
-    const ShellKLDiscreteElement mShellKLDiscreteElement;
-=======
->>>>>>> 301a485c
 
     //Conditions
     const LoadCondition mLoadCondition;
