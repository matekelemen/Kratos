//  KRATOS  _____________
//         /  _/ ____/   |
//         / // / __/ /| |
//       _/ // /_/ / ___ |
//      /___/\____/_/  |_| Application

// System includes

// External includes

// Project includes
#include "iga_application.h"
#include "iga_application_variables.h"

namespace Kratos {

KratosIgaApplication::KratosIgaApplication()
    : KratosApplication("IgaApplication")
    , mShell3pElement(0, Element::GeometryType::Pointer(
        new Geometry<Node<3>>(Element::GeometryType::PointsArrayType(1))))
    , mLoadCondition(0, Condition::GeometryType::Pointer(
        new Geometry<Node<3>>(Condition::GeometryType::PointsArrayType(1))))
    , mPenaltyCouplingCondition(0, Condition::GeometryType::Pointer(
        new Geometry<Node<3>>(Condition::GeometryType::PointsArrayType(1))))
{
}

void KratosIgaApplication::Register() {

KRATOS_INFO("") << "    KRATOS  _____ _____\n"
                << "           |_   _/ ____|   /\\\n"
                << "             | || |  __   /  \\\n"
                << "             | || | |_ | / /\\ \\\n"
                << "            _| || |__| |/ ____ \\\n"
                << "           |_____\\_____/_/    \\_\\\n"
                << "Initializing KratosIgaApplication..." << std::endl;

    // ELEMENTS
    KRATOS_REGISTER_ELEMENT("Shell3pElement", mShell3pElement)

    // CONDITIONS
    KRATOS_REGISTER_CONDITION("LoadCondition", mLoadCondition)
    KRATOS_REGISTER_CONDITION("PenaltyCouplingCondition", mPenaltyCouplingCondition)

    KRATOS_REGISTER_MODELER("IgaModeler", mIgaModeler);
<<<<<<< HEAD

    // VARIABLES
    KRATOS_REGISTER_VARIABLE(NURBS_CONTROL_POINT_WEIGHT)

    KRATOS_REGISTER_VARIABLE(COORDINATES)
    KRATOS_REGISTER_VARIABLE(TANGENTS)
=======
>>>>>>> 2691b8ec

    // VARIABLES
    KRATOS_REGISTER_VARIABLE(CROSS_AREA)
    KRATOS_REGISTER_VARIABLE(PRESTRESS_CAUCHY)

    KRATOS_REGISTER_VARIABLE(RAYLEIGH_ALPHA)
    KRATOS_REGISTER_VARIABLE(RAYLEIGH_BETA)

    KRATOS_REGISTER_VARIABLE(POINT_LOAD)
    KRATOS_REGISTER_VARIABLE(LINE_LOAD)
    KRATOS_REGISTER_VARIABLE(SURFACE_LOAD)

    KRATOS_REGISTER_VARIABLE(PENALTY_FACTOR)
}

}  // namespace Kratos<|MERGE_RESOLUTION|>--- conflicted
+++ resolved
@@ -43,15 +43,6 @@
     KRATOS_REGISTER_CONDITION("PenaltyCouplingCondition", mPenaltyCouplingCondition)
 
     KRATOS_REGISTER_MODELER("IgaModeler", mIgaModeler);
-<<<<<<< HEAD
-
-    // VARIABLES
-    KRATOS_REGISTER_VARIABLE(NURBS_CONTROL_POINT_WEIGHT)
-
-    KRATOS_REGISTER_VARIABLE(COORDINATES)
-    KRATOS_REGISTER_VARIABLE(TANGENTS)
-=======
->>>>>>> 2691b8ec
 
     // VARIABLES
     KRATOS_REGISTER_VARIABLE(CROSS_AREA)
