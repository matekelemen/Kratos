--- conflicted
+++ resolved
@@ -39,7 +39,11 @@
 class SinglePatchTest(IgaTestFactory):
     file_name = "single_patch_test/single_patch"
 
-<<<<<<< HEAD
+# 3p Kirchhoff-Love Shell
+class ScordelisRoofShell3pTest(IgaTestFactory):
+    file_name = "scordelis_roof_shell_3p_test/scordelis_roof_shell_3p"
+
+# Hierarchic 5p Shell
 class Shell5pHierarchicLinearThickBeamTest(IgaTestFactory):
     file_name = "linear_beam_thick_p4_nCP5/shell_5p"
 
@@ -48,10 +52,6 @@
 
 class Shell5pHierarchicNonLinearThickBeamTest(IgaTestFactory):
     file_name = "nonlinear_beam_thick_p2_nCP22/shell_5p"
-=======
-class ScordelisRoofShell3pTest(IgaTestFactory):
-    file_name = "scordelis_roof_shell_3p_test/scordelis_roof_shell_3p"
->>>>>>> b166f9f6
 
 if __name__ == '__main__':
     KratosUnittest.main()