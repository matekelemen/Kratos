--- conflicted
+++ resolved
@@ -8,8 +8,7 @@
 
 # Import Iga test factory tests
 from iga_test_factory import SinglePatchTest as SinglePatchTest
-# Modelers tests
-from test_modelers import TestModelers as TTestModelers
+# Membrane tests
 from iga_test_factory import MembraneSinglePatchFourPointSailLinearStatic as MembraneSinglePatchFourPointSailLinearStatic
 from iga_test_factory import MembraneSinglePatchFourPointSailNonLinearStatic as MembraneSinglePatchFourPointSailNonLinearStatic
 from iga_test_factory import MembraneSinglePatchFourPointSailImplicitDynamic as MembraneSinglePatchFourPointSailImplicitDynamic
@@ -31,21 +30,21 @@
 
     smallSuite = suites['small']
     smallSuite.addTests(KratosUnittest.TestLoader().loadTestsFromTestCases([
+        # Import test
         SinglePatchTest,
+        # Membrane tests
+        MembraneSinglePatchFourPointSailLinearStatic,
+        MembraneSinglePatchFourPointSailNonLinearStatic,
+        # Modelers tests
         TTestModelers
         ]))
 
-<<<<<<< HEAD
-    smallSuite.addTests(KratosUnittest.TestLoader().loadTestsFromTestCases([TTestModelers]))
-    #Membrane
-    smallSuite.addTests(KratosUnittest.TestLoader().loadTestsFromTestCases([MembraneSinglePatchFourPointSailLinearStatic]))
-    smallSuite.addTests(KratosUnittest.TestLoader().loadTestsFromTestCases([MembraneSinglePatchFourPointSailNonLinearStatic]))
-
-=======
->>>>>>> 393ffd4b
     nightSuite = suites['nightly']
-    #Membrane
-    nightSuite.addTests(KratosUnittest.TestLoader().loadTestsFromTestCases([MembraneSinglePatchFourPointSailImplicitDynamic]))
+    # Membrane
+    nightSuite.addTests(KratosUnittest.TestLoader().loadTestsFromTestCases([
+        # Membrane tests
+        MembraneSinglePatchFourPointSailImplicitDynamic
+        ]))
     nightSuite.addTests(smallSuite)
 
     allSuite = suites['all']
