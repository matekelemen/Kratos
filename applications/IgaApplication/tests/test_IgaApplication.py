# import Kratos
from KratosMultiphysics import *
from KratosMultiphysics.IgaApplication import *
import run_cpp_unit_tests

# Import Kratos "wrapper" for unittests
import KratosMultiphysics.KratosUnittest as KratosUnittest

# Import Iga test factory tests
from iga_test_factory import SinglePatchTest as SinglePatchTest
from iga_test_factory import ScordelisRoofShell3pTest as ScordelisRoofShell3pTest
# Modelers tests
from test_modelers import TestModelers as TTestModelers

# Modelers tests
from test_modelers import TestModelers as TTestModelers

def AssembleTestSuites():
    ''' Populates the test suites to run.
    Populates the test suites to run. At least, it should pupulate the suites:
    "small", "nighlty" and "all"
    Return
    ------
    suites: A dictionary of suites
        The set of suites with its test_cases added.
    '''

    suites = KratosUnittest.KratosSuites

    smallSuite = suites['small']
    smallSuite.addTests(KratosUnittest.TestLoader().loadTestsFromTestCases([
        SinglePatchTest,
        TTestModelers
        ]))

<<<<<<< HEAD
    smallSuite.addTests(KratosUnittest.TestLoader().loadTestsFromTestCases([ScordelisRoofShell3pTest]))

    smallSuite.addTests(KratosUnittest.TestLoader().loadTestsFromTestCases([TTestModelers]))

=======
>>>>>>> faf06680
    nightSuite = suites['nightly']
    nightSuite.addTests(smallSuite)

    allSuite = suites['all']
    allSuite.addTests(nightSuite)

    return suites

if __name__ == '__main__':
    KratosUnittest.runTests(AssembleTestSuites())<|MERGE_RESOLUTION|>--- conflicted
+++ resolved
@@ -9,8 +9,6 @@
 # Import Iga test factory tests
 from iga_test_factory import SinglePatchTest as SinglePatchTest
 from iga_test_factory import ScordelisRoofShell3pTest as ScordelisRoofShell3pTest
-# Modelers tests
-from test_modelers import TestModelers as TTestModelers
 
 # Modelers tests
 from test_modelers import TestModelers as TTestModelers
@@ -30,16 +28,10 @@
     smallSuite = suites['small']
     smallSuite.addTests(KratosUnittest.TestLoader().loadTestsFromTestCases([
         SinglePatchTest,
+        ScordelisRoofShell3pTest,
         TTestModelers
         ]))
 
-<<<<<<< HEAD
-    smallSuite.addTests(KratosUnittest.TestLoader().loadTestsFromTestCases([ScordelisRoofShell3pTest]))
-
-    smallSuite.addTests(KratosUnittest.TestLoader().loadTestsFromTestCases([TTestModelers]))
-
-=======
->>>>>>> faf06680
     nightSuite = suites['nightly']
     nightSuite.addTests(smallSuite)
 
