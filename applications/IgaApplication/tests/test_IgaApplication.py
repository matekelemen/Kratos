# import Kratos
from KratosMultiphysics import *
from KratosMultiphysics.IgaApplication import *
import run_cpp_unit_tests

# Import Kratos "wrapper" for unittests
import KratosMultiphysics.KratosUnittest as KratosUnittest

# Import Iga test factory tests
from iga_test_factory import SinglePatchTest as SinglePatchTest
<<<<<<< HEAD
# Membrane tests
from iga_test_factory import MembraneSinglePatchFourPointSailLinearStatic as MembraneSinglePatchFourPointSailLinearStatic
from iga_test_factory import MembraneSinglePatchFourPointSailNonLinearStatic as MembraneSinglePatchFourPointSailNonLinearStatic
from iga_test_factory import MembraneSinglePatchFourPointSailImplicitDynamic as MembraneSinglePatchFourPointSailImplicitDynamic
=======
from iga_test_factory import ScordelisRoofShell3pTest as ScordelisRoofShell3pTest
>>>>>>> eb8073d8

# Modelers tests
from test_modelers import TestModelers as TTestModelers
# Nurbs Geometry tests
from test_nurbs_volume_element import TestNurbsVolumeElement as TTestNurbsVolumeElements

def AssembleTestSuites():
    ''' Populates the test suites to run.
    Populates the test suites to run. At least, it should pupulate the suites:
    "small", "nighlty" and "all"
    Return
    ------
    suites: A dictionary of suites
        The set of suites with its test_cases added.
    '''

    suites = KratosUnittest.KratosSuites

    smallSuite = suites['small']
    smallSuite.addTests(KratosUnittest.TestLoader().loadTestsFromTestCases([
        # Import test
        SinglePatchTest,
<<<<<<< HEAD
        # Membrane tests
        MembraneSinglePatchFourPointSailLinearStatic,
        MembraneSinglePatchFourPointSailNonLinearStatic,
        # Modelers tests
        TTestModelers
=======
        ScordelisRoofShell3pTest,
        TTestModelers,
        TTestNurbsVolumeElements
>>>>>>> eb8073d8
        ]))

    nightSuite = suites['nightly']
    # Membrane
    nightSuite.addTests(KratosUnittest.TestLoader().loadTestsFromTestCases([
        # Membrane tests
        MembraneSinglePatchFourPointSailImplicitDynamic
        ]))
    nightSuite.addTests(smallSuite)

    allSuite = suites['all']
    allSuite.addTests(nightSuite)

    return suites

if __name__ == '__main__':
    KratosUnittest.runTests(AssembleTestSuites())<|MERGE_RESOLUTION|>--- conflicted
+++ resolved
@@ -8,14 +8,11 @@
 
 # Import Iga test factory tests
 from iga_test_factory import SinglePatchTest as SinglePatchTest
-<<<<<<< HEAD
 # Membrane tests
 from iga_test_factory import MembraneSinglePatchFourPointSailLinearStatic as MembraneSinglePatchFourPointSailLinearStatic
 from iga_test_factory import MembraneSinglePatchFourPointSailNonLinearStatic as MembraneSinglePatchFourPointSailNonLinearStatic
 from iga_test_factory import MembraneSinglePatchFourPointSailImplicitDynamic as MembraneSinglePatchFourPointSailImplicitDynamic
-=======
 from iga_test_factory import ScordelisRoofShell3pTest as ScordelisRoofShell3pTest
->>>>>>> eb8073d8
 
 # Modelers tests
 from test_modelers import TestModelers as TTestModelers
@@ -38,17 +35,14 @@
     smallSuite.addTests(KratosUnittest.TestLoader().loadTestsFromTestCases([
         # Import test
         SinglePatchTest,
-<<<<<<< HEAD
         # Membrane tests
         MembraneSinglePatchFourPointSailLinearStatic,
         MembraneSinglePatchFourPointSailNonLinearStatic,
+        # Shell 3p tests
+        ScordelisRoofShell3pTest,
         # Modelers tests
-        TTestModelers
-=======
-        ScordelisRoofShell3pTest,
         TTestModelers,
         TTestNurbsVolumeElements
->>>>>>> eb8073d8
         ]))
 
     nightSuite = suites['nightly']
