--- conflicted
+++ resolved
@@ -8,13 +8,9 @@
 
 # Import Iga test factory tests
 from iga_test_factory import SinglePatchTest as SinglePatchTest
-<<<<<<< HEAD
-=======
 
->>>>>>> 6976bc19
 # Modelers tests
 from test_modelers import TestModelers as TTestModelers
-# Import the tests o test_classes to create the suits
 
 def AssembleTestSuites():
     ''' Populates the test suites to run.
@@ -32,12 +28,8 @@
     smallSuite.addTests(KratosUnittest.TestLoader().loadTestsFromTestCases([
         SinglePatchTest,
         TTestModelers
-<<<<<<< HEAD
-]))
-=======
         ]))
 
->>>>>>> 6976bc19
     nightSuite = suites['nightly']
     nightSuite.addTests(smallSuite)
 
