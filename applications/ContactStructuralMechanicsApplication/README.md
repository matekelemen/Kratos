--- conflicted
+++ resolved
@@ -47,11 +47,7 @@
  
 - **The application includes search utilities in order to create the contact conditions**
 
-<<<<<<< HEAD
 - **Frictional laws (**WIP**) in order to consider different types of frictional behaviour**
-=======
-- *Frictional laws (**WIP**) in order to consider different types of frictional behaviour*
->>>>>>> d18b2c41
 
 - **+115 Python unittest, including Validation tests, and +85 cpp tests**
 
