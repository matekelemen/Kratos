from __future__ import print_function, absolute_import, division  # makes KratosMultiphysics backward compatible with python 2.6 and 2.7

from KratosMultiphysics import *
from KratosMultiphysics.ContactStructuralMechanicsApplication  import *

from sympy import *
from custom_sympy_fe_utilities import *

do_simplifications = False
mode = "c" #to output to a c++ file

impose_partion_of_unity = False

def convert_chain_int_int(list_slip_stick):
    value = 0
    count = 0
    for slip_stick in list_slip_stick:
        value += slip_stick * 3**count
        count += 1
    return value

# Debug
#dim_combinations = [2]
#nnodes_combinations = [2]
#nnodes_master_combinations = [2]
#normal_combs = 2

dim_combinations = [2,3,3,3,3]
nnodes_combinations = [2,3,4,3,4]
nnodes_master_combinations = [2,3,4,4,3]
normal_combs = 2

def real_norm(input):

    output = 0

    for i in range(input.shape[1]):
        output += input[i]**2

    output = real_root(output, 2)

    return output

lhs_template_begin_string = "\n/***********************************************************************************/\n/***********************************************************************************/\n\ntemplate<>\nvoid PenaltyMethodFrictionalMortarContactCondition<TDim,TNumNodes, TNormalVariation, TNumNodesMaster>::CalculateLocalLHS(\n    Matrix& rLocalLHS,\n    const MortarConditionMatrices& rMortarConditionMatrices,\n    const DerivativeDataType& rDerivativeData,\n    const IndexType rActiveInactive,\n    const ProcessInfo& rCurrentProcessInfo\n    )\n{\n    // Initialize\n    for (std::size_t i = 0; i < MatrixSize; ++i)\n        for (std::size_t j = 0; j < MatrixSize; ++j)\n            rLocalLHS(i, j) = 0.0;\n\n    // The geometry of the condition\n    const GeometryType& r_geometry = this->GetGeometry();\n\n    // Initialize values\n    const BoundedMatrix<double, TNumNodes, TDim>& u1 = rDerivativeData.u1;\n    const BoundedMatrix<double, TNumNodes, TDim>& u1old = rDerivativeData.u1old;\n    const BoundedMatrix<double, TNumNodesMaster, TDim>& u2 = rDerivativeData.u2;\n    const BoundedMatrix<double, TNumNodesMaster, TDim>& u2old = rDerivativeData.u2old;\n    const BoundedMatrix<double, TNumNodes, TDim>& X1 = rDerivativeData.X1;\n    const BoundedMatrix<double, TNumNodesMaster, TDim>& X2 = rDerivativeData.X2;\n    \n    // The normal and tangent vectors\n    const BoundedMatrix<double, TNumNodes, TDim>& NormalSlave = rDerivativeData.NormalSlave;\n    const BoundedMatrix<double, TNumNodes, TDim> TangentSlave = ComputeTangentMatrixSlip(r_geometry);\n\n    // The penalty parameters\n    const array_1d<double, TNumNodes> DynamicFactor = MortarUtilities::GetVariableVector<TNumNodes>(r_geometry, DYNAMIC_FACTOR);\n    const array_1d<double, TNumNodes>& PenaltyParameter = rDerivativeData.PenaltyParameter;\n    const double TangentFactor = rDerivativeData.TangentFactor;\n    \n    // Mortar operators\n    const BoundedMatrix<double, TNumNodes, TNumNodesMaster>& MOperator = rMortarConditionMatrices.MOperator;\n    const BoundedMatrix<double, TNumNodes, TNumNodes>& DOperator = rMortarConditionMatrices.DOperator;\n    const BoundedMatrix<double, TNumNodes, TNumNodes>& MOperatorold = mPreviousMortarOperators.MOperator;\n    const BoundedMatrix<double, TNumNodes, TNumNodes>& DOperatorold = mPreviousMortarOperators.DOperator;\n\n    // Mortar operators derivatives\n    const array_1d<BoundedMatrix<double, TNumNodes, TNumNodes>, SIZEDERIVATIVES2>& DeltaMOperator = rMortarConditionMatrices.DeltaMOperator;\n    const array_1d<BoundedMatrix<double, TNumNodes, TNumNodes>, SIZEDERIVATIVES2>& DeltaDOperator = rMortarConditionMatrices.DeltaDOperator;\n\n    // We get the friction coefficient\n    const array_1d<double, TNumNodes> mu = GetFrictionCoefficient();\n\n//    // The delta time\n//    const double delta_time = rCurrentProcessInfo[DELTA_TIME];\n"

lhs_template_end_string = "}\n"

rhs_template_begin_string = "\n/***********************************************************************************/\n/***********************************************************************************/\n\ntemplate<>\nvoid PenaltyMethodFrictionalMortarContactCondition<TDim,TNumNodes, TNormalVariation, TNumNodesMaster>::CalculateLocalRHS(\n    Vector& rLocalRHS,\n    const MortarConditionMatrices& rMortarConditionMatrices,\n    const DerivativeDataType& rDerivativeData,\n    const IndexType rActiveInactive,\n    const ProcessInfo& rCurrentProcessInfo\n    )\n{\n    // Initialize\n    for (std::size_t i = 0; i < MatrixSize; ++i)\n        rLocalRHS[i] = 0.0;\n\n    // The geometry of the condition\n    const GeometryType& r_geometry = this->GetGeometry();\n\n    // Initialize values\n    const BoundedMatrix<double, TNumNodes, TDim>& u1 = rDerivativeData.u1;\n    const BoundedMatrix<double, TNumNodes, TDim>& u1old = rDerivativeData.u1old;\n    const BoundedMatrix<double, TNumNodesMaster, TDim>& u2 = rDerivativeData.u2;\n    const BoundedMatrix<double, TNumNodesMaster, TDim>& u2old = rDerivativeData.u2old;\n    const BoundedMatrix<double, TNumNodes, TDim>& X1 = rDerivativeData.X1;\n    const BoundedMatrix<double, TNumNodesMaster, TDim>& X2 = rDerivativeData.X2;\n    \n    // The normal and tangent vectors\n    const BoundedMatrix<double, TNumNodes, TDim>& NormalSlave = rDerivativeData.NormalSlave;\n    const BoundedMatrix<double, TNumNodes, TDim> TangentSlave = ComputeTangentMatrixSlip(r_geometry);\n\n    // The penalty parameters\n    const array_1d<double, TNumNodes> DynamicFactor = MortarUtilities::GetVariableVector<TNumNodes>(r_geometry, DYNAMIC_FACTOR);\n    const array_1d<double, TNumNodes>& PenaltyParameter = rDerivativeData.PenaltyParameter;\n    const double TangentFactor = rDerivativeData.TangentFactor;\n    \n    // Mortar operators\n    const BoundedMatrix<double, TNumNodes, TNumNodesMaster>& MOperator = rMortarConditionMatrices.MOperator;\n    const BoundedMatrix<double, TNumNodes, TNumNodes>& DOperator = rMortarConditionMatrices.DOperator;\n    const BoundedMatrix<double, TNumNodes, TNumNodes>& MOperatorold = mPreviousMortarOperators.MOperator;\n    const BoundedMatrix<double, TNumNodes, TNumNodes>& DOperatorold = mPreviousMortarOperators.DOperator;\n\n    // We get the friction coefficient\n    const array_1d<double, TNumNodes> mu = GetFrictionCoefficient();\n\n//    // The delta time\n//    const double delta_time = rCurrentProcessInfo[DELTA_TIME];\n"

rhs_template_end_string = "}\n"

# We track the output each time
output_count = 0
total_combs = normal_combs * len(nnodes_combinations)

for normalvar in range(2):

    if normalvar == 0:
        normalvarstring = "false"
    else:
        normalvarstring = "true"

    if normalvar == 1:
        lhs_template_begin_string += "   const array_1d<BoundedMatrix<double, TNumNodes, TDim>,  (TNumNodes * TDim)> DeltaNormalSlave = rDerivativeData.DeltaNormalSlave;\n\n"

    for dim, nnodes, nnodes_master in zip(dim_combinations, nnodes_combinations, nnodes_master_combinations):

        # Update counter and calculate dof
        lhs_string = ""
        rhs_string = ""
        output_count += 1
        number_dof = dim * (nnodes_master + nnodes)

        # Defining the unknowns
        u1 = DefineMatrix('u1', nnodes, dim) # u1(i,j) is the current displacement of node i component j at domain 1
        u2 = DefineMatrix('u2', nnodes_master, dim) # u2(i,j) is the current displacement of node i component j at domain 2
        u1old = DefineMatrix('u1old', nnodes, dim) # u1(i,j) is the previous displacement of node i component j at domain 1
        u2old = DefineMatrix('u2old', nnodes_master, dim) # u2(i,j) is the previous displacement of node i component j at domain 2
        # Normal and tangets of the slave
        NormalSlave = DefineMatrix('NormalSlave', nnodes, dim)

        # The resultant tangent
        TangentSlave = DefineMatrix('TangentSlave', nnodes, dim)

        # Define test functions
        w1 = DefineMatrix('w1',nnodes,dim)
        w2 = DefineMatrix('w2',nnodes_master,dim)

        # Defining additional variables
        NormalGap = DefineVector('NormalGap', nnodes)
        TangentSlip = DefineMatrix('TangentSlip', nnodes, dim)
        DOperator = DefineMatrix('DOperator', nnodes, nnodes)
        MOperator = DefineMatrix('MOperator', nnodes, nnodes_master)
        DOperatorold = DefineMatrix('DOperatorold',nnodes,nnodes)
        MOperatorold = DefineMatrix('MOperatorold',nnodes,nnodes_master)

        # Define other parameters
        X1 = DefineMatrix('X1',nnodes,dim)
        X2 = DefineMatrix('X2',nnodes_master,dim)
        x1 = X1 + u1
        x2 = X2 + u2
        x1old = X1 + u1old
        x2old = X2 + u2old

        #Define other symbols
        mu  = DefineVector('mu',nnodes)
        DynamicFactor  = DefineVector('DynamicFactor',nnodes)
        PenaltyParameter  = DefineVector('PenaltyParameter',nnodes)
        delta_time = Symbol('delta_time', positive=True)
        ScaleFactor = Symbol('ScaleFactor', positive=True)
        TangentFactor = Symbol('TangentFactor', positive=True)

        # Define variables list for later derivation
        u1_var = []
        u2_var = []
        CreateVariableMatrixList(u1_var, u1)
        CreateVariableMatrixList(u2_var, u2)
        u12_var=u1_var.copy()
        CreateVariableMatrixList(u12_var, u2)

        # Force the variables to be dependendant of the DOF
        if normalvar == 1:
            NormalSlave = DefineDofDependencyMatrix(NormalSlave, u1_var)
        DOperator = DefineDofDependencyMatrix(DOperator, u12_var) # If you consider Gitterle you need to keep the old operators
        MOperator = DefineDofDependencyMatrix(MOperator, u12_var)

        # Defining the normal NormalGap and tangent slip
        Dx1Mx2 = DOperator * x1 - MOperator * x2
        DeltaDx1DeltaMx2 = (DOperator - DOperatorold) * x1 - (MOperator - MOperatorold) * x2
        Dx1oldMx2old = DOperator * x1old - MOperator * x2old
        Dw1Mw2 = DOperator * w1 - MOperator * w2
        for node in range(nnodes):
            NormalGap[node] = - Dx1Mx2.row(node).dot(NormalSlave.row(node))
            gap_time_derivative = - DeltaDx1DeltaMx2.row(node)/delta_time
            auxTangentSlip = delta_time * (gap_time_derivative - gap_time_derivative.dot(NormalSlave.row(node)) * NormalSlave.row(node))
            for idim in range(dim):
                TangentSlip[node, idim] = - auxTangentSlip[idim]

<<<<<<< HEAD
            ## Add implicit definition
            #aux_tangent_slave = TangentSlip.row(node)/real_norm(TangentSlip.row(node))
            #for idim in range(dim):
                #TangentSlave[node,idim] = aux_tangent_slave[idim]

=======
>>>>>>> 9ce36df1
        # Define dofs & test function vector
        dofs = Matrix( zeros(number_dof, 1) )
        testfunc = Matrix( zeros(number_dof, 1) )
        count = 0
        for i in range(0,nnodes_master):
            for k in range(0,dim):
                dofs[count] = u2[i,k]
                testfunc[count] = w2[i,k]
                count+=1
        for i in range(0,nnodes):
            for k in range(0,dim):
                dofs[count] = u1[i,k]
                testfunc[count] = w1[i,k]
                count+=1
        print("dofs = ",dofs)
        print("testfunc = ",testfunc)

        #############################################################################
        #############################################################################
        ########################## FUNCTIONAL DEFINITION ############################
        #############################################################################
        #############################################################################

        # Compute galerkin functional # NOTE: Maybe you can define a different penalty and scale factor in the tangent direction NOTE: This is for Galerkin functional
        lhs_string += lhs_template_begin_string
        rhs_string += rhs_template_begin_string
        for node in range(nnodes):
            for slip in range(3):
                rv_galerkin = 0
                if slip == 0: # Inactive
                    rv_galerkin += 0
                else:
                    augmented_normal_contact_pressure = PenaltyParameter[node] * NormalGap[node]
                    if slip == 1: # Slip
                        augmented_tangent_contact_pressure = - mu[node] * augmented_normal_contact_pressure * TangentSlave.row(node)
                    else: # Stick
                        augmented_tangent_contact_pressure = TangentFactor * PenaltyParameter[node] * TangentSlip.row(node)

                    augmented_contact_pressure = augmented_normal_contact_pressure * NormalSlave.row(node)
                    augmented_contact_pressure += augmented_tangent_contact_pressure

                    rv_galerkin += DynamicFactor[node] * augmented_contact_pressure.dot(Dw1Mw2.row(node))

                if do_simplifications:
                    rv_galerkin = simplify(rv_galerkin)

                #############################################################################
                # Complete functional
                rv = Matrix(zeros(1, 1))
                rv[0,0] = rv_galerkin

                rhs,lhs = Compute_RHS_and_LHS(rv.copy(), testfunc, dofs, False)
                print("LHS= ", lhs.shape)
                print("RHS= ", rhs.shape)
                print("LHS and RHS have been created!")

                lhs_out = OutputMatrix_CollectingFactorsNonZero(lhs, "lhs", mode, 1, number_dof)
                rhs_out = OutputVector_CollectingFactorsNonZero(rhs, "rhs", mode, 1, number_dof)
                print("Substitution strings are ready....")

                if slip == 0:
                    lhs_string += "    \n    // NODE " + str(node) + "\n"
                    lhs_string += "    if (r_geometry["+str(node)+"].IsNot(ACTIVE)) { // INACTIVE\n    "
                elif slip == 1:
                    lhs_string += "} else if (r_geometry["+str(node)+"].Is(SLIP)) { // ACTIVE-SLIP\n    "
                else:
                    lhs_string += "} else { // ACTIVE-STICK\n    "
                lhs_string += lhs_out.replace("\n","\n    ")
                if slip == 2:
                    lhs_string += "}\n"

                if slip == 0:
                    rhs_string += "    \n    // NODE " + str(node) + "\n"
                    rhs_string += "    if (r_geometry["+str(node)+"].IsNot(ACTIVE)) { // INACTIVE\n    "
                elif slip == 1:
                    rhs_string += "} else if (r_geometry["+str(node)+"].Is(SLIP)) { // ACTIVE-SLIP\n    "
                else:
                    rhs_string += "} else { // ACTIVE-STICK\n    "
                rhs_string += rhs_out.replace("\n","\n    ")
                if slip == 2:
                    rhs_string += "}\n"

        lhs_string += lhs_template_end_string
        rhs_string += rhs_template_end_string

        lhs_string = lhs_string.replace("TDim", str(dim))
        lhs_string = lhs_string.replace("TNumNodesMaster", str(nnodes_master))
        lhs_string = lhs_string.replace("TNumNodes", str(nnodes))
        lhs_string = lhs_string.replace("MatrixSize", str(lhs.shape[0]))
        lhs_string = lhs_string.replace("TNormalVariation", normalvarstring)
        lhs_string = lhs_string.replace("SIZEDERIVATIVES2", str(((nnodes + nnodes_master) * dim)))

        rhs_string = rhs_string.replace("TDim", str(dim))
        rhs_string = rhs_string.replace("TNumNodesMaster", str(nnodes_master))
        rhs_string = rhs_string.replace("TNumNodes", str(nnodes))
        rhs_string = rhs_string.replace("TNormalVariation", normalvarstring)
        rhs_string = rhs_string.replace("MatrixSize", str(lhs.shape[0]))

        ##############################################################################
        ##############################################################################
        ##################### DEFINE VARIABLES AND DERIVATIVES #######################
        ##############################################################################
        ##############################################################################

        var_strings = []
        var_strings_subs = []
        var_strings_aux_subs = []
        der_var_strings = []
        der_var_list = []
        der_var_used_index = []

        if normalvar == 1:
            var_strings, var_strings_subs, var_strings_aux_subs, der_var_strings, der_var_list = DefineVariableLists(NormalSlave, "NormalSlave", "NormalSlave", u1_var, var_strings, var_strings_subs, var_strings_aux_subs, der_var_strings, der_var_list, "matrix")
        var_strings, var_strings_subs, var_strings_aux_subs, der_var_strings, der_var_list = DefineVariableLists(DOperator, "DOperator", "DOperator", u12_var, var_strings, var_strings_subs, var_strings_aux_subs, der_var_strings, der_var_list, "matrix")
        var_strings, var_strings_subs, var_strings_aux_subs, der_var_strings, der_var_list = DefineVariableLists(MOperator, "MOperator", "MOperator", u12_var, var_strings, var_strings_subs, var_strings_aux_subs, der_var_strings, der_var_list, "matrix")

        #############################################################################
        ############################### SUBSTITUTION ################################
        #############################################################################

        # Replace all
        lhs_string = lhs_string.replace("//subsvar_", "")
        rhs_string = rhs_string.replace("//subsvar_", "")

        for index, value in enumerate(der_var_strings):
            lhs_string = lhs_string.replace(der_var_strings[index], der_var_list[index])
            rhs_string = rhs_string.replace(der_var_strings[index], der_var_list[index])

        for index, value in enumerate(var_strings):
            lhs_string = lhs_string.replace(var_strings[index], var_strings_subs[index])
            rhs_string = rhs_string.replace(var_strings[index], var_strings_subs[index])

        lhs_string = SubstituteIndex(lhs_string, mode, number_dof)
        rhs_string = SubstituteIndex(rhs_string, mode, number_dof)
        lhs_string = lhs_string.replace("array[1]d", "array_1d") # Repair the definition
        rhs_string = rhs_string.replace("array[1]d", "array_1d") # Repair the definition

        #############################################################################
        ############################### SIMPLIFICATION ##############################
        #############################################################################

        lhs_string = lhs_string.replace("pow(", "std::pow(")
        lhs_string = lhs_string.replace("sqrt(", "std::sqrt(")
        rhs_string = rhs_string.replace("pow(", "std::pow(")
        rhs_string = rhs_string.replace("sqrt(", "std::sqrt(")
        lhs_string = lhs_string.replace("lhs(", "rLocalLHS(")
        rhs_string = rhs_string.replace("rhs[", "rLocalRHS[")

        for dof in reversed(range(len(u1_var))):
            lhs_string = lhs_string.replace("DeltaNormalSlave" + str(dof), "DeltaNormalSlave[" + str(dof)+"]")
        for dof in reversed(range(len(u12_var))):
            lhs_string = lhs_string.replace("DeltaDOperator" + str(dof), "DeltaDOperator[" + str(dof)+"]")
        for dof in reversed(range(len(u12_var))):
            lhs_string = lhs_string.replace("DeltaMOperator" + str(dof), "DeltaMOperator[" + str(dof)+"]")

        #############################################################################
        ################################# FINAL SAVING ##############################
        #############################################################################

        if output_count == 1:
            first_input = open("penalty_frictional_mortar_contact_condition_template.cpp", 'r').read()
            lhs_string += "// replace_lhs"
            outputstring = first_input.replace("// replace_lhs", lhs_string)
        else:
            input = open("penalty_frictional_mortar_contact_condition.cpp", 'r').read()
            if output_count < total_combs:
                lhs_string += "// replace_lhs"
            outputstring = input.replace("// replace_lhs", lhs_string)

        if output_count < total_combs:
            rhs_string += "// replace_rhs"

        outputstring = outputstring.replace("// replace_rhs", rhs_string)
        output = open("penalty_frictional_mortar_contact_condition.cpp",'w')
        output.write(outputstring)
        output.close()

print("Strings have been replaced...")

print("Process Finished..................")<|MERGE_RESOLUTION|>--- conflicted
+++ resolved
@@ -136,14 +136,6 @@
             for idim in range(dim):
                 TangentSlip[node, idim] = - auxTangentSlip[idim]
 
-<<<<<<< HEAD
-            ## Add implicit definition
-            #aux_tangent_slave = TangentSlip.row(node)/real_norm(TangentSlip.row(node))
-            #for idim in range(dim):
-                #TangentSlave[node,idim] = aux_tangent_slave[idim]
-
-=======
->>>>>>> 9ce36df1
         # Define dofs & test function vector
         dofs = Matrix( zeros(number_dof, 1) )
         testfunc = Matrix( zeros(number_dof, 1) )
