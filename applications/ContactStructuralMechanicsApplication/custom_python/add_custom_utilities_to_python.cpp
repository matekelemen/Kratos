// KRATOS  ___|  |                   |                   |
//       \___ \  __|  __| |   |  __| __| |   |  __| _` | |
//             | |   |    |   | (    |   |   | |   (   | |
//       _____/ \__|_|   \__,_|\___|\__|\__,_|_|  \__,_|_| MECHANICS
//
//  License:		 BSD License
//					 license: StructuralMechanicsApplication/license.txt
//
//  Main authors:    Vicente Mataix
//

// System includes

// External includes
#include <boost/python.hpp>

// Project includes
#include "includes/define.h"
#include "processes/process.h"
#include "custom_python/add_custom_utilities_to_python.h"

#include "spaces/ublas_space.h"
#include "linear_solvers/linear_solver.h"

//Utilities
#include "custom_utilities/bprinter_utility.h"
#include "custom_utilities/tree_contact_search.h"
<<<<<<< HEAD
#include "custom_utilities/exact_mortar_segmentation_utility.h"
=======
>>>>>>> 0b16c6b7
#include "custom_utilities/process_factory_utility.h"

namespace Kratos
{
namespace Python
{
void  AddCustomUtilitiesToPython()
{
    using namespace boost::python;
<<<<<<< HEAD
    
    // Adding table from bprinter to python
    class_<BprinterUtility>("BprinterUtility", init<>());
    
=======

>>>>>>> 0b16c6b7
    // Tree contact search
    class_<TreeContactSearch>("TreeContactSearch", init<ModelPart&>())
    .def(init<ModelPart&, Parameters>())
    .def("InitializeMortarConditions",&TreeContactSearch::InitializeMortarConditions)
    .def("TotalClearScalarMortarConditions",&TreeContactSearch::TotalClearScalarMortarConditions)
    .def("TotalClearComponentsMortarConditions",&TreeContactSearch::TotalClearComponentsMortarConditions)
    .def("TotalClearALMFrictionlessMortarConditions",&TreeContactSearch::TotalClearALMFrictionlessMortarConditions)
    .def("PartialClearScalarMortarConditions",&TreeContactSearch::PartialClearScalarMortarConditions)
    .def("PartialClearComponentsMortarConditions",&TreeContactSearch::PartialClearComponentsMortarConditions)
    .def("PartialClearALMFrictionlessMortarConditions",&TreeContactSearch::PartialClearALMFrictionlessMortarConditions)
    .def("CreatePointListMortar",&TreeContactSearch::CreatePointListMortar)
    .def("UpdatePointListMortar",&TreeContactSearch::UpdatePointListMortar)
    .def("UpdateMortarConditions",&TreeContactSearch::UpdateMortarConditions)
    .def("CleanMortarConditions",&TreeContactSearch::CleanMortarConditions)
    .def("CheckMortarConditions",&TreeContactSearch::CheckMortarConditions)
    ;
    
    // Exact integration (for testing)
    class_<ExactMortarIntegrationUtility<2,2>>("ExactMortarIntegrationUtility2D2N", init<>())
    .def(init<const unsigned int>())
    .def(init<const unsigned int, const bool>())
    .def("TestGetExactIntegration",&ExactMortarIntegrationUtility<2,2>::TestGetExactIntegration)
    .def("TestGetExactAreaIntegration",&ExactMortarIntegrationUtility<2,2>::TestGetExactAreaIntegration)
    ;
    class_<ExactMortarIntegrationUtility<3,3>>("ExactMortarIntegrationUtility3D3N", init<>())
    .def(init<const unsigned int>())
    .def(init<const unsigned int, const bool>())
    .def("TestGetExactIntegration",&ExactMortarIntegrationUtility<3,3>::TestGetExactIntegration)
    .def("TestGetExactAreaIntegration",&ExactMortarIntegrationUtility<3,3>::TestGetExactAreaIntegration)
    ;
    class_<ExactMortarIntegrationUtility<3,4>>("ExactMortarIntegrationUtility3D4N", init<>())
    .def(init<const unsigned int>())
    .def(init<const unsigned int, const bool>())
    .def("TestGetExactIntegration",&ExactMortarIntegrationUtility<3,4>::TestGetExactIntegration)
    .def("TestGetExactAreaIntegration",&ExactMortarIntegrationUtility<3,4>::TestGetExactAreaIntegration)
    ;
  
    // Process Factory utility
    class_<ProcessFactoryUtility>("ProcessFactoryUtility", init<boost::python::list&>())
    .def(init< >())
    .def("AddProcess",&ProcessFactoryUtility::AddProcess)
    .def("AddProcesses",&ProcessFactoryUtility::AddProcesses)
    .def("ExecuteInitialize",&ProcessFactoryUtility::ExecuteInitialize)
    .def("ExecuteBeforeSolutionLoop",&ProcessFactoryUtility::ExecuteBeforeSolutionLoop)
    .def("ExecuteInitializeSolutionStep",&ProcessFactoryUtility::ExecuteInitializeSolutionStep)
    .def("ExecuteFinalizeSolutionStep",&ProcessFactoryUtility::ExecuteFinalizeSolutionStep)
    .def("ExecuteBeforeOutputStep",&ProcessFactoryUtility::ExecuteBeforeOutputStep)
    .def("ExecuteAfterOutputStep",&ProcessFactoryUtility::ExecuteAfterOutputStep)
    .def("ExecuteFinalize",&ProcessFactoryUtility::ExecuteFinalize)
    .def("Clear",&ProcessFactoryUtility::Clear)
    ;
}

}  // namespace Python.

} // Namespace Kratos
<|MERGE_RESOLUTION|>--- conflicted
+++ resolved
@@ -23,12 +23,7 @@
 #include "linear_solvers/linear_solver.h"
 
 //Utilities
-#include "custom_utilities/bprinter_utility.h"
 #include "custom_utilities/tree_contact_search.h"
-<<<<<<< HEAD
-#include "custom_utilities/exact_mortar_segmentation_utility.h"
-=======
->>>>>>> 0b16c6b7
 #include "custom_utilities/process_factory_utility.h"
 
 namespace Kratos
@@ -38,14 +33,7 @@
 void  AddCustomUtilitiesToPython()
 {
     using namespace boost::python;
-<<<<<<< HEAD
-    
-    // Adding table from bprinter to python
-    class_<BprinterUtility>("BprinterUtility", init<>());
-    
-=======
 
->>>>>>> 0b16c6b7
     // Tree contact search
     class_<TreeContactSearch>("TreeContactSearch", init<ModelPart&>())
     .def(init<ModelPart&, Parameters>())
@@ -61,26 +49,6 @@
     .def("UpdateMortarConditions",&TreeContactSearch::UpdateMortarConditions)
     .def("CleanMortarConditions",&TreeContactSearch::CleanMortarConditions)
     .def("CheckMortarConditions",&TreeContactSearch::CheckMortarConditions)
-    ;
-    
-    // Exact integration (for testing)
-    class_<ExactMortarIntegrationUtility<2,2>>("ExactMortarIntegrationUtility2D2N", init<>())
-    .def(init<const unsigned int>())
-    .def(init<const unsigned int, const bool>())
-    .def("TestGetExactIntegration",&ExactMortarIntegrationUtility<2,2>::TestGetExactIntegration)
-    .def("TestGetExactAreaIntegration",&ExactMortarIntegrationUtility<2,2>::TestGetExactAreaIntegration)
-    ;
-    class_<ExactMortarIntegrationUtility<3,3>>("ExactMortarIntegrationUtility3D3N", init<>())
-    .def(init<const unsigned int>())
-    .def(init<const unsigned int, const bool>())
-    .def("TestGetExactIntegration",&ExactMortarIntegrationUtility<3,3>::TestGetExactIntegration)
-    .def("TestGetExactAreaIntegration",&ExactMortarIntegrationUtility<3,3>::TestGetExactAreaIntegration)
-    ;
-    class_<ExactMortarIntegrationUtility<3,4>>("ExactMortarIntegrationUtility3D4N", init<>())
-    .def(init<const unsigned int>())
-    .def(init<const unsigned int, const bool>())
-    .def("TestGetExactIntegration",&ExactMortarIntegrationUtility<3,4>::TestGetExactIntegration)
-    .def("TestGetExactAreaIntegration",&ExactMortarIntegrationUtility<3,4>::TestGetExactAreaIntegration)
     ;
   
     // Process Factory utility
