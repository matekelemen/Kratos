--- conflicted
+++ resolved
@@ -87,12 +87,9 @@
         if self.settings["reform_dofs_at_each_step"].GetBool() == False:
             self.print_on_rank_zero("Reform DoFs", "DoF must be reformed each time step. Switching to True")
             self.settings["reform_dofs_at_each_step"].SetBool(True)
-<<<<<<< HEAD
-=======
         if self.settings["block_builder"].GetBool() == False:
             self.print_on_rank_zero("Builder and solver", "EliminationBuilderAndSolver can not used with the current implementation. Switching to BlockBuilderAndSolver")
             self.settings["block_builder"].SetBool(True)
->>>>>>> 07bfe216
 
         # Setting echo level
         self.echo_level =  self.settings["echo_level"].GetInt()
