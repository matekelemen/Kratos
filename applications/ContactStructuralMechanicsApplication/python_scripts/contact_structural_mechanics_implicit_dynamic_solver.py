from __future__ import print_function, absolute_import, division  # makes KratosMultiphysics backward compatible with python 2.6 and 2.7
#import kratos core and applications
import KratosMultiphysics
import KratosMultiphysics.StructuralMechanicsApplication as StructuralMechanicsApplication
import KratosMultiphysics.ContactStructuralMechanicsApplication as ContactStructuralMechanicsApplication

# Check that KratosMultiphysics was imported in the main script
KratosMultiphysics.CheckForPreviousImport()

# Import the implicit solver (the explicit one is derived from it)
import structural_mechanics_implicit_dynamic_solver

def CreateSolver(main_model_part, custom_settings):
    return ImplicitMechanicalSolver(main_model_part, custom_settings)

class ImplicitMechanicalSolver(structural_mechanics_implicit_dynamic_solver.ImplicitMechanicalSolver):
    """The structural mechanics contact implicit dynamic solver.

    This class creates the mechanical solvers for contact implicit dynamic analysis.
    It currently supports Newmark, Bossak and dynamic relaxation schemes.

    Public member variables:
    dynamic_settings -- settings for the implicit dynamic solvers.

    See structural_mechanics_solver.py for more information.
    """
    def __init__(self, main_model_part, custom_settings): 
        
        self.main_model_part = main_model_part    
        
        ##settings string in json format
        contact_settings = KratosMultiphysics.Parameters("""
        {
            "contact_settings" :
            {
<<<<<<< HEAD
                "mortar_type": "",
                "contact_tolerance": 0.0e0,
                "fancy_convergence_criterion": true,
                "ensure_contact": false,
                "adaptative_strategy": false,
                "split_factor": 10.0,
                "max_number_splits": 3
=======
                "mortar_type"                            : "",
                "contact_tolerance"                      : 0.0e0,
                "condn_convergence_criterion"            : false,
                "fancy_convergence_criterion"            : true,
                "print_convergence_criterion"            : false,
                "ensure_contact"                         : false,
                "adaptative_strategy"                    : false,
                "split_factor"                           : 10.0,
                "max_number_splits"                      : 3,
                "contact_displacement_relative_tolerance": 1.0e-4,
                "contact_displacement_absolute_tolerance": 1.0e-9,
                "contact_residual_relative_tolerance"    : 1.0e-4,
                "contact_residual_absolute_tolerance"    : 1.0e-9
>>>>>>> 0b16c6b7
            }
        }
        """)
        
        ## Overwrite the default settings with user-provided parameters
        self.settings = custom_settings
        self.validate_and_transfer_matching_settings(self.settings, contact_settings)
        self.contact_settings = contact_settings["contact_settings"]

        # Construct the base solver.
        super().__init__(self.main_model_part, self.settings)
        
        # Setting reactions true by default
<<<<<<< HEAD
        self.settings["compute_reactions"].SetBool(True)
=======
        self.settings["clear_storage"].SetBool(True)
        self.settings["reform_dofs_at_each_step"].SetBool(True)
>>>>>>> 0b16c6b7
        
        # Setting echo level
        self.echo_level =  self.settings["echo_level"].GetInt()
    
        # Initialize the processes list
        self.processes_list = None
        
        print("Construction of ContactMechanicalSolver finished")

    def AddVariables(self):
        
        super().AddVariables()
            
        if  self.contact_settings["mortar_type"].GetString() != "":
            self.main_model_part.AddNodalSolutionStepVariable(KratosMultiphysics.NORMAL)                                           # Add normal
            if  self.contact_settings["mortar_type"].GetString() == "ALMContactFrictionless":
                self.main_model_part.AddNodalSolutionStepVariable(KratosMultiphysics.NORMAL_CONTACT_STRESS)                        # Add normal contact stress
                self.main_model_part.AddNodalSolutionStepVariable(ContactStructuralMechanicsApplication.WEIGHTED_GAP)              # Add normal contact gap
                self.main_model_part.AddNodalSolutionStepVariable(KratosMultiphysics.NODAL_H)                                      # Add nodal size variable
            elif  self.contact_settings["mortar_type"].GetString() == "ScalarMeshTying":
                self.main_model_part.AddNodalSolutionStepVariable(KratosMultiphysics.SCALAR_LAGRANGE_MULTIPLIER)                   # Add scalar LM
                self.main_model_part.AddNodalSolutionStepVariable(ContactStructuralMechanicsApplication.WEIGHTED_SCALAR_RESIDUAL)  # Add scalar LM residual
            elif  self.contact_settings["mortar_type"].GetString() == "ComponentsMeshTying":
                self.main_model_part.AddNodalSolutionStepVariable(KratosMultiphysics.VECTOR_LAGRANGE_MULTIPLIER)                   # Add vector LM
                self.main_model_part.AddNodalSolutionStepVariable(ContactStructuralMechanicsApplication.WEIGHTED_VECTOR_RESIDUAL)  # Add vector LM residual
   
        print("::[Contact Mechanical Solver]:: Variables ADDED")
        
    def AddDofs(self):

        super().AddDofs()
        
        if (self.contact_settings["mortar_type"].GetString() == "ALMContactFrictionless"):
<<<<<<< HEAD
            KratosMultiphysics.VariableUtils().AddDof(KratosMultiphysics.NORMAL_CONTACT_STRESS, ContactStructuralMechanicsApplication.WEIGHTED_GAP,self.main_model_part)
        elif (self.contact_settings["mortar_type"].GetString() == "ScalarMeshTying"):
            KratosMultiphysics.VariableUtils().AddDof(KratosMultiphysics.SCALAR_LAGRANGE_MULTIPLIER,ContactStructuralMechanicsApplication.WEIGHTED_SCALAR_RESIDUAL,self.main_model_part)
        elif (self.contact_settings["mortar_type"].GetString() == "ComponentsMeshTying"):
            KratosMultiphysics.VariableUtils().AddDof(KratosMultiphysics.VECTOR_LAGRANGE_MULTIPLIER_X, ContactStructuralMechanicsApplication.WEIGHTED_VECTOR_RESIDUAL_X,self.main_model_part)
            KratosMultiphysics.VariableUtils().AddDof(KratosMultiphysics.VECTOR_LAGRANGE_MULTIPLIER_Y, ContactStructuralMechanicsApplication.WEIGHTED_VECTOR_RESIDUAL_Y,self.main_model_part)
            KratosMultiphysics.VariableUtils().AddDof(KratosMultiphysics.VECTOR_LAGRANGE_MULTIPLIER_Z, ContactStructuralMechanicsApplication.WEIGHTED_VECTOR_RESIDUAL_Z,self.main_model_part)
                    
        print("::[Contact Mechanical Solver]:: DOF's ADDED")
    
    def Initialize(self):
        super().Initialize()
=======
            KratosMultiphysics.VariableUtils().AddDof(KratosMultiphysics.NORMAL_CONTACT_STRESS, ContactStructuralMechanicsApplication.WEIGHTED_GAP, self.main_model_part)
        elif (self.contact_settings["mortar_type"].GetString() == "ScalarMeshTying"):
            KratosMultiphysics.VariableUtils().AddDof(KratosMultiphysics.SCALAR_LAGRANGE_MULTIPLIER,ContactStructuralMechanicsApplication.WEIGHTED_SCALAR_RESIDUAL, self.main_model_part)
        elif (self.contact_settings["mortar_type"].GetString() == "ComponentsMeshTying"):
            KratosMultiphysics.VariableUtils().AddDof(KratosMultiphysics.VECTOR_LAGRANGE_MULTIPLIER_X, ContactStructuralMechanicsApplication.WEIGHTED_VECTOR_RESIDUAL_X, self.main_model_part)
            KratosMultiphysics.VariableUtils().AddDof(KratosMultiphysics.VECTOR_LAGRANGE_MULTIPLIER_Y, ContactStructuralMechanicsApplication.WEIGHTED_VECTOR_RESIDUAL_Y, self.main_model_part)
            KratosMultiphysics.VariableUtils().AddDof(KratosMultiphysics.VECTOR_LAGRANGE_MULTIPLIER_Z, ContactStructuralMechanicsApplication.WEIGHTED_VECTOR_RESIDUAL_Z, self.main_model_part)

        print("::[Contact Mechanical Solver]:: DOF's ADDED")
    
    def Initialize(self):
        super().Initialize() # The mechanical solver is created here.
>>>>>>> 0b16c6b7
    
    def AddProcessesList(self, processes_list):
        self.processes_list = ContactStructuralMechanicsApplication.ProcessFactoryUtility(processes_list)
    
    def _create_convergence_criterion(self):
<<<<<<< HEAD
        if "Contact" in self.settings["convergence_criterion"].GetString():
            D_RT = self.settings["displacement_relative_tolerance"].GetDouble()
            D_AT = self.settings["displacement_absolute_tolerance"].GetDouble()
            R_RT = self.settings["residual_relative_tolerance"].GetDouble()
            R_AT = self.settings["residual_absolute_tolerance"].GetDouble()
            contact_tolerance = self.contact_settings["contact_tolerance"].GetDouble()
            fancy_convergence_criterion = self.contact_settings["fancy_convergence_criterion"].GetBool()
            ensure_contact = self.contact_settings["ensure_contact"].GetBool()
            echo_level = self.settings["echo_level"].GetInt()
            
            if (fancy_convergence_criterion == True):
                table = ContactStructuralMechanicsApplication.BprinterUtility()
            
            if(self.settings["convergence_criterion"].GetString() == "Contact_Displacement_criterion"):
                if (fancy_convergence_criterion == True):
                    convergence_criterion = ContactStructuralMechanicsApplication.DisplacementLagrangeMultiplierContactCriteria(D_RT, D_AT, D_RT, D_AT, ensure_contact, table)
                else:
                    convergence_criterion = ContactStructuralMechanicsApplication.DisplacementLagrangeMultiplierContactCriteria(D_RT, D_AT, D_RT, D_AT, ensure_contact)
                convergence_criterion.SetEchoLevel(echo_level)
                
            elif(self.settings["convergence_criterion"].GetString() == "Contact_Residual_criterion"):
                if (fancy_convergence_criterion == True):
                    convergence_criterion = ContactStructuralMechanicsApplication.DisplacementLagrangeMultiplierResidualContactCriteria(R_RT, R_AT, R_RT, R_AT, ensure_contact, table)
                else:
                    convergence_criterion = ContactStructuralMechanicsApplication.DisplacementLagrangeMultiplierResidualContactCriteria(R_RT, R_AT, R_RT, R_AT, ensure_contact)
                convergence_criterion.SetEchoLevel(echo_level)
                
            elif(self.settings["convergence_criterion"].GetString() == "Contact_Mixed_criterion"):
                if (fancy_convergence_criterion == True):
                    convergence_criterion = ContactStructuralMechanicsApplication.DisplacementLagrangeMultiplierMixedContactCriteria(R_RT, R_AT, R_RT, R_AT, ensure_contact, table)
                else:
                    convergence_criterion = ContactStructuralMechanicsApplication.DisplacementLagrangeMultiplierMixedContactCriteria(R_RT, R_AT, R_RT, R_AT, ensure_contact)
                convergence_criterion.SetEchoLevel(echo_level)
                    
            elif(self.settings["convergence_criterion"].GetString() == "Contact_And_criterion"):
                if (fancy_convergence_criterion == True):
                    Displacement = ContactStructuralMechanicsApplication.DisplacementLagrangeMultiplierContactCriteria(D_RT, D_AT, D_RT, D_AT, ensure_contact, table)
                    Residual = ContactStructuralMechanicsApplication.DisplacementLagrangeMultiplierResidualContactCriteria(R_RT, R_AT, R_RT, R_AT, ensure_contact, table)
                else:
                    Displacement = ContactStructuralMechanicsApplication.DisplacementLagrangeMultiplierContactCriteria(D_RT, D_AT, D_RT, D_AT, ensure_contact)
                    Residual = ContactStructuralMechanicsApplication.DisplacementLagrangeMultiplierResidualContactCriteria(R_RT, R_AT, R_RT, R_AT, ensure_contact)
                
                Displacement.SetEchoLevel(echo_level)
                Residual.SetEchoLevel(echo_level)
                convergence_criterion = KratosMultiphysics.AndCriteria(Residual, Displacement)
                
            elif(self.settings["convergence_criterion"].GetString() == "Contact_Or_criterion"):
                if (fancy_convergence_criterion == True):
                    Displacement = ContactStructuralMechanicsApplication.DisplacementLagrangeMultiplierContactCriteria(D_RT, D_AT, D_RT, D_AT,ensure_contact, table)
                    Residual = ContactStructuralMechanicsApplication.DisplacementLagrangeMultiplierResidualContactCriteria(R_RT, R_AT, R_RT, R_AT, ensure_contact, table)
                else:
                    Displacement = ContactStructuralMechanicsApplication.DisplacementLagrangeMultiplierContactCriteria(D_RT, D_AT, D_RT, D_AT,ensure_contact)
                    Residual = ContactStructuralMechanicsApplication.DisplacementLagrangeMultiplierResidualContactCriteria(R_RT, R_AT, R_RT, R_AT, ensure_contact)
                
                Displacement.SetEchoLevel(echo_level)
                Residual.SetEchoLevel(echo_level)
                convergence_criterion = KratosMultiphysics.OrCriteria(Residual, Displacement)
            
            # Adding the mortar criteria
            if  (self.contact_settings["mortar_type"].GetString() == "ALMContactFrictionless"):
                if (fancy_convergence_criterion == True):
                    Mortar = ContactStructuralMechanicsApplication.ALMFrictionlessMortarConvergenceCriteria(contact_tolerance, table)
                else:
                    Mortar = ContactStructuralMechanicsApplication.ALMFrictionlessMortarConvergenceCriteria(contact_tolerance)
            elif  (self.contact_settings["mortar_type"].GetString() == "ALMContactFrictional"):
                if (fancy_convergence_criterion == True):
                    Mortar = ContactStructuralMechanicsApplication.ALMFrictionalMortarConvergenceCriteria(contact_tolerance, table)
                else:
                    Mortar = ContactStructuralMechanicsApplication.ALMFrictionalMortarConvergenceCriteria(contact_tolerance)
            elif ("MeshTying" in self.contact_settings["mortar_type"].GetString()):
                if (fancy_convergence_criterion == True):
                    Mortar = ContactStructuralMechanicsApplication.MeshTyingMortarConvergenceCriteria(table)
                else:
                    Mortar = ContactStructuralMechanicsApplication.MeshTyingMortarConvergenceCriteria()
            
            Mortar.SetEchoLevel(self.echo_level)

            if (fancy_convergence_criterion == True):
                convergence_criterion = ContactStructuralMechanicsApplication.MortarAndConvergenceCriteria(convergence_criterion, Mortar, table)
            else:
                convergence_criterion = ContactStructuralMechanicsApplication.MortarAndConvergenceCriteria(convergence_criterion, Mortar)
            convergence_criterion.SetEchoLevel(self.echo_level)
            convergence_criterion.SetActualizeRHSFlag(True)
            
            return convergence_criterion
        
        else: # Standard criteria (same as solid and structural mechanics application)
            # Creation of an auxiliar Kratos parameters object to store the convergence settings
            conv_params = KratosMultiphysics.Parameters("{}")
            conv_params.AddValue("convergence_criterion",self.settings["convergence_criterion"])
            conv_params.AddValue("rotation_dofs",self.settings["rotation_dofs"])
            conv_params.AddValue("echo_level",self.settings["echo_level"])
            conv_params.AddValue("component_wise",self.settings["component_wise"])
            conv_params.AddValue("displacement_relative_tolerance",self.settings["displacement_relative_tolerance"])
            conv_params.AddValue("displacement_absolute_tolerance",self.settings["displacement_absolute_tolerance"])
            conv_params.AddValue("residual_relative_tolerance",self.settings["residual_relative_tolerance"])
            conv_params.AddValue("residual_absolute_tolerance",self.settings["residual_absolute_tolerance"])
            
            # Construction of the class convergence_criterion
            import convergence_criteria_factory
            convergence_criterion = convergence_criteria_factory.convergence_criterion(conv_params)
        
            # Adding the mortar criteria
            if  (self.contact_settings["mortar_type"].GetString() == "ALMContactFrictionless"):
                Mortar = ContactStructuralMechanicsApplication.ALMFrictionlessMortarConvergenceCriteria()
                Mortar.SetEchoLevel(self.echo_level)
                convergence_criterion.mechanical_convergence_criterion = KratosMultiphysics.AndCriteria( convergence_criterion.mechanical_convergence_criterion, Mortar)
                (convergence_criterion.mechanical_convergence_criterion).SetActualizeRHSFlag(True)
            elif  (self.contact_settings["mortar_type"].GetString() == "ALMContactFrictional"):
                Mortar = ContactStructuralMechanicsApplication.ALMFrictionalMortarConvergenceCriteria()
                Mortar.SetEchoLevel(self.echo_level)
                convergence_criterion.mechanical_convergence_criterion = KratosMultiphysics.AndCriteria( convergence_criterion.mechanical_convergence_criterion, Mortar)
                (convergence_criterion.mechanical_convergence_criterion).SetActualizeRHSFlag(True)
            elif ("MeshTying" in self.contact_settings["mortar_type"].GetString()):
                Mortar = ContactStructuralMechanicsApplication.MeshTyingMortarConvergenceCriteria()
                Mortar.SetEchoLevel(self.echo_level)
                convergence_criterion.mechanical_convergence_criterion = KratosMultiphysics.AndCriteria( convergence_criterion.mechanical_convergence_criterion, Mortar)
                (convergence_criterion.mechanical_convergence_criterion).SetActualizeRHSFlag(True)
            
            return convergence_criterion.mechanical_convergence_criterion
    
    def _create_builder_and_solver(self):
        linear_solver = self.get_linear_solver()
        if(self.settings["block_builder"].GetBool() == True):
            builder_and_solver = ContactStructuralMechanicsApplication.ResidualBasedBlockContactBuilderAndSolver(linear_solver)
        else:
            builder_and_solver = ContactStructuralMechanicsApplication.ResidualBasedEliminationContactBuilderAndSolver(linear_solver)
        return builder_and_solver
    
    def _create_mechanical_solver(self):
        if(self.settings["line_search"].GetBool()):
            mechanical_solver = self._create_line_search_strategy()
        else:
            if self.settings["analysis_type"].GetString() == "Linear":
=======
        # Create an auxiliary Kratos parameters object to store the convergence settings.
        conv_params = KratosMultiphysics.Parameters("{}")
        conv_params.AddValue("convergence_criterion",self.settings["convergence_criterion"])
        conv_params.AddValue("rotation_dofs",self.settings["rotation_dofs"])
        conv_params.AddValue("echo_level",self.settings["echo_level"])
        conv_params.AddValue("displacement_relative_tolerance",self.settings["displacement_relative_tolerance"])
        conv_params.AddValue("displacement_absolute_tolerance",self.settings["displacement_absolute_tolerance"])
        conv_params.AddValue("residual_relative_tolerance",self.settings["residual_relative_tolerance"])
        conv_params.AddValue("residual_absolute_tolerance",self.settings["residual_absolute_tolerance"])
        conv_params.AddValue("contact_displacement_relative_tolerance",self.contact_settings["contact_displacement_relative_tolerance"])
        conv_params.AddValue("contact_displacement_absolute_tolerance",self.contact_settings["contact_displacement_absolute_tolerance"])
        conv_params.AddValue("contact_residual_relative_tolerance",self.contact_settings["contact_residual_relative_tolerance"])
        conv_params.AddValue("contact_residual_absolute_tolerance",self.contact_settings["contact_residual_absolute_tolerance"])
        conv_params.AddValue("mortar_type",self.contact_settings["mortar_type"])
        conv_params.AddValue("contact_tolerance",self.contact_settings["contact_tolerance"])
        conv_params.AddValue("condn_convergence_criterion",self.contact_settings["condn_convergence_criterion"])
        conv_params.AddValue("fancy_convergence_criterion",self.contact_settings["fancy_convergence_criterion"])
        conv_params.AddValue("print_convergence_criterion",self.contact_settings["print_convergence_criterion"])
        conv_params.AddValue("ensure_contact",self.contact_settings["ensure_contact"])
        import contact_convergence_criteria_factory
        convergence_criterion = contact_convergence_criteria_factory.convergence_criterion(conv_params)
        return convergence_criterion.mechanical_convergence_criterion
    
    def _create_mechanical_solver(self):
        if(self.settings["line_search"].GetBool()):
            mechanical_solver = self._create_line_search_strategy()
        else:
            if self.settings["analysis_type"].GetString() == "linear":
>>>>>>> 0b16c6b7
                mechanical_solver = self._create_linear_strategy()
            else:
                if  self.contact_settings["mortar_type"].GetString() != "":
                    if(self.settings["line_search"].GetBool()):
                        mechanical_solver = self._create_contact_line_search_strategy()
                    else:
                        mechanical_solver = self._create_contact_newton_raphson_strategy()
                else:
                    mechanical_solver = self._create_newton_raphson_strategy()
                    
        return mechanical_solver
    
    def _create_contact_line_search_strategy(self):
        computing_model_part = self.GetComputingModelPart()
        mechanical_scheme = self.get_solution_scheme()
        linear_solver = self.get_linear_solver()
        mechanical_convergence_criterion = self.get_convergence_criterion()
        builder_and_solver = self.get_builder_and_solver()
        newton_parameters = KratosMultiphysics.Parameters("""{}""")
        return ContactStructuralMechanicsApplication.LineSearchContactStrategy(computing_model_part, 
                                                                               mechanical_scheme, 
                                                                               linear_solver, 
                                                                               mechanical_convergence_criterion, 
                                                                               builder_and_solver, 
                                                                               self.settings["max_iteration"].GetInt(), 
                                                                               self.settings["compute_reactions"].GetBool(), 
                                                                               self.settings["reform_dofs_at_each_step"].GetBool(), 
                                                                               self.settings["move_mesh_flag"].GetBool(),
                                                                               newton_parameters
                                                                               )
    def _create_contact_newton_raphson_strategy(self):
        computing_model_part = self.GetComputingModelPart()
        mechanical_scheme = self.get_solution_scheme()
        linear_solver = self.get_linear_solver()
        mechanical_convergence_criterion = self.get_convergence_criterion()
        builder_and_solver = self.get_builder_and_solver()
        newton_parameters = KratosMultiphysics.Parameters("""{}""")
        newton_parameters.AddValue("adaptative_strategy",self.contact_settings["adaptative_strategy"])
        newton_parameters.AddValue("split_factor",self.contact_settings["split_factor"])
        newton_parameters.AddValue("max_number_splits",self.contact_settings["max_number_splits"])
        return ContactStructuralMechanicsApplication.ResidualBasedNewtonRaphsonContactStrategy(computing_model_part, 
                                                                                               mechanical_scheme, 
                                                                                               linear_solver, 
                                                                                               mechanical_convergence_criterion, 
                                                                                               builder_and_solver, 
                                                                                               self.settings["max_iteration"].GetInt(), 
                                                                                               self.settings["compute_reactions"].GetBool(), 
                                                                                               self.settings["reform_dofs_at_each_step"].GetBool(), 
                                                                                               self.settings["move_mesh_flag"].GetBool(),
                                                                                               newton_parameters,
                                                                                               self.processes_list
                                                                                               )<|MERGE_RESOLUTION|>--- conflicted
+++ resolved
@@ -33,15 +33,6 @@
         {
             "contact_settings" :
             {
-<<<<<<< HEAD
-                "mortar_type": "",
-                "contact_tolerance": 0.0e0,
-                "fancy_convergence_criterion": true,
-                "ensure_contact": false,
-                "adaptative_strategy": false,
-                "split_factor": 10.0,
-                "max_number_splits": 3
-=======
                 "mortar_type"                            : "",
                 "contact_tolerance"                      : 0.0e0,
                 "condn_convergence_criterion"            : false,
@@ -55,7 +46,6 @@
                 "contact_displacement_absolute_tolerance": 1.0e-9,
                 "contact_residual_relative_tolerance"    : 1.0e-4,
                 "contact_residual_absolute_tolerance"    : 1.0e-9
->>>>>>> 0b16c6b7
             }
         }
         """)
@@ -69,12 +59,8 @@
         super().__init__(self.main_model_part, self.settings)
         
         # Setting reactions true by default
-<<<<<<< HEAD
-        self.settings["compute_reactions"].SetBool(True)
-=======
         self.settings["clear_storage"].SetBool(True)
         self.settings["reform_dofs_at_each_step"].SetBool(True)
->>>>>>> 0b16c6b7
         
         # Setting echo level
         self.echo_level =  self.settings["echo_level"].GetInt()
@@ -108,20 +94,6 @@
         super().AddDofs()
         
         if (self.contact_settings["mortar_type"].GetString() == "ALMContactFrictionless"):
-<<<<<<< HEAD
-            KratosMultiphysics.VariableUtils().AddDof(KratosMultiphysics.NORMAL_CONTACT_STRESS, ContactStructuralMechanicsApplication.WEIGHTED_GAP,self.main_model_part)
-        elif (self.contact_settings["mortar_type"].GetString() == "ScalarMeshTying"):
-            KratosMultiphysics.VariableUtils().AddDof(KratosMultiphysics.SCALAR_LAGRANGE_MULTIPLIER,ContactStructuralMechanicsApplication.WEIGHTED_SCALAR_RESIDUAL,self.main_model_part)
-        elif (self.contact_settings["mortar_type"].GetString() == "ComponentsMeshTying"):
-            KratosMultiphysics.VariableUtils().AddDof(KratosMultiphysics.VECTOR_LAGRANGE_MULTIPLIER_X, ContactStructuralMechanicsApplication.WEIGHTED_VECTOR_RESIDUAL_X,self.main_model_part)
-            KratosMultiphysics.VariableUtils().AddDof(KratosMultiphysics.VECTOR_LAGRANGE_MULTIPLIER_Y, ContactStructuralMechanicsApplication.WEIGHTED_VECTOR_RESIDUAL_Y,self.main_model_part)
-            KratosMultiphysics.VariableUtils().AddDof(KratosMultiphysics.VECTOR_LAGRANGE_MULTIPLIER_Z, ContactStructuralMechanicsApplication.WEIGHTED_VECTOR_RESIDUAL_Z,self.main_model_part)
-                    
-        print("::[Contact Mechanical Solver]:: DOF's ADDED")
-    
-    def Initialize(self):
-        super().Initialize()
-=======
             KratosMultiphysics.VariableUtils().AddDof(KratosMultiphysics.NORMAL_CONTACT_STRESS, ContactStructuralMechanicsApplication.WEIGHTED_GAP, self.main_model_part)
         elif (self.contact_settings["mortar_type"].GetString() == "ScalarMeshTying"):
             KratosMultiphysics.VariableUtils().AddDof(KratosMultiphysics.SCALAR_LAGRANGE_MULTIPLIER,ContactStructuralMechanicsApplication.WEIGHTED_SCALAR_RESIDUAL, self.main_model_part)
@@ -134,148 +106,11 @@
     
     def Initialize(self):
         super().Initialize() # The mechanical solver is created here.
->>>>>>> 0b16c6b7
     
     def AddProcessesList(self, processes_list):
         self.processes_list = ContactStructuralMechanicsApplication.ProcessFactoryUtility(processes_list)
     
     def _create_convergence_criterion(self):
-<<<<<<< HEAD
-        if "Contact" in self.settings["convergence_criterion"].GetString():
-            D_RT = self.settings["displacement_relative_tolerance"].GetDouble()
-            D_AT = self.settings["displacement_absolute_tolerance"].GetDouble()
-            R_RT = self.settings["residual_relative_tolerance"].GetDouble()
-            R_AT = self.settings["residual_absolute_tolerance"].GetDouble()
-            contact_tolerance = self.contact_settings["contact_tolerance"].GetDouble()
-            fancy_convergence_criterion = self.contact_settings["fancy_convergence_criterion"].GetBool()
-            ensure_contact = self.contact_settings["ensure_contact"].GetBool()
-            echo_level = self.settings["echo_level"].GetInt()
-            
-            if (fancy_convergence_criterion == True):
-                table = ContactStructuralMechanicsApplication.BprinterUtility()
-            
-            if(self.settings["convergence_criterion"].GetString() == "Contact_Displacement_criterion"):
-                if (fancy_convergence_criterion == True):
-                    convergence_criterion = ContactStructuralMechanicsApplication.DisplacementLagrangeMultiplierContactCriteria(D_RT, D_AT, D_RT, D_AT, ensure_contact, table)
-                else:
-                    convergence_criterion = ContactStructuralMechanicsApplication.DisplacementLagrangeMultiplierContactCriteria(D_RT, D_AT, D_RT, D_AT, ensure_contact)
-                convergence_criterion.SetEchoLevel(echo_level)
-                
-            elif(self.settings["convergence_criterion"].GetString() == "Contact_Residual_criterion"):
-                if (fancy_convergence_criterion == True):
-                    convergence_criterion = ContactStructuralMechanicsApplication.DisplacementLagrangeMultiplierResidualContactCriteria(R_RT, R_AT, R_RT, R_AT, ensure_contact, table)
-                else:
-                    convergence_criterion = ContactStructuralMechanicsApplication.DisplacementLagrangeMultiplierResidualContactCriteria(R_RT, R_AT, R_RT, R_AT, ensure_contact)
-                convergence_criterion.SetEchoLevel(echo_level)
-                
-            elif(self.settings["convergence_criterion"].GetString() == "Contact_Mixed_criterion"):
-                if (fancy_convergence_criterion == True):
-                    convergence_criterion = ContactStructuralMechanicsApplication.DisplacementLagrangeMultiplierMixedContactCriteria(R_RT, R_AT, R_RT, R_AT, ensure_contact, table)
-                else:
-                    convergence_criterion = ContactStructuralMechanicsApplication.DisplacementLagrangeMultiplierMixedContactCriteria(R_RT, R_AT, R_RT, R_AT, ensure_contact)
-                convergence_criterion.SetEchoLevel(echo_level)
-                    
-            elif(self.settings["convergence_criterion"].GetString() == "Contact_And_criterion"):
-                if (fancy_convergence_criterion == True):
-                    Displacement = ContactStructuralMechanicsApplication.DisplacementLagrangeMultiplierContactCriteria(D_RT, D_AT, D_RT, D_AT, ensure_contact, table)
-                    Residual = ContactStructuralMechanicsApplication.DisplacementLagrangeMultiplierResidualContactCriteria(R_RT, R_AT, R_RT, R_AT, ensure_contact, table)
-                else:
-                    Displacement = ContactStructuralMechanicsApplication.DisplacementLagrangeMultiplierContactCriteria(D_RT, D_AT, D_RT, D_AT, ensure_contact)
-                    Residual = ContactStructuralMechanicsApplication.DisplacementLagrangeMultiplierResidualContactCriteria(R_RT, R_AT, R_RT, R_AT, ensure_contact)
-                
-                Displacement.SetEchoLevel(echo_level)
-                Residual.SetEchoLevel(echo_level)
-                convergence_criterion = KratosMultiphysics.AndCriteria(Residual, Displacement)
-                
-            elif(self.settings["convergence_criterion"].GetString() == "Contact_Or_criterion"):
-                if (fancy_convergence_criterion == True):
-                    Displacement = ContactStructuralMechanicsApplication.DisplacementLagrangeMultiplierContactCriteria(D_RT, D_AT, D_RT, D_AT,ensure_contact, table)
-                    Residual = ContactStructuralMechanicsApplication.DisplacementLagrangeMultiplierResidualContactCriteria(R_RT, R_AT, R_RT, R_AT, ensure_contact, table)
-                else:
-                    Displacement = ContactStructuralMechanicsApplication.DisplacementLagrangeMultiplierContactCriteria(D_RT, D_AT, D_RT, D_AT,ensure_contact)
-                    Residual = ContactStructuralMechanicsApplication.DisplacementLagrangeMultiplierResidualContactCriteria(R_RT, R_AT, R_RT, R_AT, ensure_contact)
-                
-                Displacement.SetEchoLevel(echo_level)
-                Residual.SetEchoLevel(echo_level)
-                convergence_criterion = KratosMultiphysics.OrCriteria(Residual, Displacement)
-            
-            # Adding the mortar criteria
-            if  (self.contact_settings["mortar_type"].GetString() == "ALMContactFrictionless"):
-                if (fancy_convergence_criterion == True):
-                    Mortar = ContactStructuralMechanicsApplication.ALMFrictionlessMortarConvergenceCriteria(contact_tolerance, table)
-                else:
-                    Mortar = ContactStructuralMechanicsApplication.ALMFrictionlessMortarConvergenceCriteria(contact_tolerance)
-            elif  (self.contact_settings["mortar_type"].GetString() == "ALMContactFrictional"):
-                if (fancy_convergence_criterion == True):
-                    Mortar = ContactStructuralMechanicsApplication.ALMFrictionalMortarConvergenceCriteria(contact_tolerance, table)
-                else:
-                    Mortar = ContactStructuralMechanicsApplication.ALMFrictionalMortarConvergenceCriteria(contact_tolerance)
-            elif ("MeshTying" in self.contact_settings["mortar_type"].GetString()):
-                if (fancy_convergence_criterion == True):
-                    Mortar = ContactStructuralMechanicsApplication.MeshTyingMortarConvergenceCriteria(table)
-                else:
-                    Mortar = ContactStructuralMechanicsApplication.MeshTyingMortarConvergenceCriteria()
-            
-            Mortar.SetEchoLevel(self.echo_level)
-
-            if (fancy_convergence_criterion == True):
-                convergence_criterion = ContactStructuralMechanicsApplication.MortarAndConvergenceCriteria(convergence_criterion, Mortar, table)
-            else:
-                convergence_criterion = ContactStructuralMechanicsApplication.MortarAndConvergenceCriteria(convergence_criterion, Mortar)
-            convergence_criterion.SetEchoLevel(self.echo_level)
-            convergence_criterion.SetActualizeRHSFlag(True)
-            
-            return convergence_criterion
-        
-        else: # Standard criteria (same as solid and structural mechanics application)
-            # Creation of an auxiliar Kratos parameters object to store the convergence settings
-            conv_params = KratosMultiphysics.Parameters("{}")
-            conv_params.AddValue("convergence_criterion",self.settings["convergence_criterion"])
-            conv_params.AddValue("rotation_dofs",self.settings["rotation_dofs"])
-            conv_params.AddValue("echo_level",self.settings["echo_level"])
-            conv_params.AddValue("component_wise",self.settings["component_wise"])
-            conv_params.AddValue("displacement_relative_tolerance",self.settings["displacement_relative_tolerance"])
-            conv_params.AddValue("displacement_absolute_tolerance",self.settings["displacement_absolute_tolerance"])
-            conv_params.AddValue("residual_relative_tolerance",self.settings["residual_relative_tolerance"])
-            conv_params.AddValue("residual_absolute_tolerance",self.settings["residual_absolute_tolerance"])
-            
-            # Construction of the class convergence_criterion
-            import convergence_criteria_factory
-            convergence_criterion = convergence_criteria_factory.convergence_criterion(conv_params)
-        
-            # Adding the mortar criteria
-            if  (self.contact_settings["mortar_type"].GetString() == "ALMContactFrictionless"):
-                Mortar = ContactStructuralMechanicsApplication.ALMFrictionlessMortarConvergenceCriteria()
-                Mortar.SetEchoLevel(self.echo_level)
-                convergence_criterion.mechanical_convergence_criterion = KratosMultiphysics.AndCriteria( convergence_criterion.mechanical_convergence_criterion, Mortar)
-                (convergence_criterion.mechanical_convergence_criterion).SetActualizeRHSFlag(True)
-            elif  (self.contact_settings["mortar_type"].GetString() == "ALMContactFrictional"):
-                Mortar = ContactStructuralMechanicsApplication.ALMFrictionalMortarConvergenceCriteria()
-                Mortar.SetEchoLevel(self.echo_level)
-                convergence_criterion.mechanical_convergence_criterion = KratosMultiphysics.AndCriteria( convergence_criterion.mechanical_convergence_criterion, Mortar)
-                (convergence_criterion.mechanical_convergence_criterion).SetActualizeRHSFlag(True)
-            elif ("MeshTying" in self.contact_settings["mortar_type"].GetString()):
-                Mortar = ContactStructuralMechanicsApplication.MeshTyingMortarConvergenceCriteria()
-                Mortar.SetEchoLevel(self.echo_level)
-                convergence_criterion.mechanical_convergence_criterion = KratosMultiphysics.AndCriteria( convergence_criterion.mechanical_convergence_criterion, Mortar)
-                (convergence_criterion.mechanical_convergence_criterion).SetActualizeRHSFlag(True)
-            
-            return convergence_criterion.mechanical_convergence_criterion
-    
-    def _create_builder_and_solver(self):
-        linear_solver = self.get_linear_solver()
-        if(self.settings["block_builder"].GetBool() == True):
-            builder_and_solver = ContactStructuralMechanicsApplication.ResidualBasedBlockContactBuilderAndSolver(linear_solver)
-        else:
-            builder_and_solver = ContactStructuralMechanicsApplication.ResidualBasedEliminationContactBuilderAndSolver(linear_solver)
-        return builder_and_solver
-    
-    def _create_mechanical_solver(self):
-        if(self.settings["line_search"].GetBool()):
-            mechanical_solver = self._create_line_search_strategy()
-        else:
-            if self.settings["analysis_type"].GetString() == "Linear":
-=======
         # Create an auxiliary Kratos parameters object to store the convergence settings.
         conv_params = KratosMultiphysics.Parameters("{}")
         conv_params.AddValue("convergence_criterion",self.settings["convergence_criterion"])
@@ -304,7 +139,6 @@
             mechanical_solver = self._create_line_search_strategy()
         else:
             if self.settings["analysis_type"].GetString() == "linear":
->>>>>>> 0b16c6b7
                 mechanical_solver = self._create_linear_strategy()
             else:
                 if  self.contact_settings["mortar_type"].GetString() != "":
