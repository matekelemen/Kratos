// KRATOS  ___|  |                   |                   |
//       \___ \  __|  __| |   |  __| __| |   |  __| _` | |
//             | |   |    |   | (    |   |   | |   (   | |
//       _____/ \__|_|   \__,_|\___|\__|\__,_|_|  \__,_|_| MECHANICS
//
//  License:		 BSD License
//					 license: StructuralMechanicsApplication/license.txt
//
//  Main authors:    Vicente Mataix
//

#if !defined(KRATOS_CONTACT_STRUCTURAL_MECHANICS_APPLICATION_VARIABLES_H_INCLUDED )
#define  KRATOS_CONTACT_STRUCTURAL_MECHANICS_APPLICATION_VARIABLES_H_INCLUDED

// System includes

// External includes

// Project includes
#include "includes/model_part.h"
#include "includes/define.h"
#include "includes/kratos_application.h"
#include "includes/variables.h"
<<<<<<< HEAD
#include "custom_includes/condition_map.h"
=======
>>>>>>> 0b16c6b7

namespace Kratos
{

typedef array_1d<double,3> Vector3;

// VARIABLES
/* Mortar method */ 
<<<<<<< HEAD
KRATOS_DEFINE_VARIABLE( boost::shared_ptr<ConditionMap>, CONTACT_MAPS )              // An unordened map of which contains the structure which defines the contact conditions
=======
>>>>>>> 0b16c6b7
KRATOS_DEFINE_VARIABLE( Element::Pointer, ELEMENT_POINTER )                          // A pointer to the element belonging to this condition
KRATOS_DEFINE_VARIABLE( int , INTEGRATION_ORDER_CONTACT )                            // The integration order computed in the contact
KRATOS_DEFINE_VARIABLE( Matrix, MORTAR_CONTACT_OPERATOR )                            // Mortar Contact Operator
KRATOS_DEFINE_VARIABLE( double, ACTIVE_CHECK_FACTOR )                                // The factor employed to search an active/inactive node

/* Weighted values */
KRATOS_DEFINE_VARIABLE( double, WEIGHTED_GAP )                                       // The integrated gap employed in mortar formulation
KRATOS_DEFINE_VARIABLE( double, WEIGHTED_SLIP )                                      // The integrated slip employed in mortar formulation
KRATOS_DEFINE_VARIABLE( double, WEIGHTED_FRICTION )                                  // The integrated friction coefficient
KRATOS_DEFINE_VARIABLE( double, WEIGHTED_SCALAR_RESIDUAL )                           // The integrated scalar residual  
KRATOS_DEFINE_3D_VARIABLE_WITH_COMPONENTS( WEIGHTED_VECTOR_RESIDUAL )                // The integrated vector residual         

/* Matrix to store the derivatives of the normal */
KRATOS_DEFINE_VARIABLE( Matrix, DELTA_NORMAL )                                       // Directional derivative of the normal

/* For ALM mortar condition */
KRATOS_DEFINE_VARIABLE( double, AUGMENTED_NORMAL_CONTACT_PRESSURE )                 // The resultant augmented pressure in the normal direction
KRATOS_DEFINE_VARIABLE( double, AUGMENTED_TANGENT_CONTACT_PRESSURE )                // The resultant augmented pressure in the tangent direction
<<<<<<< HEAD
KRATOS_DEFINE_VARIABLE( double, PENALTY_PARAMETER )                                 // The penalty factor for the ALM
KRATOS_DEFINE_VARIABLE( double, SCALE_FACTOR )                                      // The scale factor for the ALM
=======
>>>>>>> 0b16c6b7
KRATOS_DEFINE_VARIABLE( double, TANGENT_FACTOR )                                    // The proportion between the tangent and normal penalty
KRATOS_DEFINE_VARIABLE( bool, CONSIDER_NORMAL_VARIATION )                           // A value used to check if consider normal variation or not
KRATOS_DEFINE_VARIABLE( bool, CONSIDER_PAIR_VARIATION )                             // A value used to check if consider variation or not in the active inactive pairs
KRATOS_DEFINE_VARIABLE( bool, ADAPT_PENALTY )                                       // To set if the penalty is recalculated or not
KRATOS_DEFINE_VARIABLE( double, MAX_GAP_FACTOR )                                    // The factor between the nodal H and the max gap considered to recalculate the penalty

/* For mesh tying mortar condition */
KRATOS_DEFINE_VARIABLE( std::string, TYING_VARIABLE )                               // The variable name for the mesh tying  
}       

#endif	/* KRATOS_CONTACT_STRUCTURAL_MECHANICS_APPLICATION_VARIABLES_H_INCLUDED */<|MERGE_RESOLUTION|>--- conflicted
+++ resolved
@@ -21,10 +21,6 @@
 #include "includes/define.h"
 #include "includes/kratos_application.h"
 #include "includes/variables.h"
-<<<<<<< HEAD
-#include "custom_includes/condition_map.h"
-=======
->>>>>>> 0b16c6b7
 
 namespace Kratos
 {
@@ -33,10 +29,6 @@
 
 // VARIABLES
 /* Mortar method */ 
-<<<<<<< HEAD
-KRATOS_DEFINE_VARIABLE( boost::shared_ptr<ConditionMap>, CONTACT_MAPS )              // An unordened map of which contains the structure which defines the contact conditions
-=======
->>>>>>> 0b16c6b7
 KRATOS_DEFINE_VARIABLE( Element::Pointer, ELEMENT_POINTER )                          // A pointer to the element belonging to this condition
 KRATOS_DEFINE_VARIABLE( int , INTEGRATION_ORDER_CONTACT )                            // The integration order computed in the contact
 KRATOS_DEFINE_VARIABLE( Matrix, MORTAR_CONTACT_OPERATOR )                            // Mortar Contact Operator
@@ -55,11 +47,6 @@
 /* For ALM mortar condition */
 KRATOS_DEFINE_VARIABLE( double, AUGMENTED_NORMAL_CONTACT_PRESSURE )                 // The resultant augmented pressure in the normal direction
 KRATOS_DEFINE_VARIABLE( double, AUGMENTED_TANGENT_CONTACT_PRESSURE )                // The resultant augmented pressure in the tangent direction
-<<<<<<< HEAD
-KRATOS_DEFINE_VARIABLE( double, PENALTY_PARAMETER )                                 // The penalty factor for the ALM
-KRATOS_DEFINE_VARIABLE( double, SCALE_FACTOR )                                      // The scale factor for the ALM
-=======
->>>>>>> 0b16c6b7
 KRATOS_DEFINE_VARIABLE( double, TANGENT_FACTOR )                                    // The proportion between the tangent and normal penalty
 KRATOS_DEFINE_VARIABLE( bool, CONSIDER_NORMAL_VARIATION )                           // A value used to check if consider normal variation or not
 KRATOS_DEFINE_VARIABLE( bool, CONSIDER_PAIR_VARIATION )                             // A value used to check if consider variation or not in the active inactive pairs
