--- conflicted
+++ resolved
@@ -6,42 +6,6 @@
 class FSIAnalysis(AnalysisStage):
     '''Main script for FSI simulations using the FSI family of python solvers.'''
 
-<<<<<<< HEAD
-    def __init__(self, model, project_parameters):
-        '''The constructor of the FSI analysis object
-
-        Note that the base class analysis stage constructor
-        is not called intentionally, since it is not compatible
-        with the current FSI application Json structure.
-        '''
-        if (type(model) != Kratos.Model):
-            raise Exception("Input is expected to be provided as a Kratos Model object")
-
-        if (type(project_parameters) != Kratos.Parameters):
-            raise Exception("Input is expected to be provided as a Kratos Parameters object")
-
-        self.model = model
-        self.project_parameters = project_parameters
-
-        self.echo_level = self.project_parameters["solver_settings"]["echo_level"].GetInt()
-        self.parallel_type = self.project_parameters["problem_data"]["parallel_type"].GetString()
-
-        # Deprecation warnings
-        # This makes possible the FSI solver derivation from the core base python_solver.py
-        # if not self.project_parameters.Has("echo_level"):
-        #     Kratos.Logger.PrintInfo("FSIAnalysis", "Using the old way to pass the echo_level, this will be removed!")
-        #     self.project_parameters.AddEmptyValue("echo_level")
-        #     self.project_parameters["echo_level"].SetInt(self.echo_level)
-
-        if not self.project_parameters["solver_settings"].Has("parallel_type"):
-            self.project_parameters["solver_settings"].AddEmptyValue("parallel_type")
-            self.project_parameters["solver_settings"]["parallel_type"].SetString(self.parallel_type)
-
-        # Add solver variables (note that the solver is created in the first _GetSolver() call)
-        self._GetSolver().AddVariables()
-
-=======
->>>>>>> ef386f83
     def Initialize(self):
         '''
         Construct and initialize all classes and tools used in the simulation loop.
