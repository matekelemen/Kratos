#include "hdf5_partitioned_model_part_io.h"

#include "utilities/openmp_utils.h"
#include "custom_utilities/hdf5_points_data.h"
#include "custom_io/hdf5_nodal_solution_step_variables_io.h"
#include "custom_io/hdf5_data_value_container_io.h"

namespace Kratos
{
namespace HDF5
{
PartitionedModelPartIO::PartitionedModelPartIO(Parameters Settings, File::Pointer pFile)
: ModelPartIOBase(Settings, pFile)
{
    KRATOS_TRY;

    Check();

    KRATOS_CATCH("");
}

bool PartitionedModelPartIO::ReadNodes(NodesContainerType& rNodes)
{
    KRATOS_TRY;

    rNodes.clear();

    unsigned local_start_index, local_block_size;
    unsigned ghost_start_index, ghost_block_size;

    std::tie(local_start_index, local_block_size) =
        GetPartitionStartIndexAndBlockSize(mPrefix + "/Nodes/Local/Partition");
    std::tie(ghost_start_index, ghost_block_size) =
        GetPartitionStartIndexAndBlockSize(mPrefix + "/Nodes/Ghost/Partition");
    rNodes.reserve(local_block_size + ghost_block_size);

    File& r_file = GetFile();

    // Read local nodes.
    Internals::PointsData local_points;
    local_points.ReadData(r_file, mPrefix + "/Nodes/Local", local_start_index, local_block_size);
    local_points.CreateNodes(rNodes);
    local_points.Clear();
    
    // Read ghost nodes.
    Internals::PointsData ghost_points;
    ghost_points.ReadData(r_file, mPrefix + "/Nodes/Ghost", ghost_start_index, ghost_block_size);
    ghost_points.CreateNodes(rNodes);
    ghost_points.Clear();

    return true;
    KRATOS_CATCH("");
}

void PartitionedModelPartIO::WriteNodes(NodesContainerType const& rNodes)
{
    KRATOS_TRY;

    NodesContainerType local_nodes;
    NodesContainerType ghost_nodes;

    const unsigned num_nodes = rNodes.size();
    local_nodes.reserve(num_nodes);
    ghost_nodes.reserve(0.1 * num_nodes);

    File& r_file = GetFile();

    // Divide nodes into local and global containers.
    int my_pid = r_file.GetPID();
    for (auto it_node = rNodes.begin(); it_node != rNodes.end(); ++it_node)
    {
        if (it_node->FastGetSolutionStepValue(PARTITION_INDEX) == my_pid)
            local_nodes.push_back(*it_node.base());
        else
            ghost_nodes.push_back(*it_node.base());
    }

    // Write local nodes.
    Internals::PointsData local_points;
    local_points.SetData(local_nodes);
    local_points.WriteData(r_file, mPrefix + "/Nodes/Local");
    r_file.WriteDataPartition(mPrefix + "/Nodes/Local/Partition", local_points.GetIds());
    local_points.Clear();

    // Write ghost nodes.
    Internals::PointsData ghost_points;
    ghost_points.SetData(ghost_nodes);
    ghost_points.WriteData(r_file, mPrefix + "/Nodes/Ghost");
    r_file.WriteDataPartition(mPrefix + "/Nodes/Ghost/Partition", ghost_points.GetIds());
    WritePartitionIndex(mPrefix + "/Nodes/Ghost", ghost_nodes);
    ghost_points.Clear();

    KRATOS_CATCH("");
}

void PartitionedModelPartIO::ReadElements(NodesContainerType& rNodes,
                                          PropertiesContainerType& rProperties,
                                          ElementsContainerType& rElements)
{
    KRATOS_TRY;

    unsigned start_index, block_size;
    rElements.clear();
    File& r_file = GetFile();

    Internals::ConnectivitiesInput<ElementType> elem_inputs(mElementIO);
    for (auto& r_item : elem_inputs)
    {
        std::tie(start_index, block_size) =
                GetPartitionStartIndexAndBlockSize(r_item.Path + "/Partition");
        r_item.ReadConnectivities(r_file, rNodes, rProperties, start_index, block_size, rElements);
    }

    KRATOS_CATCH("");
}

void PartitionedModelPartIO::WriteElements(ElementsContainerType const& rElements)
{
    KRATOS_TRY;

    Internals::ConnectivitiesOutput<ElementType> elem_outputs(mElementIO, rElements);
    File& r_file = GetFile();
    for (auto& r_item : elem_outputs)
    {
<<<<<<< HEAD
        const std::string elem_path = mPrefix + "/Elements/" + mElementNames[i_type];
        const ElementType* elem_key = mElementPointers[i_type];
        ConstElementsContainerType& r_elems = elem_bins.GetBin(elem_key);
        Detail::ConnectivitiesData connectivities;
        connectivities.SetData(r_elems);
        connectivities.WriteData(r_file, elem_path);
        const int ws_dim = mElementPointers[i_type]->WorkingSpaceDimension();
        const int dim = mElementPointers[i_type]->GetGeometry().Dimension();
        const int nnodes = mElementPointers[i_type]->GetGeometry().size();
        r_file.WriteAttribute(elem_path, "WorkingSpaceDimension", ws_dim);
        r_file.WriteAttribute(elem_path, "Dimension", dim);
        r_file.WriteAttribute(elem_path, "NumberOfNodes", nnodes);
        r_file.WriteDataPartition(elem_path + "/Partition", connectivities.GetIds());
=======
        r_item.WriteConnectivities(r_file);
        r_file.WriteDataPartition(r_item.Path + "/Partition", r_item.Connectivities.GetIds());
>>>>>>> 69bef11f
    }

    KRATOS_CATCH("");
}

void PartitionedModelPartIO::ReadConditions(NodesContainerType& rNodes,
                                            PropertiesContainerType& rProperties,
                                            ConditionsContainerType& rConditions)
{
    KRATOS_TRY;

    unsigned start_index, block_size;
    rConditions.clear();

    File& r_file = GetFile();

    Internals::ConnectivitiesInput<ConditionType> cond_inputs(mConditionIO);
    for (auto& r_item : cond_inputs)
    {
        std::tie(start_index, block_size) =
                GetPartitionStartIndexAndBlockSize(r_item.Path + "/Partition");
        r_item.ReadConnectivities(r_file, rNodes, rProperties, start_index, block_size, rConditions);
    }

    KRATOS_CATCH("");
}

void PartitionedModelPartIO::WriteConditions(ConditionsContainerType const& rConditions)
{
    KRATOS_TRY;

    Internals::ConnectivitiesOutput<ConditionType> cond_outputs(mConditionIO, rConditions);
    File& r_file = GetFile();
    for (auto& r_item : cond_outputs)
    {
<<<<<<< HEAD
        const std::string cond_path = mPrefix + "/Conditions/" + mConditionNames[i_type];
        const ConditionType* cond_key = mConditionPointers[i_type];
        ConstConditionsContainerType& r_conds = cond_bins.GetBin(cond_key);
        Detail::ConnectivitiesData connectivities;
        connectivities.SetData(r_conds);
        connectivities.WriteData(r_file, cond_path);
        const int ws_dim = mConditionPointers[i_type]->WorkingSpaceDimension();
        const int dim = mConditionPointers[i_type]->GetGeometry().Dimension();
        const int nnodes = mConditionPointers[i_type]->GetGeometry().size();
        r_file.WriteAttribute(cond_path, "WorkingSpaceDimension", ws_dim);
        r_file.WriteAttribute(cond_path, "Dimension", dim);
        r_file.WriteAttribute(cond_path, "NumberOfNodes", nnodes);
        r_file.WriteDataPartition(cond_path + "/Partition", connectivities.GetIds());
=======
        r_item.WriteConnectivities(r_file);
        r_file.WriteDataPartition(r_item.Path + "/Partition", r_item.Connectivities.GetIds());
>>>>>>> 69bef11f
    }

    KRATOS_CATCH("");
}

void PartitionedModelPartIO::ReadModelPart(ModelPart& rModelPart)
{
    KRATOS_TRY;

    ReadProperties(rModelPart.rProperties());
    Internals::DataValueContainerIO process_info_io(mPrefix + "/ProcessInfo", mpFile);
    process_info_io.ReadDataValueContainer(rModelPart.GetProcessInfo());
    ReadNodes(rModelPart.Nodes());
    ReadElements(rModelPart.Nodes(), rModelPart.rProperties(), rModelPart.Elements());
    ReadConditions(rModelPart.Nodes(), rModelPart.rProperties(), rModelPart.Conditions());
    Internals::NodalSolutionStepVariablesIO nodal_variables_io(mPrefix, mpFile);
    nodal_variables_io.ReadAndAssignVariablesList(rModelPart);
    nodal_variables_io.ReadAndAssignBufferSize(rModelPart);
    ReadAndAssignPartitionIndex(mPrefix + "/Nodes/Ghost", rModelPart);

    KRATOS_CATCH("");
}

void PartitionedModelPartIO::Check()
{
    if (GetFile().GetTotalProcesses() == 1)
        KRATOS_ERROR << "Using PartitionedModelPartIO with single process file access." << std::endl;
}

std::tuple<unsigned, unsigned> PartitionedModelPartIO::GetPartitionStartIndexAndBlockSize(std::string Path) const
{
    unsigned my_pid = GetFile().GetPID();
    Vector<int> my_partition;
    GetFile().ReadDataSet(Path, my_partition, my_pid, 2);
    unsigned start_index = my_partition[0];
    unsigned block_size = my_partition[1] - my_partition[0];
    return std::make_tuple(start_index, block_size);
}

void PartitionedModelPartIO::WritePartitionIndex(std::string Path, NodesContainerType const& rGhostNodes)
{
    KRATOS_TRY;

    Vector<int> partition_ids(rGhostNodes.size());
    const int num_threads = OpenMPUtils::GetNumThreads();
    OpenMPUtils::PartitionVector partition;
    OpenMPUtils::DivideInPartitions(rGhostNodes.size(), num_threads, partition);
#pragma omp parallel
    {
        const int thread_id = OpenMPUtils::ThisThread();
        NodesContainerType::const_iterator it = rGhostNodes.begin() + partition[thread_id];
        for (auto i = partition[thread_id]; i < partition[thread_id + 1]; ++i)
        {
            partition_ids[i] = it->FastGetSolutionStepValue(PARTITION_INDEX);
            ++it;
        }
    }
    mpFile->WriteDataSet(Path + "/PARTITION_INDEX", partition_ids);

    KRATOS_CATCH("");
}

void PartitionedModelPartIO::ReadAndAssignPartitionIndex(std::string Path, ModelPart& rModelPart) const
{
    KRATOS_TRY;

    const int num_threads = OpenMPUtils::GetNumThreads();
    OpenMPUtils::PartitionVector partition;
    NodesContainerType& r_nodes = rModelPart.Nodes();

    // First assign my partition id to ALL nodes.
    const int my_pid = rModelPart.GetCommunicator().MyPID();
    OpenMPUtils::DivideInPartitions(r_nodes.size(), num_threads, partition);
#pragma omp parallel
    {
        const int thread_id = OpenMPUtils::ThisThread();
        NodesContainerType::const_iterator it = r_nodes.begin() + partition[thread_id];
        for (auto i = partition[thread_id]; i < partition[thread_id + 1]; ++i)
        {
            it->FastGetSolutionStepValue(PARTITION_INDEX) = my_pid;
            ++it;
        }
    }

    // Read and assign partition ids for ghosts. If this is slow, try storing the
    // partition index in the node's non-historical container when the ghost nodes and
    // local nodes are read. Then copy it to the solution step data after the buffer
    // is initialized.
    unsigned start_index, block_size;
    std::tie(start_index, block_size) = GetPartitionStartIndexAndBlockSize(Path + "/Partition");
    Vector<int> partition_ids, node_ids;
    GetFile().ReadDataSet(Path + "/PARTITION_INDEX", partition_ids, start_index, block_size);
    GetFile().ReadDataSet(Path + "/Ids", node_ids, start_index, block_size);
    for (unsigned i = 0; i < node_ids.size(); ++i)
        r_nodes[node_ids[i]].FastGetSolutionStepValue(PARTITION_INDEX) = partition_ids[i];

    KRATOS_CATCH("");
}

} // namespace HDF5.
} // namespace Kratos.<|MERGE_RESOLUTION|>--- conflicted
+++ resolved
@@ -122,24 +122,8 @@
     File& r_file = GetFile();
     for (auto& r_item : elem_outputs)
     {
-<<<<<<< HEAD
-        const std::string elem_path = mPrefix + "/Elements/" + mElementNames[i_type];
-        const ElementType* elem_key = mElementPointers[i_type];
-        ConstElementsContainerType& r_elems = elem_bins.GetBin(elem_key);
-        Detail::ConnectivitiesData connectivities;
-        connectivities.SetData(r_elems);
-        connectivities.WriteData(r_file, elem_path);
-        const int ws_dim = mElementPointers[i_type]->WorkingSpaceDimension();
-        const int dim = mElementPointers[i_type]->GetGeometry().Dimension();
-        const int nnodes = mElementPointers[i_type]->GetGeometry().size();
-        r_file.WriteAttribute(elem_path, "WorkingSpaceDimension", ws_dim);
-        r_file.WriteAttribute(elem_path, "Dimension", dim);
-        r_file.WriteAttribute(elem_path, "NumberOfNodes", nnodes);
-        r_file.WriteDataPartition(elem_path + "/Partition", connectivities.GetIds());
-=======
         r_item.WriteConnectivities(r_file);
         r_file.WriteDataPartition(r_item.Path + "/Partition", r_item.Connectivities.GetIds());
->>>>>>> 69bef11f
     }
 
     KRATOS_CATCH("");
@@ -175,24 +159,8 @@
     File& r_file = GetFile();
     for (auto& r_item : cond_outputs)
     {
-<<<<<<< HEAD
-        const std::string cond_path = mPrefix + "/Conditions/" + mConditionNames[i_type];
-        const ConditionType* cond_key = mConditionPointers[i_type];
-        ConstConditionsContainerType& r_conds = cond_bins.GetBin(cond_key);
-        Detail::ConnectivitiesData connectivities;
-        connectivities.SetData(r_conds);
-        connectivities.WriteData(r_file, cond_path);
-        const int ws_dim = mConditionPointers[i_type]->WorkingSpaceDimension();
-        const int dim = mConditionPointers[i_type]->GetGeometry().Dimension();
-        const int nnodes = mConditionPointers[i_type]->GetGeometry().size();
-        r_file.WriteAttribute(cond_path, "WorkingSpaceDimension", ws_dim);
-        r_file.WriteAttribute(cond_path, "Dimension", dim);
-        r_file.WriteAttribute(cond_path, "NumberOfNodes", nnodes);
-        r_file.WriteDataPartition(cond_path + "/Partition", connectivities.GetIds());
-=======
         r_item.WriteConnectivities(r_file);
         r_file.WriteDataPartition(r_item.Path + "/Partition", r_item.Connectivities.GetIds());
->>>>>>> 69bef11f
     }
 
     KRATOS_CATCH("");
