# --- Core Imports ---
import KratosMultiphysics
import KratosMultiphysics.KratosUnittest as KratosUnittest
from KratosMultiphysics.kratos_utilities import DeleteFileIfExisting

# --- HDF5 Imports ---
import KratosMultiphysics.HDF5Application as KratosHDF5
from KratosMultiphysics.HDF5Application import core
from KratosMultiphysics.HDF5Application.core.utils import ParametersWrapper
from KratosMultiphysics.HDF5Application.core import controllers
from KratosMultiphysics.HDF5Application.core import operations
from KratosMultiphysics.HDF5Application.core import file_io

# --- STD Imports ---
import os
import pathlib
import typing
import functools
from unittest.mock import call, patch, MagicMock


test_file_path = pathlib.Path("kratos.h5")


def ensure_no_file(file_path: pathlib.Path) -> typing.Callable:
    """@brief Construct a decorator that deletes the specified file before and after the function is called."""
    def decorator(function: typing.Callable) -> typing.Callable:
        """@brief Delete a file before and after the function is called."""
        @functools.wraps(function)
        def wrapper(*args, **kwargs):
            if file_path.is_file():
                DeleteFileIfExisting(str(file_path))
            elif file_path.is_dir():
                raise FileExistsError(f"{file_path} is a directory")
            try:
                output = function(*args, **kwargs)
            finally:
                if file_path.is_file():
                    DeleteFileIfExisting(str(file_path))
                elif file_path.is_dir():
                    raise FileExistsError(f"{file_path} is a directory")
            return output
        return wrapper
    return decorator


def _SurrogateModelPart():
    model = KratosMultiphysics.Model()
    model_part = model.CreateModelPart("model_part")
    model_part.ProcessInfo[KratosMultiphysics.TIME] = 1.23456789
    model_part.ProcessInfo[KratosMultiphysics.DELTA_TIME] = 0.1
    return model, model_part


class TestFileIO(KratosUnittest.TestCase):

    @staticmethod
    def _BuildTestFileIOObject(obj):
        class FilenameGetter(object):
            def Get(self, identifier):
                return identifier
        obj.filename_getter = FilenameGetter()
        obj.file_access_mode = 'exclusive'
        obj.file_driver = 'core'
        obj.echo_level = 0

    @staticmethod
    def _FilenameGetterSettings(**kwargs):
        settings = ParametersWrapper()
        if 'file_name' in kwargs:
            settings['file_name'] = kwargs['file_name']
        else:
            settings['file_name'] = 'kratos.h5'
        if 'time_format' in kwargs:
            settings['time_format'] = kwargs['time_format']
        return settings

    def test_FileIO_FileSettings(self):
        io = file_io._FileIO()
        self._BuildTestFileIOObject(io)
        settings = io._FileSettings('kratos.h5')
        self.assertEqual(settings['file_name'], 'kratos.h5')
        self.assertEqual(settings['file_access_mode'], 'exclusive')
        self.assertEqual(settings['file_driver'], 'core')
        self.assertEqual(settings['echo_level'], 0)

    def test_HDF5SerialFileIO_Creation(self):
        io = file_io._HDF5SerialFileIO()
        self._BuildTestFileIOObject(io)
        obj = io.Get('kratos.h5')
        self.assertIsInstance(obj, KratosHDF5.HDF5File)

    def test_SetDefaults(self):
        settings = ParametersWrapper()
        file_io._SetDefaults(settings)
        self.assertTrue(settings.Has('io_type'))
        self.assertTrue(settings.Has('file_name'))
        self.assertFalse(settings.Has('time_format'))
        self.assertTrue(settings.Has('file_access_mode'))
        self.assertTrue(settings.Has('file_driver'))
        self.assertTrue(settings.Has('echo_level'))
        self.assertEqual(settings['io_type'], 'serial_hdf5_file_io')
        self.assertEqual(settings['file_name'], 'kratos')
        self.assertEqual(settings['file_access_mode'], 'exclusive')
        if os.name == 'posix':
            self.assertEqual(settings['file_driver'], 'sec2')
        elif os.name == 'nt':
            self.assertEqual(settings['file_driver'], 'windows')
        self.assertEqual(settings['echo_level'], 0)

    def test_SetDefaults_NonTerminalTime(self):
        settings = ParametersWrapper()
        settings['file_name'] = 'kratos-<time>.h5'
        file_io._SetDefaults(settings)
        self.assertTrue(settings.Has('time_format'))
        self.assertEqual(settings['time_format'], '0.4f')

    def test_SetDefaults_ParallelIO(self):
        settings = ParametersWrapper()
        settings.AddEmptyValue('io_type').SetString('parallel_hdf5_file_io')
        file_io._SetDefaults(settings)
        self.assertEqual(settings['file_driver'], 'mpio')

    def test_GetIO_SerialIO(self):
        io = file_io._GetIO('serial_hdf5_file_io')
        self.assertIsInstance(io, file_io._HDF5SerialFileIO)

    def test_GetIO_ParallelIO(self):
        io = file_io._GetIO('parallel_hdf5_file_io')
        self.assertIsInstance(io, file_io._HDF5ParallelFileIO)

    def test_GetIO_MockIO(self):
        io = file_io._GetIO('mock_hdf5_file_io')
        self.assertIsInstance(io, file_io._HDF5MockFileIO)

    def test_GetIO_GarbageInput(self):
        with self.assertRaisesRegex(ValueError, r'"io_type" has invalid value "abcdefg"'):
            file_io._GetIO('abcdefg')

    @patch("KratosMultiphysics.FileNameDataCollector", autospec=True)
    def test_FilenameGetter_WithFileExtension(self, mock_class):
        settings = self._FilenameGetterSettings(file_name='kratos.h5')
        obj = file_io._FilenameGetter(settings)
        model, model_part = _SurrogateModelPart()
        obj.Get(model_part)
        mock_class.assert_called_once_with(model_part, 'kratos.h5', {'<time>':''})

    @patch("KratosMultiphysics.FileNameDataCollector", autospec=True)
    def test_FilenameGetter_WithoutFileExtension(self, mock_class):
        settings = self._FilenameGetterSettings(file_name='kratos')
        obj = file_io._FilenameGetter(settings)
        model, model_part = _SurrogateModelPart()
        obj.Get(model_part)
        mock_class.assert_called_once_with(model_part, 'kratos.h5', {'<time>':''})

    @patch("KratosMultiphysics.FileNameDataCollector", autospec=True)
    def test_FilenameGetter_TimeFormat(self, mock_class):
        settings = self._FilenameGetterSettings(time_format='0.4f')
        obj = file_io._FilenameGetter(settings)
        model, model_part = _SurrogateModelPart()
        obj.Get(model_part)
        mock_class.assert_called_once_with(model_part, 'kratos.h5', {'<time>':'0.4f'})

    @patch("KratosMultiphysics.FileNameDataCollector", autospec=True)
    def test_FilenameGetterWithDirectoryInitialization_WithoutDirectory(self, mock_class):
        mock_instance = mock_class.return_value
        mock_instance.GetFileName.return_value = 'kratos.h5'
        settings = self._FilenameGetterSettings()
        with patch('os.makedirs', autospec=True) as p:
            data_comm = KratosMultiphysics.Testing.GetDefaultDataCommunicator()
            obj = file_io._FilenameGetterWithDirectoryInitialization(settings, data_comm)
            obj.Get(_SurrogateModelPart())
            self.assertEqual(p.call_count, 0)

    @patch("KratosMultiphysics.FileNameDataCollector", autospec=True)
    def test_FilenameGetterWithDirectoryInitialization_DirectoryExists(self, mock_class):
        mock_instance = mock_class.return_value
        mock_instance.GetFileName.return_value = '/foo/kratos.h5'
        settings = self._FilenameGetterSettings(file_name='/foo/kratos.h5')
        patcher = patch('KratosMultiphysics.FilesystemExtensions.MPISafeCreateDirectories', autospec=True)
        makedirs = patcher.start()
        data_comm = KratosMultiphysics.Testing.GetDefaultDataCommunicator()
        obj = file_io._FilenameGetterWithDirectoryInitialization(settings, data_comm)
        obj.Get(_SurrogateModelPart())
        makedirs.assert_called_once_with('/foo')
        patcher.stop()

    @patch("KratosMultiphysics.FileNameDataCollector", autospec=True)
    def test_FilenameGetterWithDirectoryInitialization_DirectoryDoesNotExist(self, mock_class):
        mock_instance = mock_class.return_value
        mock_instance.GetFileName.return_value = '/foo/kratos.h5'
        settings = self._FilenameGetterSettings(file_name='/foo/kratos.h5')
        patcher = patch('KratosMultiphysics.FilesystemExtensions.MPISafeCreateDirectories', autospec=True)
        makedirs = patcher.start()
        data_comm = KratosMultiphysics.Testing.GetDefaultDataCommunicator()
        obj = file_io._FilenameGetterWithDirectoryInitialization(settings, data_comm)
        obj.Get(_SurrogateModelPart())
        makedirs.assert_called_once_with('/foo')
        patcher.stop()

    @patch("KratosMultiphysics.FileNameDataCollector", autospec=True)
    def test_FileIOMaxFilesToKeepExclusiveNoDeletion(self, mock_class):
        mock_class_instance = mock_class.return_value
        mock_class_instance.GetSortedFileNamesList.return_value = ['file_1', 'file_2', 'file_3', 'file_4', 'file_5']
        settings = self._FilenameGetterSettings(file_name='/foo/kratos.h5')
        settings['file_access_mode'] = 'exclusive'
        settings['max_files_to_keep'] = 4
        obj = file_io._FilenameGetter(settings)
        with patch("os.path.isdir", autospec=True) as mock_dir:
            mock_dir.return_value = True
            with patch("KratosMultiphysics.kratos_utilities.DeleteFileIfExisting", autospec=True) as p:
                obj.Get(_SurrogateModelPart())
                self.assertEqual(p.call_count, 0)
            self.assertEqual(mock_dir.call_args_list, [])

    @patch("KratosMultiphysics.FileNameDataCollector", autospec=True)
    def test_FileIOMaxFilesToKeepTruncateNoDeletion(self, mock_class):
        mock_class_instance = mock_class.return_value
        mock_class_instance.GetSortedFileNamesList.return_value = ['file_1', 'file_2', 'file_3']
        settings = self._FilenameGetterSettings(file_name='/foo/kratos.h5')
        settings['file_access_mode'] = 'truncate'
        settings['max_files_to_keep'] = 4
        obj = file_io._FilenameGetter(settings)
        with patch("pathlib.Path.parents", autospec=True) as mock_path:
            mock_is_dir = mock_path.__getitem__().is_dir
            mock_is_dir.return_value = True
            with patch("KratosMultiphysics.kratos_utilities.DeleteFileIfExisting", autospec=True) as p:
                obj.Get(_SurrogateModelPart())
                self.assertEqual(p.call_count, 0)
            self.assertEqual(mock_is_dir.call_count, 1)

    @patch("KratosMultiphysics.FileNameDataCollector", autospec=True)
    def test_FileIOMaxFilesToKeepTruncateDeletion(self, mock_class):
        mock_class_instance = mock_class.return_value
        mock_class_instance.GetSortedFileNamesList.return_value = ['file_1', 'file_2', 'file_3', 'file_4', 'file_5']
        settings = self._FilenameGetterSettings(file_name='/foo/kratos.h5')
        settings['file_access_mode'] = 'truncate'
        settings['max_files_to_keep'] = 4
        obj = file_io._FilenameGetter(settings)
        with patch("pathlib.Path.parents", autospec=True) as mock_path:
            mock_is_dir = mock_path.__getitem__().is_dir
            mock_is_dir.return_value = True
            with patch("KratosMultiphysics.kratos_utilities.DeleteFileIfExisting", autospec=True) as p:
                obj.Get(_SurrogateModelPart())
                self.assertEqual(p.call_args_list, [call('file_2'), call('file_3')])
            self.assertEqual(mock_is_dir.call_count, 1)

    def test_Create_Settings(self):
        settings = ParametersWrapper()
        data_comm = KratosMultiphysics.Testing.GetDefaultDataCommunicator()
        file_io.Create(settings, data_comm)
        self.assertTrue(settings.Has('io_type'))
        self.assertTrue(settings.Has('file_name'))
        self.assertTrue(settings.Has('file_access_mode'))
        self.assertTrue(settings.Has('file_driver'))
        self.assertTrue(settings.Has('echo_level'))
        self.assertEqual(settings['io_type'], 'serial_hdf5_file_io')
        self.assertEqual(settings['file_access_mode'], 'exclusive')
        if os.name == 'posix':
            self.assertEqual(settings['file_driver'], 'sec2')
        elif os.name == 'nt':
            self.assertEqual(settings['file_driver'], 'windows')
        self.assertEqual(settings['echo_level'], 0)

    def test_Create_Attributes(self):
        settings = ParametersWrapper()
        data_comm = KratosMultiphysics.Testing.GetDefaultDataCommunicator()
        io = file_io.Create(settings, data_comm)
        self.assertIsInstance(io, file_io._HDF5SerialFileIO)
        self.assertTrue(hasattr(io, 'filename_getter'))
        self.assertEqual(io.file_access_mode, 'exclusive')
        if os.name == 'posix':
            self.assertEqual(io.file_driver, 'sec2')
        elif os.name == 'nt':
            self.assertEqual(io.file_driver, 'windows')
        self.assertEqual(io.echo_level, 0)


class TestOperations(KratosUnittest.TestCase):

    @ensure_no_file(test_file_path)
    def test_CreateNonExistingOperation(self):
        model, _ = _SurrogateModelPart()
        settings = KratosMultiphysics.Parameters("""{
            "model_part_name" : "model_part",
            "list_of_operations" : [{
                "operation_type" : "abcdefg"
            }]
        }""")
        with self.assertRaises(ValueError):
            operations.Create(model, settings)

    @ensure_no_file(test_file_path)
    def test_Prefix_Literal(self):
        _, model_part = _SurrogateModelPart()
        prefix = operations.model_part.Prefix('/ModelData', model_part)
        self.assertEqual(prefix, '/ModelData')

    @ensure_no_file(test_file_path)
    def test_Prefix_NonTerminalTime(self):
        _, model_part = _SurrogateModelPart()
        prefix = operations.model_part.Prefix('/ModelData-<time>', model_part)
        self.assertEqual(prefix, '/ModelData-1.23456789')

    @ensure_no_file(test_file_path)
    def test_Prefix_FormattedNonTerminalTime(self):
        _, model_part = _SurrogateModelPart()
        prefix = operations.model_part.Prefix(
            '/ModelData-<time>', model_part, '0.2f')
        self.assertEqual(prefix, '/ModelData-1.23')

    @ensure_no_file(test_file_path)
    def test_Prefix_NonTerminalIdentifier(self):
        _, model_part = _SurrogateModelPart()
        prefix = operations.model_part.Prefix(
            '/<model_part_name>-<time>', model_part)
        self.assertEqual(prefix, '/model_part-1.23456789')

    @ensure_no_file(test_file_path)
    def test_ModelPartOutput(self):
        model, model_part = _SurrogateModelPart()
        settings = KratosMultiphysics.Parameters("""{
            "model_part_name" : "model_part",
            "list_of_operations" : [{
                "operation_type" : "model_part_output"
            }]
        }""")
        operation_settings = settings["list_of_operations"][0]
        model_part_output = operations.Create(model, settings)
        self.assertTrue(operation_settings.Has('prefix'))
        with patch('KratosMultiphysics.HDF5Application.core.operations.KratosHDF5.HDF5ModelPartIO', autospec=True) as p:
            model_part_io = p.return_value
            model_part_output.Execute()
            model_part_io.WriteModelPart.assert_called_once_with(model_part)

    @ensure_no_file(test_file_path)
    def test_ModelPartOutput_NonTerminalPrefix(self):
        model, _ = _SurrogateModelPart()
        settings = KratosMultiphysics.Parameters("""{
            "model_part_name" : "model_part",
            "list_of_operations" : [{
                "operation_type" : "model_part_output",
                "prefix": "/ModelData/<model_part_name>/<time>",
                "time_format": "0.2f"
            }]
        }""")
        model_part_output = operations.Create(model, settings)
        with patch('KratosMultiphysics.HDF5Application.core.operations.KratosHDF5.HDF5ModelPartIO', autospec=True) as p:
            model_part_output.Execute()
            args, _ = p.call_args
            self.assertEqual(args[1], '/ModelData/model_part/1.23')

    @ensure_no_file(test_file_path)
    def test_NodalSolutionStepDataOutput(self):
        model, _ = _SurrogateModelPart()
        settings = KratosMultiphysics.Parameters("""{
            "model_part_name" : "model_part",
            "list_of_operations" : [{
                "operation_type" : "nodal_solution_step_data_output"
            }]
        }""")
        nodal_solution_step_data_output = operations.Create(model, settings)
        operation_settings = settings["list_of_operations"][0]
        self.assertTrue(operation_settings.Has('prefix'))
        self.assertTrue(operation_settings.Has('list_of_variables'))
        self.assertTrue(operation_settings['list_of_variables'].IsArray())
        with patch('KratosMultiphysics.HDF5Application.core.operations.KratosHDF5.HDF5NodalSolutionStepDataIO', autospec=True) as p:
            nodal_solution_step_data_io = p.return_value
            nodal_solution_step_data_output.Execute()
            self.assertEqual(p.call_count, 1)
            self.assertEqual(nodal_solution_step_data_io.WriteNodalResults.call_count, 1)

    @ensure_no_file(test_file_path)
    def test_NodalSolutionStepDataInput(self):
        model, _ = _SurrogateModelPart()
        settings = KratosMultiphysics.Parameters("""{
            "model_part_name" : "model_part",
            "list_of_operations" : [{
                "operation_type" : "nodal_solution_step_data_input"
            }]
        }""")
        nodal_solution_step_data_input = operations.Create(model, settings)
        operation_settings = settings["list_of_operations"][0]
        self.assertTrue(operation_settings.Has('prefix'))
        self.assertTrue(operation_settings.Has('list_of_variables'))
        self.assertTrue(operation_settings['list_of_variables'].IsArray())
        with patch('KratosMultiphysics.HDF5Application.core.operations.KratosHDF5.HDF5NodalSolutionStepDataIO', autospec=True) as p:
            nodal_solution_step_data_io = p.return_value
            nodal_solution_step_data_input.Execute()
            self.assertEqual(p.call_count, 1)
            self.assertEqual(nodal_solution_step_data_io.ReadNodalResults.call_count, 1)

    @ensure_no_file(test_file_path)
    def test_NodalDataValueOutput(self):
        model, _ = _SurrogateModelPart()
        settings = KratosMultiphysics.Parameters("""{
            "model_part_name" : "model_part",
            "list_of_operations" : [{
                "operation_type" : "nodal_data_value_output"
            }]
        }""")
        nodal_data_value_output = operations.Create(model, settings)
        operation_settings = settings["list_of_operations"][0]
        self.assertTrue(operation_settings.Has('prefix'))
        self.assertTrue(operation_settings.Has('list_of_variables'))
        self.assertTrue(operation_settings['list_of_variables'].IsArray())
        with patch('KratosMultiphysics.HDF5Application.core.operations.KratosHDF5.HDF5NodalDataValueIO', autospec=True) as p:
            nodal_data_value_io = p.return_value
            nodal_data_value_output.Execute()
            self.assertEqual(p.call_count, 1)
            self.assertEqual(nodal_data_value_io.WriteNodalResults.call_count, 1)

    @ensure_no_file(test_file_path)
    def test_NodalFlagValueOutput(self):
        model, _ = _SurrogateModelPart()
        settings = KratosMultiphysics.Parameters("""{
            "model_part_name" : "model_part",
            "list_of_operations" : [{
                "operation_type" : "nodal_flag_value_output"
            }]
        }""")
        nodal_flag_value_output = operations.Create(model, settings)
        operation_settings = settings["list_of_operations"][0]
        self.assertTrue(operation_settings.Has('prefix'))
        self.assertTrue(operation_settings.Has('list_of_variables'))
        self.assertTrue(operation_settings['list_of_variables'].IsArray())
        with patch('KratosMultiphysics.HDF5Application.core.operations.KratosHDF5.HDF5NodalFlagValueIO', autospec=True) as p:
            nodal_flag_value_io = p.return_value
            nodal_flag_value_output.Execute()
            self.assertEqual(p.call_count, 1)
            self.assertEqual(nodal_flag_value_io.WriteNodalFlags.call_count, 1)

    @ensure_no_file(test_file_path)
    def test_NodalDataValueInput(self):
        model, _ = _SurrogateModelPart()
        settings = KratosMultiphysics.Parameters("""{
            "model_part_name" : "model_part",
            "list_of_operations" : [{
                "operation_type" : "nodal_data_value_input"
            }]
        }""")
        nodal_data_value_input = operations.Create(model, settings)
        operation_settings = settings["list_of_operations"][0]
        self.assertTrue(operation_settings.Has('prefix'))
        self.assertTrue(operation_settings.Has('list_of_variables'))
        self.assertTrue(operation_settings['list_of_variables'].IsArray())
        with patch('KratosMultiphysics.HDF5Application.core.operations.KratosHDF5.HDF5NodalDataValueIO', autospec=True) as p:
            nodal_data_value_io = p.return_value
            nodal_data_value_input.Execute()
            self.assertEqual(p.call_count, 1)
            self.assertEqual(nodal_data_value_io.ReadNodalResults.call_count, 1)

    @ensure_no_file(test_file_path)
    def test_NodalFlagValueInput(self):
        model, _ = _SurrogateModelPart()
        settings = KratosMultiphysics.Parameters("""{
            "model_part_name" : "model_part",
            "list_of_operations" : [{
                "operation_type" : "nodal_flag_value_input"
            }]
        }""")
        nodal_flag_value_input = operations.Create(model, settings)
        operation_settings = settings["list_of_operations"][0]
        self.assertTrue(operation_settings.Has('prefix'))
        self.assertTrue(operation_settings.Has('list_of_variables'))
        self.assertTrue(operation_settings['list_of_variables'].IsArray())
        with patch('KratosMultiphysics.HDF5Application.core.operations.KratosHDF5.HDF5NodalFlagValueIO', autospec=True) as p:
            nodal_flag_value_io = p.return_value
            nodal_flag_value_input.Execute()
            self.assertEqual(p.call_count, 1)
            self.assertEqual(nodal_flag_value_io.ReadNodalFlags.call_count, 1)

    @ensure_no_file(test_file_path)
    def test_ElementDataValueOutput(self):
        model, _ = _SurrogateModelPart()
        settings = KratosMultiphysics.Parameters("""{
            "model_part_name" : "model_part",
            "list_of_operations" : [{
                "operation_type" : "element_data_value_output"
            }]
        }""")
        element_data_value_output = operations.Create(model, settings)
        operation_settings = settings["list_of_operations"][0]
        self.assertTrue(operation_settings.Has('prefix'))
        self.assertTrue(operation_settings.Has('list_of_variables'))
        self.assertTrue(operation_settings['list_of_variables'].IsArray())
        with patch('KratosMultiphysics.HDF5Application.core.operations.KratosHDF5.HDF5ElementDataValueIO', autospec=True) as p:
            element_data_value_io = p.return_value
            element_data_value_output.Execute()
            self.assertEqual(p.call_count, 1)
            self.assertEqual(element_data_value_io.WriteElementResults.call_count, 1)

    @ensure_no_file(test_file_path)
    def test_ElementFlagValueOutput(self):
        model, _ = _SurrogateModelPart()
        settings = KratosMultiphysics.Parameters("""{
            "model_part_name" : "model_part",
            "list_of_operations" : [{
                "operation_type" : "element_flag_value_output"
            }]
        }""")
        element_flag_value_output = operations.Create(model, settings)
        operation_settings = settings["list_of_operations"][0]
        self.assertTrue(operation_settings.Has('prefix'))
        self.assertTrue(operation_settings.Has('list_of_variables'))
        self.assertTrue(operation_settings['list_of_variables'].IsArray())
        with patch('KratosMultiphysics.HDF5Application.core.operations.KratosHDF5.HDF5ElementFlagValueIO', autospec=True) as p:
            element_flag_value_io = p.return_value
            element_flag_value_output.Execute()
            self.assertEqual(p.call_count, 1)
            self.assertEqual(element_flag_value_io.WriteElementFlags.call_count, 1)

    @ensure_no_file(test_file_path)
    def test_ElementDataValueInput(self):
        model, _ = _SurrogateModelPart()
        settings = KratosMultiphysics.Parameters("""{
            "model_part_name" : "model_part",
            "list_of_operations" : [{
                "operation_type" : "element_data_value_input"
            }]
        }""")
        element_data_value_input = operations.Create(model, settings)
        operation_settings = settings["list_of_operations"][0]
        self.assertTrue(operation_settings.Has('prefix'))
        self.assertTrue(operation_settings.Has('list_of_variables'))
        self.assertTrue(operation_settings['list_of_variables'].IsArray())
        with patch('KratosMultiphysics.HDF5Application.core.operations.KratosHDF5.HDF5ElementDataValueIO', autospec=True) as p:
            element_data_value_io = p.return_value
            element_data_value_input.Execute()
            self.assertEqual(p.call_count, 1)
            self.assertEqual(element_data_value_io.ReadElementResults.call_count, 1)

    @ensure_no_file(test_file_path)
    def test_ElementFlagValueInput(self):
        model, _ = _SurrogateModelPart()
        settings = KratosMultiphysics.Parameters("""{
            "model_part_name" : "model_part",
            "list_of_operations" : [{
                "operation_type" : "element_flag_value_input"
            }]
        }""")
        element_flag_value_input = operations.Create(model, settings)
        operation_settings = settings["list_of_operations"][0]
        self.assertTrue(operation_settings.Has('prefix'))
        self.assertTrue(operation_settings.Has('list_of_variables'))
        self.assertTrue(operation_settings['list_of_variables'].IsArray())
        with patch('KratosMultiphysics.HDF5Application.core.operations.KratosHDF5.HDF5ElementFlagValueIO', autospec=True) as p:
            element_flag_value_io = p.return_value
            element_flag_value_input.Execute()
            self.assertEqual(p.call_count, 1)
            self.assertEqual(element_flag_value_io.ReadElementFlags.call_count, 1)

    @ensure_no_file(test_file_path)
    def test_ConditionDataValueOutput(self):
        model, _ = _SurrogateModelPart()
        settings = KratosMultiphysics.Parameters("""{
            "model_part_name" : "model_part",
            "list_of_operations" : [{
                "operation_type" : "condition_data_value_output"
            }]
        }""")
        condition_data_value_output = operations.Create(model, settings)
        operation_settings = settings["list_of_operations"][0]
        self.assertTrue(operation_settings.Has('prefix'))
        self.assertTrue(operation_settings.Has('list_of_variables'))
        self.assertTrue(operation_settings['list_of_variables'].IsArray())
        with patch('KratosMultiphysics.HDF5Application.core.operations.KratosHDF5.HDF5ConditionDataValueIO', autospec=True) as p:
            condition_data_value_io = p.return_value
            condition_data_value_output.Execute()
            self.assertEqual(p.call_count, 1)
            self.assertEqual(condition_data_value_io.WriteConditionResults.call_count, 1)

    @ensure_no_file(test_file_path)
    def test_ConditionFlagValueOutput(self):
        model, _ = _SurrogateModelPart()
        settings = KratosMultiphysics.Parameters("""{
            "model_part_name" : "model_part",
            "list_of_operations" : [{
                "operation_type" : "condition_flag_value_output"
            }]
        }""")
        condition_flag_value_output = operations.Create(model, settings)
        operation_settings = settings["list_of_operations"][0]
        self.assertTrue(operation_settings.Has('prefix'))
        self.assertTrue(operation_settings.Has('list_of_variables'))
        self.assertTrue(operation_settings['list_of_variables'].IsArray())
        with patch('KratosMultiphysics.HDF5Application.core.operations.KratosHDF5.HDF5ConditionFlagValueIO', autospec=True) as p:
            condition_flag_value_io = p.return_value
            condition_flag_value_output.Execute()
            self.assertEqual(p.call_count, 1)
            self.assertEqual(condition_flag_value_io.WriteConditionFlags.call_count, 1)

    @ensure_no_file(test_file_path)
    def test_ConditionDataValueInput(self):
        model, _ = _SurrogateModelPart()
        settings = KratosMultiphysics.Parameters("""{
            "model_part_name" : "model_part",
            "list_of_operations" : [{
                "operation_type" : "condition_data_value_input"
            }]
        }""")
        condition_data_value_input = operations.Create(model, settings)
        operation_settings = settings["list_of_operations"][0]
        self.assertTrue(operation_settings.Has('prefix'))
        self.assertTrue(operation_settings.Has('list_of_variables'))
        self.assertTrue(operation_settings['list_of_variables'].IsArray())
        with patch('KratosMultiphysics.HDF5Application.core.operations.KratosHDF5.HDF5ConditionDataValueIO', autospec=True) as p:
            condition_data_value_io = p.return_value
            condition_data_value_input.Execute()
            self.assertEqual(p.call_count, 1)
            self.assertEqual(condition_data_value_io.ReadConditionResults.call_count, 1)

    @ensure_no_file(test_file_path)
    def test_ConditionFlagValueInput(self):
        model, _ = _SurrogateModelPart()
        settings = KratosMultiphysics.Parameters("""{
            "model_part_name" : "model_part",
            "list_of_operations" : [{
                "operation_type" : "condition_flag_value_input"
            }]
        }""")
        condition_flag_value_input = operations.Create(model, settings)
        operation_settings = settings["list_of_operations"][0]
        self.assertTrue(operation_settings.Has('prefix'))
        self.assertTrue(operation_settings.Has('list_of_variables'))
        self.assertTrue(operation_settings['list_of_variables'].IsArray())
        with patch('KratosMultiphysics.HDF5Application.core.operations.KratosHDF5.HDF5ConditionFlagValueIO', autospec=True) as p:
            condition_flag_value_io = p.return_value
            condition_flag_value_input.Execute()
            self.assertEqual(p.call_count, 1)
            self.assertEqual(condition_flag_value_io.ReadConditionFlags.call_count, 1)

    @ensure_no_file(test_file_path)
    def test_PrimalBossakOutput(self):
        model, _ = _SurrogateModelPart()
        settings = KratosMultiphysics.Parameters("""{
            "model_part_name" : "model_part",
            "list_of_operations" : [{
                "operation_type" : "primal_bossak_output"
            }]
        }""")
        primal_bossak_output = operations.Create(model, settings)
        operation_settings = settings["list_of_operations"][0]
        self.assertTrue(operation_settings.Has('prefix'))
        self.assertTrue(operation_settings.Has('list_of_variables'))
        self.assertTrue(operation_settings['list_of_variables'].IsArray())
        with patch('KratosMultiphysics.HDF5Application.core.operations.KratosHDF5.HDF5NodalSolutionStepBossakIO', autospec=True) as p:
            nodal_solution_step_bossak_io = p.return_value
            primal_bossak_output.Execute()
            self.assertEqual(p.call_count, 1)
            self.assertEqual(nodal_solution_step_bossak_io.WriteNodalResults.call_count, 1)

    @ensure_no_file(test_file_path)
    def test_PrimalBossakInput(self):
        model, _ = _SurrogateModelPart()
        settings = KratosMultiphysics.Parameters("""{
            "model_part_name" : "model_part",
            "list_of_operations" : [{
                "operation_type" : "primal_bossak_input"
            }]
        }""")
        primal_bossak_input = operations.Create(model, settings)
        operation_settings = settings["list_of_operations"][0]
        self.assertTrue(operation_settings.Has('prefix'))
        self.assertTrue(operation_settings.Has('list_of_variables'))
        self.assertTrue(operation_settings['list_of_variables'].IsArray())
        with patch('KratosMultiphysics.HDF5Application.core.operations.KratosHDF5.HDF5NodalSolutionStepBossakIO', autospec=True) as p:
            nodal_solution_step_bossak_io = p.return_value
            primal_bossak_input.Execute()
            self.assertEqual(p.call_count, 1)
            self.assertEqual(nodal_solution_step_bossak_io.ReadNodalResults.call_count, 1)


class TestControllers(KratosUnittest.TestCase):

    def test_CreateNonExistingController(self):
        settings = ParametersWrapper()
        settings['controller_type'] = 'abcdefg'
        with self.assertRaisesRegex(ValueError, r'"controller_type" has invalid value "abcdefg"'):
            controllers.Factory(MagicMock(), MagicMock(), settings.Get())

    @patch('KratosMultiphysics.FileNameDataCollector', autospec=True)
    def test_DefaultController(self, mock_class):
        mock_instance = mock_class.return_value
        mock_instance.GetFileName.return_value = 'kratos.h5'
        _, model_part = _SurrogateModelPart()
        controller_settings = ParametersWrapper()
<<<<<<< HEAD
        with patch('KratosMultiphysics.HDF5Application.core.file_io.KratosHDF5.HDF5FileSerial', autospec=True):
=======
        with patch('KratosMultiphysics.HDF5Application.core.file_io.KratosHDF5.HDF5File', autospec=True):
>>>>>>> b10d5cb5
            operation = MagicMock(spec = operations.AggregateOperation)
            controller = controllers.Factory(
                model_part, operation, controller_settings.Get())
            self.assertTrue(controller_settings.Has('controller_type'))
            self.assertEqual(controller_settings['controller_type'], 'default_controller')
            for _ in range(10):
                controller()
            self.assertEqual(operation.Execute.call_count, 10)

    def test_TemporalController_CreateWithDefaults(self):
        _, model_part = _SurrogateModelPart()
        operation = MagicMock(spec = operations.AggregateOperation)
        controller_settings = ParametersWrapper()
        controller_settings['controller_type'] = 'temporal_controller'
        controller = controllers.Factory(model_part, operation, controller_settings.Get())
        for _ in range(1, 11):
            model_part.ProcessInfo[KratosMultiphysics.STEP] += 1
            model_part.ProcessInfo[KratosMultiphysics.TIME] += model_part.ProcessInfo[KratosMultiphysics.DELTA_TIME]
            controller()
        self.assertEqual(operation.Execute.call_count, 10)

    def test_TemporalController_CreateWithParameters(self):
        _, model_part = _SurrogateModelPart()
        operation = MagicMock(spec = operations.AggregateOperation)
        controller_settings = ParametersWrapper()
        controller_settings['controller_type'] = 'temporal_controller'
        controller_settings['time_frequency'] = 2.0
        controller_settings['step_frequency'] = 3
        controller = controllers.Factory(model_part, operation, controller_settings.Get())
        for _ in range(1, 31):
            model_part.ProcessInfo[KratosMultiphysics.STEP] += 1
            model_part.ProcessInfo[KratosMultiphysics.TIME] += model_part.ProcessInfo[KratosMultiphysics.DELTA_TIME]
            controller()
        self.assertEqual(operation.Execute.call_count, 10)

    def test_TemporalController_StepFrequency(self):
        _, model_part = _SurrogateModelPart()
        controller_settings = ParametersWrapper()
        controller_settings['step_frequency'] = 2
        controller_settings['controller_type'] = 'temporal_controller'
        with patch('KratosMultiphysics.HDF5Application.core.file_io._HDF5SerialFileIO', autospec=True):
            operation = MagicMock(spec = operations.AggregateOperation)
            controller = controllers.Factory(
                model_part, operation, controller_settings.Get())
            for _ in range(10):
                model_part.ProcessInfo[KratosMultiphysics.STEP] += 1
                model_part.ProcessInfo[KratosMultiphysics.TIME] += model_part.ProcessInfo[KratosMultiphysics.DELTA_TIME]
                controller()
            self.assertEqual(operation.Execute.call_count, 5)

    def test_TemporalController_TimeFrequency(self):
        _, model_part = _SurrogateModelPart()
        controller_settings = ParametersWrapper()
        controller_settings['step_frequency'] = 100
        controller_settings['time_frequency'] = 0.5
        controller_settings['controller_type'] = 'temporal_controller'
        with patch('KratosMultiphysics.HDF5Application.core.file_io._HDF5SerialFileIO', autospec=True):
            operation = MagicMock(spec = operations.AggregateOperation)
            controller = controllers.Factory(
                model_part, operation, controller_settings.Get())
            for _ in range(10):
                model_part.ProcessInfo[KratosMultiphysics.STEP] += 1
                model_part.ProcessInfo[KratosMultiphysics.TIME] += model_part.ProcessInfo[KratosMultiphysics.DELTA_TIME]
                controller()
            self.assertEqual(operation.Execute.call_count, 2)

    def test_TemporalController_NearlyTheSameTimeFrequency(self):
        _, model_part = _SurrogateModelPart()
        with patch('KratosMultiphysics.HDF5Application.core.file_io._HDF5SerialFileIO', autospec=True):
            controller_settings = ParametersWrapper()
            controller_settings['step_frequency'] = 100
            controller_settings['time_frequency'] = 0.2000001
            controller_settings['controller_type'] = 'temporal_controller'
            operation = MagicMock(spec = operations.AggregateOperation)
            controller = controllers.Factory(model_part, operation, controller_settings.Get())
            for _ in range(10):
                model_part.ProcessInfo[KratosMultiphysics.STEP] += 1
                model_part.ProcessInfo[KratosMultiphysics.TIME] += model_part.ProcessInfo[KratosMultiphysics.DELTA_TIME]
                controller()
            self.assertEqual(operation.Execute.call_count, 5)

    @patch('KratosMultiphysics.FileNameDataCollector', autospec=True)
    def test_TemporalController_OperationCall(self, mock_class):
        mock_instance = mock_class.return_value
        mock_instance.GetFileName.return_value = 'kratos.h5'
        _, model_part = _SurrogateModelPart()
        controller_settings = KratosMultiphysics.Parameters("""{
            "controller_type" : "temporal_controller"
        }""")
        operation = MagicMock(spec = operations.AggregateOperation)
        controller = controllers.Factory(
            model_part, operation, controller_settings)
<<<<<<< HEAD
        with patch('KratosMultiphysics.HDF5Application.core.file_io.KratosHDF5.HDF5FileSerial', autospec=True):
=======
        with patch('KratosMultiphysics.HDF5Application.core.file_io.KratosHDF5.HDF5File', autospec=True):
>>>>>>> b10d5cb5
            for _ in range(10):
                model_part.ProcessInfo[KratosMultiphysics.STEP] += 1
                model_part.ProcessInfo[KratosMultiphysics.TIME] += model_part.ProcessInfo[KratosMultiphysics.DELTA_TIME]
                controller()
            self.assertEqual(operation.Execute.call_count, 10)


class TestFactory(KratosUnittest.TestCase):

    def test_NonArraySettings(self):
        model = KratosMultiphysics.Model()
        settings = KratosMultiphysics.Parameters()
        with self.assertRaisesRegex(ValueError, r'Expected settings as an array'):
            core.Factory(settings, model, KratosMultiphysics.Process)

    def test_EmptyArraySettings(self):
        model = KratosMultiphysics.Model()
        settings = KratosMultiphysics.Parameters('''
            {
                "list_of_controllers" : []
            }
            ''')
        settings = ParametersWrapper(settings)
        with self.assertRaises(Exception):
            core.Factory(settings['list_of_controllers'], model, KratosMultiphysics.Process)

    def test_DefaultSettings(self):
        model = KratosMultiphysics.Model()
        model.CreateModelPart('test')
        parent_settings = KratosMultiphysics.Parameters('''{
                "list_of_controllers" : [{
                        "model_part_name" : "test"
                }]
            }''')
        parent_settings = ParametersWrapper(parent_settings)
        core.Factory(parent_settings['list_of_controllers'], model, KratosMultiphysics.Process)
        settings = parent_settings['list_of_controllers'][0]
        self.assertTrue(settings.Has('model_part_name'))
        self.assertTrue(settings.Has('process_step'))
        self.assertTrue(settings.Has('controller_settings'))
        self.assertTrue(settings.Has('io_settings'))
        self.assertTrue(settings.Has('list_of_operations'))
        self.assertTrue(settings['list_of_operations'].IsArray())
        self.assertEqual(settings['list_of_operations'].size(), 0)

    def test_DefaultProcess(self):
        model = KratosMultiphysics.Model()
        model_part = model.CreateModelPart('test')
        parent_settings = KratosMultiphysics.Parameters('''{
                "list_of_controllers" : [{
                    "model_part_name" : "test",
                    "list_of_operations" : [{
                        "operation_type" : "model_part_output"
                    }]
                }]
            }''')
        parent_settings = ParametersWrapper(parent_settings)
        process = core.Factory(parent_settings['list_of_controllers'], model, KratosMultiphysics.Process)
<<<<<<< HEAD
        with patch('KratosMultiphysics.HDF5Application.core.file_io.KratosHDF5.HDF5FileSerial', autospec=True) as MockedFileSerial:
=======
        with patch('KratosMultiphysics.HDF5Application.core.file_io.KratosHDF5.HDF5File', autospec=True) as MockedFileSerial:
>>>>>>> b10d5cb5
            with patch('KratosMultiphysics.HDF5Application.core.operations.KratosHDF5.HDF5ModelPartIO', autospec=True) as MockedModelPartIO:
                process.ExecuteInitialize()
                model_part_io = MockedModelPartIO.return_value
                model_part_io.WriteModelPart.assert_called_once_with(model_part)


    def test_TemporalController_PrintOutput(self):
        model = KratosMultiphysics.Model()
        model_part = model.CreateModelPart("test")
        parameters = ParametersWrapper("""[{
            "model_part_name" : "test",
            "process_step" : "finalize_solution_step",
            "controller_settings" : {
                "controller_type" : "temporal_controller",
                "time_frequency" : 5.0,
                "step_frequency" : 5
            },
            "list_of_operations" : [{"operation_type" : "model_part_output"}]
        }]""")
        with patch('KratosMultiphysics.HDF5Application.core.operations.KratosHDF5.HDF5ModelPartIO', autospec=True) as MockedModelPartIO:
            with patch("KratosMultiphysics.HDF5Application.core.file_io._HDF5SerialFileIO", autospec = True) as MockedSerialFileIO:
                process = core.Factory(parameters, model, KratosMultiphysics.OutputProcess)

                process.ExecuteInitialize()
                process.ExecuteBeforeSolutionLoop()

                MockedModelPartIO.reset_mock() # discard initial calls

                # No writes should be performed here
                for step in range(4):
                    model_part.CloneTimeStep(step)
                    model_part.ProcessInfo[KratosMultiphysics.STEP] = step
                    process.ExecuteFinalizeSolutionStep()
                process.ExecuteFinalize()
                MockedModelPartIO.assert_not_called()

                # This should trigger a single write
                process.PrintOutput()
                MockedModelPartIO.assert_called_once()


    def test_TemporalController_OutputStep(self):
        model = KratosMultiphysics.Model()
        model.CreateModelPart("test")
        parameters = ParametersWrapper("""[{
            "model_part_name" : "test",
            "process_step" : "output",
            "controller_settings" : {
                "controller_type" : "temporal_controller"
            },
            "list_of_operations" : []
        }]""")
        with patch("KratosMultiphysics.HDF5Application.core.file_io._HDF5SerialFileIO", autospec = True):
            with self.assertRaises(TypeError):
                core.Factory(parameters, model, KratosMultiphysics.OutputProcess)


class TestParametersWrapper(KratosUnittest.TestCase):

    def setUp(self):
        self.set_params = KratosMultiphysics.Parameters()
        self.get_params = KratosMultiphysics.Parameters(
            '''
            {
            "string_value" : "abc",
            "int_value": 1,
            "double_value": 1.5,
            "bool_value": true,
            "parameters" : {
                "double_value": 3.1
            },
            "array_of_double_values": [1.1, 2.2, 3.3],
            "array_of_parameters": [{
                "int_value": 2
            },{
                "double_value": 2.7
            }]
            }
            '''
        )

    def test_get_string(self):
        settings = core.ParametersWrapper(self.get_params)
        self.assertEqual(settings['string_value'], 'abc')

    def test_get_int(self):
        settings = core.ParametersWrapper(self.get_params)
        self.assertEqual(settings['int_value'], 1)

    def test_get_double(self):
        settings = core.ParametersWrapper(self.get_params)
        self.assertAlmostEqual(settings['double_value'], 1.5)

    def test_get_bool(self):
        settings = core.ParametersWrapper(self.get_params)
        self.assertEqual(settings['bool_value'], True)

    def test_get_parameters(self):
        settings = core.ParametersWrapper(self.get_params)
        self.assertAlmostEqual(settings['parameters']['double_value'], 3.1)

    def test_get_array_of_values(self):
        settings = core.ParametersWrapper(self.get_params)
        self.assertAlmostEqual(settings['array_of_double_values'][0], 1.1)
        self.assertAlmostEqual(settings['array_of_double_values'][1], 2.2)
        self.assertAlmostEqual(settings['array_of_double_values'][2], 3.3)

    def test_get_array_of_parameters(self):
        settings = core.ParametersWrapper(self.get_params)
        self.assertEqual(settings['array_of_parameters'][0]['int_value'], 2)
        self.assertEqual(settings['array_of_parameters'][1]['double_value'], 2.7)

    def test_set_string(self):
        settings = core.ParametersWrapper(self.set_params)
        settings['string_value'] = 'abc'
        self.assertEqual(settings['string_value'], 'abc')

    def test_set_int(self):
        settings = core.ParametersWrapper(self.set_params)
        settings['int_value'] = 1
        self.assertEqual(settings['int_value'], 1)

    def test_set_double(self):
        settings = core.ParametersWrapper(self.set_params)
        settings['double_value'] = 1.5
        self.assertEqual(settings['double_value'], 1.5)

    def test_set_bool(self):
        settings = core.ParametersWrapper(self.set_params)
        settings['bool_value'] = True
        self.assertEqual(settings['bool_value'], True)

    def test_set_parameters(self):
        settings = core.ParametersWrapper(self.set_params)
        settings['parameters'] = KratosMultiphysics.Parameters(
            '''
            {
            "bool_value": false
            }
            '''
        )
        self.assertAlmostEqual(settings['parameters']['bool_value'], False)

    def test_set_array_of_values(self):
        settings = core.ParametersWrapper(self.set_params)
        settings['array_of_bool_values'] = [True, False]
        self.assertAlmostEqual(settings['array_of_bool_values'][0], True)
        self.assertAlmostEqual(settings['array_of_bool_values'][1], False)

    def test_set_array_of_parameters(self):
        settings = core.ParametersWrapper(self.set_params)
        settings['array_of_parameters'] = [
            self.get_params['array_of_parameters'][0],
            self.get_params['array_of_parameters'][1]
        ]
        self.assertEqual(settings['array_of_parameters'][0]['int_value'], 2)
        self.assertEqual(settings['array_of_parameters'][1]['double_value'], 2.7)

    def test_array_keys(self):
        settings = ParametersWrapper(self.get_params)
        count = 0
        for k in settings['array_of_double_values']:
            self.assertEqual(k, count)
            count += 1

    def test_nonarray_keys(self):
        settings = ParametersWrapper(self.get_params)
        for k in settings['parameters']:
            self.assertEqual(k, 'double_value')


if __name__ == "__main__":
    KratosUnittest.main()<|MERGE_RESOLUTION|>--- conflicted
+++ resolved
@@ -685,11 +685,7 @@
         mock_instance.GetFileName.return_value = 'kratos.h5'
         _, model_part = _SurrogateModelPart()
         controller_settings = ParametersWrapper()
-<<<<<<< HEAD
-        with patch('KratosMultiphysics.HDF5Application.core.file_io.KratosHDF5.HDF5FileSerial', autospec=True):
-=======
         with patch('KratosMultiphysics.HDF5Application.core.file_io.KratosHDF5.HDF5File', autospec=True):
->>>>>>> b10d5cb5
             operation = MagicMock(spec = operations.AggregateOperation)
             controller = controllers.Factory(
                 model_part, operation, controller_settings.Get())
@@ -782,11 +778,7 @@
         operation = MagicMock(spec = operations.AggregateOperation)
         controller = controllers.Factory(
             model_part, operation, controller_settings)
-<<<<<<< HEAD
-        with patch('KratosMultiphysics.HDF5Application.core.file_io.KratosHDF5.HDF5FileSerial', autospec=True):
-=======
         with patch('KratosMultiphysics.HDF5Application.core.file_io.KratosHDF5.HDF5File', autospec=True):
->>>>>>> b10d5cb5
             for _ in range(10):
                 model_part.ProcessInfo[KratosMultiphysics.STEP] += 1
                 model_part.ProcessInfo[KratosMultiphysics.TIME] += model_part.ProcessInfo[KratosMultiphysics.DELTA_TIME]
@@ -845,11 +837,7 @@
             }''')
         parent_settings = ParametersWrapper(parent_settings)
         process = core.Factory(parent_settings['list_of_controllers'], model, KratosMultiphysics.Process)
-<<<<<<< HEAD
-        with patch('KratosMultiphysics.HDF5Application.core.file_io.KratosHDF5.HDF5FileSerial', autospec=True) as MockedFileSerial:
-=======
         with patch('KratosMultiphysics.HDF5Application.core.file_io.KratosHDF5.HDF5File', autospec=True) as MockedFileSerial:
->>>>>>> b10d5cb5
             with patch('KratosMultiphysics.HDF5Application.core.operations.KratosHDF5.HDF5ModelPartIO', autospec=True) as MockedModelPartIO:
                 process.ExecuteInitialize()
                 model_part_io = MockedModelPartIO.return_value
