--- conflicted
+++ resolved
@@ -28,24 +28,6 @@
 def AssembleTestSuites():
     suites = KratosUnittest.KratosSuites
     smallSuite = suites['small']
-<<<<<<< HEAD
-    smallSuite.addTests(KratosUnittest.TestLoader().loadTestsFromTestCases([TestHDF5FileIO]))
-    smallSuite.addTests(KratosUnittest.TestLoader().loadTestsFromTestCases([TestHDF5Operations]))
-    smallSuite.addTests(KratosUnittest.TestLoader().loadTestsFromTestCases([TestHDF5Controllers]))
-    smallSuite.addTests(KratosUnittest.TestLoader().loadTestsFromTestCases([TestHDF5ModelPartIO]))
-    smallSuite.addTests(KratosUnittest.TestLoader().loadTestsFromTestCases([TestHDF5Processes]))
-    smallSuite.addTests(KratosUnittest.TestLoader().loadTestsFromTestCases([TestTryOpenH5File]))
-    smallSuite.addTests(KratosUnittest.TestLoader().loadTestsFromTestCases([TestCreateXdmfSpatialGrid]))
-    smallSuite.addTests(KratosUnittest.TestLoader().loadTestsFromTestCases([TestXdmfNodalResults]))
-    smallSuite.addTests(KratosUnittest.TestLoader().loadTestsFromTestCases([TestXdmfElementResults]))
-    smallSuite.addTests(KratosUnittest.TestLoader().loadTestsFromTestCases([TestXdmfConditionResults]))
-    smallSuite.addTests(KratosUnittest.TestLoader().loadTestsFromTestCases([TestXdmfResults]))
-    smallSuite.addTests(KratosUnittest.TestLoader().loadTestsFromTestCases([TestTimeLabel]))
-    smallSuite.addTests(KratosUnittest.TestLoader().loadTestsFromTestCases([TestFindMatchingFiles]))
-    smallSuite.addTests(KratosUnittest.TestLoader().loadTestsFromTestCases([TestCreateXdmfTemporalGridFromMultifile]))
-    smallSuite.addTests(KratosUnittest.TestLoader().loadTestsFromTestCases([TestModelPartPattern]))
-    smallSuite.addTests(KratosUnittest.TestLoader().loadTestsFromTestCases([TestHDF5PointSetOutputProcess, TestHDF5LineOutputProcess]))
-=======
     smallSuite.addTests(KratosUnittest.TestLoader().loadTestsFromTestCases(
         [
             TestHDF5FileIO,
@@ -62,12 +44,12 @@
             TestTimeLabel,
             TestFindMatchingFiles,
             TestCreateXdmfTemporalGridFromMultifile,
+            TestModelPartPattern,
             TestHDF5PointSetOutputProcess, TestHDF5LineOutputProcess,
             TestJournal,
             TestOutputJournal
         ]
     ))
->>>>>>> 19f9e2c3
     nightSuite = suites['nightly']
     nightSuite.addTests(smallSuite)
     allSuite = suites['all']
