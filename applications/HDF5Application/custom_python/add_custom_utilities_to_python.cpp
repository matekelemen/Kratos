--- conflicted
+++ resolved
@@ -11,23 +11,16 @@
 //
 
 // External includes
-<<<<<<< HEAD
-#include "pybind11/stl.h"
-=======
 #include "pybind11/detail/common.h"
 #include "pybind11/stl.h"
 #include "pybind11/functional.h"
 #include "pybind11/stl/filesystem.h"
->>>>>>> b03d69c4
 
 // HDF5 includes
 #include "custom_utilities/vertex.h"
 #include "custom_utilities/vertex_utilities.h"
 #include "custom_utilities/pattern_utility.h"
-<<<<<<< HEAD
-=======
 #include "custom_utilities/registry_file.h"
->>>>>>> b03d69c4
 
 // Internal includes
 #include "add_custom_utilities_to_python.h"
@@ -156,8 +149,6 @@
              static_cast<std::string(CheckpointPattern::*)(const ModelPart&,std::size_t)const>(&CheckpointPattern::Apply),
              "Substitute values from the provided model part and path ID into the stored pattern.")
         ;
-<<<<<<< HEAD
-=======
 
     pybind11::class_<RegistryFile, RegistryFile::Pointer>(rModule, "RegistryFile")
         .def(pybind11::init<const std::filesystem::path&>())
@@ -169,7 +160,6 @@
         .def("__len__", &RegistryFile::size)
         .def("__iter__", [](const RegistryFile& rRegistryFile){return pybind11::make_iterator(rRegistryFile.begin(), rRegistryFile.end());})
         ;
->>>>>>> b03d69c4
 }
 
 
