"""!@package HDF5Application

HDF5 controllers.

This module contains the controllers which control the frequency of HDF5 IO
operations.

license: HDF5Application/license.txt
"""


# Kratos imports
import KratosMultiphysics
from . import operations

# STL imports
import abc
<<<<<<< HEAD
import typing
=======
from typing import Optional
>>>>>>> 8d65e889


##!@addtogroup HDF5Application
##!@{
##!@name Kratos classes
##!@{
class Controller(abc.ABC):
    def __init__(self,
                 model_part: KratosMultiphysics.ModelPart,
                 operation: operations.AggregateOperation):
<<<<<<< HEAD
        self._model_part = model_part
        self.__operation = operation
=======
        self._model_part: KratosMultiphysics.ModelPart = model_part
        self.__operation: operations.AggregateOperation = operation
>>>>>>> 8d65e889

    @abc.abstractmethod
    def IsExecuteStep(self) -> bool:
        """!Decide whether the controller should execute the registered operations at the current step."""
        pass

    @abc.abstractmethod
    def __call__(self) -> None:
        """!Execute assigned operations if a check is passed."""
        pass

    def ExecuteOperation(self) -> None:
        """!Execute all assigned operations, bypassing the controller's checks."""
        self.__operation.Execute()


class DefaultController(Controller):
    """Simple pass through controller."""

    def IsExecuteStep(self) -> bool:
        return True

    def __call__(self) -> None:
        self.ExecuteOperation()


class TemporalController(Controller):
    """!@brief Frequency-based controller.
    @detail Controls execution according to the 'time_frequency' and 'step_frequency'
    specified in the json settings.
    """

    def __init__(self,
                 model_part: KratosMultiphysics.ModelPart,
                 operation: operations.AggregateOperation,
                 settings: KratosMultiphysics.Parameters):
        super().__init__(model_part, operation)
<<<<<<< HEAD
        time_frequency: typing.Optional[float] = None
        step_frequency: typing.Optional[int] = None
=======
        time_frequency: Optional[float] = None
        step_frequency: Optional[int] = None
>>>>>>> 8d65e889
        if settings.Has("time_frequency"):
            time_frequency = settings["time_frequency"].GetDouble()
        if settings.Has("step_frequency"):
            step_frequency = settings["step_frequency"].GetInt()

        # Neither step nor time frequency were defined => apply defaults
        # => output at every time step (step_frequency is 1, time_frequency is undefined)
        if time_frequency is None and step_frequency is None:
            settings.AddInt("step_frequency", 1)
            step_frequency = 1

        # Time frequency was not defined => the output won't be triggered by changes in TIME
        if time_frequency is None:
            time_frequency = float("inf")

<<<<<<< HEAD
        # Step frequency was not defined => the output won't be triggered by changes in STEP
        if step_frequency is None:
            step_frequency = -1

        self.__time_frequency = time_frequency
        self.__step_frequency = step_frequency
=======
        self.__time_frequency: float = time_frequency
        self.__step_frequency: Optional[int] = step_frequency
>>>>>>> 8d65e889
        self.__last_output_time = self._model_part.ProcessInfo[KratosMultiphysics.TIME]
        self.__last_output_step = self._model_part.ProcessInfo[KratosMultiphysics.STEP]

    def ExecuteOperation(self) -> None:
        super().ExecuteOperation()
        self.__last_output_time = self._model_part.ProcessInfo[KratosMultiphysics.TIME]
        self.__last_output_step = self._model_part.ProcessInfo[KratosMultiphysics.STEP]

    def IsExecuteStep(self) -> bool:
        """!@brief Return true if the current step/time is a multiple of the output frequency.
        @detail Relative errors are compared against an epsilon, which is much larger than
        the machine epsilon, and include a lower bound based on
        https://github.com/chromium/chromium, cc::IsNearlyTheSame.
        """
<<<<<<< HEAD
        step_difference = self._model_part.ProcessInfo[KratosMultiphysics.STEP] - self.__last_output_step
        if self.__step_frequency <= step_difference:
            return True
=======
        # TODO: separately keeping track of steps and time internally is not a good
        # idea. What happens if the solution process involves jumping back and forth
        # in time (restarts, checkpointing)? @matekelemen
        if self.__step_frequency is not None:
            step_difference = self._model_part.ProcessInfo[KratosMultiphysics.STEP] - self.__last_output_step
            if self.__step_frequency <= step_difference:
                return True
>>>>>>> 8d65e889

        time_difference = self._model_part.ProcessInfo[KratosMultiphysics.TIME] - self.__last_output_time
        if self.__time_frequency <= time_difference:
            return True

        eps = 1e-6
        tol = eps * max(abs(time_difference), abs(self.__time_frequency), eps)
        if abs(time_difference - self.__time_frequency) < tol:
            return True
        return False

    def __call__(self) -> None:
<<<<<<< HEAD
        # TODO: separately keeping track of steps and time internally is not a good
        # idea. What happens if the solution process involves jumping back and forth
        # in time (restarts, checkpointing)? @matekelemen
=======
>>>>>>> 8d65e889
        if self.IsExecuteStep():
            self.ExecuteOperation()
##!@}


def Factory(model_part: KratosMultiphysics.ModelPart,
            operation: operations.AggregateOperation,
            parameters: KratosMultiphysics.Parameters) -> Controller:
    """!@brief Return the controller specified by the setting 'controller_type'.
    @detail Empty settings will contain default values after returning from the
    function call.
    """
    parameters.AddMissingParameters(KratosMultiphysics.Parameters("""{
        "controller_type" : "default_controller"
    }"""))
    controller_type = parameters['controller_type'].GetString()
    if controller_type == 'default_controller':
        return DefaultController(model_part, operation)
    elif controller_type == 'temporal_controller':
        return TemporalController(model_part, operation, parameters)
    else:
        raise ValueError(f'"controller_type" has invalid value "{controller_type}"')
##!@}<|MERGE_RESOLUTION|>--- conflicted
+++ resolved
@@ -15,11 +15,7 @@
 
 # STL imports
 import abc
-<<<<<<< HEAD
-import typing
-=======
 from typing import Optional
->>>>>>> 8d65e889
 
 
 ##!@addtogroup HDF5Application
@@ -30,13 +26,8 @@
     def __init__(self,
                  model_part: KratosMultiphysics.ModelPart,
                  operation: operations.AggregateOperation):
-<<<<<<< HEAD
-        self._model_part = model_part
-        self.__operation = operation
-=======
         self._model_part: KratosMultiphysics.ModelPart = model_part
         self.__operation: operations.AggregateOperation = operation
->>>>>>> 8d65e889
 
     @abc.abstractmethod
     def IsExecuteStep(self) -> bool:
@@ -74,13 +65,8 @@
                  operation: operations.AggregateOperation,
                  settings: KratosMultiphysics.Parameters):
         super().__init__(model_part, operation)
-<<<<<<< HEAD
-        time_frequency: typing.Optional[float] = None
-        step_frequency: typing.Optional[int] = None
-=======
         time_frequency: Optional[float] = None
         step_frequency: Optional[int] = None
->>>>>>> 8d65e889
         if settings.Has("time_frequency"):
             time_frequency = settings["time_frequency"].GetDouble()
         if settings.Has("step_frequency"):
@@ -96,17 +82,8 @@
         if time_frequency is None:
             time_frequency = float("inf")
 
-<<<<<<< HEAD
-        # Step frequency was not defined => the output won't be triggered by changes in STEP
-        if step_frequency is None:
-            step_frequency = -1
-
-        self.__time_frequency = time_frequency
-        self.__step_frequency = step_frequency
-=======
         self.__time_frequency: float = time_frequency
         self.__step_frequency: Optional[int] = step_frequency
->>>>>>> 8d65e889
         self.__last_output_time = self._model_part.ProcessInfo[KratosMultiphysics.TIME]
         self.__last_output_step = self._model_part.ProcessInfo[KratosMultiphysics.STEP]
 
@@ -121,11 +98,6 @@
         the machine epsilon, and include a lower bound based on
         https://github.com/chromium/chromium, cc::IsNearlyTheSame.
         """
-<<<<<<< HEAD
-        step_difference = self._model_part.ProcessInfo[KratosMultiphysics.STEP] - self.__last_output_step
-        if self.__step_frequency <= step_difference:
-            return True
-=======
         # TODO: separately keeping track of steps and time internally is not a good
         # idea. What happens if the solution process involves jumping back and forth
         # in time (restarts, checkpointing)? @matekelemen
@@ -133,7 +105,6 @@
             step_difference = self._model_part.ProcessInfo[KratosMultiphysics.STEP] - self.__last_output_step
             if self.__step_frequency <= step_difference:
                 return True
->>>>>>> 8d65e889
 
         time_difference = self._model_part.ProcessInfo[KratosMultiphysics.TIME] - self.__last_output_time
         if self.__time_frequency <= time_difference:
@@ -146,12 +117,6 @@
         return False
 
     def __call__(self) -> None:
-<<<<<<< HEAD
-        # TODO: separately keeping track of steps and time internally is not a good
-        # idea. What happens if the solution process involves jumping back and forth
-        # in time (restarts, checkpointing)? @matekelemen
-=======
->>>>>>> 8d65e889
         if self.IsExecuteStep():
             self.ExecuteOperation()
 ##!@}
