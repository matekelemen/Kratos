//    |  /           |
//    ' /   __| _` | __|  _ \   __|
//    . \  |   (   | |   (   |\__ \.
//   _|\_\_|  \__,_|\__|\___/ ____/
//                   Multi-Physics
//
//  License:		 BSD License
//					 Kratos default license: kratos/license.txt
//
//  Main authors:    Ilaria Iaconeta, Bodhinanda Chandra
//
//

// System includes

#if defined(KRATOS_PYTHON)
// External includes

// Project includes
#include "includes/define.h"
#include "includes/define_python.h"

#include "custom_python/add_custom_strategies_to_python.h"
#include "custom_python/add_custom_utilities_to_python.h"
#include "custom_python/add_custom_constitutive_laws_to_python.h"
#include "custom_python/add_custom_processes_to_python.h"

#include "custom_elements/updated_lagrangian.hpp"
#include "custom_elements/updated_lagrangian_UP.hpp"
#include "custom_elements/updated_lagrangian_quadrilateral.hpp"
#include "custom_elements/updated_lagrangian_axisymmetry.hpp"

#include "geometries/triangle_3d_3.h"
#include "geometries/triangle_2d_3.h"
#include "geometries/quadrilateral_2d_4.h"
#include "geometries/tetrahedra_3d_4.h"
#include "geometries/hexahedra_3d_8.h"

#include "particle_mechanics_application.h"

namespace Kratos{
namespace Python{

    namespace py = pybind11;

    // Triangular and Tetrahedral 2D and 3D
    Element::Pointer CreateUpdatedLagragian2D3N()
    {
        return Kratos::make_shared<UpdatedLagrangian>( 0, Element::GeometryType::Pointer( new Triangle2D3 <Node<3> >( Element::GeometryType::PointsArrayType( 3 ) ) ) );
    }

    Element::Pointer CreateUpdatedLagragianUP2D3N()
    {
        return Kratos::make_shared<UpdatedLagrangianUP>( 0, Element::GeometryType::Pointer( new Triangle2D3 <Node<3> >( Element::GeometryType::PointsArrayType( 3 ) ) ) );
    }

    Element::Pointer CreateUpdatedLagragian3D4N()
    {
        return Kratos::make_shared<UpdatedLagrangian>( 0, Element::GeometryType::Pointer( new Tetrahedra3D4 <Node<3> >( Element::GeometryType::PointsArrayType( 4 ) ) ) );
    }

    // Quadrilateral and Hexahedral 2D and 3D
    Element::Pointer CreateUpdatedLagragian2D4N()
    {
        return Kratos::make_shared<UpdatedLagrangianQuadrilateral>( 0, Element::GeometryType::Pointer( new Quadrilateral2D4 <Node<3> >( Element::GeometryType::PointsArrayType( 4 ) ) ) );

    }
    Element::Pointer CreateUpdatedLagragian3D8N()
    {
        return Kratos::make_shared<UpdatedLagrangianQuadrilateral>( 0, Element::GeometryType::Pointer( new Hexahedra3D8 <Node<3> >( Element::GeometryType::PointsArrayType( 8 ) ) ) );
    }

    // Axis Symmetry Element 2D (Triangular and Quadrilateral)
    Element::Pointer CreateUpdatedLagragianAxis2D3N()
    {
        return Kratos::make_shared<UpdatedLagrangianAxisymmetry>( 0, Element::GeometryType::Pointer( new Triangle2D3 <Node<3> >( Element::GeometryType::PointsArrayType( 3 ) ) ) );
    }

    Element::Pointer CreateUpdatedLagragianAxis2D4N()
    {
        return Kratos::make_shared<UpdatedLagrangianAxisymmetry>( 0, Element::GeometryType::Pointer( new Quadrilateral2D4 <Node<3> >( Element::GeometryType::PointsArrayType( 4 ) ) ) );
    }

    PYBIND11_MODULE(KratosParticleMechanicsApplication, m)
    {
        py::class_<KratosParticleMechanicsApplication,
            KratosParticleMechanicsApplication::Pointer,
            KratosApplication >(m, "KratosParticleMechanicsApplication")
            .def(py::init<>())
            ;

        AddCustomStrategiesToPython(m);
        AddCustomUtilitiesToPython(m);
        AddCustomConstitutiveLawsToPython(m);
        AddCustomProcessesToPython(m);

        m.def("CreateUpdatedLagragian2D3N", &CreateUpdatedLagragian2D3N);
        m.def("CreateUpdatedLagragianUP2D3N", &CreateUpdatedLagragianUP2D3N);
        m.def("CreateUpdatedLagragian3D4N", &CreateUpdatedLagragian3D4N);
        m.def("CreateUpdatedLagragian2D4N", &CreateUpdatedLagragian2D4N);
        m.def("CreateUpdatedLagragian3D8N", &CreateUpdatedLagragian3D8N);
        m.def("CreateUpdatedLagragianAxis2D3N", &CreateUpdatedLagragianAxis2D3N);
	    m.def("CreateUpdatedLagragianAxis2D4N", &CreateUpdatedLagragianAxis2D4N);

        // Registering variables in python
        KRATOS_REGISTER_IN_PYTHON_3D_VARIABLE_WITH_COMPONENTS(m, MP_COORD);
        KRATOS_REGISTER_IN_PYTHON_VARIABLE(m, MP_MASS);
        KRATOS_REGISTER_IN_PYTHON_VARIABLE(m, MP_DENSITY);
        KRATOS_REGISTER_IN_PYTHON_VARIABLE(m, MP_VOLUME);
        KRATOS_REGISTER_IN_PYTHON_VARIABLE(m, MP_POTENTIAL_ENERGY);
        KRATOS_REGISTER_IN_PYTHON_VARIABLE(m, MP_KINETIC_ENERGY);
        KRATOS_REGISTER_IN_PYTHON_VARIABLE(m, MP_STRAIN_ENERGY);
        KRATOS_REGISTER_IN_PYTHON_VARIABLE(m, MP_TOTAL_ENERGY);
        KRATOS_REGISTER_IN_PYTHON_VARIABLE(m, MP_PRESSURE);
        KRATOS_REGISTER_IN_PYTHON_VARIABLE(m, MP_DELTA_PLASTIC_STRAIN );
        KRATOS_REGISTER_IN_PYTHON_VARIABLE(m, MP_DELTA_PLASTIC_VOLUMETRIC_STRAIN );
        KRATOS_REGISTER_IN_PYTHON_VARIABLE(m, MP_DELTA_PLASTIC_DEVIATORIC_STRAIN );
        KRATOS_REGISTER_IN_PYTHON_VARIABLE(m, MP_EQUIVALENT_PLASTIC_STRAIN );
        KRATOS_REGISTER_IN_PYTHON_VARIABLE(m, MP_ACCUMULATED_PLASTIC_VOLUMETRIC_STRAIN );
        KRATOS_REGISTER_IN_PYTHON_VARIABLE(m, MP_ACCUMULATED_PLASTIC_DEVIATORIC_STRAIN );
        KRATOS_REGISTER_IN_PYTHON_VARIABLE(m, MP_MATERIAL_ID);
        KRATOS_REGISTER_IN_PYTHON_VARIABLE(m, PARTICLES_PER_ELEMENT);

        KRATOS_REGISTER_IN_PYTHON_3D_VARIABLE_WITH_COMPONENTS(m, MPC_COORD);
        KRATOS_REGISTER_IN_PYTHON_VARIABLE(m, MPC_CONDITION_ID);
        KRATOS_REGISTER_IN_PYTHON_VARIABLE(m, MPC_IS_NEUMANN);
        KRATOS_REGISTER_IN_PYTHON_VARIABLE(m, MPC_AREA);
        KRATOS_REGISTER_IN_PYTHON_3D_VARIABLE_WITH_COMPONENTS(m, MPC_NORMAL);
        KRATOS_REGISTER_IN_PYTHON_3D_VARIABLE_WITH_COMPONENTS(m, MPC_DISPLACEMENT);
        KRATOS_REGISTER_IN_PYTHON_3D_VARIABLE_WITH_COMPONENTS(m, MPC_VELOCITY);
        KRATOS_REGISTER_IN_PYTHON_3D_VARIABLE_WITH_COMPONENTS(m, MPC_ACCELERATION);
        KRATOS_REGISTER_IN_PYTHON_VARIABLE(m, PARTICLES_PER_CONDITION);

        KRATOS_REGISTER_IN_PYTHON_3D_VARIABLE_WITH_COMPONENTS(m, AUX_VELOCITY);
        KRATOS_REGISTER_IN_PYTHON_3D_VARIABLE_WITH_COMPONENTS(m, AUX_ACCELERATION);

        KRATOS_REGISTER_IN_PYTHON_3D_VARIABLE_WITH_COMPONENTS(m, MP_DISPLACEMENT);
        KRATOS_REGISTER_IN_PYTHON_3D_VARIABLE_WITH_COMPONENTS(m, MP_VELOCITY);
        KRATOS_REGISTER_IN_PYTHON_3D_VARIABLE_WITH_COMPONENTS(m, MP_ACCELERATION);
        KRATOS_REGISTER_IN_PYTHON_3D_VARIABLE_WITH_COMPONENTS(m, MP_VOLUME_ACCELERATION);
        KRATOS_REGISTER_IN_PYTHON_3D_VARIABLE_WITH_COMPONENTS(m, NODAL_INTERNAL_FORCE);
        KRATOS_REGISTER_IN_PYTHON_VARIABLE(m, MP_CAUCHY_STRESS_VECTOR);
        KRATOS_REGISTER_IN_PYTHON_VARIABLE(m, MP_ALMANSI_STRAIN_VECTOR);
        KRATOS_REGISTER_IN_PYTHON_3D_VARIABLE_WITH_COMPONENTS(m, NODAL_MOMENTUM);
        KRATOS_REGISTER_IN_PYTHON_3D_VARIABLE_WITH_COMPONENTS(m, NODAL_INERTIA);
        KRATOS_REGISTER_IN_PYTHON_VARIABLE(m, NODAL_MPRESSURE);
        KRATOS_REGISTER_IN_PYTHON_VARIABLE(m, PRESSURE_REACTION);

        // Essential Boundary variables
        KRATOS_REGISTER_IN_PYTHON_VARIABLE(m, PENALTY_FACTOR);

        // Nodal load variables
<<<<<<< HEAD
        KRATOS_REGISTER_IN_PYTHON_3D_VARIABLE_WITH_COMPONENTS(m, POINT_LOAD);
        KRATOS_REGISTER_IN_PYTHON_3D_VARIABLE_WITH_COMPONENTS(m, LINE_LOAD);
        KRATOS_REGISTER_IN_PYTHON_3D_VARIABLE_WITH_COMPONENTS(m, SURFACE_LOAD);

        // Condition load variables
        KRATOS_REGISTER_IN_PYTHON_VARIABLE(m, POINT_LOADS_VECTOR);
        KRATOS_REGISTER_IN_PYTHON_VARIABLE(m, LINE_LOADS_VECTOR);
        KRATOS_REGISTER_IN_PYTHON_VARIABLE(m, SURFACE_LOADS_VECTOR);
=======
        KRATOS_REGISTER_IN_PYTHON_3D_VARIABLE_WITH_COMPONENTS(m, POINT_LOAD )
        KRATOS_REGISTER_IN_PYTHON_3D_VARIABLE_WITH_COMPONENTS(m, LINE_LOAD )
        KRATOS_REGISTER_IN_PYTHON_3D_VARIABLE_WITH_COMPONENTS(m, SURFACE_LOAD )
>>>>>>> 5ea2f721
    }

}  // namespace Python.
}  // namespace Kratos.

#endif // KRATOS_PYTHON defined<|MERGE_RESOLUTION|>--- conflicted
+++ resolved
@@ -150,20 +150,9 @@
         KRATOS_REGISTER_IN_PYTHON_VARIABLE(m, PENALTY_FACTOR);
 
         // Nodal load variables
-<<<<<<< HEAD
-        KRATOS_REGISTER_IN_PYTHON_3D_VARIABLE_WITH_COMPONENTS(m, POINT_LOAD);
-        KRATOS_REGISTER_IN_PYTHON_3D_VARIABLE_WITH_COMPONENTS(m, LINE_LOAD);
-        KRATOS_REGISTER_IN_PYTHON_3D_VARIABLE_WITH_COMPONENTS(m, SURFACE_LOAD);
-
-        // Condition load variables
-        KRATOS_REGISTER_IN_PYTHON_VARIABLE(m, POINT_LOADS_VECTOR);
-        KRATOS_REGISTER_IN_PYTHON_VARIABLE(m, LINE_LOADS_VECTOR);
-        KRATOS_REGISTER_IN_PYTHON_VARIABLE(m, SURFACE_LOADS_VECTOR);
-=======
         KRATOS_REGISTER_IN_PYTHON_3D_VARIABLE_WITH_COMPONENTS(m, POINT_LOAD )
         KRATOS_REGISTER_IN_PYTHON_3D_VARIABLE_WITH_COMPONENTS(m, LINE_LOAD )
         KRATOS_REGISTER_IN_PYTHON_3D_VARIABLE_WITH_COMPONENTS(m, SURFACE_LOAD )
->>>>>>> 5ea2f721
     }
 
 }  // namespace Python.
