from __future__ import print_function, absolute_import, division #makes KratosMultiphysics backward compatible with python 2.6 and 2.7

import KratosMultiphysics
<<<<<<< HEAD
from importlib import import_module
=======

def CreateSolverByParameters(model, solver_settings, parallelism):
>>>>>>> 9d55f59b

    solver_type = solver_settings["solver_type"].GetString()

    # Solvers for OpenMP parallelism
    if (parallelism == "OpenMP"):
        if (solver_type == "Dynamic" or solver_type == "dynamic"):
            time_integration_method = solver_settings["time_integration_method"].GetString()
            if (time_integration_method == "implicit"):
                solver_module_name = "mpm_implicit_dynamic_solver"
            #TODO: explicit time integration solver is to be implemented
            elif (time_integration_method == "explicit"):
                err_msg =  time_integration_method + " time integration method is to be implemented, but not yet available."
                err_msg += "Available options are: \"implicit\""
                raise Exception(err_msg)
            else:
                err_msg =  "The requested time integration method \"" + time_integration_method + "\" is not in the python solvers wrapper\n"
                err_msg += "Available options are: \"implicit\""
                raise Exception(err_msg)
        elif (solver_type == "Quasi-static" or solver_type == "quasi_static"):
            solver_module_name = "mpm_quasi_static_solver"
        elif (solver_type == "Static" or solver_type == "static"):
            solver_module_name = "mpm_static_solver"
        else:
            err_msg =  "The requested solver type \"" + solver_type + "\" is not in the python solvers wrapper\n"
            err_msg += "Available options are: \"static\", \"dynamic\", \"quasi_static\""
            raise Exception(err_msg)

    else:
        err_msg =  "The requested parallel type \"" + parallelism + "\" is not available!\n"
        err_msg += "Available options are: \"OpenMP\""
        raise Exception(err_msg)

    # Remove settings that are not needed any more
    solver_settings.RemoveValue("solver_type")
    solver_settings.RemoveValue("time_integration_method") # does not throw even if the value is not existing

    module_full = 'KratosMultiphysics.ParticleMechanicsApplication.' + solver_module_name
<<<<<<< HEAD
    solver = import_module(module_full).CreateSolver(model, custom_settings["solver_settings"])
=======
    solver = __import__(module_full, fromlist=[solver_module_name]).CreateSolver(model, solver_settings)

    return solver


def CreateSolver(model, custom_settings):

    if (type(model) != KratosMultiphysics.Model):
        raise Exception("input is expected to be provided as a Kratos Model object")

    if (type(custom_settings) != KratosMultiphysics.Parameters):
        raise Exception("input is expected to be provided as a Kratos Parameters object")

    solver_settings = custom_settings["solver_settings"]
    parallelism = custom_settings["problem_data"]["parallel_type"].GetString()
>>>>>>> 9d55f59b

    return CreateSolverByParameters(model, solver_settings, parallelism)<|MERGE_RESOLUTION|>--- conflicted
+++ resolved
@@ -1,12 +1,9 @@
 from __future__ import print_function, absolute_import, division #makes KratosMultiphysics backward compatible with python 2.6 and 2.7
 
 import KratosMultiphysics
-<<<<<<< HEAD
 from importlib import import_module
-=======
 
 def CreateSolverByParameters(model, solver_settings, parallelism):
->>>>>>> 9d55f59b
 
     solver_type = solver_settings["solver_type"].GetString()
 
@@ -44,10 +41,7 @@
     solver_settings.RemoveValue("time_integration_method") # does not throw even if the value is not existing
 
     module_full = 'KratosMultiphysics.ParticleMechanicsApplication.' + solver_module_name
-<<<<<<< HEAD
-    solver = import_module(module_full).CreateSolver(model, custom_settings["solver_settings"])
-=======
-    solver = __import__(module_full, fromlist=[solver_module_name]).CreateSolver(model, solver_settings)
+    solver = import_module(module_full).CreateSolver(model, solver_settings)
 
     return solver
 
@@ -62,6 +56,5 @@
 
     solver_settings = custom_settings["solver_settings"]
     parallelism = custom_settings["problem_data"]["parallel_type"].GetString()
->>>>>>> 9d55f59b
 
     return CreateSolverByParameters(model, solver_settings, parallelism)