--- conflicted
+++ resolved
@@ -370,9 +370,6 @@
                             Vector N;
                             
 
-<<<<<<< HEAD
-                            ProcessInfo process_info = ProcessInfo();
-=======
                             // FindPointOnMesh find the background element in which a given point falls and the relative shape functions
                             bool is_found = SearchStructure.FindPointOnMesh(mpc_xg[0], N, pelem, result_begin);
                             if (!is_found) KRATOS_WARNING("MPM particle generator utility") << "::search failed." << std::endl;
@@ -380,31 +377,10 @@
                             auto p_new_geometry = CreateQuadraturePointsUtility<Node<3>>::CreateFromCoordinates(
                                 pelem->pGetGeometry(), mpc_xg[0],
                                 mpc_area[0]);
->>>>>>> 77633dd7
 
                             Condition::Pointer p_condition = new_condition.Create(
                                 new_condition_id, p_new_geometry, properties);
 
-<<<<<<< HEAD
-                                if (boundary_condition_type == 1)
-                                {
-                                    std::vector<double> mpc_penalty_factor_vector = { mpc_penalty_factor };
-                                    p_condition->SetValuesOnIntegrationPoints(PENALTY_FACTOR, mpc_penalty_factor_vector, process_info);
-                                }
-
-                                if (is_slip)
-                                    p_condition->Set(SLIP);
-                                if (is_contact)
-                                    p_condition->Set(CONTACT);
-                                if (is_interface)
-                                {
-                                    p_condition->Set(INTERFACE);
-                                    p_condition->SetValuesOnIntegrationPoints(MPC_CONTACT_FORCE, { mpc_contact_force }, process_info);
-                                }
-                            }
-                            // Mark as boundary condition
-                            p_condition->Set(BOUNDARY, true);
-=======
 
                             ProcessInfo process_info = ProcessInfo();
 
@@ -414,7 +390,6 @@
                             p_condition->SetValuesOnIntegrationPoints(POINT_LOAD, { point_load }, process_info);
                             
 
->>>>>>> 77633dd7
                             // Add the MP Condition to the model part
                             rMPMModelPart.GetSubModelPart(submodelpart_name).AddCondition(p_condition);
 
@@ -465,18 +440,11 @@
                                 p_condition->SetValuesOnIntegrationPoints(MPC_ACCELERATION, { mpc_acceleration }, process_info);
                                 p_condition->SetValuesOnIntegrationPoints(MPC_IMPOSED_ACCELERATION, { mpc_imposed_acceleration }, process_info);
 
-<<<<<<< HEAD
-                                 if (boundary_condition_type == 1){
-                                    std::vector<double> mpc_penalty_factor_vector = { mpc_penalty_factor };
-                                    p_condition->SetValuesOnIntegrationPoints(PENALTY_FACTOR, mpc_penalty_factor_vector, process_info);
-                                 }
-=======
                                 if (boundary_condition_type == 1)
                                 {
                                     p_condition->SetValuesOnIntegrationPoints(PENALTY_FACTOR, mpc_penalty_factor , process_info);
                                 }
                                     
->>>>>>> 77633dd7
 
                                 if (is_slip)
                                     p_condition->Set(SLIP);
@@ -492,15 +460,8 @@
                                 rMPMModelPart.GetSubModelPart(submodelpart_name).AddCondition(p_condition);
                                 
                             }
-<<<<<<< HEAD
-                            // Mark as boundary condition
-                            p_condition->Set(BOUNDARY, true);
-                            // Add the MP Condition to the model part
-                            rMPMModelPart.GetSubModelPart(submodelpart_name).AddCondition(p_condition);
-=======
                             last_condition_id += integration_point_per_conditions;
 
->>>>>>> 77633dd7
                         }
 
                     }
