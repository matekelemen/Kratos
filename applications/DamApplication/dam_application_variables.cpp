--- conflicted
+++ resolved
@@ -39,11 +39,8 @@
     // Others
     KRATOS_CREATE_VARIABLE( double, NODAL_YOUNG_MODULUS )
     KRATOS_CREATE_VARIABLE( double, ADDED_MASS )
-<<<<<<< HEAD
     KRATOS_CREATE_VARIABLE( double, NODAL_REFERENCE_TEMPERATURE )  
     
-=======
 
->>>>>>> b7553e23
 
 }// namespace Kratos.