--- conflicted
+++ resolved
@@ -213,13 +213,6 @@
 
 def InitializeWallLawProperties(model):
     for model_part_name in model.GetModelPartNames():
-<<<<<<< HEAD
-        for properties in model[model_part_name].Properties:
-            # logarithmic wall law
-            if (properties.Has(KratosRANS.WALL_VON_KARMAN) and properties.Has(KratosRANS.WALL_SMOOTHNESS_BETA)):
-                von_karman = properties.GetValue(KratosRANS.WALL_VON_KARMAN)
-                beta = properties.GetValue(KratosRANS.WALL_SMOOTHNESS_BETA)
-=======
         model_part = model[model_part_name]
         process_info = model_part.ProcessInfo
         for properties in model_part.Properties:
@@ -227,7 +220,6 @@
             if (properties.Has(KratosRANS.WALL_SMOOTHNESS_BETA) and process_info.Has(KratosRANS.VON_KARMAN)):
                 von_karman = model_part.ProcessInfo[KratosRANS.VON_KARMAN]
                 beta = properties[KratosRANS.WALL_SMOOTHNESS_BETA]
->>>>>>> 77633dd7
                 y_plus_limit = RansCalculationUtilities.CalculateLogarithmicYPlusLimit(von_karman, beta)
                 properties.SetValue(KratosRANS.RANS_LINEAR_LOG_LAW_Y_PLUS_LIMIT, y_plus_limit)
 
