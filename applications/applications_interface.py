--- conflicted
+++ resolved
@@ -44,11 +44,6 @@
 Import_MultiScaleApplication = False
 Import_ContactStructuralMechanicsApplication = False
 Import_KratosMappingApplication = False
-<<<<<<< HEAD
-Import_ConstitutiveModelsApplication = False
-Import_UmatApplication = False
-=======
->>>>>>> d687f72b
 
 print("Applications Available:")
 print("Import_ExternalSolversApplication: False")
@@ -92,11 +87,6 @@
 print("Import_MultiScaleApplication: False")
 print("Import_ContactStructuralMechanicsApplication: False")
 print("Import_KratosMappingApplication: False")
-<<<<<<< HEAD
-print("Import_ConstitutiveModelsApplication: False")
-print("Import_UmatApplication: False")
-=======
->>>>>>> d687f72b
 
 application_directory = os.path.dirname(os.path.realpath(__file__))
 
@@ -143,10 +133,6 @@
     print("Import_MultiScaleApplication: " + str(Import_MultiScaleApplication))
     print("Import_ContactStructuralMechanicsApplication: " + str(Import_ContactStructuralMechanicsApplication))
     print("Import_KratosMappingApplication: " + str(Import_KratosMappingApplication))    
-<<<<<<< HEAD
-    print("Import_ConstitutiveModelsApplication: " + str(Import_ConstitutiveModelsApplication))
-    print("Import_UmatApplication: " + str(Import_UmatApplication))
-=======
 
     if(Import_ExternalSolversApplication):
         print("importing KratosExternalSolversApplication ...")
@@ -156,7 +142,6 @@
         external_solvers_application = KratosExternalSolversApplication()
         kernel.AddApplication(external_solvers_application)
         print("KratosExternalSolversApplication sucessfully imported")
->>>>>>> d687f72b
 
     if(Import_SolidMechanicsApplication):
         print("importing KratosSolidMechanicsApplication ...")
@@ -500,27 +485,6 @@
         kernel.AddApplication(mapping_application)
         print("KratosMappingApplication Succesfully imported")     
 
-<<<<<<< HEAD
-    if(Import_ConstitutiveModelsApplication):
-        print("importing KratosConstitutiveModelsApplication ...")
-        sys.path.append(applications_path + '/ConstitutiveModels/python_scripts')
-        sys.path.append(applications_path + '/ConstitutiveModels/Linux')
-        from KratosConstitutiveModelsApplication import *
-        constitutive_models_application = KratosConstitutiveModelsApplication()
-        kernel.AddApplication(constitutive_models_application)
-        print("KratosConstitutiveModelsApplication Succesfully imported")
-
-    if(Import_UmatApplication):
-        print("importing KratosUmatApplication ...")
-        sys.path.append(applications_path + '/Umat/python_scripts')
-        sys.path.append(applications_path + '/Umat/Linux')
-        from KratosUmatApplication import *
-        umat_application = KratosUmatApplication()
-        kernel.AddApplication(umat_application)
-        print("KratosUmatApplication Succesfully imported")
-
-=======
->>>>>>> d687f72b
 
     # dynamic renumbering of variables to ensure the consistency
     kernel.Initialize()
