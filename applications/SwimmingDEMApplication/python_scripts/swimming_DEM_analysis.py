--- conflicted
+++ resolved
@@ -18,13 +18,8 @@
 import swimming_DEM_procedures as SDP
 import swimming_DEM_gid_output
 import embedded
-<<<<<<< HEAD
-import variables_management as vars_man
-import define_output
-=======
 import variables_management
 
->>>>>>> 85c42be7
 def Say(*args):
     Logger.PrintInfo("SwimmingDEM", *args)
     Logger.Flush()
