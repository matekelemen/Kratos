from __future__ import print_function, absolute_import, division #makes KratosMultiphysics backward compatible with python 2.6 and 2.7
from KratosMultiphysics import *
#from KratosMultiphysics.IncompressibleFluidApplication import *
from KratosMultiphysics.FluidDynamicsApplication import *
from KratosMultiphysics.DEMApplication import *
from KratosMultiphysics.SwimmingDEMApplication import *
import ast

class VariablesManager:
    @staticmethod
    def EliminateRepeatedValuesFromList(redundant_list):
        clean_list = []

        for var in redundant_list:

            if var in clean_list:
                redundant_list.remove(var)

            clean_list += [var]

    @staticmethod
    def AddNodalVariables(model_part, variable_list):

        for var in variable_list:
            model_part.AddNodalSolutionStepVariable(var)

    def __init__(self, parameters):
        self.project_parameters = parameters

    # constructing lists of variables to add
    # * Performing modifications to the input parameters for consistency (provisional until interface does it)
    # * Choosing the variables to be printed
    # * Choosing the variables to be passed as a parameter to the constructor of a ProjectionModule
    #       instance to be filled with the other phase's info through the coupling process
    # * Listing nodal variables to be added to the model parts (memory will be allocated for them).
    #       Note that additional variables may be added as well by the fluid and/or DEM strategies.
    @staticmethod
    def AddFrameOfReferenceRelatedVariables(parameters, model_part):
        frame_of_reference_type = parameters["frame_of_reference_type"].GetInt()
        model_part.ProcessInfo.SetValue(FRAME_OF_REFERENCE_TYPE, frame_of_reference_type)

        if frame_of_reference_type == 1: # Rotating frame
            angular_velocity_of_frame = Vector(3)
            angular_velocity_of_frame[:] = [parameters["angular_velocity_of_frame" + comp].GetDouble() for comp in ['_X', '_Y', '_Z']][:]

            model_part.ProcessInfo.SetValue(ANGULAR_VELOCITY_MOVING_FRAME, angular_velocity_of_frame)

            if frame_of_reference_type >= 2: # Gemeral frame
                angular_velocity_of_frame_old = Vector(3)
                angular_velocity_of_frame_old[:] = [parameters["angular_velocity_of_frame_old" + comp].GetDouble() for comp in ['_X', '_Y', '_Z']][:]
                acceleration_of_frame_origin = Vector(3)
                acceleration_of_frame_origin[:] = [parameters["acceleration_of_frame_origin" + comp].GetDouble() for comp in ['_X', '_Y', '_Z']][:]
                angular_acceleration_of_frame = Vector(3)
                angular_acceleration_of_frame[:] = [parameters["angular_acceleration_of_frame" + comp].GetDouble() for comp in ['_X', '_Y', '_Z']][:]
                model_part.ProcessInfo.SetValue(ANGULAR_VELOCITY_MOVING_FRAME_OLD, angular_velocity_of_frame_old)
                model_part.ProcessInfo.SetValue(ACCELERATION_MOVING_FRAME_ORIGIN, acceleration_of_frame_origin)
                model_part.ProcessInfo.SetValue(ANGULAR_ACCELERATION_MOVING_FRAME, angular_acceleration_of_frame)

    def AddExtraProcessInfoVariablesToFluidModelPart(self, parameters, fluid_model_part):

        VariablesManager.AddFrameOfReferenceRelatedVariables(parameters, fluid_model_part)

        fluid_model_part.ProcessInfo.SetValue(FRACTIONAL_STEP, 1)
        gravity = Vector(3)
        if parameters["body_force_on_fluid_option"].GetBool():
            gravity[0] = parameters["GravityX"].GetDouble()
            gravity[1] = parameters["GravityY"].GetDouble()
            gravity[2] = parameters["GravityZ"].GetDouble()
        fluid_model_part.ProcessInfo.SetValue(GRAVITY, gravity)

        if parameters["laplacian_calculation_type"].GetInt() == 3: # recovery through solving a system
            fluid_model_part.ProcessInfo.SetValue(COMPUTE_LUMPED_MASS_MATRIX, 1)
        elif (parameters["material_acceleration_calculation_type"].GetInt() == 4
              or parameters["material_acceleration_calculation_type"].GetInt() == 5
              or parameters["material_acceleration_calculation_type"].GetInt() == 6): # recovery by solving a system
            fluid_model_part.ProcessInfo.SetValue(COMPUTE_LUMPED_MASS_MATRIX, 0)

        if parameters["material_acceleration_calculation_type"].GetInt() == 5 or parameters["material_acceleration_calculation_type"].GetInt() == 6:
            fluid_model_part.ProcessInfo.SetValue(CURRENT_COMPONENT, 0)

        if parameters["non_newtonian_option"].GetBool():
            fluid_model_part.ProcessInfo.SetValue(YIELD_STRESS, parameters["yield_stress"].GetDouble())
            fluid_model_part.ProcessInfo.SetValue(REGULARIZATION_COEFFICIENT, parameters["regularization_coefficient"].GetDouble())
            fluid_model_part.ProcessInfo.SetValue(POWER_LAW_K, parameters["power_law_k"].GetDouble())
            fluid_model_part.ProcessInfo.SetValue(POWER_LAW_N, parameters["power_law_n"].GetDouble())

    def AddExtraProcessInfoVariablesToDispersePhaseModelPart(self, parameters, dem_model_part):

        VariablesManager.AddFrameOfReferenceRelatedVariables(parameters, dem_model_part)
        dem_model_part.ProcessInfo.SetValue(COUPLING_TYPE, parameters["coupling_level_type"].GetInt())
        dem_model_part.ProcessInfo.SetValue(BUOYANCY_FORCE_TYPE, parameters["buoyancy_force_type"].GetInt())
        dem_model_part.ProcessInfo.SetValue(DRAG_FORCE_TYPE, parameters["drag_force_type"].GetInt())
        dem_model_part.ProcessInfo.SetValue(VIRTUAL_MASS_FORCE_TYPE, parameters["virtual_mass_force_type"].GetInt())
        dem_model_part.ProcessInfo.SetValue(BASSET_FORCE_TYPE, parameters["basset_force_type"].GetInt())
        dem_model_part.ProcessInfo.SetValue(LIFT_FORCE_TYPE, parameters["lift_force_type"].GetInt())
        dem_model_part.ProcessInfo.SetValue(MAGNUS_FORCE_TYPE, parameters["magnus_force_type"].GetInt())
        dem_model_part.ProcessInfo.SetValue(HYDRO_TORQUE_TYPE, parameters["hydro_torque_type"].GetInt())
        dem_model_part.ProcessInfo.SetValue(FLUID_MODEL_TYPE, parameters["fluid_model_type"].GetInt())
        dem_model_part.ProcessInfo.SetValue(MANUALLY_IMPOSED_DRAG_LAW_OPTION, parameters["manually_imposed_drag_law_option"].GetBool())
        dem_model_part.ProcessInfo.SetValue(DRAG_MODIFIER_TYPE, parameters["drag_modifier_type"].GetInt())
        dem_model_part.ProcessInfo.SetValue(INIT_DRAG_FORCE, parameters["initial_drag_force"].GetDouble())
        dem_model_part.ProcessInfo.SetValue(DRAG_LAW_SLOPE, parameters["drag_law_slope"].GetDouble())
        dem_model_part.ProcessInfo.SetValue(POWER_LAW_TOLERANCE, parameters["power_law_tol"].GetDouble())
        dem_model_part.ProcessInfo.SetValue(DRAG_POROSITY_CORRECTION_TYPE, parameters["drag_porosity_correction_type"].GetInt())

        for prop in parameters["properties"].values():
            if prop["hydrodynamic_law_parameters"].Has("history_force_parameters"):
                history_force_parameters =  prop["hydrodynamic_law_parameters"]["history_force_parameters"]

                if (prop["hydrodynamic_law_parameters"]["name"].GetString() != "default"
                    and history_force_parameters["name"].GetString() != "default"):
                    dem_model_part.ProcessInfo.SetValue(NUMBER_OF_INIT_BASSET_STEPS, history_force_parameters["n_init_basset_steps"].GetInt())
                    dem_model_part.ProcessInfo.SetValue(TIME_STEPS_PER_QUADRATURE_STEP, history_force_parameters["time_steps_per_quadrature_step"].GetInt())
                    dem_model_part.ProcessInfo.SetValue(LAST_TIME_APPENDING, 0.0)
                    dem_model_part.ProcessInfo.SetValue(QUADRATURE_ORDER, history_force_parameters["quadrature_order"].GetInt())
                    break

        if parameters["drag_force_type"].GetInt() in {13} or parameters["lift_force_type"].GetInt() == 1:
            dem_model_part.ProcessInfo.SetValue(POWER_LAW_K, parameters["power_law_k"].GetDouble())
            dem_model_part.ProcessInfo.SetValue(POWER_LAW_N, parameters["power_law_n"].GetDouble())

    def ConstructListsOfVariables(self, parameters):
        # PRINTING VARIABLES
        # constructing lists of variables to be printed
        self.ConstructListsOfResultsToPrint(parameters)

        # COUPLING VARIABLES
        # listing the variables involved in the fluid-particles coupling
        self.ConstructListsOfVariablesForCoupling(parameters)

        # VARIABLES TO ADD
        # listing nodal variables to be added to the model parts (memory will be allocated for them)

        # fluid variables
        self.fluid_vars = []
        self.fluid_vars += [TORQUE]
        self.fluid_vars += self.fluid_printing_vars
        self.fluid_vars += self.coupling_fluid_vars

        if parameters["pressure_grad_recovery_type"].GetInt() > 0:
            self.fluid_vars += [RECOVERED_PRESSURE_GRADIENT]

        if (parameters["gradient_calculation_type"].GetInt() > 1
            or parameters["pressure_grad_recovery_type"].GetInt() > 1
            or parameters["material_acceleration_calculation_type"].GetInt() == 7
            or parameters["laplacian_calculation_type"].GetInt() > 1):
            self.fluid_vars += [NODAL_WEIGHTS]

        if parameters["material_acceleration_calculation_type"].GetInt():
            self.fluid_vars += [MATERIAL_ACCELERATION]
            self.fluid_vars += [VELOCITY_COMPONENT_GRADIENT]

            if (parameters["material_acceleration_calculation_type"].GetInt() == 5
                or parameters["material_acceleration_calculation_type"].GetInt() == 6):
                if parameters["store_full_gradient_option"].GetBool():
                    self.fluid_vars += [VELOCITY_X_GRADIENT]
                    self.fluid_vars += [VELOCITY_Y_GRADIENT]
                    self.fluid_vars += [VELOCITY_Z_GRADIENT]

        if parameters["vorticity_calculation_type"].GetInt() == 1 or parameters["lift_force_type"].GetInt() == 1:
            self.fluid_vars += [VORTICITY]

        if parameters["laplacian_calculation_type"].GetInt():
            self.fluid_vars += [VELOCITY_LAPLACIAN]

            if parameters["include_faxen_terms_option"].GetBool():
                self.fluid_vars += [VELOCITY_LAPLACIAN_RATE]

        if parameters["calculate_diffusivity_option"].GetBool():
            self.fluid_vars += [CONDUCTIVITY]

        # dem variables
        self.dem_vars = []
        self.dem_vars += self.dem_printing_vars
        self.dem_vars += self.coupling_dem_vars
        self.dem_vars += [BUOYANCY]
        self.dem_vars += [VELOCITY_OLD]

        if parameters["frame_of_reference_type"].GetInt() and parameters["basset_force_type"].GetInt() > 0:
            self.dem_vars += [DISPLACEMENT_OLD]
            self.dem_vars += [VELOCITY_OLD_OLD]

        if (parameters["TranslationalIntegrationScheme"].GetString()
            in {'Hybrid_Bashforth', 'TerminalVelocityScheme'}
            or parameters["basset_force_type"].GetInt() > 0):
            self.dem_vars += [VELOCITY_OLD]
            self.dem_vars += [ADDITIONAL_FORCE_OLD]
            self.dem_vars += [SLIP_VELOCITY]

        if parameters["drag_force_type"].GetInt() > 0 and parameters["add_each_hydro_force_option"].GetBool():
            self.dem_vars += [DRAG_FORCE]

        if parameters["drag_force_type"].GetInt() > 1:
            self.dem_vars += [PARTICLE_SPHERICITY]

        if parameters["lift_force_type"].GetInt() > 0 and parameters["add_each_hydro_force_option"].GetBool():
            self.dem_vars += [LIFT_FORCE]

        if parameters["virtual_mass_force_type"].GetInt() > 0 and parameters["add_each_hydro_force_option"].GetBool():
            self.dem_vars += [VIRTUAL_MASS_FORCE]

        if parameters["basset_force_type"].GetInt() > 0 and parameters["add_each_hydro_force_option"].GetBool():
            self.dem_vars += [BASSET_FORCE]

        # clusters variables
        self.clusters_vars = []

        # rigid faces variables
        self.rigid_faces_vars = [VELOCITY,
                                 ANGULAR_VELOCITY,
                                 DISPLACEMENT,
                                 DELTA_DISPLACEMENT,
                                 DELTA_ROTATION,
                                 CONTACT_FORCES,
                                 DEM_PRESSURE,
                                 ELASTIC_FORCES,
                                 PRESSURE,
                                 TANGENTIAL_ELASTIC_FORCES,
                                 SHEAR_STRESS,
                                 NODAL_AREA,
                                 VELOCITY_OLD]

        if parameters["embedded_option"].GetBool():
            self.rigid_faces_vars += [FORCE]
            self.rigid_faces_vars += [POSITIVE_FACE_PRESSURE]
            self.rigid_faces_vars += [NEGATIVE_FACE_PRESSURE]

        self.fluid_vars += self.rigid_faces_vars

        # inlet variables
        self.inlet_vars = self.dem_vars

    def ConstructListsOfResultsToPrint(self, parameters):
        self.dem_nodal_results = []
        self.clusters_nodal_results = []
        self.rigid_faces_nodal_results = []

        if parameters["print_SLIP_VELOCITY_option"].GetBool():
            self.dem_nodal_results += ["SLIP_VELOCITY"]

        if parameters['dem_parameters']["PostRadius"].GetBool():
            self.dem_nodal_results += ["RADIUS"]

        if parameters['dem_parameters']["PostAngularVelocity"].GetBool():
            self.dem_nodal_results += ["ANGULAR_VELOCITY"]

        if parameters['dem_parameters']["PostElasticForces"].GetBool():
            self.dem_nodal_results += ["ELASTIC_FORCES"]

        if parameters['dem_parameters']["PostContactForces"].GetBool():
            self.dem_nodal_results += ["CONTACT_FORCES"]

        if parameters['dem_parameters']["PostTotalForces"].GetBool():
            self.dem_nodal_results += ["TOTAL_FORCES"]

        if parameters["ElementType"].GetString() == "SwimmingNanoParticle":
            self.dem_nodal_results += ["EXTERNAL_APPLIED_FORCE"]
            if parameters.PostCationConcentration:
                self.dem_nodal_results += ["CATION_CONCENTRATION"]

        if parameters["coupling_level_type"].GetInt() > 0:

            if parameters["print_REYNOLDS_NUMBER_option"].GetBool():
                self.dem_nodal_results += ["REYNOLDS_NUMBER"]

            if parameters["print_PRESSURE_GRAD_PROJECTED_option"].GetBool():
                self.dem_nodal_results += ["PRESSURE_GRAD_PROJECTED"]

            if parameters["print_HYDRODYNAMIC_FORCE_option"].GetBool():
                self.dem_nodal_results += ["HYDRODYNAMIC_FORCE"]

            if parameters["print_HYDRODYNAMIC_MOMENT_option"].GetBool():
                self.dem_nodal_results += ["HYDRODYNAMIC_MOMENT"]

            if parameters["print_FLUID_VEL_PROJECTED_option"].GetBool():
                self.dem_nodal_results += ["FLUID_VEL_PROJECTED"]

            if parameters["print_FLUID_VEL_PROJECTED_RATE_option"].GetBool():
                self.dem_nodal_results += ["FLUID_VEL_PROJECTED_RATE"]

            if parameters["print_FLUID_VEL_LAPL_PROJECTED_option"].GetBool():
                self.dem_nodal_results += ["FLUID_VEL_LAPL_PROJECTED"]

            if parameters["print_FLUID_VEL_LAPL_RATE_PROJECTED_option"].GetBool():
                self.dem_nodal_results += ["FLUID_VEL_LAPL_RATE_PROJECTED"]

<<<<<<< HEAD
    # rigid faces variables
    pp.rigid_faces_vars = [VELOCITY, ANGULAR_VELOCITY, DISPLACEMENT, DELTA_DISPLACEMENT, DELTA_ROTATION, CONTACT_FORCES, DEM_PRESSURE, ELASTIC_FORCES, PRESSURE, TANGENTIAL_ELASTIC_FORCES, SHEAR_STRESS, NODAL_AREA, VELOCITY_OLD, NON_DIMENSIONAL_VOLUME_WEAR, IMPACT_WEAR]
=======
            if parameters["print_FLUID_ACCEL_PROJECTED_option"].GetBool():
                self.dem_nodal_results += ["FLUID_ACCEL_PROJECTED"]
>>>>>>> 85c42be7

            if parameters["print_FLUID_ACCEL_FOLLOWING_PARTICLE_PROJECTED_option"].GetBool():
                self.dem_nodal_results += ["FLUID_ACCEL_FOLLOWING_PARTICLE_PROJECTED"]

            if parameters["print_FLUID_FRACTION_PROJECTED_option"].GetBool():
                self.dem_nodal_results += ["FLUID_FRACTION_PROJECTED"]

            if parameters["print_FLUID_FRACTION_GRADIENT_PROJECTED_option"].GetBool():
                self.dem_nodal_results += ["FLUID_FRACTION_GRADIENT_PROJECTED"]

            if parameters["print_FLUID_VISCOSITY_PROJECTED_option"].GetBool():
                self.dem_nodal_results += ["FLUID_VISCOSITY_PROJECTED"]

            if parameters["print_BUOYANCY_option"].GetBool():
                self.dem_nodal_results += ["BUOYANCY"]

        if parameters["add_each_hydro_force_option"].GetBool():

            if parameters["print_DRAG_FORCE_option"].GetBool():
                self.dem_nodal_results += ["DRAG_FORCE"]

            if parameters["print_VIRTUAL_MASS_FORCE_option"].GetBool():
                self.dem_nodal_results += ["VIRTUAL_MASS_FORCE"]

            if parameters["print_BASSET_FORCE_option"].GetBool():
                self.dem_nodal_results += ["BASSET_FORCE"]

            if parameters["print_LIFT_FORCE_option"].GetBool():
                self.dem_nodal_results += ["LIFT_FORCE"]

        if parameters["embedded_option"].GetBool():
            self.rigid_faces_nodal_results += ["POSITIVE_FACE_PRESSURE"]
            self.rigid_faces_nodal_results += ["NEGATIVE_FACE_PRESSURE"]

        if parameters['dem_parameters']["PostNonDimensionalVolumeWear"].GetBool():
            self.rigid_faces_nodal_results += ["IMPACT_WEAR"]
            self.rigid_faces_nodal_results += ["NON_DIMENSIONAL_VOLUME_WEAR"]

        # changes on the fluid variables to print for the sake of consistency
        self.ChangeListOfFluidNodalResultsToPrint(parameters)

        self.mixed_nodal_results = ["VELOCITY", "DISPLACEMENT"]

        self.variables_to_print_in_file = ["DRAG_FORCE", "LIFT_FORCE", "BUOYANCY", "VELOCITY"]

        self.dem_printing_vars = []
        self.clusters_printing_vars = []
        self.fluid_printing_vars = []
        self.rigid_faces_printing_vars = []
        self.time_filtered_vars = []

        for variable in self.nodal_results:
            self.fluid_printing_vars += [eval(variable)]

        for variable in self.dem_nodal_results:
            self.dem_printing_vars += [eval(variable)]

        for variable in self.clusters_nodal_results:
            self.clusters_printing_vars += [eval(variable)]

        for variable in self.rigid_faces_nodal_results:
            self.rigid_faces_printing_vars += [eval(variable)]

        for variable in self.mixed_nodal_results:
            self.dem_printing_vars += [eval(variable)]
            self.fluid_printing_vars += [eval(variable)]

        for var in self.mixed_nodal_results:

            if var in self.nodal_results:
                self.nodal_results.remove(var)

        if not parameters["print_PRESSURE_option"].GetBool():
            if "PRESSURE" in self.nodal_results:
                self.nodal_results.remove("PRESSURE")

        VariablesManager.EliminateRepeatedValuesFromList(self.nodal_results)
        VariablesManager.EliminateRepeatedValuesFromList(self.dem_nodal_results)
        VariablesManager.EliminateRepeatedValuesFromList(self.mixed_nodal_results)

    def ConstructListsOfVariablesForCoupling(self, parameters):

        # fluid coupling variables
        self.coupling_fluid_vars = []
        self.coupling_fluid_vars += [MATERIAL_ACCELERATION]

        self.coupling_fluid_vars += [KratosGlobals.GetVariable(parameters["body_force_per_unit_mass_variable_name"].GetString() )]

        if parameters["fluid_model_type"].GetInt() == 0:
            self.coupling_fluid_vars += [AVERAGED_FLUID_VELOCITY]

        if (parameters["fluid_model_type"].GetInt() == 0
            or parameters["coupling_level_type"].GetInt() > 1
            or parameters["drag_force_type"].GetInt() == 4):
            self.coupling_fluid_vars += [FLUID_FRACTION]
            self.coupling_fluid_vars += [FLUID_FRACTION_OLD]

            if parameters["print_DISPERSE_FRACTION_option"].GetBool():
                self.coupling_fluid_vars += [DISPERSE_FRACTION]

            if parameters["filter_velocity_option"].GetBool():
                self.coupling_fluid_vars += [PARTICLE_VEL_FILTERED]
                self.coupling_fluid_vars += [TIME_AVERAGED_ARRAY_3]
                self.coupling_fluid_vars += [PHASE_FRACTION]

        if parameters["fluid_model_type"].GetInt() >= 1:
            self.coupling_fluid_vars += [FLUID_FRACTION_GRADIENT]
            self.coupling_fluid_vars += [FLUID_FRACTION_RATE]

        if parameters["coupling_level_type"].GetInt() >= 1:
            self.coupling_fluid_vars += [HYDRODYNAMIC_REACTION]

        if parameters["coupling_level_type"].GetInt() >= 1 and parameters["time_averaging_type"].GetInt() > 0:
            self.coupling_fluid_vars += [MEAN_HYDRODYNAMIC_REACTION]

<<<<<<< HEAD
    pp.variables_to_print_in_file = ["DRAG_FORCE", "BUOYANCY", "VELOCITY"]
=======
        if parameters["drag_force_type"].GetInt() in {2} or parameters["lift_force_type"].GetInt() == 1:
            self.coupling_fluid_vars += [POWER_LAW_N]
            self.coupling_fluid_vars += [POWER_LAW_K]
            self.coupling_fluid_vars += [YIELD_STRESS]
>>>>>>> 85c42be7

            if parameters["drag_force_type"].GetInt() == 2:
                self.coupling_fluid_vars += [GEL_STRENGTH]

        if parameters["viscosity_modification_type"].GetInt():
            self.coupling_fluid_vars += [VISCOSITY]

        if parameters["embedded_option"].GetBool():
            self.coupling_fluid_vars += [DISTANCE]

        # dem coupling variables
        self.coupling_dem_vars = []

        if parameters["coupling_level_type"].GetInt() > 0:
            self.coupling_dem_vars += [FLUID_VEL_PROJECTED]
            self.coupling_dem_vars += [FLUID_DENSITY_PROJECTED]
            self.coupling_dem_vars += [FLUID_VISCOSITY_PROJECTED]
            self.coupling_dem_vars += [HYDRODYNAMIC_FORCE]
            self.coupling_dem_vars += [HYDRODYNAMIC_MOMENT]
            self.coupling_dem_vars += [MATERIAL_FLUID_ACCEL_PROJECTED]
            self.coupling_dem_vars += [FLUID_ACCEL_PROJECTED]
            self.coupling_dem_vars += [FLUID_ACCEL_FOLLOWING_PARTICLE_PROJECTED]
            self.coupling_dem_vars += [ADDITIONAL_FORCE] # Here for safety for the moment

            if parameters["buoyancy_force_type"].GetInt() != 2 and parameters["drag_force_type"].GetInt() != 2:
                self.coupling_dem_vars += [PRESSURE_GRAD_PROJECTED]

            if parameters["include_faxen_terms_option"].GetBool():
                self.coupling_dem_vars += [FLUID_VEL_LAPL_PROJECTED]
                self.coupling_dem_vars += [FLUID_VEL_LAPL_RATE_PROJECTED]

            if parameters["basset_force_type"].GetInt() > 0:
                self.coupling_dem_vars += [FLUID_VEL_PROJECTED_RATE]

        if parameters["coupling_level_type"].GetInt() >= 1 or parameters["fluid_model_type"].GetInt() == 0:
            self.coupling_dem_vars += [FLUID_FRACTION_PROJECTED]

        if (parameters["coupling_level_type"].GetInt() >= 1
            and parameters["print_FLUID_FRACTION_GRADIENT_PROJECTED_option"].GetBool()):
            self.coupling_dem_vars += [FLUID_FRACTION_GRADIENT_PROJECTED]

        if parameters["drag_force_type"].GetInt() in {2} or parameters["lift_force_type"].GetInt() == 1:
            self.coupling_dem_vars += [POWER_LAW_N]
            self.coupling_dem_vars += [POWER_LAW_K]
            self.coupling_dem_vars += [YIELD_STRESS]

        if parameters["lift_force_type"].GetInt() == 1:
            self.coupling_dem_vars += [FLUID_VORTICITY_PROJECTED]
            self.coupling_dem_vars += [SHEAR_RATE_PROJECTED]

        if parameters["virtual_mass_force_type"].GetInt() or parameters["basset_force_type"].GetInt() >= 1:
            self.coupling_dem_vars += [FLUID_ACCEL_PROJECTED]

        if parameters["embedded_option"].GetBool():
            self.coupling_dem_vars += [DISTANCE]

        if parameters["print_REYNOLDS_NUMBER_option"].GetBool():
            self.coupling_dem_vars += [REYNOLDS_NUMBER]

        if parameters["apply_time_filter_to_fluid_fraction_option"].GetBool():
            self.time_filtered_vars += [FLUID_FRACTION_FILTERED]

        if parameters["filter_velocity_option"].GetBool():
            self.time_filtered_vars += [PARTICLE_VEL_FILTERED]


    def ChangeListOfFluidNodalResultsToPrint(self, parameters):

        if parameters["store_full_gradient_option"].GetBool() and parameters["print_VELOCITY_GRADIENT_option"].GetBool():
            self.nodal_results += ["VELOCITY_X_GRADIENT"]
            self.nodal_results += ["VELOCITY_Y_GRADIENT"]
            self.nodal_results += ["VELOCITY_Z_GRADIENT"]

        if parameters["print_PRESSURE_GRADIENT_option"].GetBool():
            self.nodal_results += ["PRESSURE_GRADIENT"]

        if parameters["print_FLUID_FRACTION_option"].GetBool():
            self.nodal_results += ["FLUID_FRACTION"]

        if parameters["print_PARTICLE_VEL_option"].GetBool():
            self.nodal_results += ["PARTICLE_VEL_FILTERED"]

        if parameters["print_FLUID_FRACTION_GRADIENT_option"].GetBool():
            self.nodal_results += ["FLUID_FRACTION_GRADIENT"]

        if parameters["print_DISPERSE_FRACTION_option"].GetBool():
            self.nodal_results += ["DISPERSE_FRACTION"]
            self.nodal_results += ["PHASE_FRACTION"]

        if parameters["fluid_model_type"].GetInt() == 0 and parameters["print_AVERAGED_FLUID_VELOCITY_option"].GetBool():
            self.nodal_results += ["AVERAGED_FLUID_VELOCITY"]

        if parameters["fluid_model_type"].GetInt() == 1 and parameters["print_FLUID_FRACTION_GRADIENT_option"].GetBool():
            self.nodal_results += ["FLUID_FRACTION_GRADIENT"]

        if parameters["print_VISCOSITY_option"].GetBool():
            self.nodal_results += ["VISCOSITY"]

        if parameters["body_force_on_fluid_option"].GetBool() and parameters["print_BODY_FORCE_option"].GetBool():
            self.nodal_results += ["BODY_FORCE"]

        if parameters["print_HYDRODYNAMIC_REACTION_option"].GetBool():
            self.nodal_results += ["HYDRODYNAMIC_REACTION"]

        if parameters["print_MEAN_HYDRODYNAMIC_REACTION_option"].GetBool():
            self.nodal_results += ["MEAN_HYDRODYNAMIC_REACTION"]

        if parameters["embedded_option"].GetBool() and parameters["print_distance_option"].GetBool():
            self.nodal_results += ["DISTANCE"]

        if parameters["print_MATERIAL_ACCELERATION_option"].GetBool():
            self.nodal_results += ["MATERIAL_ACCELERATION"]

        if parameters["print_VORTICITY_option"].GetBool():
            self.nodal_results += ["VORTICITY"]

        if parameters["print_VELOCITY_LAPLACIAN_option"].GetBool():
            self.nodal_results += ["VELOCITY_LAPLACIAN"]

        if parameters["print_VELOCITY_LAPLACIAN_RATE_option"].GetBool():
            self.nodal_results += ["VELOCITY_LAPLACIAN_RATE"]

        if parameters["print_CONDUCTIVITY_option"].GetBool():
            self.nodal_results += ["CONDUCTIVITY"]

        if parameters["print_VECTORIAL_ERROR_option"].GetBool():
            self.nodal_results += ["VECTORIAL_ERROR"]
            self.nodal_results += ["VECTORIAL_ERROR_1"]<|MERGE_RESOLUTION|>--- conflicted
+++ resolved
@@ -284,13 +284,8 @@
             if parameters["print_FLUID_VEL_LAPL_RATE_PROJECTED_option"].GetBool():
                 self.dem_nodal_results += ["FLUID_VEL_LAPL_RATE_PROJECTED"]
 
-<<<<<<< HEAD
-    # rigid faces variables
-    pp.rigid_faces_vars = [VELOCITY, ANGULAR_VELOCITY, DISPLACEMENT, DELTA_DISPLACEMENT, DELTA_ROTATION, CONTACT_FORCES, DEM_PRESSURE, ELASTIC_FORCES, PRESSURE, TANGENTIAL_ELASTIC_FORCES, SHEAR_STRESS, NODAL_AREA, VELOCITY_OLD, NON_DIMENSIONAL_VOLUME_WEAR, IMPACT_WEAR]
-=======
             if parameters["print_FLUID_ACCEL_PROJECTED_option"].GetBool():
                 self.dem_nodal_results += ["FLUID_ACCEL_PROJECTED"]
->>>>>>> 85c42be7
 
             if parameters["print_FLUID_ACCEL_FOLLOWING_PARTICLE_PROJECTED_option"].GetBool():
                 self.dem_nodal_results += ["FLUID_ACCEL_FOLLOWING_PARTICLE_PROJECTED"]
@@ -336,11 +331,7 @@
 
         self.variables_to_print_in_file = ["DRAG_FORCE", "LIFT_FORCE", "BUOYANCY", "VELOCITY"]
 
-        self.dem_printing_vars = []
-        self.clusters_printing_vars = []
-        self.fluid_printing_vars = []
-        self.rigid_faces_printing_vars = []
-        self.time_filtered_vars = []
+    pp.variables_to_print_in_file = ["DRAG_FORCE", "LIFT_FORCE", "BUOYANCY", "VELOCITY"]
 
         for variable in self.nodal_results:
             self.fluid_printing_vars += [eval(variable)]
@@ -406,14 +397,10 @@
         if parameters["coupling_level_type"].GetInt() >= 1 and parameters["time_averaging_type"].GetInt() > 0:
             self.coupling_fluid_vars += [MEAN_HYDRODYNAMIC_REACTION]
 
-<<<<<<< HEAD
-    pp.variables_to_print_in_file = ["DRAG_FORCE", "BUOYANCY", "VELOCITY"]
-=======
         if parameters["drag_force_type"].GetInt() in {2} or parameters["lift_force_type"].GetInt() == 1:
             self.coupling_fluid_vars += [POWER_LAW_N]
             self.coupling_fluid_vars += [POWER_LAW_K]
             self.coupling_fluid_vars += [YIELD_STRESS]
->>>>>>> 85c42be7
 
             if parameters["drag_force_type"].GetInt() == 2:
                 self.coupling_fluid_vars += [GEL_STRENGTH]
