//
//   Project Name:        KratosConstitutiveModelsApplication $
//   Created by:          $Author:                JMCarbonell $
//   Last modified by:    $Co-Author:                         $
//   Date:                $Date:                   April 2017 $
//   Revision:            $Revision:                      0.0 $
//
//

#if !defined(KRATOS_CONSTITUTIVE_LAW_UTILITIES )
#define  KRATOS_CONSTITUTIVE_LAW_UTILITIES

// System includes

// External includes

// Project includes
#include "utilities/math_utils.h"
#include "geometries/geometry.h"
#include "includes/node.h"

namespace Kratos
{
  ///@addtogroup ApplicationNameApplication
  ///@{

  ///@name Kratos Globals
  ///@{

  ///@}
  ///@name Type Definitions
  ///@{

  ///@}
  ///@name  Enum's
  ///@{

  ///@}
  ///@name  Functions
  ///@{

  ///@}
  ///@name Kratos Classes
  ///@{

  /// Short class definition.
  /** Detail class definition.
   */

  class KRATOS_API(CONSTITUTIVE_MODELS_APPLICATION) ConstitutiveLawUtilities
  {
  public:

    ///@name Type Definitions
    ///@{
    typedef bounded_matrix<double,3,3>    MatrixType;
	
    ///@}
    ///@name Life Cycle
    ///@{

    /// Default constructor.
    ConstitutiveLawUtilities() {};

    /// Destructor.
    ~ConstitutiveLawUtilities() {};

    ///@}
    ///@name Operators
    ///@{


    /**
     * Takes a matrix 2x2 and transforms it to a 3x3 adding a 3rd row and a 3rd column with a 1 in the diagonal
     * if the matrix passed is 3D is does nothing
     * if the matrix passed is bigger or smaller throws an error
     * @param rF : the DeformationGradientF in 2D / 3D
     * @param rF3D : the DeformationGradientF in 3D
     */
<<<<<<< HEAD
    static inline MatrixType& DeformationGradientTo3D(const MatrixType& rF, MatrixType& rF3D)
=======
    static inline MatrixType& DeformationGradientTo3D(MatrixType& rF3D, const MatrixType& rF)
>>>>>>> 155b3902
    {
      KRATOS_TRY
	
      for(unsigned int i=0; i<rF.size1(); i++)
	for(unsigned int j=0; j<rF.size2(); j++)
	  rF3D(i,j) = rF(i,j);
      
      if (rF.size1() == 2 && rF.size2() == 2)
	{	      
	  rF3D( 0 , 2 ) = 0.0;
	  rF3D( 1 , 2 ) = 0.0;

	  rF3D( 2 , 0 ) = 0.0;
	  rF3D( 2 , 1 ) = 0.0;

	  rF3D( 2 , 2 ) = 1.0;
	}
      else if(rF.size1() != 3 && rF.size2() != 3)
	{
	  KRATOS_ERROR << "Matrix Dimensions are not correct" << std::endl;
	}

      return rF3D;

      KRATOS_CATCH(" ")
    }

    /**
     * Computes the RightCauchyGreen (C=FT*F) given the DeformationGradientF
     * @param rDeformationGradientF input matrix 
     * @param rRightCauchyGreen output matrix
     * correct dimensions for the input/output is needed
     */
    static inline void CalculateRightCauchyGreen( const MatrixType& rDeformationGradientF,
						  MatrixType& rRightCauchyGreen )
    {     
      noalias( rRightCauchyGreen ) = prod( trans(rDeformationGradientF), rDeformationGradientF );     
    }


    /**
     * Computes the LeftCauchyGreen (b=F*FT) given the DeformationGradientF
     * @param rDeformationGradientF input matrix 
     * @param rRightCauchyGreen output matrix
     * correct dimensions for the input/output is needed
     */
    static inline void CalculateLeftCauchyGreen( const Matrix & rDeformationGradientF,
						 Matrix& rLeftCauchyGreen )
    {
      noalias( rLeftCauchyGreen ) = prod( rDeformationGradientF, trans(rDeformationGradientF) );     
    }


    /**
     * Computes the InverseLeftCauchyGreen (invb=invFT*invF) given the DeformationGradientF
     * @param rDeformationGradientF input matrix 
     * @param rRightCauchyGreen output matrix
     * correct dimensions for the input/output is needed
     */
    static inline void CalculateInverseLeftCauchyGreen( const Matrix & rDeformationGradientF,
							Matrix& rInverseLeftCauchyGreen )
    {
      Matrix LeftCauchyGreen;
      CalculateLeftCauchyGreen( rDeformationGradientF, LeftCauchyGreen );

      //calculating the inverse
      double det_b=0;
      MathUtils<double>::InvertMatrix( LeftCauchyGreen, rInverseLeftCauchyGreen, det_b);
    }

    /**
     * Computes the GreenLagrangeStrain E= 0.5*(C-1) given the RightCauchyGreenTensor
     * @param rRightCauchyGreen input matrix 3x3
     * @param rStrainVector output vector
     * correct dimensions for the input/output is needed
     */
    static inline void RightCauchyToGreenLagrangeStrain( const MatrixType& rRightCauchyGreen,
							 MatrixType& rStrainMatrix )
    {
      rStrainMatrix(0,0) -= 1;
      rStrainMatrix(1,1) -= 1;
      rStrainMatrix(2,2) -= 1;

      rStrainMatrix *= 0.5;
    }

    /**
     * Computes the AlmansiStrain e = 0.5*(1-inv(b)) given the InverseCauchyGreenTensor
     * @param rInverseLeftCauchyGreen input matrix 3x3
     * @param rStrainVector output vector
     * correct dimensions for the input/output is needed
     */
    static inline void LeftCauchyToAlmansiStrain( const MatrixType& rLeftCauchyGreen,
						  MatrixType& rStrainMatrix )
    {
      double I3 = 0;

      InvertMatrix3( rLeftCauchyGreen, rStrainMatrix, I3 );

<<<<<<< HEAD
      rStrainMatrix *= (-0.5);

      rStrainMatrix(0,0) += 0.5;
      rStrainMatrix(1,1) += 0.5;
      rStrainMatrix(2,2) += 0.5;    
   }
=======
      rStrainMatrix(0,0) -= 1;
      rStrainMatrix(1,1) -= 1;
      rStrainMatrix(2,2) -= 1;

      rStrainMatrix *= -0.5;      
    }
>>>>>>> 155b3902

    
    /**
     * Computes the GreenLagrangeStrain E= 0.5*(C-1) given the RightCauchyGreenTensor
     * @param rRightCauchyGreen input matrix 3x3
     * @param rStrainVector output vector
     * correct dimensions for the input/output is needed
     */
    static inline void RightCauchyToGreenLagrangeStrain( const Matrix& rRightCauchyGreen,
							 Vector& rStrainVector )
    {
      
      if( rStrainVector.size() == 6 ){
	
	rStrainVector[0] = 0.5 * ( rRightCauchyGreen( 0, 0 ) - 1.00 );
	rStrainVector[1] = 0.5 * ( rRightCauchyGreen( 1, 1 ) - 1.00 );
	rStrainVector[2] = 0.5 * ( rRightCauchyGreen( 2, 2 ) - 1.00 );
	rStrainVector[3] = rRightCauchyGreen( 0, 1 ); // xy
	rStrainVector[4] = rRightCauchyGreen( 1, 2 ); // yz
	rStrainVector[5] = rRightCauchyGreen( 0, 2 ); // xz

      }
      else if( rStrainVector.size() == 4 ){

	rStrainVector[0] = 0.5 * ( rRightCauchyGreen( 0, 0 ) - 1.00 );
        rStrainVector[1] = 0.5 * ( rRightCauchyGreen( 1, 1 ) - 1.00 );
        rStrainVector[2] = 0.5 * ( rRightCauchyGreen( 2, 2 ) - 1.00 );
        rStrainVector[3] = rRightCauchyGreen( 0, 1 ); // xy
      }
      else if( rStrainVector.size() == 3){

	rStrainVector[0] = 0.5 * ( rRightCauchyGreen( 0, 0 ) - 1.00 );
	rStrainVector[1] = 0.5 * ( rRightCauchyGreen( 1, 1 ) - 1.00 );
	rStrainVector[2] = rRightCauchyGreen( 0, 1 ); // xy
	
      }
      else{
        KRATOS_ERROR << "Strain Vector dimensions are not correct" << std::endl;
      }
      
    }
    
    /**
     * Computes the GreenLagrangeStrain E= 0.5*(FT*F-1) given the DeformationGradientF
     * @param rDeformationGradientF input matrix 3x3
     * @param rStrainVector output vector
     * correct dimensions for the input/output is needed
     */
    static inline void CalculateGreenLagrangeStrain( const Matrix& rDeformationGradientF,
						     Vector& rStrainVector )
    {

      //E= 0.5*(FT*F-1) or E = 0.5*(C-1)
      MatrixType RightCauchyGreen;
      CalculateRightCauchyGreen( rDeformationGradientF, RightCauchyGreen );

      
      RightCauchyToGreenLagrangeStrain(RightCauchyGreen,rStrainVector);
      
      // Matrix StrainMatrix(3,3);
      // CalculateGreenLagrangeStrain(rDeformationGradientF, StrainMatrix);
      // noalias(rStrainVector) = MathUtils<double>::StrainTensorToVector( StrainMatrix, rStrainVector.size() );
      
    }


    
    /**
     * Computes the GreenLagrangeStrain E= 0.5*(FT*F-1) given the DeformationGradientF
     * @param rDeformationGradientF input matrix 3x3
     * @param rStrainMatrix output matrix
     */
<<<<<<< HEAD
    static inline void CalculateGreenLagrangeStrain( const MatrixType& rDeformationGradientF,
						     MatrixType& rStrainMatrix )
=======
    static inline void CalculateGreenLagrangeStrain( const Matrix& rDeformationGradientF,
						     Matrix& rStrainMatrix )
>>>>>>> 155b3902
    {

      CalculateRightCauchyGreen( rDeformationGradientF, rStrainMatrix );
      
      rStrainMatrix(0,0) -= 1;
      rStrainMatrix(1,1) -= 1;
      rStrainMatrix(2,2) -= 1;

      rStrainMatrix *= 0.5;
      
    }

    /**
     * Computes the AlmansiStrain e = 0.5*(1-inv(b)) given the InverseCauchyGreenTensor
     * @param rInverseLeftCauchyGreen input matrix 3x3
     * @param rStrainVector output vector
     * correct dimensions for the input/output is needed
     */
    static inline void LeftCauchyToAlmansiStrain( const Matrix& rLeftCauchyGreen,
						  Vector& rStrainVector )
    {
      double I3 = 0;
      Matrix InverseLeftCauchyGreen;
      MathUtils<double>::InvertMatrix( rLeftCauchyGreen, InverseLeftCauchyGreen, I3 );
      InverseLeftCauchyToAlmansiStrain( InverseLeftCauchyGreen, rStrainVector );             
    }
    
    /**
     * Computes the AlmansiStrain e = 0.5*(1-inv(b)) given the InverseCauchyGreenTensor
     * @param rInverseLeftCauchyGreen input matrix 3x3
     * @param rStrainVector output vector
     * correct dimensions for the input/output is needed
     */
    static inline void InverseLeftCauchyToAlmansiStrain( const Matrix & rInverseLeftCauchyGreen,
							 Vector& rStrainVector )
    {

      if( rStrainVector.size() == 6 ){

	rStrainVector[0] = 0.5 * (  1.00 - rInverseLeftCauchyGreen( 0, 0 ) );
	rStrainVector[1] = 0.5 * (  1.00 - rInverseLeftCauchyGreen( 1, 1 ) );
	rStrainVector[2] = 0.5 * (  1.00 - rInverseLeftCauchyGreen( 2, 2 ) );
	rStrainVector[3] = - rInverseLeftCauchyGreen( 0, 1 ); // xy
	rStrainVector[4] = - rInverseLeftCauchyGreen( 1, 2 ); // yz
	rStrainVector[5] = - rInverseLeftCauchyGreen( 0, 2 ); // xz

      }
      else if( rStrainVector.size() == 4 ){
	
	rStrainVector[0] = 0.5 * (  1.00 - rInverseLeftCauchyGreen( 0, 0 ) );
	rStrainVector[1] = 0.5 * (  1.00 - rInverseLeftCauchyGreen( 1, 1 ) );
	rStrainVector[2] = 0.5 * (  1.00 - rInverseLeftCauchyGreen( 2, 2 ) );
	rStrainVector[3] = - rInverseLeftCauchyGreen( 0, 1 ); // xy

      }
      else if( rStrainVector.size() == 3){

	rStrainVector[0] = 0.5 * (  1.00 - rInverseLeftCauchyGreen( 0, 0 ) );
	rStrainVector[1] = 0.5 * (  1.00 - rInverseLeftCauchyGreen( 1, 1 ) );
	rStrainVector[2] = - rInverseLeftCauchyGreen( 0, 1 ); // xy
	
      }
      else{
        KRATOS_ERROR << "Strain Vector dimensions are not correct" << std::endl;
      }
      
      // Matrix StrainMatrix(3,3);
      // CalculateAlmansiStrain(rDeformationGradientF, StrainMatrix);
      // noalias(rStrainVector) = MathUtils<double>::StrainTensorToVector( StrainMatrix, rStrainVector.size() );
             
    }

    
    /**
     * Computes the AlmansiStrain e = 0.5*(1-invFT*invF) given the DeformationGradientF
     * @param rDeformationGradientF input matrix 3x3
     * @param rStrainVector output vector
     * correct dimensions for the input/output is needed
     */
    static inline void CalculateAlmansiStrain( const Matrix & rDeformationGradientF,
					       Vector& rStrainVector )
    {

      // e = 0.5*(1-invFT*invF) or e = 0.5*(1-inv(b))
      Matrix InverseLeftCauchyGreen(3,3);
      CalculateInverseLeftCauchyGreen( rDeformationGradientF, InverseLeftCauchyGreen );

      InverseLeftCauchyToAlmansiStrain( InverseLeftCauchyGreen, rStrainVector );
      
      // Matrix StrainMatrix(3,3);
      // CalculateAlmansiStrain(rDeformationGradientF, StrainMatrix);
      // noalias(rStrainVector) = MathUtils<double>::StrainTensorToVector( StrainMatrix, rStrainVector.size() );
             
    }

    
    /**
     * Computes the AlmansiStrain e = 0.5*(1-invFT*invF) given the DeformationGradientF
     * @param rDeformationGradientF input matrix 3x3
     * @param rStrainMatrix output matrix
     */
    static inline void CalculateAlmansiStrain( const Matrix & rDeformationGradientF,
					       Matrix& rStrainMatrix )
    {

      CalculateInverseLeftCauchyGreen( rDeformationGradientF, rStrainMatrix );
     
      rStrainMatrix(0,0) -= 1;
      rStrainMatrix(1,1) -= 1;
      rStrainMatrix(2,2) -= 1;

      rStrainMatrix *= -0.5;
      
    }


    /**
     * Transforms a given 3D Constitutive Tensor to VoigtSize Constitutive Matrix:
     * in the 3D case: from a second order tensor (3*3) Matrix  to a corresponing (VoigtSize*VoightSize) Vector
     * @param rTensor the given second order tensor in matrix form
     * @param rMatrix the corresponding second order tensor in voigt size matrix form
     */
    
    static inline Matrix& ConstitutiveTensorToMatrix(const bounded_matrix<double,6,6>& rTensor, Matrix& rMatrix)
    {
        KRATOS_TRY;
	
	if( rMatrix.size1() == 6 ){

	  rMatrix = rTensor;
	  
	}
	else if( rMatrix.size1() == 4 ){

	  for(unsigned int i=0; i<3; i++)
	    {
	      for(unsigned int j=0; j<3; j++)
		{
		  rMatrix(i,j) = rTensor(i,j);
		}
	    }
	  
	  rMatrix(3,3) = rTensor(3,3);
	  
	}
	else if( rMatrix.size1() == 3){
	  
	  for(unsigned int i=0; i<2; i++)
	    {
	      for(unsigned int j=0; j<2; j++)
		{
		  rMatrix(i,j) = rTensor(i,j);
		}
	    }
	  
	  rMatrix(2,2) = rTensor(2,2);

	}
	else{
	  KRATOS_ERROR << "Constitutive Matrix dimensions are not correct" << std::endl;
	}
        
	return rMatrix;
	
        KRATOS_CATCH("");
     }

    
    /**
     * Transforms a given 3D symmetric Tensor from Voigt notation to Matrix notation
     * in the 3D case: from a second order tensor (6*1) Vector to a corresponing (3*3) Matrix 
     * @param rVector the given symmetric second order tensor in vector form
     * @param rMatrix the corresponding second order tensor in matrix form
     */   
    static inline MatrixType& VectorToSymmetricTensor(const array_1d<double,6>& rVector, MatrixType& rMatrix)
    {
        KRATOS_TRY;
       
	rMatrix(0,0) = rVector[0];
	rMatrix(0,1) = rVector[3];
	rMatrix(0,2) = rVector[5];
	
	rMatrix(1,0) = rVector[3];
	rMatrix(1,1) = rVector[1];
	rMatrix(1,2) = rVector[4];

	rMatrix(2,0) = rVector[5];
	rMatrix(2,1) = rVector[4];
	rMatrix(2,2) = rVector[2];

        return rMatrix;
        
        KRATOS_CATCH("");
    }
    

    /**
     * Transforms a given 3D symmetric Tensor to Voigt Notation:
     * in the 3D case: from a second order tensor (3*3) Matrix  to a corresponing (6*1) Vector
     * @param rMatrix the given symmetric second order tensor in matrix form
     * @param rVector the corresponding second order tensor in vector form
     */
    
    static inline array_1d<double,6>& SymmetricTensorToVector(const MatrixType& rMatrix, array_1d<double,6>& rVector)
    {
        KRATOS_TRY;
        
	rVector[0]= rMatrix(0,0);
	rVector[1]= rMatrix(1,1);
	rVector[2]= rMatrix(2,2);
	
	rVector[3]= rMatrix(0,1);
	rVector[4]= rMatrix(1,2);
	rVector[5]= rMatrix(2,0);

        return rVector;
        
        KRATOS_CATCH("");
     }


    /**
     * Transforms a given 3D symmetric Tensor from Voigt notation to Matrix notation
     * in the 3D case: from a second order tensor (6*1) Vector to a corresponing (3*3) Matrix 
     * @param rVector the given symmetric second order tensor in vector form
     * @param rMatrix the corresponding second order tensor in matrix form
     */   
    static inline MatrixType& StrainVectorToTensor(const array_1d<double,6>& rVector, MatrixType& rMatrix)
    {
        KRATOS_TRY;
       
	rMatrix(0,0) = rVector[0];
	rMatrix(0,1) = 0.5*rVector[3];
	rMatrix(0,2) = 0.5*rVector[5];
	rMatrix(1,0) = 0.5*rVector[3];
	rMatrix(1,1) = rVector[1];
	rMatrix(1,2) = 0.5*rVector[4];
	rMatrix(2,0) = 0.5*rVector[5];
	rMatrix(2,1) = 0.5*rVector[4];
	rMatrix(2,2) = rVector[2];

        return rMatrix;
        
        KRATOS_CATCH("");
    }
    

    /**
     * Transforms a given 3D symmetric Tensor to Voigt Notation:
     * in the 3D case: from a second order tensor (3*3) Matrix  to a corresponing (6*1) Vector
     * @param rMatrix the given symmetric second order tensor in matrix form
     * @param rVector the corresponding second order tensor in vector form
     */
    
    static inline array_1d<double,6>& StrainTensorToVector(const MatrixType& rMatrix, array_1d<double,6>& rVector)
    {
        KRATOS_TRY;
        
	rVector[0]= rMatrix(0,0);
	rVector[1]= rMatrix(1,1);
	rVector[2]= rMatrix(2,2);
	rVector[3]= 2.0*rMatrix(0,1);
	rVector[4]= 2.0*rMatrix(1,2);
	rVector[5]= 2.0*rMatrix(0,2);

        return rVector;
        
        KRATOS_CATCH("");
     }
    
    /**
     * Transforms a given symmetric Stress Tensor to Voigt Notation:
     * in the 3D case: from a second order tensor (3*3) Matrix  to a corresponing (6*1) Vector
     * in the 3D case: from a second order tensor (3*3) Matrix  to a corresponing (4*1) Vector
     * in the 2D case: from a second order tensor (3*3) Matrix  to a corresponing (3*1) Vector
     * @param rStressTensor the given symmetric second order stress tensor
     * @return the corresponding stress tensor in vector form
     */
    
    static inline Vector& StressTensorToVector(const MatrixType& rStressTensor, Vector& rStressVector)
    {
        KRATOS_TRY;
        
        if (rStressVector.size() == 3)
        {
	    rStressVector[0] = rStressTensor(0,0);
            rStressVector[1] = rStressTensor(1,1);
            rStressVector[2] = rStressTensor(0,1);
        }
        else if (rStressVector.size() == 4)
        {
	    rStressVector[0] = rStressTensor(0,0);
            rStressVector[1] = rStressTensor(1,1);
            rStressVector[2] = rStressTensor(2,2);
            rStressVector[3] = rStressTensor(0,1);            
        }
        else if (rStressVector.size() == 6)
        {
            rStressVector[0] = rStressTensor(0,0);
            rStressVector[1] = rStressTensor(1,1);
            rStressVector[2] = rStressTensor(2,2);
            rStressVector[3] = rStressTensor(0,1);
            rStressVector[4] = rStressTensor(1,2);
            rStressVector[5] = rStressTensor(0,2);
        }

        return rStressVector;
        
        KRATOS_CATCH("");
    }

    
    /**
     * Computes the Stress Norm
     * @param rStressMatrix input matrix 3x3
     * @param rStressNorm output double
     */
    static inline double& CalculateStressNorm( const MatrixType& rStressMatrix,
					       double& rStressNorm )
    {

      rStressNorm =  sqrt((rStressMatrix(0,0)*rStressMatrix(0,0))+(rStressMatrix(1,1)*rStressMatrix(1,1))+(rStressMatrix(2,2)*rStressMatrix(2,2))+
			  (rStressMatrix(0,1)*rStressMatrix(0,1))+(rStressMatrix(0,2)*rStressMatrix(0,2))+(rStressMatrix(1,2)*rStressMatrix(1,2))+
			  (rStressMatrix(1,0)*rStressMatrix(1,0))+(rStressMatrix(2,0)*rStressMatrix(2,0))+(rStressMatrix(2,1)*rStressMatrix(2,1)));


      return rStressNorm;
      
    }


    /**
     * Computes the Characteristic Size of a Geometry
     * @param rDomainGeomtry input ElementGeometry
     * @param rCharacteristicSize output Size of the Geometry
     */
    static inline double& CalculateCharacteristicSize( const Geometry<Node<3> >& rDomainGeometry,
						       double& rCharacteristicSize )
    {

      if( rDomainGeometry.WorkingSpaceDimension() == 2)
	//rCharacteristicSize is the diameter of a circle with the same area as the element
	rCharacteristicSize = sqrt(4.0*rDomainGeometry.Area()/KRATOS_M_PI);

      if( rDomainGeometry.WorkingSpaceDimension() == 3)
	//rCharacteristicSize is the diameter of a sphere with the same volume as the element
	rCharacteristicSize = pow((6.0*rDomainGeometry.Volume()/KRATOS_M_PI),0.33333333333333);

      return rCharacteristicSize;
      
    }

    
    ///@}
    ///@name Operations
    ///@{

    /**
     * Calculates perturbations in each direction of a given vector.
     * @param InputVector the given vector used to obtain the perturbations.
     */
    
    static inline void ComputePerturbationVector( Vector& rPerturbationVector, const Vector& InputVector )
    {        
        const unsigned int VSize = InputVector.size();
        if(rPerturbationVector.size() != VSize)
            rPerturbationVector.resize(VSize,false);
        
        const double MinTol = 1.0e-10;
        const double MaxTol = 1.0e-5;
        
        //Maximum and minimum vector components
        double max_component = fabs(InputVector[0]) , min_component = fabs(InputVector[0]);

        for( unsigned int i=1; i<VSize; i++ )
        {
            if( fabs(InputVector[i]) < min_component )
            {
                min_component = fabs(InputVector[i]);
            }   
            else if( fabs(InputVector[i]) > max_component )
            {
                max_component = fabs(InputVector[i]);
            }
        }

        double aux = min_component*MaxTol;

        if( aux < (max_component*MinTol) )
        {
            aux = max_component*MinTol;
        }
        
        //PerturbationVector
        for( unsigned int i=0; i<VSize; i++ )
        {
            if( fabs(InputVector[i]) > 1.0e-20 ) // different from zero
            {
                rPerturbationVector[i] = InputVector[i]*MaxTol;
            }
            else if( InputVector[i] >= 0.0 )
            {
                rPerturbationVector[i] = aux;
            }
            else
            {
                rPerturbationVector[i] = -aux;
            }
        }
    }


    /**
     * calculates the eigenvectiors using a direct method.
     * @param A the given square matrix the eigenvalues are to be calculated.
     * WARNING only valid symmetric 3*3 Matrices 
     */


    static inline Vector EigenValuesDirectMethod(const Matrix& A) 
    {
        // Given a real symmetric 3x3 matrix A, compute the eigenvalues
        int dim= A.size1();
        Vector Result(dim);
	noalias(Result) = ZeroVector(dim);
            
        const double p1 = A(0,1)*A(0,1) + A(0,2)*A(0,2) + A(1,2)*A(1,2);
        if (p1 == 0) 
        {//A is diagonal.
            Result[0] = A(0,0);
            Result[1] = A(1,1);
            Result[2] = A(2,2); 
            return Result;
        }
                            
        const double q = (A(0,0) + A(1,1) + A(2,2)) / 3.0;
        const double p2 = (A(0,0) - q) * (A(0,0) - q) + (A(1,1) - q) * (A(1,1) - q) + (A(2,2) - q) * (A(2,2) - q) + 2.0 * p1;
        const double p = sqrt(p2 / 6.0);
            
        Matrix B(3,3);
        const double inv_p = 1.0/p;
            
        // B = (1 / p) * (A - q * I)  where  I is the identity matrix
        B(0,0) = inv_p * (A(0,0) - q);
        B(1,1) = inv_p * (A(1,1) - q);
        B(2,2) = inv_p * (A(2,2) - q);
        B(0,1) = inv_p * A(0,1);
        B(1,0) = inv_p * A(1,0);
        B(0,2) = inv_p * A(0,2);
        B(2,0) = inv_p * A(2,0);
        B(1,2) = inv_p * A(1,2);
        B(2,1) = inv_p * A(2,1);
                                    
        //r = det(B) / 2
        double r = 0.5 * ( B(0,0)*B(1,1)*B(2,2) + B(0,1)*B(1,2)*B(2,0) + B(1,0)*B(2,1)*B(0,2) - B(2,0)*B(1,1)*B(0,2) - B(1,0)*B(0,1)*B(2,2) - B(0,0)*B(2,1)*B(1,2) );

        // In exact arithmetic for a symmetric matrix  -1 <= r <= 1
        // but computation error can leave it slightly outside this range.
        double phi = 0.0;
        if (r <= -1) { phi = KRATOS_M_PI / 3.0; }
        else if (r >= 1) { phi = 0.0; }
        else { phi = acos(r) / 3.0;}
            
        // the eigenvalues satisfy eig3 <= eig2 <= eig1
        Result[0] = q + 2.0 * p * cos(phi);
        Result[2] = q + 2.0 * p * cos(phi + (2.0*KRATOS_M_PI/3.0));
        Result[1] = 3.0 * q - Result[0] - Result[2];     //% since trace(A) = eig1 + eig2 + eig3   

        return Result;
    }


    /**
     * It inverts matrices of order 3 //VERIFIED!!!
     * @param InputMatrix: Is the input matrix (unchanged at output)
     * @return InvertedMatrix: Is the inverse of the input matrix
     * @return InputMatrixDet: Is the determinant of the input matrix
     */
    
    static void InvertMatrix3(
        const MatrixType& InputMatrix,
        MatrixType& InvertedMatrix,
        double& InputMatrixDet
        ) 
    {
        KRATOS_TRY;
        
        if(InvertedMatrix.size1() != 3 || InvertedMatrix.size2() != 3)
        {
            InvertedMatrix.resize(3,3,false);
        }

        // Filling the inverted matrix with the algebraic complements
        // First column
        InvertedMatrix(0,0) = InputMatrix(1,1)*InputMatrix(2,2) - InputMatrix(1,2)*InputMatrix(2,1);
        InvertedMatrix(1,0) = -InputMatrix(1,0)*InputMatrix(2,2) + InputMatrix(1,2)*InputMatrix(2,0);
        InvertedMatrix(2,0) = InputMatrix(1,0)*InputMatrix(2,1) - InputMatrix(1,1)*InputMatrix(2,0);

        // Second column
        InvertedMatrix(0,1) = -InputMatrix(0,1)*InputMatrix(2,2) + InputMatrix(0,2)*InputMatrix(2,1);
        InvertedMatrix(1,1) = InputMatrix(0,0)*InputMatrix(2,2) - InputMatrix(0,2)*InputMatrix(2,0);
        InvertedMatrix(2,1) = -InputMatrix(0,0)*InputMatrix(2,1) + InputMatrix(0,1)*InputMatrix(2,0);

        // Third column
        InvertedMatrix(0,2) = InputMatrix(0,1)*InputMatrix(1,2) - InputMatrix(0,2)*InputMatrix(1,1);
        InvertedMatrix(1,2) = -InputMatrix(0,0)*InputMatrix(1,2) + InputMatrix(0,2)*InputMatrix(1,0);
        InvertedMatrix(2,2) = InputMatrix(0,0)*InputMatrix(1,1) - InputMatrix(0,1)*InputMatrix(1,0);

        // Calculation of determinant (of the input matrix)
        InputMatrixDet = InputMatrix(0,0)*InvertedMatrix(0,0) + InputMatrix(0,1)*InvertedMatrix(1,0) + InputMatrix(0,2)*InvertedMatrix(2,0);

        // Finalizing the calculation of the inverted matrix
        InvertedMatrix /= InputMatrixDet;
        
        KRATOS_CATCH("")
    }
    

    
    ///@}
    ///@name Access
    ///@{
        

    ///@}
    ///@name Inquiry
    ///@{


    ///@}
    ///@name Input and output
    ///@{

    ///@}
    ///@name Friends
    ///@{


    ///@}


  protected:

    ///@name Protected static Member Variables
    ///@{

    ///@}
    ///@name Protected member Variables
    ///@{

    ///@}
    ///@name Protected Operators
    ///@{
       
    ///@}
    ///@name Protected Operations
    ///@{
   
    ///@}
    ///@name Protected  Access
    ///@{

    ///@}
    ///@name Protected Inquiry
    ///@{

    ///@}
    ///@name Protected LifeCycle
    ///@{


    ///@}

  private:

    ///@name Static Member Variables
    ///@{

    ///@}
    ///@name Member Variables
    ///@{
    
    ///@}
    ///@name Private Operators
    ///@{

    ///@}
    ///@name Private Operations
    ///@{

    ///@}
    ///@name Private  Access
    ///@{

    ///@}
    ///@name Serialization
    ///@{

    ///@}
    ///@name Private Inquiry
    ///@{

    ///@}
    ///@name Un accessible methods
    ///@{

    ///@}


  }; // Class ConstitutiveLawUtilities

  ///@}

  ///@name Type Definitions
  ///@{


  ///@}
  ///@name Input and output
  ///@{
  ///@}

  ///@} addtogroup block


}  // namespace Kratos.

#endif // KRATOS_CONSTITUTIVE_LAW_UTILITIES defined
<|MERGE_RESOLUTION|>--- conflicted
+++ resolved
@@ -77,11 +77,7 @@
      * @param rF : the DeformationGradientF in 2D / 3D
      * @param rF3D : the DeformationGradientF in 3D
      */
-<<<<<<< HEAD
     static inline MatrixType& DeformationGradientTo3D(const MatrixType& rF, MatrixType& rF3D)
-=======
-    static inline MatrixType& DeformationGradientTo3D(MatrixType& rF3D, const MatrixType& rF)
->>>>>>> 155b3902
     {
       KRATOS_TRY
 	
@@ -152,51 +148,6 @@
       MathUtils<double>::InvertMatrix( LeftCauchyGreen, rInverseLeftCauchyGreen, det_b);
     }
 
-    /**
-     * Computes the GreenLagrangeStrain E= 0.5*(C-1) given the RightCauchyGreenTensor
-     * @param rRightCauchyGreen input matrix 3x3
-     * @param rStrainVector output vector
-     * correct dimensions for the input/output is needed
-     */
-    static inline void RightCauchyToGreenLagrangeStrain( const MatrixType& rRightCauchyGreen,
-							 MatrixType& rStrainMatrix )
-    {
-      rStrainMatrix(0,0) -= 1;
-      rStrainMatrix(1,1) -= 1;
-      rStrainMatrix(2,2) -= 1;
-
-      rStrainMatrix *= 0.5;
-    }
-
-    /**
-     * Computes the AlmansiStrain e = 0.5*(1-inv(b)) given the InverseCauchyGreenTensor
-     * @param rInverseLeftCauchyGreen input matrix 3x3
-     * @param rStrainVector output vector
-     * correct dimensions for the input/output is needed
-     */
-    static inline void LeftCauchyToAlmansiStrain( const MatrixType& rLeftCauchyGreen,
-						  MatrixType& rStrainMatrix )
-    {
-      double I3 = 0;
-
-      InvertMatrix3( rLeftCauchyGreen, rStrainMatrix, I3 );
-
-<<<<<<< HEAD
-      rStrainMatrix *= (-0.5);
-
-      rStrainMatrix(0,0) += 0.5;
-      rStrainMatrix(1,1) += 0.5;
-      rStrainMatrix(2,2) += 0.5;    
-   }
-=======
-      rStrainMatrix(0,0) -= 1;
-      rStrainMatrix(1,1) -= 1;
-      rStrainMatrix(2,2) -= 1;
-
-      rStrainMatrix *= -0.5;      
-    }
->>>>>>> 155b3902
-
     
     /**
      * Computes the GreenLagrangeStrain E= 0.5*(C-1) given the RightCauchyGreenTensor
@@ -268,13 +219,8 @@
      * @param rDeformationGradientF input matrix 3x3
      * @param rStrainMatrix output matrix
      */
-<<<<<<< HEAD
-    static inline void CalculateGreenLagrangeStrain( const MatrixType& rDeformationGradientF,
-						     MatrixType& rStrainMatrix )
-=======
-    static inline void CalculateGreenLagrangeStrain( const Matrix& rDeformationGradientF,
+    static inline void CalculateGreenLagrangeStrain( const Matrix & rDeformationGradientF,
 						     Matrix& rStrainMatrix )
->>>>>>> 155b3902
     {
 
       CalculateRightCauchyGreen( rDeformationGradientF, rStrainMatrix );
