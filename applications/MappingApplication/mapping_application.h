//    |  /           |
//    ' /   __| _` | __|  _ \   __|
//    . \  |   (   | |   (   |\__ `
//   _|\_\_|  \__,_|\__|\___/ ____/
//                   Multi-Physics
//
//  License:		 BSD License
//					 Kratos default license: kratos/license.txt
//
//  Main authors:    Philipp Bucher, Jordi Cotela
//
// See Master-Thesis P.Bucher
// "Development and Implementation of a Parallel
//  Framework for Non-Matching Grid Mapping"


#if !defined(KRATOS_MAPPING_APPLICATION_H_INCLUDED )
#define  KRATOS_MAPPING_APPLICATION_H_INCLUDED


// System includes


// External includes


// Project includes
#include "includes/define.h"
#include "includes/kratos_application.h"

#include "custom_searching/interface_object.h"
#include "custom_modelers/mapping_geometries_modeler.h"


namespace Kratos
{

///@name Kratos Globals
///@{

///@}
///@name Type Definitions
///@{

///@}
///@name  Enum's
///@{

///@}
///@name  Functions
///@{

///@}
///@name Kratos Classes
///@{

/// Short class definition.
/** Detail class definition.
*/
class KRATOS_API(MAPPING_APPLICATION) KratosMappingApplication : public KratosApplication
{
public:
    ///@name Type Definitions
    ///@{


    /// Pointer definition of KratosMappingApplication
    KRATOS_CLASS_POINTER_DEFINITION(KratosMappingApplication);

    ///@}
    ///@name Life Cycle
    ///@{

    /// Default constructor.
    KratosMappingApplication();

    /// Destructor.
    ~KratosMappingApplication() override {}


    ///@}
    ///@name Operators
    ///@{


    ///@}
    ///@name Operations
    ///@{

    void Register() override;



    ///@}
    ///@name Access
    ///@{


    ///@}
    ///@name Inquiry
    ///@{


    ///@}
    ///@name Input and output
    ///@{

    /// Turn back information as a string.
    std::string Info() const override
    {
        return "KratosMappingApplication";
    }

    /// Print information about this object.
    void PrintInfo(std::ostream& rOStream) const override
    {
        rOStream << Info();
        PrintData(rOStream);
    }

    ///// Print object's data.
    void PrintData(std::ostream& rOStream) const override
    {
        KRATOS_WATCH("in my application");
        KRATOS_WATCH(KratosComponents<VariableData>::GetComponents().size() );

        rOStream << "Variables:" << std::endl;
        KratosComponents<VariableData>().PrintData(rOStream);
        rOStream << std::endl;
        rOStream << "Elements:" << std::endl;
        KratosComponents<Element>().PrintData(rOStream);
        rOStream << std::endl;
        rOStream << "Conditions:" << std::endl;
        KratosComponents<Condition>().PrintData(rOStream);
    }

    ///@}
    ///@name Friends
    ///@{


    ///@}

protected:
    ///@name Protected static Member Variables
    ///@{


    ///@}
    ///@name Protected member Variables
    ///@{


    ///@}
    ///@name Protected Operators
    ///@{


    ///@}
    ///@name Protected Operations
    ///@{


    ///@}
    ///@name Protected  Access
    ///@{


    ///@}
    ///@name Protected Inquiry
    ///@{


    ///@}
    ///@name Protected LifeCycle
    ///@{


    ///@}

private:
    ///@name Static Member Variables
    ///@{

    // static const ApplicationCondition  msApplicationCondition;

    ///@}
    ///@name Member Variables
    ///@{

    const InterfaceObject           mInterfaceObject;
    const InterfaceNode             mInterfaceNode;
    const InterfaceGeometryObject   mInterfaceGeometryObject;

<<<<<<< HEAD
    const MappingGeometriesModeler  mMappingGeometriesModeler; //@teschemachen, not sure if we need this
=======
    const MappingGeometriesModeler  mMappingGeometriesModeler;
>>>>>>> fe7c9894

    ///@}
    ///@name Private Operators
    ///@{


    ///@}
    ///@name Private Operations
    ///@{


    ///@}
    ///@name Private  Access
    ///@{


    ///@}
    ///@name Private Inquiry
    ///@{


    ///@}
    ///@name Un accessible methods
    ///@{

    /// Assignment operator.
    KratosMappingApplication& operator=(KratosMappingApplication const& rOther);

    /// Copy constructor.
    KratosMappingApplication(KratosMappingApplication const& rOther);


    ///@}

}; // Class KratosMappingApplication

///@}


///@name Type Definitions
///@{


///@}
///@name Input and output
///@{

///@}


}  // namespace Kratos.

#endif // KRATOS_MAPPING_APPLICATION_H_INCLUDED  defined<|MERGE_RESOLUTION|>--- conflicted
+++ resolved
@@ -192,11 +192,7 @@
     const InterfaceNode             mInterfaceNode;
     const InterfaceGeometryObject   mInterfaceGeometryObject;
 
-<<<<<<< HEAD
-    const MappingGeometriesModeler  mMappingGeometriesModeler; //@teschemachen, not sure if we need this
-=======
     const MappingGeometriesModeler  mMappingGeometriesModeler;
->>>>>>> fe7c9894
 
     ///@}
     ///@name Private Operators
