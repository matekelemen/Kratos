--- conflicted
+++ resolved
@@ -25,13 +25,13 @@
 #include "custom_utilities/mapper_typedefs.h"
 
 
+// Matrix-free Mappers
+#include "custom_mappers/nearest_neighbor_mapper.h"
+#include "custom_mappers/nearest_element_mapper.h"
+
+
 namespace Kratos {
 namespace Python {
-
-namespace MapperToPython
-{
-
-using namespace pybind11;
 
 // Wrapper functions for taking a default argument for the flags // TODO inline? Jordi
 template<class TSparseSpace, class TDenseSpace>
@@ -92,9 +92,13 @@
     dummy.InverseMap(origin_variable, destination_variable, dummy_flags);
 }
 
-<<<<<<< HEAD
 template<class TSparseSpace, class TDenseSpace>
     void (Mapper<TSparseSpace, TDenseSpace>::*pMapScalarOptions)(const Variable<double> &,
+void  AddCustomMappersToPython(pybind11::module& m)
+{
+    namespace py = pybind11;
+
+    void (Mapper::*pMapScalarOptions)(const Variable<double> &,
             const Variable<double> &,
             Kratos::Flags)
         = &Mapper<TSparseSpace, TDenseSpace>::Map;
@@ -139,48 +143,6 @@
 
             .def("__repr__",         &Mapper<TSparseSpace, TDenseSpace>::Info)
             ;
-=======
-void  AddCustomMappersToPython(pybind11::module& m)
-{
-    namespace py = pybind11;
-
-    void (Mapper::*pMapScalarOptions)(const Variable<double> &,
-            const Variable<double> &,
-            Kratos::Flags)
-        = &Mapper::Map;
-
-    void (Mapper::*pMapVectorOptions)(const Variable< array_1d<double, 3> > &,
-            const Variable< array_1d<double, 3> > &,
-            Kratos::Flags)
-        = &Mapper::Map;
-
-    void (Mapper::*pInverseMapScalarOptions)(const Variable<double> &,
-            const Variable<double> &,
-            Kratos::Flags)
-        = &Mapper::InverseMap;
-
-    void (Mapper::*pInverseMapVectorOptions)(const Variable< array_1d<double, 3> > &,
-            const Variable< array_1d<double, 3> > &,
-            Kratos::Flags)
-        = &Mapper::InverseMap;
-
-    // Exposing the base class of the Mappers to Python, but without constructor
-    auto mapper = py::class_< Mapper, Mapper::Pointer >(m, "Mapper")
-        .def("UpdateInterface",  UpdateInterfaceWithoutArgs)
-        .def("UpdateInterface",  UpdateInterfaceWithOptions)
-        .def("UpdateInterface",  UpdateInterfaceWithSearchRadius)
-        .def("Map",              MapWithoutOptionsScalar)
-        .def("Map",              MapWithoutOptionsVector)
-        .def("InverseMap",       InverseMapWithoutOptionsScalar)
-        .def("InverseMap",       InverseMapWithoutOptionsVector)
-
-        .def("UpdateInterface",  &Mapper::UpdateInterface)
-        .def("Map",              pMapScalarOptions)
-        .def("Map",              pMapVectorOptions)
-        .def("InverseMap",       pInverseMapScalarOptions)
-        .def("InverseMap",       pInverseMapVectorOptions)
-        ;
->>>>>>> c203ba31
 
     // Adding the flags that can be used for mapping
     mapper.attr("SWAP_SIGN")        = MapperFlags::SWAP_SIGN;
@@ -191,7 +153,6 @@
 
 } // namespace MapperToPython.
 
-<<<<<<< HEAD
 void  AddCustomMappersToPython(pybind11::module& m)
 {
     using namespace pybind11;
@@ -205,17 +166,12 @@
 #endif
 
     // Exposing the MapperFactory
-    class_< MapperFactory, MapperFactory::Pointer>(m, "MapperFactory")
-        .def_static("CreateMapper", &MapperFactory::CreateMapper<SparseSpaceType, DenseSpaceType>)
+    py::class_< MapperFactory, MapperFactory::Pointer>(m, "MapperFactory")
+        .def_static("CreateMapper", &MapperFactory::CreateMapper);
 #ifdef KRATOS_USING_MPI // mpi-parallel compilation
         .def_static("CreateMPIMapper", &MapperFactory::CreateMapper<MPISparseSpaceType, DenseSpaceType>)
 #endif
         ;
-=======
-    // Exposing the MapperFactory
-    py::class_< MapperFactory, MapperFactory::Pointer>(m, "MapperFactory")
-        .def_static("CreateMapper", &MapperFactory::CreateMapper);
->>>>>>> c203ba31
 }
 
 }  // namespace Python.
