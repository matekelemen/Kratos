--- conflicted
+++ resolved
@@ -85,14 +85,9 @@
         Epetra_MpiComm &rComm,
         ModelPart &base_model_part,
         LinearSolverPointerType plinear_solver,
-<<<<<<< HEAD
         unsigned int max_iterations = 10,
         Flags Options = NOT_CALCULATE_EXACT_DISTANCES_TO_PLANE)
         : VariationalDistanceCalculationProcess<TDim, TSparseSpace, TDenseSpace, TLinearSolver>(base_model_part, max_iterations, Options),
-=======
-        unsigned int max_iterations = 10)
-        : VariationalDistanceCalculationProcess<TDim, TSparseSpace, TDenseSpace, TLinearSolver>(base_model_part, max_iterations),
->>>>>>> 07bfe216
         mrComm(rComm)
     {
 
