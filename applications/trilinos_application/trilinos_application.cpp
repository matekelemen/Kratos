//  KRATOS  _____     _ _ _
//         |_   _| __(_) (_)_ __   ___  ___
//           | || '__| | | | '_ \ / _ \/ __|
//           | || |  | | | | | | | (_) \__
//           |_||_|  |_|_|_|_| |_|\___/|___/ APPLICATION
//
//  License:             BSD License
//                                       Kratos default license: kratos/license.txt
//
//  Main authors:    Riccardo Rossi
//

// System includes
#include "mpi.h"

// External includes
<<<<<<< HEAD
#include "Epetra_ConfigDefs.h"
#include "Epetra_DataAccess.h"
=======
#include "mpi.h"
>>>>>>> 93a0288b

// Project includes
#include "trilinos_application.h"

namespace Kratos
{
void KratosTrilinosApplication::Register()
{
    // calling base class register to register Kratos components
    KratosApplication::Register();

    std::stringstream banner;
    banner << "    KRATOS  _____     _ _ _                 " << std::endl;
    banner << "           |_   _| __(_) (_)_ __   ___  ___ " << std::endl;
    banner << "             | || '__| | | | '_ \\ / _ \\/ __|" << std::endl;
    banner << "             | || |  | | | | | | | (_) \\__ \\" << std::endl;
    banner << "             |_||_|  |_|_|_|_| |_|\\___/|___/ APPLICATION     " << std::endl;

    int mpi_is_initialized = 0;
    int rank = -1;
    MPI_Initialized(&mpi_is_initialized);

    if (mpi_is_initialized)
    {
        MPI_Comm_rank(MPI_COMM_WORLD,&rank);
    }

    if (mpi_is_initialized)
    {
        if (rank == 0) std::cout << banner.str();
    }
    else
    {
        std::cout << banner.str();
    }
}


}  // namespace Kratos.

<|MERGE_RESOLUTION|>--- conflicted
+++ resolved
@@ -14,12 +14,7 @@
 #include "mpi.h"
 
 // External includes
-<<<<<<< HEAD
-#include "Epetra_ConfigDefs.h"
-#include "Epetra_DataAccess.h"
-=======
 #include "mpi.h"
->>>>>>> 93a0288b
 
 // Project includes
 #include "trilinos_application.h"
