//
//   Project Name:        Kratos
//   Last modified by:    $Author: rrossi $
//   Date:                $Date: 2009-01-15 11:11:35 $
//   Revision:            $Revision: 1.5 $
//
//


// System includes

// External includes

// Project includes
#include "includes/define.h"
#include "includes/define_python.h"
#include "processes/process.h"
#include "custom_python/add_custom_utilities_to_python.h"

#include "custom_utilities/projection.h"
#include "custom_utilities/binbased_projection.h"

//#include "custom_utilities/GenerateModelPartUtilities.h"

#include "custom_utilities/local_refine_triangle_mesh.hpp"
#include "custom_utilities/local_refine_prism_mesh.hpp"
#include "custom_utilities/local_refine_tetrahedra_mesh.hpp"

#ifdef  USE_TETGEN_NONFREE_TPL
#include "custom_utilities/tetgen_volume_mesher.h"
#include "custom_utilities/tetrahedra_reconnect_utility.h"
#endif 

#include "custom_utilities/cutting_iso_app.h"

#include "utilities/split_tetrahedra.h"

#ifdef PRAGMATIC_ACTIVATED
    #include "external_includes/pragmatic_adapt_3d.h"
#endif

namespace Kratos
{

namespace Python
{
    
using namespace pybind11;

//        void GenerateModelTemperaturePart(GenerateModelPartUtilities& GM, ModelPart& origin_model_part, ModelPart& destination_model_part, unsigned int domain_size)
//        {
//            if (domain_size == 2)
//            {
//                GM.GenerateModelPart(origin_model_part, destination_model_part,
//                        KratosComponents<Element>::Get("ConvDiff2D"),
//                        KratosComponents<Condition>::Get("ThermalFace2D"));
//            } else if (domain_size == 3)
//            {
//                GM.GenerateModelPart(origin_model_part, destination_model_part,
//                        KratosComponents<Element>::Get("ConvDiff3D"),
//                        KratosComponents<Condition>::Get("ThermalFace3D"));
//            }
//        }



void AddCustomUtilitiesToPython(pybind11::module& m)
{
    class_<MeshTransfer < 2 > >(m,"MeshTransfer2D")
    .def(init< >())
    .def("DirectModelPartInterpolation", &MeshTransfer < 2 > ::DirectInterpolation)
    .def("DirectScalarVarInterpolation", &MeshTransfer < 2 > ::DirectVariableInterpolation<double>)
    .def("DirectVectorialVarInterpolation", &MeshTransfer < 2 > ::DirectVariableInterpolation< array_1d < double, 3 > >)
    ;

    class_<MeshTransfer < 3 > >(m,"MeshTransfer3D")
    .def(init< >())
    .def("DirectModelPartInterpolation", &MeshTransfer < 3 > ::DirectInterpolation)
    .def("DirectScalarVarInterpolation", &MeshTransfer < 3 > ::DirectVariableInterpolation<double>)
    .def("DirectVectorialVarInterpolation", &MeshTransfer < 3 > ::DirectVariableInterpolation< array_1d < double, 3 > >)
    ;

    class_<BinBasedMeshTransfer < 2 > >(m,"BinBasedMeshTransfer2D")
    .def(init< >())
    //.def("DirectModelPartInterpolation", &MeshTransfer < 2 > ::DirectInterpolation)
    .def("DirectScalarVarInterpolation", &BinBasedMeshTransfer < 2 > ::DirectVariableInterpolation<double>)
    .def("DirectVectorialVarInterpolation", &BinBasedMeshTransfer < 2 > ::DirectVariableInterpolation< array_1d < double, 3 > >)
    .def("MappingFromMovingMesh_ScalarVar", &BinBasedMeshTransfer < 2 > ::MappingFromMovingMesh<double>)
    .def("MappingFromMovingMesh_VectorialVar", &BinBasedMeshTransfer < 2 > ::MappingFromMovingMesh< array_1d < double, 3 > >)
    .def("MappingFromMovingMesh_VariableMeshes_ScalarVar", &BinBasedMeshTransfer < 2 > ::MappingFromMovingMesh_VariableMeshes<double>)
    .def("MappingFromMovingMesh_VariableMeshes_VectorialVar", &BinBasedMeshTransfer < 2 > ::MappingFromMovingMesh_VariableMeshes< array_1d < double, 3 > >)
    ;

    class_<BinBasedMeshTransfer < 3 > >(m,"BinBasedMeshTransfer3D")
    .def(init< >())
    //.def("DirectModelPartInterpolation", &MeshTransfer < 3 > ::DirectInterpolation)
    .def("DirectScalarVarInterpolation", &BinBasedMeshTransfer < 3 > ::DirectVariableInterpolation<double>)
    .def("DirectVectorialVarInterpolation", &BinBasedMeshTransfer < 3 > ::DirectVariableInterpolation< array_1d < double, 3 > >)
    .def("MappingFromMovingMesh_ScalarVar", &BinBasedMeshTransfer < 3 > ::MappingFromMovingMesh<double>)
    .def("MappingFromMovingMesh_VectorialVar", &BinBasedMeshTransfer < 3 > ::MappingFromMovingMesh< array_1d < double, 3 > >)
    .def("MappingFromMovingMesh_VariableMeshes_ScalarVar", &BinBasedMeshTransfer < 3 > ::MappingFromMovingMesh_VariableMeshes<double>)
    .def("MappingFromMovingMesh_VariableMeshes_VectorialVar", &BinBasedMeshTransfer < 3 > ::MappingFromMovingMesh_VariableMeshes< array_1d < double, 3 > >)
    ;



//         class_<GenerateModelPartUtilities > ("GenerateModelPartUtilities")
//         .def(init< >())
//         .def("GenerateModelTemperaturePart", GenerateModelTemperaturePart);


    class_<LocalRefineTriangleMesh >
    (m,"LocalRefineTriangleMesh")
    .def(init<ModelPart&>())
    .def("LocalRefineMesh", &LocalRefineTriangleMesh::LocalRefineMesh)
    ;

    class_<LocalRefinePrismMesh >
    (m,"LocalRefinePrismMesh")
    .def(init<ModelPart&>())
    .def("LocalRefineMesh", &LocalRefinePrismMesh::LocalRefineMesh)
    ;

<<<<<<< HEAD
    class_<LocalRefineSPrismMesh >
    (m,"LocalRefineSPrismMesh")
    .def(init<ModelPart&>())
    .def("LocalRefineMesh", &LocalRefineSPrismMesh::LocalRefineMesh)
    ;

    class_<LocalRefineTetrahedraMesh >
    (m,"LocalRefineTetrahedraMesh")
    .def(init<ModelPart&>())
=======
    class_<LocalRefineTetrahedraMesh, boost::noncopyable >
    ("LocalRefineTetrahedraMesh", init<ModelPart&>())
>>>>>>> 043bc698
    .def("LocalRefineMesh", &LocalRefineTetrahedraMesh::LocalRefineMesh)
    ;

#ifdef USE_TETGEN_NONFREE_TPL
    class_<TetgenVolumeMesher >
    (m,"TetgenVolumeMesher")
    .def(init<ModelPart&>())
    .def("AddHole", &TetgenVolumeMesher::AddHole)
    .def("GenerateMesh", &TetgenVolumeMesher::GenerateMesh)
    ;
    
    class_<TetrahedraReconnectUtility >(m,"TetrahedraReconnectUtility")
    .def(init<ModelPart&>())
    .def("EvaluateQuality", &TetrahedraReconnectUtility::EvaluateQuality)
    .def("TestRemovingElements", &TetrahedraReconnectUtility::TestRemovingElements)
    .def("OptimizeQuality", &TetrahedraReconnectUtility::OptimizeQuality)
    .def("FinalizeOptimization", &TetrahedraReconnectUtility::FinalizeOptimization)
    .def("updateNodesPositions", &TetrahedraReconnectUtility::updateNodesPositions)
    .def("setMaxNumThreads", &TetrahedraReconnectUtility::setMaxNumThreads)
    .def("setBlockSize", &TetrahedraReconnectUtility::setBlockSize)
    .def("isaValidMesh", &TetrahedraReconnectUtility::isaValidMesh)
    ;
#endif
    
#ifdef PRAGMATIC_ACTIVATED
    class_<PragmaticAdaptor >(m,"PragmaticAdaptor")
    .def(init< >())
    .def("AdaptMesh", &PragmaticAdaptor::AdaptMesh)
    ;
#endif
    
    class_<Cutting_Isosurface_Application >(m,"Cutting_Isosurface_Application")
    .def(init< >())
    .def("GenerateScalarVarCut", &Cutting_Isosurface_Application::GenerateVariableCut<double>)
    .def("GenerateVectorialComponentVarCut", &Cutting_Isosurface_Application::GenerateVectorialComponentVariableCut<VectorComponentAdaptor< array_1d < double, 3 > > >)
    .def("GenerateVectorialVarCut", &Cutting_Isosurface_Application::GenerateVariableCut< array_1d < double, 3 > >)
    .def("AddModelPartElements", &Cutting_Isosurface_Application::AddModelPartElements)
    .def("AddSkinConditions", &Cutting_Isosurface_Application::AddSkinConditions)
    .def("UpdateCutData", &Cutting_Isosurface_Application::UpdateCutData)
    .def("DeleteCutData", &Cutting_Isosurface_Application::DeleteCutData)
    ;


}
} // namespace Python.

} // Namespace Kratos<|MERGE_RESOLUTION|>--- conflicted
+++ resolved
@@ -121,7 +121,6 @@
     .def("LocalRefineMesh", &LocalRefinePrismMesh::LocalRefineMesh)
     ;
 
-<<<<<<< HEAD
     class_<LocalRefineSPrismMesh >
     (m,"LocalRefineSPrismMesh")
     .def(init<ModelPart&>())
@@ -131,10 +130,6 @@
     class_<LocalRefineTetrahedraMesh >
     (m,"LocalRefineTetrahedraMesh")
     .def(init<ModelPart&>())
-=======
-    class_<LocalRefineTetrahedraMesh, boost::noncopyable >
-    ("LocalRefineTetrahedraMesh", init<ModelPart&>())
->>>>>>> 043bc698
     .def("LocalRefineMesh", &LocalRefineTetrahedraMesh::LocalRefineMesh)
     ;
 
