--- conflicted
+++ resolved
@@ -45,15 +45,6 @@
     AddProcessesToPython(m);
     AddCustomUtilitiesToPython(m);
 
-<<<<<<< HEAD
-    KRATOS_REGISTER_IN_PYTHON_VARIABLE(m, AVERAGE_NODAL_ERROR)
-    KRATOS_REGISTER_IN_PYTHON_VARIABLE(m, ANISOTROPIC_RATIO)
-    KRATOS_REGISTER_IN_PYTHON_VARIABLE(m, AUXILIAR_GRADIENT)
-    KRATOS_REGISTER_IN_PYTHON_VARIABLE(m, AUXILIAR_HESSIAN)
-    KRATOS_REGISTER_IN_PYTHON_VARIABLE(m, MMG_METRIC)
-    KRATOS_REGISTER_IN_PYTHON_VARIABLE(m, NUMBER_OF_DIVISIONS)
-        
-=======
     KRATOS_REGISTER_IN_PYTHON_VARIABLE(m, AVERAGE_NODAL_ERROR)                                  // The average nodal error
     KRATOS_REGISTER_IN_PYTHON_VARIABLE(m, ANISOTROPIC_RATIO)                                    // The anisotropic aspect ratio
     KRATOS_REGISTER_IN_PYTHON_VARIABLE(m, AUXILIAR_GRADIENT)                                    // An auxiliar gradient needed to compute the metric
@@ -61,7 +52,6 @@
     KRATOS_REGISTER_IN_PYTHON_SYMMETRIC_2D_TENSOR_VARIABLE_WITH_COMPONENTS(m, METRIC_TENSOR_2D) // A 2D metric vector
     KRATOS_REGISTER_IN_PYTHON_SYMMETRIC_3D_TENSOR_VARIABLE_WITH_COMPONENTS(m, METRIC_TENSOR_3D) // A 3D metric vector
 
->>>>>>> 98734605
     //for ULF (surface_tension) application:
     KRATOS_REGISTER_IN_PYTHON_VARIABLE(m,TRIPLE_POINT)
     KRATOS_REGISTER_IN_PYTHON_VARIABLE(m,CONTACT_ANGLE)
