// KRATOS  __  __ _____ ____  _   _ ___ _   _  ____
//        |  \/  | ____/ ___|| | | |_ _| \ | |/ ___|
//        | |\/| |  _| \___ \| |_| || ||  \| | |  _
//        | |  | | |___ ___) |  _  || || |\  | |_| |
//        |_|  |_|_____|____/|_| |_|___|_| \_|\____| APPLICATION
//
//  License:		 BSD License
//                       license: MeshingApplication/license.txt
//
//  Main authors:    Vicente Mataix Ferrandiz
//

// System includes
#include <unordered_set>

// External includes
/* The includes related with the MMG library */
#if !defined(MMG_INCLUDES)
#define MMG_INCLUDES
#include "mmg/libmmg.h"
#include "mmg/mmg2d/libmmg2d.h"
#include "mmg/mmg3d/libmmg3d.h"
#include "mmg/mmgs/libmmgs.h"
#endif /* MMG_INCLUDES defined */

// Project includes
#include "meshing_application_variables.h"
#include "containers/model.h"
#include "utilities/compare_elements_and_conditions_utility.h"
#include "utilities/reduction_utilities.h"
#include "custom_utilities/mmg/mmg_utilities.h"

// NOTE: The following contains the license of the MMG library
/* =============================================================================
**  Copyright (c) Bx INP/Inria/UBordeaux/UPMC, 2004- .
**
**  mmg is free software: you can redistribute it and/or modify it
**  under the terms of the GNU Lesser General Public License as published
**  by the Free Software Foundation, either version 3 of the License, or
**  (at your option) any later version.
**
**  mmg is distributed in the hope that it will be useful, but WITHOUT
**  ANY WARRANTY; without even the implied warranty of MERCHANTABILITY or
**  FITNESS FOR A PARTICULAR PURPOSE. See the GNU Lesser General Public
**  License for more details.
**
**  You should have received a copy of the GNU Lesser General Public
**  License and of the GNU General Public License along with mmg (in
**  files COPYING.LESSER and COPYING). If not, see
**  <http://www.gnu.org/licenses/>. Please read their terms carefully and
**  use this copy of the mmg distribution only if you accept them.
** =============================================================================
*/

namespace Kratos
{

template<>
SizeType MMGMeshInfo<MMGLibrary::MMG2D>::NumberFirstTypeConditions() const
{
    return NumberOfLines;
}

/***********************************************************************************/
/***********************************************************************************/

template<>
SizeType MMGMeshInfo<MMGLibrary::MMG3D>::NumberFirstTypeConditions() const
{
    return NumberOfTriangles;
}

/***********************************************************************************/
/***********************************************************************************/

template<>
SizeType MMGMeshInfo<MMGLibrary::MMGS>::NumberFirstTypeConditions() const
{
    return NumberOfLines;
}

/***********************************************************************************/
/***********************************************************************************/

template<>
SizeType MMGMeshInfo<MMGLibrary::MMG2D>::NumberSecondTypeConditions() const
{
    return 0;
}

/***********************************************************************************/
/***********************************************************************************/

template<>
SizeType MMGMeshInfo<MMGLibrary::MMG3D>::NumberSecondTypeConditions() const
{
    return NumberOfQuadrilaterals;
}

/***********************************************************************************/
/***********************************************************************************/

template<>
SizeType MMGMeshInfo<MMGLibrary::MMGS>::NumberSecondTypeConditions() const
{
    return 0;
}

/***********************************************************************************/
/***********************************************************************************/

template<>
SizeType MMGMeshInfo<MMGLibrary::MMG2D>::NumberFirstTypeElements() const
{
    return NumberOfTriangles;
}

/***********************************************************************************/
/***********************************************************************************/

template<>
SizeType MMGMeshInfo<MMGLibrary::MMG3D>::NumberFirstTypeElements() const
{
    return NumberOfTetrahedra;
}

/***********************************************************************************/
/***********************************************************************************/

template<>
SizeType MMGMeshInfo<MMGLibrary::MMGS>::NumberFirstTypeElements() const
{
    return NumberOfTriangles;
}

/***********************************************************************************/
/***********************************************************************************/

template<>
SizeType MMGMeshInfo<MMGLibrary::MMG2D>::NumberSecondTypeElements() const
{
    return NumberOfQuadrilaterals;
}

/***********************************************************************************/
/***********************************************************************************/

template<>
SizeType MMGMeshInfo<MMGLibrary::MMG3D>::NumberSecondTypeElements() const
{
    return NumberOfPrism;
}

/***********************************************************************************/
/***********************************************************************************/

template<>
SizeType MMGMeshInfo<MMGLibrary::MMGS>::NumberSecondTypeElements() const
{
    return 0;
}

/***********************************************************************************/
/***********************************************************************************/

template struct MMGMeshInfo<MMGLibrary::MMG2D>;
template struct MMGMeshInfo<MMGLibrary::MMG3D>;
template struct MMGMeshInfo<MMGLibrary::MMGS>;

/***********************************************************************************/
/***********************************************************************************/

// The member variables related with the MMG library
MMG5_pMesh mMmgMesh; /// The mesh data from MMG
MMG5_pSol  mMmgMet;  /// The metric variable for MMG
MMG5_pSol  mMmgSol;  /// The solution variable for MMG
MMG5_pSol  mMmgDisp; /// The displacement variable for MMG

/***********************************************************************************/
/***********************************************************************************/

template<MMGLibrary TMMGLibrary>
std::string MmgUtilities<TMMGLibrary>::GetMmgVersion()
{
    return std::to_string(MMG_VERSION_MAJOR) + "." + std::to_string(MMG_VERSION_MINOR);
}

/***********************************************************************************/
/***********************************************************************************/

template<MMGLibrary TMMGLibrary>
void MmgUtilities<TMMGLibrary>::SetEchoLevel(const SizeType EchoLevel)
{
    mEchoLevel = EchoLevel;
}

/***********************************************************************************/
/***********************************************************************************/

template<MMGLibrary TMMGLibrary>
SizeType MmgUtilities<TMMGLibrary>::GetEchoLevel()
{
    return mEchoLevel;
}

/***********************************************************************************/
/***********************************************************************************/

template<MMGLibrary TMMGLibrary>
void MmgUtilities<TMMGLibrary>::SetDiscretization(const DiscretizationOption Discretization)
{
    mDiscretization = Discretization;
}

/***********************************************************************************/
/***********************************************************************************/

template<MMGLibrary TMMGLibrary>
DiscretizationOption MmgUtilities<TMMGLibrary>::GetDiscretization()
{
    return mDiscretization;
}

/***********************************************************************************/
/***********************************************************************************/

template<MMGLibrary TMMGLibrary>
void MmgUtilities<TMMGLibrary>::SetRemoveRegions(const bool RemoveRegions)
{
    mRemoveRegions = RemoveRegions;
}

/***********************************************************************************/
/***********************************************************************************/

template<MMGLibrary TMMGLibrary>
bool MmgUtilities<TMMGLibrary>::GetRemoveRegions()
{
    return mRemoveRegions;
}

/***********************************************************************************/
/***********************************************************************************/

template<MMGLibrary TMMGLibrary>
void MmgUtilities<TMMGLibrary>::PrintAndGetMmgMeshInfo(MMGMeshInfo<TMMGLibrary>& rMMGMeshInfo)
{
    KRATOS_TRY;

    rMMGMeshInfo.NumberOfNodes = mMmgMesh->np;
    if constexpr (TMMGLibrary == MMGLibrary::MMG2D) { // 2D
        rMMGMeshInfo.NumberOfLines = mMmgMesh->na;
    } else if constexpr (TMMGLibrary == MMGLibrary::MMG3D) { // 3D
        rMMGMeshInfo.NumberOfTriangles = mMmgMesh->nt;
        rMMGMeshInfo.NumberOfQuadrilaterals = mMmgMesh->nquad;
    } else { // Surfaces
        rMMGMeshInfo.NumberOfLines = mMmgMesh->na;
    }
    if constexpr (TMMGLibrary == MMGLibrary::MMG2D) { // 2D
        rMMGMeshInfo.NumberOfTriangles = mMmgMesh->nt;
        rMMGMeshInfo.NumberOfQuadrilaterals = mMmgMesh->nquad;
    } else if constexpr (TMMGLibrary == MMGLibrary::MMG3D) { // 3D
        rMMGMeshInfo.NumberOfTetrahedra = mMmgMesh->ne;
        rMMGMeshInfo.NumberOfPrism = mMmgMesh->nprism;
    } else { // Surfaces
        rMMGMeshInfo.NumberOfTriangles = mMmgMesh->nt;
    }

    KRATOS_INFO_IF("MmgUtilities", mEchoLevel > 0) << "\tNodes created: " << rMMGMeshInfo.NumberOfNodes << std::endl;
    if constexpr (TMMGLibrary == MMGLibrary::MMG2D) { // 2D
        KRATOS_INFO_IF("MmgUtilities", mEchoLevel > 0) <<
        "Conditions created: " << rMMGMeshInfo.NumberOfLines << "\n" <<
        "Elements created: " << rMMGMeshInfo.NumberOfTriangles + rMMGMeshInfo.NumberOfQuadrilaterals << "\n\tTriangles: " << rMMGMeshInfo.NumberOfTriangles << "\tQuadrilaterals: " << rMMGMeshInfo.NumberOfQuadrilaterals << std::endl;
    } else if constexpr (TMMGLibrary == MMGLibrary::MMG3D) { // 3D
        KRATOS_INFO_IF("MmgUtilities", mEchoLevel > 0) <<
        "Conditions created: " << rMMGMeshInfo.NumberOfTriangles + rMMGMeshInfo.NumberOfQuadrilaterals << "\n\tTriangles: " << rMMGMeshInfo.NumberOfTriangles << "\tQuadrilaterals: " << rMMGMeshInfo.NumberOfQuadrilaterals << "\n" <<
        "Elements created: " << rMMGMeshInfo.NumberOfTetrahedra + rMMGMeshInfo.NumberOfPrism << "\n\tTetrahedron: " << rMMGMeshInfo.NumberOfTetrahedra << "\tPrisms: " << rMMGMeshInfo.NumberOfPrism << std::endl;
    } else { // Surfaces
        KRATOS_INFO_IF("MmgUtilities", mEchoLevel > 0) <<
        "Conditions created: " << rMMGMeshInfo.NumberOfLines << "\n" <<
        "Elements created: " << rMMGMeshInfo.NumberOfTriangles << std::endl;
    }

    KRATOS_CATCH("");
}

/***********************************************************************************/
/***********************************************************************************/

template<MMGLibrary TMMGLibrary>
IndexVectorType MmgUtilities<TMMGLibrary>::FindDuplicateNodeIds(const ModelPart& rModelPart)
{
    KRATOS_TRY;

    DoubleVectorMapType node_map;

    IndexVectorType nodes_to_remove_ids;

    DoubleVectorType coords(Dimension);

    auto& r_nodes_array = rModelPart.Nodes();
    const auto it_node_begin = r_nodes_array.begin();

    for(SizeType i = 0; i < r_nodes_array.size(); ++i) {
        auto it_node = it_node_begin + i;

        const array_1d<double, 3>& r_coordinates = it_node->Coordinates();

        for(IndexType i_coord = 0; i_coord < Dimension; i_coord++)
            coords[i_coord] = r_coordinates[i_coord];

        auto& r_count = node_map[coords];
        r_count += 1;

        if (r_count > 1) {
            nodes_to_remove_ids.push_back(it_node->Id());
            KRATOS_WARNING_IF("MmgUtilities", mEchoLevel > 0) << "The mode " << it_node->Id() <<  " is repeated"<< std::endl;
        }
    }

    return nodes_to_remove_ids;

    KRATOS_CATCH("");
}

/***********************************************************************************/
/***********************************************************************************/

template<>
IndexVectorType MmgUtilities<MMGLibrary::MMG2D>::CheckFirstTypeConditions()
{
    KRATOS_TRY;

    IndexVectorMapType edge_map;

    IndexVectorType ids(2);

    IndexVectorType conditions_to_remove;

    // Iterate in the conditions
    for(int i = 0; i < mMmgMesh->na; ++i) {
        int edge_0, edge_1, prop_id, is_ridge, is_required;

        KRATOS_ERROR_IF(MMG2D_Get_edge(mMmgMesh, &edge_0, &edge_1, &prop_id, &is_ridge, &is_required) != 1 ) << "Unable to get edge" << std::endl;

        ids[0] = edge_0;
        ids[1] = edge_1;

        //*** THE ARRAY OF IDS MUST BE ORDERED!!! ***
        std::sort(ids.begin(), ids.end());

        auto& r_count = edge_map[ids];
        r_count += 1;

        if (r_count > 1)
            conditions_to_remove.push_back(i + 1);
    }

    return conditions_to_remove;

    KRATOS_CATCH("");
}

/***********************************************************************************/
/***********************************************************************************/

template<>
IndexVectorType MmgUtilities<MMGLibrary::MMG3D>::CheckFirstTypeConditions()
{
    KRATOS_TRY;

    IndexVectorMapType triangle_map;

    IndexVectorType ids_triangles(3);

    IndexVectorType conditions_to_remove;

    for(int i = 0; i < mMmgMesh->nt; ++i) {
        int vertex_0, vertex_1, vertex_2, prop_id, is_required;

        KRATOS_ERROR_IF(MMG3D_Get_triangle(mMmgMesh, &vertex_0, &vertex_1, &vertex_2, &prop_id, &is_required) != 1 ) << "Unable to get triangle" << std::endl;

        ids_triangles[0] = vertex_0;
        ids_triangles[1] = vertex_1;
        ids_triangles[2] = vertex_2;

        //*** THE ARRAY OF IDS MUST BE ORDERED!!! ***
        std::sort(ids_triangles.begin(), ids_triangles.end());

        auto& r_count = triangle_map[ids_triangles];
        r_count += 1;

        if (r_count > 1)
            conditions_to_remove.push_back(i + 1);
    }

    return conditions_to_remove;

    KRATOS_CATCH("");
}

/***********************************************************************************/
/***********************************************************************************/

template<>
IndexVectorType MmgUtilities<MMGLibrary::MMGS>::CheckFirstTypeConditions()
{
    KRATOS_TRY;

    IndexVectorMapType edge_map;

    IndexVectorType ids(2);

    IndexVectorType conditions_to_remove;

    // Iterate in the conditions
    for(int i = 0; i < mMmgMesh->na; ++i) {
        int edge_0, edge_1, prop_id, is_ridge, is_required;

        KRATOS_ERROR_IF(MMGS_Get_edge(mMmgMesh, &edge_0, &edge_1, &prop_id, &is_ridge, &is_required) != 1 ) << "Unable to get edge" << std::endl;

        ids[0] = edge_0;
        ids[1] = edge_1;

        //*** THE ARRAY OF IDS MUST BE ORDERED!!! ***
        std::sort(ids.begin(), ids.end());

        auto& r_count = edge_map[ids];
        r_count += 1;

        if (r_count > 1)
            conditions_to_remove.push_back(i + 1);
    }

    return conditions_to_remove;

    KRATOS_CATCH("");
}

/***********************************************************************************/
/***********************************************************************************/

template<>
IndexVectorType MmgUtilities<MMGLibrary::MMG2D>::CheckSecondTypeConditions()
{
    KRATOS_TRY;

    IndexVectorType conditions_to_remove(0);

    return conditions_to_remove;

    KRATOS_CATCH("");
}

/***********************************************************************************/
/***********************************************************************************/

template<>
IndexVectorType MmgUtilities<MMGLibrary::MMG3D>::CheckSecondTypeConditions()
{
    KRATOS_TRY;

    IndexVectorMapType quadrilateral_map;

    IndexVectorType ids_quadrialteral(4);

    IndexVectorType conditions_to_remove;

    for(int i = 0; i < mMmgMesh->nquad; ++i) {
        int vertex_0, vertex_1, vertex_2, vertex_3, prop_id, is_required;

        KRATOS_ERROR_IF(MMG3D_Get_quadrilateral(mMmgMesh, &vertex_0, &vertex_1, &vertex_2, &vertex_3, &prop_id, &is_required) != 1 ) << "Unable to get quadrilateral" << std::endl;

        ids_quadrialteral[0] = vertex_0;
        ids_quadrialteral[1] = vertex_1;
        ids_quadrialteral[2] = vertex_2;
        ids_quadrialteral[3] = vertex_3;

        //*** THE ARRAY OF IDS MUST BE ORDERED!!! ***
        std::sort(ids_quadrialteral.begin(), ids_quadrialteral.end());

        auto& r_count = quadrilateral_map[ids_quadrialteral];
        r_count += 1;

        if (r_count > 1)
            conditions_to_remove.push_back(i + 1);
    }

    return conditions_to_remove;

    KRATOS_CATCH("");
}

/***********************************************************************************/
/***********************************************************************************/

template<>
IndexVectorType MmgUtilities<MMGLibrary::MMGS>::CheckSecondTypeConditions()
{
    KRATOS_TRY;

    IndexVectorType conditions_to_remove(0);

    return conditions_to_remove;

    KRATOS_CATCH("");
}

/***********************************************************************************/
/***********************************************************************************/

template<>
IndexVectorType MmgUtilities<MMGLibrary::MMG2D>::CheckFirstTypeElements()
{
    KRATOS_TRY;

    IndexVectorMapType triangle_map;

    IndexVectorType ids_triangles(3);

    IndexVectorType elements_to_remove;

    // Iterate in the elements
    for(int i = 0; i < mMmgMesh->nt; ++i) {
        int vertex_0, vertex_1, vertex_2, prop_id, is_required;

        KRATOS_ERROR_IF(MMG2D_Get_triangle(mMmgMesh, &vertex_0, &vertex_1, &vertex_2, &prop_id, &is_required) != 1 ) << "Unable to get triangle" << std::endl;

        ids_triangles[0] = vertex_0;
        ids_triangles[1] = vertex_1;
        ids_triangles[2] = vertex_2;

        //*** THE ARRAY OF IDS MUST BE ORDERED!!! ***
        std::sort(ids_triangles.begin(), ids_triangles.end());

        auto& r_count = triangle_map[ids_triangles];
        r_count += 1;

        if (r_count > 1)
            elements_to_remove.push_back(i + 1);
    }

    return elements_to_remove;

    KRATOS_CATCH("");
}

/***********************************************************************************/
/***********************************************************************************/

template<>
IndexVectorType MmgUtilities<MMGLibrary::MMG3D>::CheckFirstTypeElements()
{
    KRATOS_TRY;

    IndexVectorMapType triangle_map;

    IndexVectorType ids_tetrahedron(4);

    IndexVectorType elements_to_remove;

    for(int i = 0; i < mMmgMesh->ne; ++i) {
        int vertex_0, vertex_1, vertex_2, vertex_3, prop_id, is_required;

        KRATOS_ERROR_IF(MMG3D_Get_tetrahedron(mMmgMesh, &vertex_0, &vertex_1, &vertex_2, &vertex_3, &prop_id, &is_required) != 1 ) << "Unable to get tetrahedron" << std::endl;

        ids_tetrahedron[0] = vertex_0;
        ids_tetrahedron[1] = vertex_1;
        ids_tetrahedron[2] = vertex_2;
        ids_tetrahedron[3] = vertex_3;

        //*** THE ARRAY OF IDS MUST BE ORDERED!!! ***
        std::sort(ids_tetrahedron.begin(), ids_tetrahedron.end());

        auto& r_count = triangle_map[ids_tetrahedron];
        r_count += 1;

        if (r_count > 1)
            elements_to_remove.push_back(i + 1);
    }

    return elements_to_remove;

    KRATOS_CATCH("");
}

/***********************************************************************************/
/***********************************************************************************/

template<>
IndexVectorType MmgUtilities<MMGLibrary::MMGS>::CheckFirstTypeElements()
{
    KRATOS_TRY;

    IndexVectorMapType triangle_map;

    IndexVectorType ids_triangles(3);

    IndexVectorType elements_to_remove;

    // Iterate in the elements
    for(int i = 0; i < mMmgMesh->nt; ++i) {
        int vertex_0, vertex_1, vertex_2, prop_id, is_required;

        KRATOS_ERROR_IF(MMGS_Get_triangle(mMmgMesh, &vertex_0, &vertex_1, &vertex_2, &prop_id, &is_required) != 1 ) << "Unable to get triangle" << std::endl;

        ids_triangles[0] = vertex_0;
        ids_triangles[1] = vertex_1;
        ids_triangles[2] = vertex_2;

        //*** THE ARRAY OF IDS MUST BE ORDERED!!! ***
        std::sort(ids_triangles.begin(), ids_triangles.end());

        auto& r_count = triangle_map[ids_triangles];
        r_count += 1;

        if (r_count > 1)
            elements_to_remove.push_back(i + 1);
    }

    return elements_to_remove;

    KRATOS_CATCH("");
}

/***********************************************************************************/
/***********************************************************************************/

template<>
IndexVectorType MmgUtilities<MMGLibrary::MMG2D>::CheckSecondTypeElements()
{
    KRATOS_TRY;

    IndexVectorMapType quadrilateral_map;

    IndexVectorType ids_quadrialteral(4);

    IndexVectorType elements_to_remove;

    for(int i = 0; i < mMmgMesh->nquad; ++i) {
        int vertex_0, vertex_1, vertex_2, vertex_3, prop_id, is_required;

        KRATOS_ERROR_IF(MMG2D_Get_quadrilateral(mMmgMesh, &vertex_0, &vertex_1, &vertex_2, &vertex_3, &prop_id, &is_required) != 1 ) << "Unable to get quadrilateral" << std::endl;

        ids_quadrialteral[0] = vertex_0;
        ids_quadrialteral[1] = vertex_1;
        ids_quadrialteral[2] = vertex_2;
        ids_quadrialteral[3] = vertex_3;

        //*** THE ARRAY OF IDS MUST BE ORDERED!!! ***
        std::sort(ids_quadrialteral.begin(), ids_quadrialteral.end());

        auto& r_count = quadrilateral_map[ids_quadrialteral];
        r_count += 1;

        if (r_count > 1)
            elements_to_remove.push_back(i + 1);
    }

    return elements_to_remove;

    KRATOS_CATCH("");
}

/***********************************************************************************/
/***********************************************************************************/

template<>
IndexVectorType MmgUtilities<MMGLibrary::MMG3D>::CheckSecondTypeElements()
{
    KRATOS_TRY;

    IndexVectorMapType prism_map;

    IndexVectorType ids_prisms(6);

    IndexVectorType elements_to_remove;

    for(int i = 0; i < mMmgMesh->nprism; ++i) {
        int vertex_0, vertex_1, vertex_2, vertex_3, vertex_4, vertex_5, prop_id, is_required;

        KRATOS_ERROR_IF(MMG3D_Get_prism(mMmgMesh, &vertex_0, &vertex_1, &vertex_2, &vertex_3, &vertex_4, &vertex_5, &prop_id, &is_required) != 1 ) << "Unable to get prism" << std::endl;

        ids_prisms[0] = vertex_0;
        ids_prisms[1] = vertex_1;
        ids_prisms[2] = vertex_2;
        ids_prisms[3] = vertex_3;
        ids_prisms[4] = vertex_4;
        ids_prisms[5] = vertex_5;

        //*** THE ARRAY OF IDS MUST BE ORDERED!!! ***
        std::sort(ids_prisms.begin(), ids_prisms.end());

        auto& r_count = prism_map[ids_prisms];
        r_count += 1;

        if (r_count > 1)
            elements_to_remove.push_back(i + 1);
    }

    return elements_to_remove;

    KRATOS_CATCH("");
}

/***********************************************************************************/
/***********************************************************************************/

template<>
IndexVectorType MmgUtilities<MMGLibrary::MMGS>::CheckSecondTypeElements()
{
    KRATOS_TRY;

    IndexVectorType elements_to_remove(0);
    return elements_to_remove;

    KRATOS_CATCH("");
}

/***********************************************************************************/
/***********************************************************************************/

template<>
void MmgUtilities<MMGLibrary::MMG2D>::BlockNode(const IndexType iNode)
{
    KRATOS_TRY;

    KRATOS_ERROR_IF(MMG2D_Set_requiredVertex(mMmgMesh, iNode) != 1 ) << "Unable to block vertex" << std::endl;

    KRATOS_CATCH("");
}

/***********************************************************************************/
/***********************************************************************************/


template<>
void MmgUtilities<MMGLibrary::MMG3D>::BlockNode(const IndexType iNode)
{
    KRATOS_TRY;

    KRATOS_ERROR_IF(MMG3D_Set_requiredVertex(mMmgMesh, iNode) != 1 ) << "Unable to block vertex" << std::endl;

    KRATOS_CATCH("");
}

/***********************************************************************************/
/***********************************************************************************/

template<>
void MmgUtilities<MMGLibrary::MMGS>::BlockNode(const IndexType iNode)
{
    KRATOS_TRY;

    KRATOS_ERROR_IF(MMGS_Set_requiredVertex(mMmgMesh, iNode) != 1 ) << "Unable to block vertex" << std::endl;

    KRATOS_CATCH("");
}

/***********************************************************************************/
/***********************************************************************************/

template<>
void MmgUtilities<MMGLibrary::MMG2D>::BlockCondition(const IndexType iCondition)
{
    KRATOS_TRY;

    KRATOS_ERROR_IF(MMG2D_Set_requiredEdge(mMmgMesh, iCondition) != 1 ) << "Unable to block edge" << std::endl;

    KRATOS_CATCH("");
}

/***********************************************************************************/
/***********************************************************************************/

template<>
void MmgUtilities<MMGLibrary::MMG3D>::BlockCondition(const IndexType iCondition)
{
    KRATOS_TRY;

    KRATOS_ERROR_IF(MMG3D_Set_requiredTriangle(mMmgMesh, iCondition) != 1 ) << "Unable to block edge" << std::endl;

    KRATOS_CATCH("");
}

/***********************************************************************************/
/***********************************************************************************/

template<>
void MmgUtilities<MMGLibrary::MMGS>::BlockCondition(const IndexType iCondition)
{
    KRATOS_TRY;

    KRATOS_ERROR_IF(MMGS_Set_requiredEdge(mMmgMesh, iCondition) != 1 ) << "Unable to block edge" << std::endl;

    KRATOS_CATCH("");
}

/***********************************************************************************/
/***********************************************************************************/

template<>
void MmgUtilities<MMGLibrary::MMG2D>::BlockElement(const IndexType iElement)
{
    KRATOS_TRY;

    KRATOS_ERROR_IF(MMG2D_Set_requiredTriangle(mMmgMesh, iElement) != 1 ) << "Unable to block triangle" << std::endl;

    KRATOS_CATCH("");
}

/***********************************************************************************/
/***********************************************************************************/


template<>
void MmgUtilities<MMGLibrary::MMG3D>::BlockElement(const IndexType iElement)
{
    KRATOS_TRY;

    KRATOS_ERROR_IF(MMG3D_Set_requiredTetrahedron(mMmgMesh, iElement) != 1 ) << "Unable to block tetrahedron" << std::endl;

    KRATOS_CATCH("");
}

/***********************************************************************************/
/***********************************************************************************/

template<>
void MmgUtilities<MMGLibrary::MMGS>::BlockElement(const IndexType iElement)
{
    KRATOS_TRY;

    KRATOS_ERROR_IF(MMGS_Set_requiredTriangle(mMmgMesh, iElement) != 1 ) << "Unable to block triangle" << std::endl;

    KRATOS_CATCH("");
}

/***********************************************************************************/
/***********************************************************************************/

template<>
Node<3>::Pointer MmgUtilities<MMGLibrary::MMG2D>::CreateNode(
    ModelPart& rModelPart,
    const IndexType iNode,
    int& Ref,
    int& IsRequired
    )
{
    KRATOS_TRY;

    double coord_0, coord_1;
    int is_corner;

    KRATOS_ERROR_IF(MMG2D_Get_vertex(mMmgMesh, &coord_0, &coord_1, &Ref, &is_corner, &IsRequired) != 1 ) << "Unable to get vertex" << std::endl;

    NodeType::Pointer p_node = rModelPart.CreateNewNode(iNode, coord_0, coord_1, 0.0);

    return p_node;

    KRATOS_CATCH("");
}

/***********************************************************************************/
/***********************************************************************************/

template<>
Node<3>::Pointer MmgUtilities<MMGLibrary::MMG3D>::CreateNode(
    ModelPart& rModelPart,
    const IndexType iNode,
    int& Ref,
    int& IsRequired
    )
{
    KRATOS_TRY;

    double coord_0, coord_1, coord_2;
    int is_corner;

    KRATOS_ERROR_IF(MMG3D_Get_vertex(mMmgMesh, &coord_0, &coord_1, &coord_2, &Ref, &is_corner, &IsRequired) != 1 ) << "Unable to get vertex" << std::endl;

    NodeType::Pointer p_node = rModelPart.CreateNewNode(iNode, coord_0, coord_1, coord_2);

    return p_node;

    KRATOS_CATCH("");
}

/***********************************************************************************/
/***********************************************************************************/

template<>
Node<3>::Pointer MmgUtilities<MMGLibrary::MMGS>::CreateNode(
    ModelPart& rModelPart,
    const IndexType iNode,
    int& Ref,
    int& IsRequired
    )
{
    KRATOS_TRY;

    double coord_0, coord_1, coord_2;
    int is_corner;

    KRATOS_ERROR_IF(MMGS_Get_vertex(mMmgMesh, &coord_0, &coord_1, &coord_2, &Ref, &is_corner, &IsRequired) != 1 ) << "Unable to get vertex" << std::endl;

    NodeType::Pointer p_node = rModelPart.CreateNewNode(iNode, coord_0, coord_1, coord_2);

    return p_node;

    KRATOS_CATCH("");
}

/***********************************************************************************/
/***********************************************************************************/

template<>
Condition::Pointer MmgUtilities<MMGLibrary::MMG2D>::CreateFirstTypeCondition(
    ModelPart& rModelPart,
    std::unordered_map<IndexType,Condition::Pointer>& rMapPointersRefCondition,
    const IndexType CondId,
    int& Ref,
    int& IsRequired,
    bool SkipCreation
    )
{
    KRATOS_TRY;

    // We create the default one
    Condition::Pointer p_condition = nullptr;

    int edge_0, edge_1, is_ridge;

    KRATOS_ERROR_IF(MMG2D_Get_edge(mMmgMesh, &edge_0, &edge_1, &Ref, &is_ridge, &IsRequired) != 1 ) << "Unable to get edge" << std::endl;

    // Sometimes MMG creates conditions where there are not, then we skip
    Properties::Pointer p_prop = nullptr;
    Condition::Pointer p_base_condition = nullptr;
    if (rMapPointersRefCondition[Ref].get() == nullptr) {
        if (mDiscretization != DiscretizationOption::ISOSURFACE) { // The ISOSURFACE method creates new conditions from scratch, so we allow no previous Properties
            if(mEchoLevel > 1) {
                KRATOS_WARNING_FIRST_N("MmgUtilities", 10) << "Condition. Null pointer returned. This happens when MMG generates an auxiliary skin around the remeshed body, when in the original problem did not exist" << std::endl;
            }
            return p_condition;
        } else {
            p_prop = rModelPart.pGetProperties(0);
            PointerVector<NodeType> dummy_nodes (2);
            p_base_condition = KratosComponents<Condition>::Get("LineCondition2D2N").Create(0, dummy_nodes, p_prop);
            p_base_condition->Set(MARKER);
        }
    } else {
        p_base_condition = rMapPointersRefCondition[Ref];
        p_prop = p_base_condition->pGetProperties();
    }

    // FIXME: This is not the correct solution to the problem, I asked in the MMG Forum
    if (edge_0 == 0) SkipCreation = true;
    if (edge_1 == 0) SkipCreation = true;

    if (!SkipCreation) {
        std::vector<NodeType::Pointer> condition_nodes (2);
        condition_nodes[0] = rModelPart.pGetNode(edge_0);
        condition_nodes[1] = rModelPart.pGetNode(edge_1);

        p_condition = p_base_condition->Create(CondId, PointerVector<NodeType>{condition_nodes}, p_prop);
        if (p_base_condition->Is(MARKER)) p_condition->Set(MARKER);
    } else if (mEchoLevel > 2)
        KRATOS_INFO("MmgUtilities") << "Condition creation avoided" << std::endl;

    if (p_condition != nullptr) KRATOS_ERROR_IF(p_condition->GetGeometry().Length() < ZeroTolerance) << "Creating a almost zero or negative length condition" << std::endl;
    return p_condition;

    KRATOS_CATCH("");
}

/***********************************************************************************/
/***********************************************************************************/

template<>
Condition::Pointer MmgUtilities<MMGLibrary::MMG3D>::CreateFirstTypeCondition(
    ModelPart& rModelPart,
    std::unordered_map<IndexType,Condition::Pointer>& rMapPointersRefCondition,
    const IndexType CondId,
    int& Ref,
    int& IsRequired,
    bool SkipCreation
    )
{
    KRATOS_TRY;

    // We create the default one
    Condition::Pointer p_condition = nullptr;

    int vertex_0, vertex_1, vertex_2;

    KRATOS_ERROR_IF(MMG3D_Get_triangle(mMmgMesh, &vertex_0, &vertex_1, &vertex_2, &Ref, &IsRequired) != 1 ) << "Unable to get triangle" << std::endl;

    // Sometimes MMG creates conditions where there are not, then we skip
    Properties::Pointer p_prop = nullptr;
    Condition::Pointer p_base_condition = nullptr;

    if (rMapPointersRefCondition[Ref].get() == nullptr) {
        if (mDiscretization != DiscretizationOption::ISOSURFACE) { // The ISOSURFACE method creates new conditions from scratch, so we allow no previous Properties
            if(mEchoLevel > 1) {
                KRATOS_WARNING_FIRST_N("MmgUtilities", 10) << "Condition. Null pointer returned. This happens when MMG generates an auxiliary skin around the remeshed body, when in the original problem did not exist" << std::endl;
            }
            return p_condition;
        } else {
            p_prop = rModelPart.pGetProperties(0);
            PointerVector<NodeType> dummy_nodes (3);
            p_base_condition = KratosComponents<Condition>::Get("SurfaceCondition3D3N").Create(0, dummy_nodes, p_prop);
            p_base_condition->Set(MARKER);
        }
    } else {
        p_base_condition = rMapPointersRefCondition[Ref];
        p_prop = p_base_condition->pGetProperties();
    }

    // FIXME: This is not the correct solution to the problem, I asked in the MMG Forum
    if (vertex_0 == 0) SkipCreation = true;
    if (vertex_1 == 0) SkipCreation = true;
    if (vertex_2 == 0) SkipCreation = true;

    if (!SkipCreation) {
        std::vector<NodeType::Pointer> condition_nodes (3);
        condition_nodes[0] = rModelPart.pGetNode(vertex_0);
        condition_nodes[1] = rModelPart.pGetNode(vertex_1);
        condition_nodes[2] = rModelPart.pGetNode(vertex_2);

        p_condition = p_base_condition->Create(CondId, PointerVector<NodeType>{condition_nodes}, p_prop);
        if (p_base_condition->Is(MARKER)) p_condition->Set(MARKER);
    } else if (mEchoLevel > 2)
        KRATOS_WARNING_IF("MmgUtilities", mEchoLevel > 1) << "Condition creation avoided" << std::endl;

    if (p_condition != nullptr) KRATOS_ERROR_IF(p_condition->GetGeometry().Area() < ZeroTolerance) << "Creating a almost zero or negative area condition" << std::endl;
    return p_condition;

    KRATOS_CATCH("");
}

/***********************************************************************************/
/***********************************************************************************/

template<>
Condition::Pointer MmgUtilities<MMGLibrary::MMGS>::CreateFirstTypeCondition(
    ModelPart& rModelPart,
    std::unordered_map<IndexType,Condition::Pointer>& rMapPointersRefCondition,
    const IndexType CondId,
    int& Ref,
    int& IsRequired,
    bool SkipCreation
    )
{
    KRATOS_TRY;

    // We create the default one
    Condition::Pointer p_condition = nullptr;

    int edge_0, edge_1, is_ridge;

    KRATOS_ERROR_IF(MMGS_Get_edge(mMmgMesh, &edge_0, &edge_1, &Ref, &is_ridge, &IsRequired) != 1 ) << "Unable to get edge" << std::endl;

    // Sometimes MMG creates conditions where there are not, then we skip
    if (rMapPointersRefCondition[Ref].get() == nullptr) {
        if(mEchoLevel > 1) {
            KRATOS_WARNING_FIRST_N("MmgUtilities", 10) << "Condition. Null pointer returned. This happens when MMG generates an auxiliary skin around the remeshed body, when in the original problem did not exist" << std::endl;
        }
        return p_condition;
    }

    // FIXME: This is not the correct solution to the problem, I asked in the MMG Forum
    if (edge_0 == 0) SkipCreation = true;
    if (edge_1 == 0) SkipCreation = true;

    if (!SkipCreation) {
        std::vector<NodeType::Pointer> condition_nodes (2);
        condition_nodes[0] = rModelPart.pGetNode(edge_0);
        condition_nodes[1] = rModelPart.pGetNode(edge_1);

        p_condition = rMapPointersRefCondition[Ref]->Create(CondId, PointerVector<NodeType>{condition_nodes}, rMapPointersRefCondition[Ref]->pGetProperties());
    } else if (mEchoLevel > 2)
        KRATOS_INFO("MmgUtilities") << "Condition creation avoided" << std::endl;

    if (p_condition != nullptr) KRATOS_ERROR_IF(p_condition->GetGeometry().Length() < ZeroTolerance) << "Creating a almost zero or negative length condition" << std::endl;
    return p_condition;

    KRATOS_CATCH("");
}

/***********************************************************************************/
/***********************************************************************************/

template<>
Condition::Pointer MmgUtilities<MMGLibrary::MMG2D>::CreateSecondTypeCondition(
    ModelPart& rModelPart,
    std::unordered_map<IndexType,Condition::Pointer>& rMapPointersRefCondition,
    const IndexType CondId,
    int& Ref,
    int& IsRequired,
    bool SkipCreation
    )
{
    return nullptr;
}

/***********************************************************************************/
/***********************************************************************************/

template<>
Condition::Pointer MmgUtilities<MMGLibrary::MMG3D>::CreateSecondTypeCondition(
    ModelPart& rModelPart,
    std::unordered_map<IndexType,Condition::Pointer>& rMapPointersRefCondition,
    const IndexType CondId,
    int& Ref,
    int& IsRequired,
    bool SkipCreation
    )
{
    KRATOS_TRY;

    Condition::Pointer p_condition = nullptr;

    int vertex_0, vertex_1, vertex_2, vertex_3;

    KRATOS_ERROR_IF(MMG3D_Get_quadrilateral(mMmgMesh, &vertex_0, &vertex_1, &vertex_2, &vertex_3, &Ref, &IsRequired) != 1 ) << "Unable to get quadrilateral" << std::endl;

    // Sometimes MMG creates conditions where there are not, then we skip
    if (rMapPointersRefCondition[Ref].get() == nullptr) {
        if(mEchoLevel > 1) {
            KRATOS_WARNING_FIRST_N("MmgUtilities", 10) << "Condition. Null pointer returned. This happens when MMG generates an auxiliary skin around the remeshed body, when in the original problem did not exist" << std::endl;
        }
        return p_condition;
    }

    // FIXME: This is not the correct solution to the problem, I asked in the MMG Forum
    if (vertex_0 == 0) SkipCreation = true;
    if (vertex_1 == 0) SkipCreation = true;
    if (vertex_2 == 0) SkipCreation = true;
    if (vertex_3 == 0) SkipCreation = true;

    if (!SkipCreation) {
        std::vector<NodeType::Pointer> condition_nodes (4);
        condition_nodes[0] = rModelPart.pGetNode(vertex_0);
        condition_nodes[1] = rModelPart.pGetNode(vertex_1);
        condition_nodes[2] = rModelPart.pGetNode(vertex_2);
        condition_nodes[3] = rModelPart.pGetNode(vertex_3);

        p_condition = rMapPointersRefCondition[Ref]->Create(CondId, PointerVector<NodeType>{condition_nodes}, rMapPointersRefCondition[Ref]->pGetProperties());
    } else if (mEchoLevel > 2)
        KRATOS_WARNING_IF("MmgUtilities", mEchoLevel > 1) << "Condition creation avoided" << std::endl;

    if (p_condition != nullptr) KRATOS_ERROR_IF(p_condition->GetGeometry().Area() < ZeroTolerance) << "Creating a almost zero or negative area condition" << std::endl;
    return p_condition;

    KRATOS_CATCH("");
}

/***********************************************************************************/
/***********************************************************************************/

template<>
Condition::Pointer MmgUtilities<MMGLibrary::MMGS>::CreateSecondTypeCondition(
    ModelPart& rModelPart,
    std::unordered_map<IndexType,Condition::Pointer>& rMapPointersRefCondition,
    const IndexType CondId,
    int& Ref,
    int& IsRequired,
    bool SkipCreation
    )
{
    return nullptr;
}

/***********************************************************************************/
/***********************************************************************************/

template<>
Element::Pointer MmgUtilities<MMGLibrary::MMG2D>::CreateFirstTypeElement(
    ModelPart& rModelPart,
    std::unordered_map<IndexType,Element::Pointer>& rMapPointersRefElement,
    const IndexType ElemId,
    int& Ref,
    int& IsRequired,
    bool SkipCreation
    )
{
    KRATOS_TRY;

    Element::Pointer p_element = nullptr;

    int vertex_0, vertex_1, vertex_2;

    KRATOS_ERROR_IF(MMG2D_Get_triangle(mMmgMesh, &vertex_0, &vertex_1, &vertex_2, &Ref, &IsRequired) != 1 ) << "Unable to get triangle" << std::endl;

    if (mDiscretization == DiscretizationOption::ISOSURFACE) {
        // The existence of a _nullptr_ indicates an element that was removed. This is not an alarming indicator.
        if (rMapPointersRefElement[Ref].get() == nullptr) {
            // KRATOS_INFO("MmgUtilities") << "Element has been removed from domain. Ok." << std::endl;
            return p_element;
        } else {
            // FIXME: This is not the correct solution to the problem, I asked in the MMG Forum
            if (vertex_0 == 0) SkipCreation = true;
            if (vertex_1 == 0) SkipCreation = true;
            if (vertex_2 == 0) SkipCreation = true;
            if (!SkipCreation) {
                std::vector<NodeType::Pointer> element_nodes (3);
                element_nodes[0] = rModelPart.pGetNode(vertex_0);
                element_nodes[1] = rModelPart.pGetNode(vertex_1);
                element_nodes[2] = rModelPart.pGetNode(vertex_2);
                p_element = rMapPointersRefElement[Ref]->Create(ElemId, PointerVector<NodeType>{element_nodes}, rMapPointersRefElement[Ref]->pGetProperties());

                // Setting inside flag
                if (Ref == 2) {
                    p_element->Set(INSIDE, true);
                } else if (Ref == 3) {
                    p_element->Set(INSIDE, false);
                    if (mRemoveRegions) p_element->Set(TO_ERASE, true);
                }
            }
        }
    } else {
        // The existence of a _nullptr_ indicates a missing element. Two options are possible: error or replacement
        Properties::Pointer p_prop = nullptr;
        Element::Pointer p_base_element = nullptr;

        // Sometimes MMG creates elements where there are not, then we skip
        if (rMapPointersRefElement[Ref].get() == nullptr) {
            KRATOS_WARNING_IF("MmgUtilities", mEchoLevel > 1) << "Element. Null pointer returned" << std::endl;
            return p_element;
        } else {
            p_base_element = rMapPointersRefElement[Ref];
            p_prop = p_base_element->pGetProperties();
        }

        // FIXME: This is not the correct solution to the problem, I asked in the MMG Forum
        if (vertex_0 == 0) SkipCreation = true;
        if (vertex_1 == 0) SkipCreation = true;
        if (vertex_2 == 0) SkipCreation = true;

        if (!SkipCreation) {
            std::vector<NodeType::Pointer> element_nodes (3);
            element_nodes[0] = rModelPart.pGetNode(vertex_0);
            element_nodes[1] = rModelPart.pGetNode(vertex_1);
            element_nodes[2] = rModelPart.pGetNode(vertex_2);

            p_element = p_base_element->Create(ElemId, PointerVector<NodeType>{element_nodes}, p_prop);
        } else if (mEchoLevel > 2)
            KRATOS_WARNING_IF("MmgUtilities", mEchoLevel > 1) << "Element creation avoided" << std::endl;
    }

    if (p_element!= nullptr) KRATOS_ERROR_IF(p_element->GetGeometry().Area() < ZeroTolerance) << "Creating a almost zero or negative area element" << std::endl;
    return p_element;

    KRATOS_CATCH("");
}

/***********************************************************************************/
/***********************************************************************************/

template<>
Element::Pointer MmgUtilities<MMGLibrary::MMG3D>::CreateFirstTypeElement(
    ModelPart& rModelPart,
    std::unordered_map<IndexType,Element::Pointer>& rMapPointersRefElement,
    const IndexType ElemId,
    int& Ref,
    int& IsRequired,
    bool SkipCreation
    )
{
    KRATOS_TRY;

    Element::Pointer p_element = nullptr;

    int vertex_0, vertex_1, vertex_2, vertex_3;

    KRATOS_ERROR_IF(MMG3D_Get_tetrahedron(mMmgMesh, &vertex_0, &vertex_1, &vertex_2, &vertex_3, &Ref, &IsRequired) != 1 ) << "Unable to get tetrahedron" << std::endl;

    if (mDiscretization == DiscretizationOption::ISOSURFACE) {
        // The existence of a _nullptr_ indicates an element that was removed. This is not an alarming indicator.
        if (rMapPointersRefElement[Ref].get() == nullptr) {
            // KRATOS_INFO("MmgUtilities") << "Element has been removed from domain. Ok." << std::endl;
            return p_element;
        } else {
            if (vertex_0 == 0) SkipCreation = true;
            if (vertex_1 == 0) SkipCreation = true;
            if (vertex_2 == 0) SkipCreation = true;
            if (vertex_3 == 0) SkipCreation = true;
            if (!SkipCreation) {
                std::vector<NodeType::Pointer> element_nodes (4);
                element_nodes[0] = rModelPart.pGetNode(vertex_0);
                element_nodes[1] = rModelPart.pGetNode(vertex_1);
                element_nodes[2] = rModelPart.pGetNode(vertex_2);
                element_nodes[3] = rModelPart.pGetNode(vertex_3);
                p_element = rMapPointersRefElement[Ref]->Create(ElemId, PointerVector<NodeType>{element_nodes}, rMapPointersRefElement[Ref]->pGetProperties());

                // Setting inside flag
                if (Ref == 2) {
                    p_element->Set(INSIDE, true);
                } else if (Ref == 3) {
                    p_element->Set(INSIDE, false);
                    if (mRemoveRegions) p_element->Set(TO_ERASE, true);
                }
            }
        }
    } else {
        // The existence of a _nullptr_ indicates a missing element. Two options are possible: error or replacement
        Properties::Pointer p_prop = nullptr;
        Element::Pointer p_base_element = nullptr;

        // Sometimes MMG creates elements where there are not, then we skip
        if (rMapPointersRefElement[Ref].get() == nullptr) {
            KRATOS_WARNING_IF("MmgUtilities", mEchoLevel > 1) << "Element. Null pointer returned" << std::endl;
            return p_element;
        } else {
            p_base_element = rMapPointersRefElement[Ref];
            p_prop = p_base_element->pGetProperties();
        }

        // FIXME: This is not the correct solution to the problem, I asked in the MMG Forum
        if (vertex_0 == 0) SkipCreation = true;
        if (vertex_1 == 0) SkipCreation = true;
        if (vertex_2 == 0) SkipCreation = true;
        if (vertex_3 == 0) SkipCreation = true;

        if (!SkipCreation) {
            std::vector<NodeType::Pointer> element_nodes (4);
            element_nodes[0] = rModelPart.pGetNode(vertex_0);
            element_nodes[1] = rModelPart.pGetNode(vertex_1);
            element_nodes[2] = rModelPart.pGetNode(vertex_2);
            element_nodes[3] = rModelPart.pGetNode(vertex_3);

            p_element = p_base_element->Create(ElemId, PointerVector<NodeType>{element_nodes}, p_prop);
        } else if (mEchoLevel > 2)
            KRATOS_WARNING_IF("MmgUtilities", mEchoLevel > 1) << "Element creation avoided" << std::endl;
    }

    if (p_element!= nullptr) KRATOS_ERROR_IF(p_element->GetGeometry().Volume() < ZeroTolerance) << "Creating a almost zero or negative volume element" << std::endl;
    return p_element;

    KRATOS_CATCH("");
}

/***********************************************************************************/
/***********************************************************************************/

template<>
Element::Pointer MmgUtilities<MMGLibrary::MMGS>::CreateFirstTypeElement(
    ModelPart& rModelPart,
    std::unordered_map<IndexType,Element::Pointer>& rMapPointersRefElement,
    const IndexType ElemId,
    int& Ref,
    int& IsRequired,
    bool SkipCreation
    )
{
    KRATOS_TRY;

    Element::Pointer p_element = nullptr;

    int vertex_0, vertex_1, vertex_2;

    KRATOS_ERROR_IF(MMGS_Get_triangle(mMmgMesh, &vertex_0, &vertex_1, &vertex_2, &Ref, &IsRequired) != 1 ) << "Unable to get triangle" << std::endl;

    // Sometimes MMG creates elements where there are not, then we skip
    if (rMapPointersRefElement[Ref].get() == nullptr) {
        KRATOS_WARNING_IF("MmgUtilities", mEchoLevel > 1) << "Element. Null pointer returned" << std::endl;
        return p_element;
    }

    // FIXME: This is not the correct solution to the problem, I asked in the MMG Forum
    if (vertex_0 == 0) SkipCreation = true;
    if (vertex_1 == 0) SkipCreation = true;
    if (vertex_2 == 0) SkipCreation = true;

    if (!SkipCreation) {
        std::vector<NodeType::Pointer> element_nodes (3);
        element_nodes[0] = rModelPart.pGetNode(vertex_0);
        element_nodes[1] = rModelPart.pGetNode(vertex_1);
        element_nodes[2] = rModelPart.pGetNode(vertex_2);

        p_element = rMapPointersRefElement[Ref]->Create(ElemId, PointerVector<NodeType>{element_nodes}, rMapPointersRefElement[Ref]->pGetProperties());
    } else if (mEchoLevel > 2)
        KRATOS_WARNING_IF("MmgUtilities", mEchoLevel > 1) << "Element creation avoided" << std::endl;

    if (p_element!= nullptr) KRATOS_ERROR_IF(p_element->GetGeometry().Area() < ZeroTolerance) << "Creating a almost zero or negative area element" << std::endl;
    return p_element;

    KRATOS_CATCH("");
}

/***********************************************************************************/
/***********************************************************************************/

template<>
Element::Pointer MmgUtilities<MMGLibrary::MMG2D>::CreateSecondTypeElement(
    ModelPart& rModelPart,
    std::unordered_map<IndexType,Element::Pointer>& rMapPointersRefElement,
    const IndexType ElemId,
    int& Ref,
    int& IsRequired,
    bool SkipCreation
    )
{
    Element::Pointer p_element = nullptr;

    int vertex_0, vertex_1, vertex_2, vertex_3;

    KRATOS_ERROR_IF(MMG2D_Get_quadrilateral(mMmgMesh, &vertex_0, &vertex_1, &vertex_2, &vertex_3, &Ref, &IsRequired) != 1 ) << "Unable to get quadrilateral" << std::endl;

    // Sometimes MMG creates elements where there are not, then we skip
    if (rMapPointersRefElement[Ref].get() == nullptr) {
        if(mEchoLevel > 1) {
            KRATOS_WARNING_FIRST_N("MmgUtilities", 10) << "Element. Null pointer returned. This happens when MMG generates an auxiliary skin around the remeshed body, when in the original problem did not exist" << std::endl;
        }
        return p_element;
    }

    // FIXME: This is not the correct solution to the problem, I asked in the MMG Forum
    if (vertex_0 == 0) SkipCreation = true;
    if (vertex_1 == 0) SkipCreation = true;
    if (vertex_2 == 0) SkipCreation = true;
    if (vertex_3 == 0) SkipCreation = true;

    if (!SkipCreation) {
        std::vector<NodeType::Pointer> element_nodes (4);
        element_nodes[0] = rModelPart.pGetNode(vertex_0);
        element_nodes[1] = rModelPart.pGetNode(vertex_1);
        element_nodes[2] = rModelPart.pGetNode(vertex_2);
        element_nodes[3] = rModelPart.pGetNode(vertex_3);

        p_element = rMapPointersRefElement[Ref]->Create(ElemId, PointerVector<NodeType>{element_nodes}, rMapPointersRefElement[Ref]->pGetProperties());
    } else if (mEchoLevel > 2)
        KRATOS_WARNING_IF("MmgUtilities", mEchoLevel > 1) << "Element creation avoided" << std::endl;

    if (p_element != nullptr) KRATOS_ERROR_IF(p_element->GetGeometry().Area() < ZeroTolerance) << "Creating a almost zero or negative area element" << std::endl;
    return p_element;
}

/***********************************************************************************/
/***********************************************************************************/

template<>
Element::Pointer MmgUtilities<MMGLibrary::MMG3D>::CreateSecondTypeElement(
    ModelPart& rModelPart,
    std::unordered_map<IndexType,Element::Pointer>& rMapPointersRefElement,
    const IndexType ElemId,
    int& Ref,
    int& IsRequired,
    bool SkipCreation
    )
{
    KRATOS_TRY;

    Element::Pointer p_element = nullptr;

    int vertex_0, vertex_1, vertex_2, vertex_3, vertex_4, vertex_5;

    KRATOS_ERROR_IF(MMG3D_Get_prism(mMmgMesh, &vertex_0, &vertex_1, &vertex_2, &vertex_3, &vertex_4, &vertex_5, &Ref, &IsRequired) != 1 ) << "Unable to get prism" << std::endl;

    // Sometimes MMG creates elements where there are not, then we skip
    if (rMapPointersRefElement[Ref].get() == nullptr) {
        KRATOS_WARNING_IF("MmgUtilities", mEchoLevel > 1) << "Element. Null pointer returned" << std::endl;
        return p_element;
    }

    // FIXME: This is not the correct solution to the problem, I asked in the MMG Forum
    if (vertex_0 == 0) SkipCreation = true;
    if (vertex_1 == 0) SkipCreation = true;
    if (vertex_2 == 0) SkipCreation = true;
    if (vertex_3 == 0) SkipCreation = true;
    if (vertex_4 == 0) SkipCreation = true;
    if (vertex_5 == 0) SkipCreation = true;

    if (!SkipCreation) {
        std::vector<NodeType::Pointer> element_nodes (6);
        element_nodes[0] = rModelPart.pGetNode(vertex_0);
        element_nodes[1] = rModelPart.pGetNode(vertex_1);
        element_nodes[2] = rModelPart.pGetNode(vertex_2);
        element_nodes[3] = rModelPart.pGetNode(vertex_3);
        element_nodes[4] = rModelPart.pGetNode(vertex_4);
        element_nodes[5] = rModelPart.pGetNode(vertex_5);

        p_element = rMapPointersRefElement[Ref]->Create(ElemId, PointerVector<NodeType>{element_nodes}, rMapPointersRefElement[Ref]->pGetProperties());
    } else if (mEchoLevel > 2)
        KRATOS_WARNING_IF("MmgUtilities", mEchoLevel > 1) << "Element creation avoided" << std::endl;

    if (p_element!= nullptr) KRATOS_ERROR_IF(p_element->GetGeometry().Volume() < ZeroTolerance) << "Creating a almost zero or negative volume element" << std::endl;
    return p_element;

    KRATOS_CATCH("");
}

/***********************************************************************************/
/***********************************************************************************/

template<>
Element::Pointer MmgUtilities<MMGLibrary::MMGS>::CreateSecondTypeElement(
    ModelPart& rModelPart,
    std::unordered_map<IndexType,Element::Pointer>& rMapPointersRefElement,
    const IndexType ElemId,
    int& Ref,
    int& IsRequired,
    bool SkipCreation
    )
{
    return nullptr;
}

/***********************************************************************************/
/***********************************************************************************/

template<>
void MmgUtilities<MMGLibrary::MMG2D>::InitMesh()
{
    KRATOS_TRY;

    mMmgMesh = nullptr;
    mMmgMet = nullptr;
    mMmgDisp = nullptr;
    mMmgSol = nullptr;

    // We init the MMG mesh and sol
    if (mDiscretization == DiscretizationOption::STANDARD) {
        MMG2D_Init_mesh( MMG5_ARG_start, MMG5_ARG_ppMesh, &mMmgMesh, MMG5_ARG_ppMet, &mMmgMet, MMG5_ARG_end);
    } else if (mDiscretization == DiscretizationOption::LAGRANGIAN) {
        MMG2D_Init_mesh( MMG5_ARG_start, MMG5_ARG_ppMesh, &mMmgMesh, MMG5_ARG_ppMet, &mMmgMet, MMG5_ARG_ppDisp, &mMmgDisp, MMG5_ARG_end);
    } else if (mDiscretization == DiscretizationOption::ISOSURFACE) {
        MMG2D_Init_mesh( MMG5_ARG_start, MMG5_ARG_ppMesh, &mMmgMesh, MMG5_ARG_ppMet, &mMmgMet, MMG5_ARG_ppLs, &mMmgSol, MMG5_ARG_end);
    } else {
        KRATOS_ERROR << "Discretization type: " << static_cast<int>(mDiscretization) << " not fully implemented" << std::endl;
    }

    InitVerbosity();

    KRATOS_CATCH("");
}

/***********************************************************************************/
/***********************************************************************************/

template<>
void MmgUtilities<MMGLibrary::MMG3D>::InitMesh()
{
    KRATOS_TRY;

    mMmgMesh = nullptr;
    mMmgMet = nullptr;
    mMmgDisp = nullptr;
    mMmgSol = nullptr;

    // We init the MMG mesh and sol
    if (mDiscretization == DiscretizationOption::STANDARD) {
        MMG3D_Init_mesh( MMG5_ARG_start, MMG5_ARG_ppMesh, &mMmgMesh, MMG5_ARG_ppMet, &mMmgMet, MMG5_ARG_end);
    } else if (mDiscretization == DiscretizationOption::LAGRANGIAN) {
        MMG3D_Init_mesh( MMG5_ARG_start, MMG5_ARG_ppMesh, &mMmgMesh, MMG5_ARG_ppMet, &mMmgMet, MMG5_ARG_ppDisp, &mMmgDisp, MMG5_ARG_end);
    } else if (mDiscretization == DiscretizationOption::ISOSURFACE) {
        MMG3D_Init_mesh( MMG5_ARG_start, MMG5_ARG_ppMesh, &mMmgMesh, MMG5_ARG_ppMet, &mMmgMet, MMG5_ARG_ppLs, &mMmgSol, MMG5_ARG_end);
    } else {
        KRATOS_ERROR << "Discretization type: " << static_cast<int>(mDiscretization) << " not fully implemented" << std::endl;
    }

    InitVerbosity();

    KRATOS_CATCH("");
}

/***********************************************************************************/
/***********************************************************************************/

template<>
void MmgUtilities<MMGLibrary::MMGS>::InitMesh()
{
    KRATOS_TRY;

    mMmgMesh = nullptr;
    mMmgMet = nullptr;
    mMmgDisp = nullptr;
    mMmgSol = nullptr;

    // We init the MMG mesh and sol
    if (mDiscretization == DiscretizationOption::STANDARD) {
        MMGS_Init_mesh( MMG5_ARG_start, MMG5_ARG_ppMesh, &mMmgMesh, MMG5_ARG_ppMet, &mMmgMet, MMG5_ARG_end);
    } else if (mDiscretization == DiscretizationOption::LAGRANGIAN) {
        MMGS_Init_mesh( MMG5_ARG_start, MMG5_ARG_ppMesh, &mMmgMesh, MMG5_ARG_ppMet, &mMmgMet, MMG5_ARG_ppDisp, &mMmgDisp, MMG5_ARG_end);
    } else if (mDiscretization == DiscretizationOption::ISOSURFACE) {
        MMGS_Init_mesh( MMG5_ARG_start, MMG5_ARG_ppMesh, &mMmgMesh, MMG5_ARG_ppMet, &mMmgMet, MMG5_ARG_ppLs, &mMmgSol, MMG5_ARG_end);
    } else {
        KRATOS_ERROR << "Discretization type: " << static_cast<int>(mDiscretization) << " not fully implemented" << std::endl;
    }

    InitVerbosity();

    KRATOS_CATCH("");
}

/***********************************************************************************/
/***********************************************************************************/

template<MMGLibrary TMMGLibrary>
void MmgUtilities<TMMGLibrary>::InitVerbosity()
{
    KRATOS_TRY;

    /* We set the MMG verbosity */
    int verbosity_mmg;
    if (mEchoLevel == 0)
        verbosity_mmg = -1;
    else if (mEchoLevel == 1)
        verbosity_mmg = 0; // NOTE: This way just the essential info from MMG will be printed, but the custom message will appear
    else if (mEchoLevel == 2)
        verbosity_mmg = 3;
    else if (mEchoLevel == 3)
        verbosity_mmg = 5;
    else
        verbosity_mmg = 10;

    InitVerbosityParameter(verbosity_mmg);

    KRATOS_CATCH("");
}

/***********************************************************************************/
/***********************************************************************************/

template<>
void MmgUtilities<MMGLibrary::MMG2D>::InitVerbosityParameter(const IndexType VerbosityMMG)
{
    KRATOS_TRY;

    KRATOS_ERROR_IF( !MMG2D_Set_iparameter(mMmgMesh,mMmgMet,MMG2D_IPARAM_verbose, VerbosityMMG) ) << "Unable to set verbosity" << std::endl;

    KRATOS_CATCH("");
}

/***********************************************************************************/
/***********************************************************************************/

template<>
void MmgUtilities<MMGLibrary::MMG3D>::InitVerbosityParameter(const IndexType VerbosityMMG)
{
    KRATOS_TRY;

    KRATOS_ERROR_IF( !MMG3D_Set_iparameter(mMmgMesh,mMmgMet,MMG3D_IPARAM_verbose, VerbosityMMG) ) << "Unable to set verbosity" << std::endl;

    KRATOS_CATCH("");
}

/***********************************************************************************/
/***********************************************************************************/

template<>
void MmgUtilities<MMGLibrary::MMGS>::InitVerbosityParameter(const IndexType VerbosityMMG)
{
    KRATOS_TRY;

    KRATOS_ERROR_IF( !MMGS_Set_iparameter(mMmgMesh,mMmgMet,MMGS_IPARAM_verbose, VerbosityMMG) ) << "Unable to set verbosity" << std::endl;

    KRATOS_CATCH("");
}

/***********************************************************************************/
/***********************************************************************************/

template<>
void MmgUtilities<MMGLibrary::MMG2D>::SetMeshOptimizationModeParameter(const bool EnableMeshOptimization)
{
    KRATOS_TRY;

    KRATOS_ERROR_IF( !MMG2D_Set_iparameter(mMmgMesh,mMmgMet,MMG2D_IPARAM_optim, EnableMeshOptimization) ) << "Unable to set optim mode" << std::endl;

    KRATOS_CATCH("");
}

/***********************************************************************************/
/***********************************************************************************/

template<>
void MmgUtilities<MMGLibrary::MMG3D>::SetMeshOptimizationModeParameter(const bool EnableMeshOptimization)
{
    KRATOS_TRY;

    KRATOS_ERROR_IF( !MMG3D_Set_iparameter(mMmgMesh,mMmgMet,MMG3D_IPARAM_optim, EnableMeshOptimization) ) << "Unable to set optim mode" << std::endl;

    KRATOS_CATCH("");
}

/***********************************************************************************/
/***********************************************************************************/

template<>
void MmgUtilities<MMGLibrary::MMGS>::SetMeshOptimizationModeParameter(const bool EnableMeshOptimization)
{
    KRATOS_TRY;

    KRATOS_ERROR_IF( !MMGS_Set_iparameter(mMmgMesh,mMmgMet,MMGS_IPARAM_optim, EnableMeshOptimization) ) << "Unable to set optim mode" << std::endl;

    KRATOS_CATCH("");
}

/***********************************************************************************/
/***********************************************************************************/

template<>
void MmgUtilities<MMGLibrary::MMG2D>::SetMeshSize(MMGMeshInfo<MMGLibrary::MMG2D>& rMMGMeshInfo)
{
    KRATOS_TRY;

    //Give the size of the mesh: NumNodes vertices, num_elements triangles, num_conditions edges (2D)
    KRATOS_ERROR_IF( MMG2D_Set_meshSize(mMmgMesh, rMMGMeshInfo.NumberOfNodes, rMMGMeshInfo.NumberOfTriangles, rMMGMeshInfo.NumberOfQuadrilaterals, rMMGMeshInfo.NumberOfLines) != 1 ) << "Unable to set mesh size" << std::endl;

    KRATOS_CATCH("");
}

/***********************************************************************************/
/***********************************************************************************/

template<>
void MmgUtilities<MMGLibrary::MMG3D>::SetMeshSize(MMGMeshInfo<MMGLibrary::MMG3D>& rMMGMeshInfo)
{
    KRATOS_TRY;

    //Give the size of the mesh: NumNodes Vertex, num_elements tetra and prism, NumArrayConditions triangles and quadrilaterals, 0 edges (3D)
    KRATOS_ERROR_IF( MMG3D_Set_meshSize(mMmgMesh, rMMGMeshInfo.NumberOfNodes, rMMGMeshInfo.NumberOfTetrahedra, rMMGMeshInfo.NumberOfPrism, rMMGMeshInfo.NumberOfTriangles, rMMGMeshInfo.NumberOfQuadrilaterals, 0) != 1 ) << "Unable to set mesh size" << std::endl;

    KRATOS_CATCH("");
}

/***********************************************************************************/
/***********************************************************************************/

template<>
void MmgUtilities<MMGLibrary::MMGS>::SetMeshSize(MMGMeshInfo<MMGLibrary::MMGS>& rMMGMeshInfo)
{
    KRATOS_TRY;

    //Give the size of the mesh: NumNodes vertices, num_elements triangles, num_conditions edges (3D)
    KRATOS_ERROR_IF( MMGS_Set_meshSize(mMmgMesh, rMMGMeshInfo.NumberOfNodes, rMMGMeshInfo.NumberOfTriangles, rMMGMeshInfo.NumberOfLines) != 1 ) << "Unable to set mesh size" << std::endl;

    KRATOS_CATCH("");
}

/***********************************************************************************/
/***********************************************************************************/

template<>
void MmgUtilities<MMGLibrary::MMG2D>::SetSolSizeScalar(const SizeType NumNodes)
{
    KRATOS_TRY;

    if (mDiscretization == DiscretizationOption::ISOSURFACE) {
        KRATOS_ERROR_IF( MMG2D_Set_solSize(mMmgMesh,mMmgSol,MMG5_Vertex,NumNodes,MMG5_Scalar) != 1 ) << "Unable to set metric size" << std::endl;
    } else {
        KRATOS_ERROR_IF( MMG2D_Set_solSize(mMmgMesh,mMmgMet,MMG5_Vertex,NumNodes,MMG5_Scalar) != 1 ) << "Unable to set metric size" << std::endl;
    }

    KRATOS_CATCH("");
}

/***********************************************************************************/
/***********************************************************************************/

template<>
void MmgUtilities<MMGLibrary::MMG3D>::SetSolSizeScalar(const SizeType NumNodes)
{
    KRATOS_TRY;

    if (mDiscretization == DiscretizationOption::ISOSURFACE) {
        KRATOS_ERROR_IF( MMG3D_Set_solSize(mMmgMesh,mMmgSol,MMG5_Vertex,NumNodes,MMG5_Scalar) != 1 ) << "Unable to set metric size" << std::endl;
    } else {
        KRATOS_ERROR_IF( MMG3D_Set_solSize(mMmgMesh,mMmgMet,MMG5_Vertex,NumNodes,MMG5_Scalar) != 1 ) << "Unable to set metric size" << std::endl;
    }

    KRATOS_CATCH("");
}

/***********************************************************************************/
/***********************************************************************************/

template<>
void MmgUtilities<MMGLibrary::MMGS>::SetSolSizeScalar(const SizeType NumNodes)
{
    KRATOS_TRY;

    if (mDiscretization == DiscretizationOption::ISOSURFACE) {
        KRATOS_ERROR_IF( MMGS_Set_solSize(mMmgMesh,mMmgSol,MMG5_Vertex,NumNodes,MMG5_Scalar) != 1 ) << "Unable to set metric size" << std::endl;
    } else {
        KRATOS_ERROR_IF( MMGS_Set_solSize(mMmgMesh,mMmgMet,MMG5_Vertex,NumNodes,MMG5_Scalar) != 1 ) << "Unable to set metric size" << std::endl;
    }

    KRATOS_CATCH("");
}

/***********************************************************************************/
/***********************************************************************************/

template<>
void MmgUtilities<MMGLibrary::MMG2D>::SetSolSizeVector(const SizeType NumNodes)
{
    KRATOS_TRY;

    KRATOS_ERROR_IF( MMG2D_Set_solSize(mMmgMesh,mMmgMet,MMG5_Vertex,NumNodes,MMG5_Vector) != 1 ) << "Unable to set metric size" << std::endl;

    KRATOS_CATCH("");
}

/***********************************************************************************/
/***********************************************************************************/

template<>
void MmgUtilities<MMGLibrary::MMG3D>::SetSolSizeVector(const SizeType NumNodes)
{
    KRATOS_TRY;

    KRATOS_ERROR_IF( MMG3D_Set_solSize(mMmgMesh,mMmgMet,MMG5_Vertex,NumNodes,MMG5_Vector) != 1 ) << "Unable to set metric size" << std::endl;

    KRATOS_CATCH("");
}

/***********************************************************************************/
/***********************************************************************************/

template<>
void MmgUtilities<MMGLibrary::MMGS>::SetSolSizeVector(const SizeType NumNodes)
{
    KRATOS_TRY;

    KRATOS_ERROR_IF( MMGS_Set_solSize(mMmgMesh,mMmgMet,MMG5_Vertex,NumNodes,MMG5_Vector) != 1 ) << "Unable to set metric size" << std::endl;

    KRATOS_CATCH("");
}

/***********************************************************************************/
/***********************************************************************************/

template<>
void MmgUtilities<MMGLibrary::MMG2D>::SetSolSizeTensor(const SizeType NumNodes)
{
    KRATOS_TRY;

    KRATOS_ERROR_IF( MMG2D_Set_solSize(mMmgMesh,mMmgMet,MMG5_Vertex,NumNodes,MMG5_Tensor) != 1 ) << "Unable to set metric size" << std::endl;

    KRATOS_CATCH("");
}

/***********************************************************************************/
/***********************************************************************************/

template<>
void MmgUtilities<MMGLibrary::MMG3D>::SetSolSizeTensor(const SizeType NumNodes)
{
    KRATOS_TRY;

    KRATOS_ERROR_IF( MMG3D_Set_solSize(mMmgMesh,mMmgMet,MMG5_Vertex,NumNodes,MMG5_Tensor) != 1 ) << "Unable to set metric size" << std::endl;

    KRATOS_CATCH("");
}

/***********************************************************************************/
/***********************************************************************************/

template<>
void MmgUtilities<MMGLibrary::MMGS>::SetSolSizeTensor(const SizeType NumNodes)
{
    KRATOS_TRY;

    KRATOS_ERROR_IF( MMGS_Set_solSize(mMmgMesh,mMmgMet,MMG5_Vertex,NumNodes,MMG5_Tensor) != 1 ) << "Unable to set metric size" << std::endl;

    KRATOS_CATCH("");
}

/***********************************************************************************/
/***********************************************************************************/

template<>
void MmgUtilities<MMGLibrary::MMG2D>::SetDispSizeVector(const SizeType NumNodes)
{
    KRATOS_TRY;

    // TODO: Reactivate when dependency problem is solved
//     KRATOS_ERROR_IF( MMG2D_Set_iparameter(mMmgMesh,mMmgDisp,MMG2D_IPARAM_lag, 1) != 1 ) << "Unable to set lagrangian movement" << std::endl;
    KRATOS_ERROR_IF( MMG2D_Set_solSize(mMmgMesh,mMmgDisp,MMG5_Vertex,NumNodes,MMG5_Vector) != 1 ) << "Unable to set displacement size" << std::endl;

    KRATOS_CATCH("");
}

/***********************************************************************************/
/***********************************************************************************/

template<>
void MmgUtilities<MMGLibrary::MMG3D>::SetDispSizeVector(const SizeType NumNodes)
{
    KRATOS_TRY;

    // TODO: Reactivate when dependency problem is solved
//     KRATOS_ERROR_IF( MMG3D_Set_iparameter(mMmgMesh,mMmgDisp,MMG3D_IPARAM_lag, 1) != 1 ) << "Unable to set lagrangian movement" << std::endl;
    KRATOS_ERROR_IF( MMG3D_Set_solSize(mMmgMesh,mMmgDisp,MMG5_Vertex,NumNodes,MMG5_Vector) != 1 ) << "Unable to set displacement size" << std::endl;

    KRATOS_CATCH("");
}

/***********************************************************************************/
/***********************************************************************************/

template<>
void MmgUtilities<MMGLibrary::MMGS>::SetDispSizeVector(const SizeType NumNodes)
{
    KRATOS_TRY;

    // TODO: Reactivate when dependency problem is solved
//     KRATOS_ERROR_IF( MMGS_Set_iparameter(mMmgMesh,mMmgDisp,MMGS_IPARAM_lag, 1) != 1 ) << "Unable to set lagrangian movement" << std::endl;
    KRATOS_ERROR_IF( MMGS_Set_solSize(mMmgMesh,mMmgDisp,MMG5_Vertex,NumNodes,MMG5_Vector) != 1 ) << "Unable to set displacement size" << std::endl;

    KRATOS_CATCH("");
}

/***********************************************************************************/
/***********************************************************************************/

template<>
void MmgUtilities<MMGLibrary::MMG2D>::CheckMeshData()
{
    KRATOS_TRY;

    if (mDiscretization == DiscretizationOption::LAGRANGIAN) {
        KRATOS_ERROR_IF( MMG2D_Chk_meshData(mMmgMesh, mMmgMet) != 1 ) << "Wrong metric data" << std::endl;
        KRATOS_ERROR_IF( MMG2D_Chk_meshData(mMmgMesh, mMmgDisp) != 1 ) << "Wrong displacement data" << std::endl;
    } else if (mDiscretization == DiscretizationOption::ISOSURFACE) {
        KRATOS_ERROR_IF( MMG2D_Chk_meshData(mMmgMesh, mMmgSol) != 1 ) << "Wrong solution data" << std::endl;
        KRATOS_ERROR_IF( MMG2D_Chk_meshData(mMmgMesh, mMmgMet) != 1 ) << "Wrong metric data" << std::endl;
    } else {
        KRATOS_ERROR_IF( MMG2D_Chk_meshData(mMmgMesh, mMmgMet) != 1 ) << "Wrong mesh data" << std::endl;
    }

    KRATOS_CATCH("");
}

/***********************************************************************************/
/***********************************************************************************/

template<>
void MmgUtilities<MMGLibrary::MMG3D>::CheckMeshData()
{
    KRATOS_TRY;

    if (mDiscretization == DiscretizationOption::LAGRANGIAN) {
        KRATOS_ERROR_IF( MMG3D_Chk_meshData(mMmgMesh, mMmgMet) != 1 ) << "Wrong metric data" << std::endl;
        KRATOS_ERROR_IF( MMG3D_Chk_meshData(mMmgMesh, mMmgDisp) != 1 ) << "Wrong displacement data" << std::endl;
    } else if (mDiscretization == DiscretizationOption::ISOSURFACE) {
        KRATOS_ERROR_IF( MMG3D_Chk_meshData(mMmgMesh, mMmgSol) != 1 ) << "Wrong solution data" << std::endl;
        KRATOS_ERROR_IF( MMG3D_Chk_meshData(mMmgMesh, mMmgMet) != 1 ) << "Wrong metric data" << std::endl;
    } else {
        KRATOS_ERROR_IF( MMG3D_Chk_meshData(mMmgMesh, mMmgMet) != 1 ) << "Wrong mesh data" << std::endl;
    }

    KRATOS_CATCH("");
}

/***********************************************************************************/
/***********************************************************************************/

template<>
void MmgUtilities<MMGLibrary::MMGS>::CheckMeshData()
{
    KRATOS_TRY;

    if (mDiscretization == DiscretizationOption::LAGRANGIAN) {
        KRATOS_ERROR_IF( MMGS_Chk_meshData(mMmgMesh, mMmgMet) != 1 ) << "Wrong metric data" << std::endl;
        KRATOS_ERROR_IF( MMGS_Chk_meshData(mMmgMesh, mMmgDisp) != 1 ) << "Wrong displacement data" << std::endl;
    } else if (mDiscretization == DiscretizationOption::ISOSURFACE) {
        KRATOS_ERROR_IF( MMGS_Chk_meshData(mMmgMesh, mMmgSol) != 1 ) << "Wrong solution data" << std::endl;
        KRATOS_ERROR_IF( MMGS_Chk_meshData(mMmgMesh, mMmgMet) != 1 ) << "Wrong metric data" << std::endl;
    } else {
        KRATOS_ERROR_IF( MMGS_Chk_meshData(mMmgMesh, mMmgMet) != 1 ) << "Wrong mesh data" << std::endl;
    }

    KRATOS_CATCH("");
}

/***********************************************************************************/
/***********************************************************************************/

template<>
void MmgUtilities<MMGLibrary::MMG2D>::InputMesh(const std::string& rOutputName)
{
    KRATOS_TRY;

    const std::string mesh_name = rOutputName + ".mesh";
    const char* mesh_file = mesh_name.c_str();

    // a)  Give the ouptut mesh name using MMG2D_Set_inputMeshName
    MMG2D_Set_inputMeshName(mMmgMesh,mesh_file);

    // b) function calling
    KRATOS_INFO_IF("MmgUtilities", MMG2D_loadMesh(mMmgMesh,mesh_file) != 1) << "UNABLE TO LOAD MESH" << std::endl;

    KRATOS_CATCH("");
}

/***********************************************************************************/
/***********************************************************************************/

template<>
void MmgUtilities<MMGLibrary::MMG3D>::InputMesh(const std::string& rOutputName)
{
    KRATOS_TRY;

    const std::string mesh_name = rOutputName + ".mesh";
    const char* mesh_file = mesh_name.c_str();

    // a)  Give the ouptut mesh name using MMG3D_Set_inputMeshName
    MMG3D_Set_inputMeshName(mMmgMesh,mesh_file);

    // b) function calling
    KRATOS_INFO_IF("MmgUtilities", MMG3D_loadMesh(mMmgMesh,mesh_file) != 1) << "UNABLE TO LOAD MESH" << std::endl;

    KRATOS_CATCH("");
}

/***********************************************************************************/
/***********************************************************************************/

template<>
void MmgUtilities<MMGLibrary::MMGS>::InputMesh(const std::string& rOutputName)
{
    KRATOS_TRY;

    const std::string mesh_name = rOutputName + ".mesh";
    const char* mesh_file = mesh_name.c_str();

    // a)  Give the ouptut mesh name using MMGS_Set_inputMeshName
    MMGS_Set_inputMeshName(mMmgMesh,mesh_file);

    // b) function calling
    KRATOS_INFO_IF("MmgUtilities", MMGS_loadMesh(mMmgMesh,mesh_file) != 1) << "UNABLE TO LOAD MESH" << std::endl;

    KRATOS_CATCH("");
}

/***********************************************************************************/
/***********************************************************************************/

template<>
void MmgUtilities<MMGLibrary::MMG2D>::InputSol(const std::string& rInputName)
{
    KRATOS_TRY;

    const std::string sol_name = rInputName + ".sol";
    const char* sol_file = sol_name.c_str();

    if (mDiscretization == DiscretizationOption::ISOSURFACE) {
        // a)  Give the ouptut mesh name using MMG2D_Set_inputSolName (by default, the mesh is saved in the "mesh.o.mesh") file
        MMG2D_Set_inputSolName(mMmgMesh, mMmgSol, sol_file);

        // b) function calling
        KRATOS_INFO_IF("MmgUtilities", MMG2D_loadSol(mMmgMesh, mMmgSol, sol_file) != 1) << "UNABLE TO READ SOLUTION" << std::endl;
    } else {
        // a)  Give the ouptut mesh name using MMG2D_Set_inputSolName (by default, the mesh is saved in the "mesh.o.mesh") file
        MMG2D_Set_inputSolName(mMmgMesh, mMmgMet, sol_file);

        // b) function calling
        KRATOS_INFO_IF("MmgUtilities", MMG2D_loadSol(mMmgMesh, mMmgMet, sol_file) != 1) << "UNABLE TO READ METRIC" << std::endl;
    }

    KRATOS_CATCH("");
}

/***********************************************************************************/
/***********************************************************************************/

template<>
void MmgUtilities<MMGLibrary::MMG3D>::InputSol(const std::string& rInputName)
{
    KRATOS_TRY;

    const std::string sol_name = rInputName + ".sol";
    const char* sol_file = sol_name.c_str();

    if (mDiscretization == DiscretizationOption::ISOSURFACE) {
        // a)  Give the ouptut mesh name using MMG3D_Set_inputSolName (by default, the mesh is saved in the "mesh.o.mesh") file
        MMG3D_Set_inputSolName(mMmgMesh, mMmgSol, sol_file);

        // b) function calling
        KRATOS_INFO_IF("MmgUtilities", MMG3D_loadSol(mMmgMesh, mMmgSol, sol_file) != 1) << "UNABLE TO READ SOLUTION" << std::endl;
    } else {
        // a)  Give the ouptut mesh name using MMG3D_Set_inputSolName (by default, the mesh is saved in the "mesh.o.mesh") file
        MMG3D_Set_inputSolName(mMmgMesh, mMmgMet, sol_file);

        // b) function calling
        KRATOS_INFO_IF("MmgUtilities", MMG3D_loadSol(mMmgMesh, mMmgMet, sol_file) != 1) << "UNABLE TO READ METRIC" << std::endl;
    }

    KRATOS_CATCH("");
}

/***********************************************************************************/
/***********************************************************************************/

template<>
void MmgUtilities<MMGLibrary::MMGS>::InputSol(const std::string& rInputName)
{
    KRATOS_TRY;

    const std::string sol_name = rInputName + ".sol";
    const char* sol_file = sol_name.c_str();

    if (mDiscretization == DiscretizationOption::ISOSURFACE) {
        // a)  Give the ouptut mesh name using MMGS_Set_inputSolName (by default, the mesh is saved in the "mesh.o.mesh") file
        MMGS_Set_inputSolName(mMmgMesh, mMmgSol, sol_file);

        // b) function calling
        KRATOS_INFO_IF("MmgUtilities", MMGS_loadSol(mMmgMesh, mMmgSol, sol_file) != 1) << "UNABLE TO READ SOLUTION" << std::endl;
    } else {
        // a)  Give the ouptut mesh name using MMGS_Set_inputSolName (by default, the mesh is saved in the "mesh.o.mesh") file
        MMGS_Set_inputSolName(mMmgMesh, mMmgMet, sol_file);

        // b) function calling
        KRATOS_INFO_IF("MmgUtilities", MMGS_loadSol(mMmgMesh, mMmgMet, sol_file) != 1) << "UNABLE TO READ METRIC" << std::endl;
    }

    KRATOS_CATCH("");
}

/***********************************************************************************/
/***********************************************************************************/

template<>
void MmgUtilities<MMGLibrary::MMG2D>::OutputMesh(const std::string& rOutputName)
{
    KRATOS_TRY;

    const std::string mesh_name = rOutputName + ".mesh";
    const char* mesh_file = mesh_name.c_str();

    // a)  Give the ouptut mesh name using MMG2D_Set_outputMeshName (by default, the mesh is saved in the "mesh.o.mesh") file
    MMG2D_Set_outputMeshName(mMmgMesh,mesh_file);

    // b) function calling
    KRATOS_INFO_IF("MmgUtilities", MMG2D_saveMesh(mMmgMesh,mesh_file) != 1) << "UNABLE TO SAVE MESH" << std::endl;

    const std::string vtk_name = rOutputName + ".vtk";
    const char* vtk_file = vtk_name.c_str();
    KRATOS_INFO_IF("MmgUtilities", MMG2D_saveVtkMesh(mMmgMesh, mMmgMet,vtk_file) != 1) << "UNABLE TO SAVE MESH" << std::endl;
    const std::string vtu_name = rOutputName + ".vtu";
    const char* vtu_file = vtu_name.c_str();
    KRATOS_INFO_IF("MmgUtilities", MMG2D_saveVtuMesh(mMmgMesh, mMmgMet,vtu_file) != 1) << "UNABLE TO SAVE MESH" << std::endl;

    KRATOS_CATCH("");
}

/***********************************************************************************/
/***********************************************************************************/

template<>
void MmgUtilities<MMGLibrary::MMG3D>::OutputMesh(const std::string& rOutputName)
{
    KRATOS_TRY;

    const std::string mesh_name = rOutputName + ".mesh";
    const char* mesh_file = mesh_name.c_str();

    // a)  Give the ouptut mesh name using MMG3D_Set_outputMeshName (by default, the mesh is saved in the "mesh.o.mesh") file
    MMG3D_Set_outputMeshName(mMmgMesh,mesh_file);

    // b) function calling
    KRATOS_INFO_IF("MmgUtilities", MMG3D_saveMesh(mMmgMesh,mesh_file) != 1) << "UNABLE TO SAVE MESH" << std::endl;

    const std::string vtk_name = rOutputName + ".vtk";
    const char* vtk_file = vtk_name.c_str();
    KRATOS_INFO_IF("MmgUtilities", MMG3D_saveVtkMesh(mMmgMesh, mMmgMet,vtk_file) != 1) << "UNABLE TO SAVE MESH" << std::endl;
    const std::string vtu_name = rOutputName + ".vtu";
    const char* vtu_file = vtu_name.c_str();
    KRATOS_INFO_IF("MmgUtilities", MMG3D_saveVtuMesh(mMmgMesh, mMmgMet,vtu_file) != 1) << "UNABLE TO SAVE MESH" << std::endl;

    KRATOS_CATCH("");
}

/***********************************************************************************/
/***********************************************************************************/

template<>
void MmgUtilities<MMGLibrary::MMGS>::OutputMesh(const std::string& rOutputName)
{
    KRATOS_TRY;

    const std::string mesh_name = rOutputName + ".mesh";
    const char* mesh_file = mesh_name.c_str();

    // a)  Give the ouptut mesh name using MMGS_Set_outputMeshName (by default, the mesh is saved in the "mesh.o.mesh") file
    MMGS_Set_outputMeshName(mMmgMesh,mesh_file);

    // b) function calling
    KRATOS_INFO_IF("MmgUtilities", MMGS_saveMesh(mMmgMesh,mesh_file) != 1) << "UNABLE TO SAVE MESH" << std::endl;

    const std::string vtk_name = rOutputName + ".vtk";
    const char* vtk_file = vtk_name.c_str();
    KRATOS_INFO_IF("MmgUtilities", MMGS_saveVtkMesh(mMmgMesh, mMmgMet,vtk_file) != 1) << "UNABLE TO SAVE MESH" << std::endl;
    const std::string vtu_name = rOutputName + ".vtu";
    const char* vtu_file = vtu_name.c_str();
    KRATOS_INFO_IF("MmgUtilities", MMGS_saveVtuMesh(mMmgMesh, mMmgMet,vtu_file) != 1) << "UNABLE TO SAVE MESH" << std::endl;

    KRATOS_CATCH("");
}

/***********************************************************************************/
/***********************************************************************************/

template<>
void MmgUtilities<MMGLibrary::MMG2D>::OutputSol(const std::string& rOutputName)
{
    KRATOS_TRY;

    const std::string sol_name = rOutputName + ".sol";
    const char* sol_file = sol_name.c_str();

    if (mDiscretization == DiscretizationOption::ISOSURFACE) {
        // a)  Give the ouptut sol name using MMG2D_Set_outputSolName (by default, the mesh is saved in the "mesh.o.sol" file
        MMG2D_Set_outputSolName(mMmgMesh, mMmgSol, sol_file);

        // b) Function calling
        KRATOS_INFO_IF("MmgUtilities", MMG2D_saveSol(mMmgMesh, mMmgSol, sol_file) != 1) << "UNABLE TO SAVE SOLUTION" << std::endl;
    } else {
        // a)  Give the ouptut sol name using MMG2D_Set_outputSolName (by default, the mesh is saved in the "mesh.o.sol" file
        MMG2D_Set_outputSolName(mMmgMesh, mMmgMet, sol_file);

        // b) Function calling
        KRATOS_INFO_IF("MmgUtilities", MMG2D_saveSol(mMmgMesh, mMmgMet, sol_file) != 1) << "UNABLE TO SAVE METRIC" << std::endl;
    }

    KRATOS_CATCH("");
}

/***********************************************************************************/
/***********************************************************************************/

template<>
void MmgUtilities<MMGLibrary::MMG3D>::OutputSol(const std::string& rOutputName)
{
    KRATOS_TRY;

    const std::string sol_name = rOutputName + ".sol";
    const char* sol_file = sol_name.c_str();

    if (mDiscretization == DiscretizationOption::ISOSURFACE) {
        // a)  Give the ouptut sol name using MMG3D_Set_outputSolName (by default, the mesh is saved in the "mesh.o.sol" file
        MMG3D_Set_outputSolName(mMmgMesh, mMmgSol, sol_file);

        // b) Function calling
        KRATOS_INFO_IF("MmgUtilities", MMG3D_saveSol(mMmgMesh, mMmgSol, sol_file) != 1) << "UNABLE TO SAVE SOLUTION" << std::endl;
    } else {
        // a)  Give the ouptut sol name using MMG3D_Set_outputSolName (by default, the mesh is saved in the "mesh.o.sol" file
        MMG3D_Set_outputSolName(mMmgMesh, mMmgMet, sol_file);

        // b) Function calling
        KRATOS_INFO_IF("MmgUtilities", MMG3D_saveSol(mMmgMesh, mMmgMet, sol_file) != 1) << "UNABLE TO SAVE METRIC" << std::endl;
    }

    KRATOS_CATCH("");
}

/***********************************************************************************/
/***********************************************************************************/

template<>
void MmgUtilities<MMGLibrary::MMGS>::OutputSol(const std::string& rOutputName)
{
    KRATOS_TRY;

    const std::string sol_name = rOutputName + ".sol";
    const char* sol_file = sol_name.c_str();

    if (mDiscretization == DiscretizationOption::ISOSURFACE) {
        // a)  Give the ouptut sol name using MMGS_Set_outputSolName (by default, the mesh is saved in the "mesh.o.sol" file
        MMGS_Set_outputSolName(mMmgMesh, mMmgSol, sol_file);

        // b) Function calling
        KRATOS_INFO_IF("MmgUtilities", MMGS_saveSol(mMmgMesh, mMmgSol, sol_file) != 1) << "UNABLE TO SAVE SOLUTION" << std::endl;
    } else {
        // a)  Give the ouptut sol name using MMGS_Set_outputSolName (by default, the mesh is saved in the "mesh.o.sol" file
        MMGS_Set_outputSolName(mMmgMesh, mMmgMet, sol_file);

        // b) Function calling
        KRATOS_INFO_IF("MmgUtilities", MMGS_saveSol(mMmgMesh, mMmgMet, sol_file) != 1) << "UNABLE TO SAVE METRIC" << std::endl;
    }

    KRATOS_CATCH("");
}

/***********************************************************************************/
/***********************************************************************************/

template<>
void MmgUtilities<MMGLibrary::MMG2D>::OutputDisplacement(const std::string& rOutputName)
{
    KRATOS_TRY;

    const std::string sol_name = rOutputName + ".disp.sol";
    const char* sol_file = sol_name.c_str();

    // a)  Give the ouptut sol name using MMG2D_Set_outputSolName (by default, the mesh is saved in the "mesh.o.sol" file
    MMG2D_Set_outputSolName(mMmgMesh, mMmgDisp, sol_file);

    // b) Function calling
    KRATOS_INFO_IF("MmgUtilities", MMG2D_saveSol(mMmgMesh, mMmgDisp, sol_file) != 1) << "UNABLE TO SAVE DISPLACEMENT" << std::endl;

    KRATOS_CATCH("");
}

/***********************************************************************************/
/***********************************************************************************/

template<>
void MmgUtilities<MMGLibrary::MMG3D>::OutputDisplacement(const std::string& rOutputName)
{
    KRATOS_TRY;

    const std::string sol_name = rOutputName + ".disp.sol";
    const char* sol_file = sol_name.c_str();

    // a)  Give the ouptut sol name using MMG3D_Set_outputSolName (by default, the mesh is saved in the "mesh.o.sol" file
    MMG3D_Set_outputSolName(mMmgMesh, mMmgDisp, sol_file);

    // b) Function calling
    KRATOS_INFO_IF("MmgUtilities", MMG3D_saveSol(mMmgMesh,mMmgDisp, sol_file) != 1)<< "UNABLE TO SAVE DISPLACEMENT" << std::endl;

    KRATOS_CATCH("");
}

/***********************************************************************************/
/***********************************************************************************/

template<>
void MmgUtilities<MMGLibrary::MMGS>::OutputDisplacement(const std::string& rOutputName)
{
    KRATOS_TRY;

    const std::string sol_name = rOutputName + ".disp.sol";
    const char* sol_file = sol_name.c_str();

    // a)  Give the ouptut sol name using MMGS_Set_outputSolName (by default, the mesh is saved in the "mesh.o.sol" file
    MMGS_Set_outputSolName(mMmgMesh, mMmgDisp, sol_file);

    // b) Function calling
    KRATOS_INFO_IF("MmgUtilities", MMGS_saveSol(mMmgMesh,mMmgDisp, sol_file) != 1)<< "UNABLE TO SAVE DISPLACEMENT" << std::endl;

    KRATOS_CATCH("");
}

/***********************************************************************************/
/***********************************************************************************/

template<MMGLibrary TMMGLibrary>
void MmgUtilities<TMMGLibrary>::OutputReferenceEntitities(
    const std::string& rOutputName,
    const std::unordered_map<IndexType,Condition::Pointer>& rRefCondition,
    const std::unordered_map<IndexType,Element::Pointer>& rRefElement
    )
{
    KRATOS_TRY;

    /* ELEMENTS */
    std::string element_name;
    Parameters elem_reference_json;
    for (auto& r_elem : rRefElement) {
        CompareElementsAndConditionsUtility::GetRegisteredName(*(r_elem.second), element_name);
        const std::string name = std::to_string(r_elem.first);
        elem_reference_json.AddEmptyValue(name);
        elem_reference_json[name].SetString(element_name);
    }

    const std::string& r_elem_json_text = elem_reference_json.PrettyPrintJsonString();

    std::filebuf elem_buffer;
    elem_buffer.open(rOutputName + ".elem.ref.json",std::ios::out);
    std::ostream elem_os(&elem_buffer);
    elem_os << r_elem_json_text << std::flush;
    elem_buffer.close();

    /* CONDITIONS */
    std::string condition_name;
    Parameters cond_reference_json;
    for (auto& r_cond : rRefCondition) {
        CompareElementsAndConditionsUtility::GetRegisteredName(*(r_cond.second), condition_name);
        const std::string name = std::to_string(r_cond.first);
        cond_reference_json.AddEmptyValue(name);
        cond_reference_json[name].SetString(condition_name);
    }

    const std::string& r_cond_json_text = cond_reference_json.PrettyPrintJsonString();

    std::filebuf cond_buffer;
    cond_buffer.open(rOutputName + ".cond.ref.json",std::ios::out);
    std::ostream cond_os(&cond_buffer);
    cond_os << r_cond_json_text << std::flush;
    cond_buffer.close();

    KRATOS_CATCH("");
}

/***********************************************************************************/
/***********************************************************************************/

template<>
void MmgUtilities<MMGLibrary::MMG2D>::FreeAll()
{
    KRATOS_TRY;

    if (mDiscretization == DiscretizationOption::LAGRANGIAN) {
        MMG2D_Free_all(MMG5_ARG_start,MMG5_ARG_ppMesh,&mMmgMesh,MMG5_ARG_ppMet,&mMmgMet,MMG5_ARG_ppDisp,&mMmgDisp,MMG5_ARG_end);
    } else {
        if (mDiscretization == DiscretizationOption::ISOSURFACE) {
            MMG2D_Free_all(MMG5_ARG_start,MMG5_ARG_ppMesh,&mMmgMesh,MMG5_ARG_ppMet,&mMmgMet,MMG5_ARG_ppLs,&mMmgSol,MMG5_ARG_end);
        } else {
            MMG2D_Free_all(MMG5_ARG_start,MMG5_ARG_ppMesh,&mMmgMesh,MMG5_ARG_ppMet,&mMmgMet,MMG5_ARG_end);
        }
    }

    KRATOS_CATCH("");
}

/***********************************************************************************/
/***********************************************************************************/

template<>
void MmgUtilities<MMGLibrary::MMG3D>::FreeAll()
{
    KRATOS_TRY;

    if (mDiscretization == DiscretizationOption::LAGRANGIAN) {
        MMG3D_Free_all(MMG5_ARG_start,MMG5_ARG_ppMesh,&mMmgMesh,MMG5_ARG_ppMet,&mMmgMet,MMG5_ARG_ppDisp,&mMmgDisp,MMG5_ARG_end);
    } else {
        if (mDiscretization == DiscretizationOption::ISOSURFACE) {
            MMG3D_Free_all(MMG5_ARG_start,MMG5_ARG_ppMesh,&mMmgMesh,MMG5_ARG_ppMet,&mMmgMet,MMG5_ARG_ppLs,&mMmgSol,MMG5_ARG_end);
        } else {
            MMG3D_Free_all(MMG5_ARG_start,MMG5_ARG_ppMesh,&mMmgMesh,MMG5_ARG_ppMet,&mMmgMet,MMG5_ARG_end);
        }
    }

    KRATOS_CATCH("");
}

/***********************************************************************************/
/***********************************************************************************/

template<>
void MmgUtilities<MMGLibrary::MMGS>::FreeAll()
{
    KRATOS_TRY;

    if (mDiscretization == DiscretizationOption::LAGRANGIAN) {
        MMGS_Free_all(MMG5_ARG_start,MMG5_ARG_ppMesh,&mMmgMesh,MMG5_ARG_ppMet,&mMmgMet,MMG5_ARG_ppDisp,&mMmgDisp,MMG5_ARG_end);
    } else {
        if (mDiscretization == DiscretizationOption::ISOSURFACE) {
            MMGS_Free_all(MMG5_ARG_start,MMG5_ARG_ppMesh,&mMmgMesh,MMG5_ARG_ppMet,&mMmgMet,MMG5_ARG_ppLs,&mMmgSol,MMG5_ARG_end);
        } else {
            MMGS_Free_all(MMG5_ARG_start,MMG5_ARG_ppMesh,&mMmgMesh,MMG5_ARG_ppMet,&mMmgMet,MMG5_ARG_end);
        }
    }

    KRATOS_CATCH("");
}

/***********************************************************************************/
/***********************************************************************************/

template<>
void MmgUtilities<MMGLibrary::MMG2D>::MMGLibCallMetric(Parameters ConfigurationParameters)
{
    KRATOS_TRY;

    /* Advanced configurations */
    // Global hausdorff value (default value = 0.01) applied on the whole boundary
    if (ConfigurationParameters["advanced_parameters"]["force_hausdorff_value"].GetBool()) {
        if ( MMG2D_Set_dparameter(mMmgMesh,mMmgMet,MMG2D_DPARAM_hausd, ConfigurationParameters["advanced_parameters"]["hausdorff_value"].GetDouble()) != 1 )
            KRATOS_ERROR << "Unable to set the Hausdorff parameter" << std::endl;
    }

    // Avoid/allow point relocation
    if ( MMG2D_Set_iparameter(mMmgMesh,mMmgMet,MMG2D_IPARAM_nomove, static_cast<int>(ConfigurationParameters["advanced_parameters"]["no_move_mesh"].GetBool())) != 1 )
        KRATOS_ERROR << "Unable to fix the nodes" << std::endl;

    // Avoid/allow surface modifications
    if ( MMG2D_Set_iparameter(mMmgMesh,mMmgMet,MMG2D_IPARAM_nosurf, static_cast<int>(ConfigurationParameters["advanced_parameters"]["no_surf_mesh"].GetBool())) != 1 )
        KRATOS_ERROR << "Unable to set no surfacic modifications" << std::endl;

    // Don't insert nodes on mesh
    if ( MMG2D_Set_iparameter(mMmgMesh,mMmgMet,MMG2D_IPARAM_noinsert, static_cast<int>(ConfigurationParameters["advanced_parameters"]["no_insert_mesh"].GetBool())) != 1 )
        KRATOS_ERROR << "Unable to set no insertion/suppression point" << std::endl;

    // Don't swap mesh
    if ( MMG2D_Set_iparameter(mMmgMesh,mMmgMet,MMG2D_IPARAM_noswap, static_cast<int>(ConfigurationParameters["advanced_parameters"]["no_swap_mesh"].GetBool())) != 1 )
        KRATOS_ERROR << "Unable to set no edge flipping" << std::endl;

    // Set the angle detection
    const bool deactivate_detect_angle = ConfigurationParameters["advanced_parameters"]["deactivate_detect_angle"].GetBool();
    if ( deactivate_detect_angle) {
        if ( MMG2D_Set_iparameter(mMmgMesh,mMmgMet,MMG2D_IPARAM_angle, static_cast<int>(!deactivate_detect_angle)) != 1 )
            KRATOS_ERROR << "Unable to set the angle detection on" << std::endl;
    }

    // Set the value for angle detection (default 45°)
    if (ConfigurationParameters["advanced_parameters"]["force_angle_detection_value"].GetBool()) {
        if ( MMG2D_Set_dparameter(mMmgMesh,mMmgMet,MMG2D_DPARAM_angleDetection, ConfigurationParameters["advanced_parameters"]["angle_detection_value"].GetDouble()) != 1 )
            KRATOS_ERROR << "Unable to set the angle detection value" << std::endl;
    }

    // Set the gradation
    if (ConfigurationParameters["advanced_parameters"]["force_gradation_value"].GetBool()) {
        if ( MMG2D_Set_dparameter(mMmgMesh,mMmgMet,MMG2D_DPARAM_hgrad, ConfigurationParameters["advanced_parameters"]["gradation_value"].GetDouble()) != 1 )
            KRATOS_ERROR << "Unable to set gradation" << std::endl;
    }

    // Minimal edge size
    if (ConfigurationParameters["force_sizes"]["force_min"].GetBool()) {
        if ( MMG2D_Set_dparameter(mMmgMesh,mMmgMet,MMG2D_DPARAM_hmin, ConfigurationParameters["force_sizes"]["minimal_size"].GetDouble()) != 1 )
            KRATOS_ERROR << "Unable to set the minimal edge size " << std::endl;
    }

    // Minimal edge size
    if (ConfigurationParameters["force_sizes"]["force_max"].GetBool()) {
        if ( MMG2D_Set_dparameter(mMmgMesh,mMmgMet,MMG2D_DPARAM_hmax, ConfigurationParameters["force_sizes"]["maximal_size"].GetDouble()) != 1 ) {
            KRATOS_ERROR << "Unable to set the maximal edge size " << std::endl;
        }
    }

    // Actually computing remesh
    int ier;
    if (mDiscretization == DiscretizationOption::LAGRANGIAN) {
//         ier = MMG2D_mmg2dmov(mMmgMesh, mMmgMet, mMmgDisp); // TODO: Reactivate when dependency problem is solved
        ier = MMG2D_mmg2dlib(mMmgMesh, mMmgMet);
    } else {
        ier = MMG2D_mmg2dlib(mMmgMesh, mMmgMet);
    }

    if ( ier == MMG5_STRONGFAILURE )
        KRATOS_ERROR << "ERROR: BAD ENDING OF MMG2DLIB: UNABLE TO SAVE MESH. ier: " << ier << std::endl;
    else if ( ier == MMG5_LOWFAILURE )
        KRATOS_ERROR << "ERROR: BAD ENDING OF MMG2DLIB. ier: " << ier << std::endl;

    KRATOS_CATCH("");
}

/***********************************************************************************/
/***********************************************************************************/

template<>
void MmgUtilities<MMGLibrary::MMG2D>::MMGLibCallIsoSurface(Parameters ConfigurationParameters)
{
    KRATOS_TRY;

    auto p_sol = mMmgSol;

    /**------------------- Level set discretization option ---------------------*/
    /* Ask for level set discretization */
    KRATOS_ERROR_IF( MMG2D_Set_iparameter(mMmgMesh,p_sol,MMG2D_IPARAM_iso, 1) != 1 ) << "Unable to ask for level set discretization" << std::endl;

    /** (Not mandatory): check if the number of given entities match with mesh size */
    KRATOS_ERROR_IF( MMG2D_Chk_meshData(mMmgMesh,p_sol) != 1 ) << "Unable to check if the number of given entities match with mesh size" << std::endl;

    /**------------------- Level set discretization ---------------------------*/

//     /* Debug mode ON (default value = OFF) */
//     KRATOS_ERROR_IF( MMG2D_Set_iparameter(mMmgMesh,p_sol,MMG2D_IPARAM_debug, 1) != 1 ) << "Unable to set on debug mode" << std::endl;

    const int ier = MMG2D_mmg2dls(mMmgMesh, mMmgSol, mMmgMet);

    if ( ier == MMG5_STRONGFAILURE )
        KRATOS_ERROR << "ERROR: BAD ENDING OF MMG2DLS: UNABLE TO SAVE MESH. ier: " << ier << std::endl;
    else if ( ier == MMG5_LOWFAILURE )
        KRATOS_ERROR << "ERROR: BAD ENDING OF MMG2DLS. ier: " << ier << std::endl;

    KRATOS_CATCH("");
}

/***********************************************************************************/
/***********************************************************************************/

template<>
void MmgUtilities<MMGLibrary::MMG3D>::MMGLibCallMetric(Parameters ConfigurationParameters)
{
    KRATOS_TRY;

    /* Advanced configurations */
    // Global hausdorff value (default value = 0.01) applied on the whole boundary
    if (ConfigurationParameters["advanced_parameters"]["force_hausdorff_value"].GetBool()) {
        if ( MMG3D_Set_dparameter(mMmgMesh,mMmgMet,MMG3D_DPARAM_hausd, ConfigurationParameters["advanced_parameters"]["hausdorff_value"].GetDouble()) != 1 )
            KRATOS_ERROR << "Unable to set the Hausdorff parameter" << std::endl;
    }

    // Avoid/allow point relocation
    if ( MMG3D_Set_iparameter(mMmgMesh,mMmgMet,MMG3D_IPARAM_nomove, static_cast<int>(ConfigurationParameters["advanced_parameters"]["no_move_mesh"].GetBool())) != 1 )
        KRATOS_ERROR << "Unable to fix the nodes" << std::endl;

    // Avoid/allow surface modifications
    if ( MMG3D_Set_iparameter(mMmgMesh,mMmgMet,MMG3D_IPARAM_nosurf, static_cast<int>(ConfigurationParameters["advanced_parameters"]["no_surf_mesh"].GetBool())) != 1 )
        KRATOS_ERROR << "Unable to set no surfacic modifications" << std::endl;

    // Don't insert nodes on mesh
    if ( MMG3D_Set_iparameter(mMmgMesh,mMmgMet,MMG3D_IPARAM_noinsert, static_cast<int>(ConfigurationParameters["advanced_parameters"]["no_insert_mesh"].GetBool())) != 1 )
        KRATOS_ERROR << "Unable to set no insertion/suppression point" << std::endl;

    // Don't swap mesh
    if ( MMG3D_Set_iparameter(mMmgMesh,mMmgMet,MMG3D_IPARAM_noswap, static_cast<int>(ConfigurationParameters["advanced_parameters"]["no_swap_mesh"].GetBool())) != 1 )
        KRATOS_ERROR << "Unable to set no edge flipping" << std::endl;

    // Set the angle detection
    const bool deactivate_detect_angle = ConfigurationParameters["advanced_parameters"]["deactivate_detect_angle"].GetBool();
    if ( deactivate_detect_angle) {
        if ( MMG3D_Set_iparameter(mMmgMesh,mMmgMet,MMG3D_IPARAM_angle, static_cast<int>(!deactivate_detect_angle)) != 1 )
            KRATOS_ERROR << "Unable to set the angle detection on" << std::endl;
    }

    if (ConfigurationParameters["advanced_parameters"]["force_angle_detection_value"].GetBool()) {
        // Set the value for angle detection (default 45°)
        if ( MMG3D_Set_dparameter(mMmgMesh,mMmgMet,MMG3D_DPARAM_angleDetection, ConfigurationParameters["advanced_parameters"]["angle_detection_value"].GetDouble()) != 1 )
            KRATOS_ERROR << "Unable to set the angle detection value" << std::endl;
    }

    // Set the gradation
    if (ConfigurationParameters["advanced_parameters"]["force_gradation_value"].GetBool()) {
        if ( MMG3D_Set_dparameter(mMmgMesh,mMmgMet,MMG3D_DPARAM_hgrad, ConfigurationParameters["advanced_parameters"]["gradation_value"].GetDouble()) != 1 )
            KRATOS_ERROR << "Unable to set gradation" << std::endl;
    }

    // Minimal edge size
    if (ConfigurationParameters["force_sizes"]["force_min"].GetBool()) {
        if ( MMG3D_Set_dparameter(mMmgMesh,mMmgMet,MMG3D_DPARAM_hmin, ConfigurationParameters["force_sizes"]["minimal_size"].GetDouble()) != 1 )
            KRATOS_ERROR << "Unable to set the minimal edge size " << std::endl;
    }

    // Minimal edge size
    if (ConfigurationParameters["force_sizes"]["force_max"].GetBool()) {
        if ( MMG3D_Set_dparameter(mMmgMesh,mMmgMet,MMG3D_DPARAM_hmax, ConfigurationParameters["force_sizes"]["maximal_size"].GetDouble()) != 1 ) {
            KRATOS_ERROR << "Unable to set the maximal edge size " << std::endl;
        }
    }

    // Actually computing remesh
    int ier;
    if (mDiscretization == DiscretizationOption::LAGRANGIAN) {
//         ier = MMG3D_mmg3dmov(mMmgMesh, mMmgMet, mMmgDisp); // TODO: Reactivate when dependency problem is solved
        ier = MMG3D_mmg3dlib(mMmgMesh, mMmgMet);
    } else {
        ier = MMG3D_mmg3dlib(mMmgMesh, mMmgMet);
    }

    if ( ier == MMG5_STRONGFAILURE )
        KRATOS_ERROR << "ERROR: BAD ENDING OF MMG3DLIB: UNABLE TO SAVE MESH. ier: " << ier << std::endl;
    else if ( ier == MMG5_LOWFAILURE )
        KRATOS_ERROR << "ERROR: BAD ENDING OF MMG3DLIB. ier: " << ier << std::endl;

    KRATOS_CATCH("");
}

/***********************************************************************************/
/***********************************************************************************/

template<>
void MmgUtilities<MMGLibrary::MMG3D>::MMGLibCallIsoSurface(Parameters ConfigurationParameters)
{
    KRATOS_TRY;

    auto p_sol = mMmgSol;

    /**------------------- Level set discretization option ---------------------*/
    /* Ask for level set discretization */
    KRATOS_ERROR_IF( MMG3D_Set_iparameter(mMmgMesh,p_sol,MMG3D_IPARAM_iso, 1) != 1 ) << "Unable to ask for level set discretization" << std::endl;

    /** (Not mandatory): check if the number of given entities match with mesh size */
    KRATOS_ERROR_IF( MMG3D_Chk_meshData(mMmgMesh,p_sol) != 1 ) << "Unable to check if the number of given entities match with mesh size" << std::endl;

    /**------------------- Including surface options ---------------------------*/

    // Global hausdorff value (default value = 0.01) applied on the whole boundary
    if (ConfigurationParameters["advanced_parameters"]["force_hausdorff_value"].GetBool()) {
        if ( MMG3D_Set_dparameter(mMmgMesh,p_sol,MMG3D_DPARAM_hausd, ConfigurationParameters["advanced_parameters"]["hausdorff_value"].GetDouble()) != 1 )
            KRATOS_ERROR << "Unable to set the Hausdorff parameter" << std::endl;
    }

    // Set the gradation
    if (ConfigurationParameters["advanced_parameters"]["force_gradation_value"].GetBool()) {
        if ( MMG3D_Set_dparameter(mMmgMesh,p_sol,MMG3D_DPARAM_hgrad, ConfigurationParameters["advanced_parameters"]["gradation_value"].GetDouble()) != 1 )
            KRATOS_ERROR << "Unable to set gradation" << std::endl;
    }

    // Minimal edge size
    if (ConfigurationParameters["force_sizes"]["force_min"].GetBool()) {
        if ( MMG3D_Set_dparameter(mMmgMesh,p_sol,MMG3D_DPARAM_hmin, ConfigurationParameters["force_sizes"]["minimal_size"].GetDouble()) != 1 )
            KRATOS_ERROR << "Unable to set the minimal edge size " << std::endl;
    }

    // Minimal edge size
    if (ConfigurationParameters["force_sizes"]["force_max"].GetBool()) {
        if ( MMG3D_Set_dparameter(mMmgMesh,p_sol,MMG3D_DPARAM_hmax, ConfigurationParameters["force_sizes"]["maximal_size"].GetDouble()) != 1 ) {
            KRATOS_ERROR << "Unable to set the maximal edge size " << std::endl;
        }
    }

    /**------------------- level set discretization ---------------------------*/
//     /* Debug mode ON (default value = OFF) */
//     KRATOS_ERROR_IF( MMG3D_Set_iparameter(mMmgMesh,p_sol,MMG3D_IPARAM_debug, 1) != 1 ) << "Unable to set on debug mode" << std::endl;

    const int ier = MMG3D_mmg3dls(mMmgMesh, mMmgSol, mMmgMet);

    if ( ier == MMG5_STRONGFAILURE )
        KRATOS_ERROR << "ERROR: BAD ENDING OF MMG3DLIB: UNABLE TO SAVE MESH. ier: " << ier << std::endl;
    else if ( ier == MMG5_LOWFAILURE )
        KRATOS_ERROR << "ERROR: BAD ENDING OF MMG3DLIB. ier: " << ier << std::endl;

    KRATOS_CATCH("");
}

/***********************************************************************************/
/***********************************************************************************/

template<>
void MmgUtilities<MMGLibrary::MMGS>::MMGLibCallMetric(Parameters ConfigurationParameters)
{
    KRATOS_TRY;

    /* Advanced configurations */
    // Global hausdorff value (default value = 0.01) applied on the whole boundary
    if (ConfigurationParameters["advanced_parameters"]["force_hausdorff_value"].GetBool()) {
        if ( MMGS_Set_dparameter(mMmgMesh,mMmgMet,MMGS_DPARAM_hausd, ConfigurationParameters["advanced_parameters"]["hausdorff_value"].GetDouble()) != 1 )
            KRATOS_ERROR << "Unable to set the Hausdorff parameter" << std::endl;
    }

    // Avoid/allow point relocation
    if ( MMGS_Set_iparameter(mMmgMesh,mMmgMet,MMGS_IPARAM_nomove, static_cast<int>(ConfigurationParameters["advanced_parameters"]["no_move_mesh"].GetBool())) != 1 )
        KRATOS_ERROR << "Unable to fix the nodes" << std::endl;

    // Don't insert nodes on mesh
    if ( MMGS_Set_iparameter(mMmgMesh,mMmgMet,MMGS_IPARAM_noinsert, static_cast<int>(ConfigurationParameters["advanced_parameters"]["no_insert_mesh"].GetBool())) != 1 )
        KRATOS_ERROR << "Unable to set no insertion/suppression point" << std::endl;

    // Don't swap mesh
    if ( MMGS_Set_iparameter(mMmgMesh,mMmgMet,MMGS_IPARAM_noswap, static_cast<int>(ConfigurationParameters["advanced_parameters"]["no_swap_mesh"].GetBool())) != 1 )
        KRATOS_ERROR << "Unable to set no edge flipping" << std::endl;

    // Disabled/enabled normal regularization
    if ( MMGS_Set_iparameter(mMmgMesh,mMmgMet,MMGS_IPARAM_nreg, static_cast<int>(ConfigurationParameters["advanced_parameters"]["normal_regularization_mesh"].GetBool())) != 1 )
        KRATOS_ERROR << "Unable disabled/enabled normal regularization " << std::endl;

    // Set the angle detection
    const bool deactivate_detect_angle = ConfigurationParameters["advanced_parameters"]["deactivate_detect_angle"].GetBool();
    if ( deactivate_detect_angle) {
        if ( MMGS_Set_iparameter(mMmgMesh,mMmgMet,MMGS_IPARAM_angle, static_cast<int>(!deactivate_detect_angle)) != 1 )
            KRATOS_ERROR << "Unable to set the angle detection on" << std::endl;
    }

    // Set the value for angle detection (default 45°)
    if (ConfigurationParameters["advanced_parameters"]["force_angle_detection_value"].GetBool()) {
        if ( MMGS_Set_dparameter(mMmgMesh,mMmgMet,MMGS_DPARAM_angleDetection, ConfigurationParameters["advanced_parameters"]["angle_detection_value"].GetDouble()) != 1 )
            KRATOS_ERROR << "Unable to set the angle detection value" << std::endl;
    }

    // Set the gradation
    if (ConfigurationParameters["advanced_parameters"]["force_gradation_value"].GetBool()) {
        if ( MMGS_Set_dparameter(mMmgMesh,mMmgMet,MMGS_DPARAM_hgrad, ConfigurationParameters["advanced_parameters"]["gradation_value"].GetDouble()) != 1 )
            KRATOS_ERROR << "Unable to set gradation" << std::endl;
    }

    // Minimal edge size
    if (ConfigurationParameters["force_sizes"]["force_min"].GetBool()) {
        if ( MMGS_Set_dparameter(mMmgMesh,mMmgMet,MMGS_DPARAM_hmin, ConfigurationParameters["force_sizes"]["minimal_size"].GetDouble()) != 1 )
            KRATOS_ERROR << "Unable to set the minimal edge size " << std::endl;
    }

    // Minimal edge size
    if (ConfigurationParameters["force_sizes"]["force_max"].GetBool()) {
        if ( MMGS_Set_dparameter(mMmgMesh,mMmgMet,MMGS_DPARAM_hmax, ConfigurationParameters["force_sizes"]["maximal_size"].GetDouble()) != 1 ) {
            KRATOS_ERROR << "Unable to set the maximal edge size " << std::endl;
        }
    }

    // Actually computing remesh
    int ier;
    if (mDiscretization == DiscretizationOption::LAGRANGIAN) {
        KRATOS_ERROR << "Surface remesh not compatible with LAGRANGIAN motion" << std::endl;
    } else {
        ier = MMGS_mmgslib(mMmgMesh, mMmgMet);
    }

    if ( ier == MMG5_STRONGFAILURE )
        KRATOS_ERROR << "ERROR: BAD ENDING OF MMGSLIB: UNABLE TO SAVE MESH. ier: " << ier << std::endl;
    else if ( ier == MMG5_LOWFAILURE )
        KRATOS_ERROR << "ERROR: BAD ENDING OF MMGSLIB. ier: " << ier << std::endl;

    KRATOS_CATCH("");
}

/***********************************************************************************/
/***********************************************************************************/

template<>
void MmgUtilities<MMGLibrary::MMGS>::MMGLibCallIsoSurface(Parameters ConfigurationParameters)
{
    KRATOS_TRY;
    auto p_sol = mMmgSol;

    /**------------------- Level set discretization option ---------------------*/
    /* Ask for level set discretization */
    KRATOS_ERROR_IF( MMGS_Set_iparameter(mMmgMesh,p_sol,MMGS_IPARAM_iso, 1) != 1 ) << "Unable to ask for level set discretization" << std::endl;

    /** (Not mandatory): check if the number of given entities match with mesh size */
    KRATOS_ERROR_IF( MMGS_Chk_meshData(mMmgMesh,p_sol) != 1 ) << "Unable to check if the number of given entities match with mesh size" << std::endl;

    /**------------------- level set discretization ---------------------------*/
//     /* Debug mode ON (default value = OFF) */
//     KRATOS_ERROR_IF( MMGS_Set_iparameter(mMmgMesh,p_sol,MMGS_IPARAM_debug, 1) != 1 ) << "Unable to set on debug mode" << std::endl;

    const int ier = MMGS_mmgsls(mMmgMesh, mMmgSol, mMmgMet);

    if ( ier == MMG5_STRONGFAILURE )
        KRATOS_ERROR << "ERROR: BAD ENDING OF MMGSLS: UNABLE TO SAVE MESH. ier: " << ier << std::endl;
    else if ( ier == MMG5_LOWFAILURE )
        KRATOS_ERROR << "ERROR: BAD ENDING OF MMGSLS. ier: " << ier << std::endl;

    KRATOS_CATCH("");
}

/***********************************************************************************/
/***********************************************************************************/

template<>
void MmgUtilities<MMGLibrary::MMG2D>::SetNumberOfLocalParameters(IndexType NumberOfLocalParameter) {
<<<<<<< HEAD
//mmg2d does not support it for versions below 5.5
#if MMG_VERSION_GE(5,5)
    if ( MMG2D_Set_iparameter(mMmgMesh, mMmgMet, MMG2D_IPARAM_numberOfLocalParam, NumberOfLocalParameter) != 1)
        KRATOS_ERROR << "Unable to set the number of local parameters" << std::endl;
#endif
}

=======
    if ( MMG2D_Set_iparameter(mMmgMesh, mMmgMet, MMG2D_IPARAM_numberOfLocalParam, NumberOfLocalParameter) != 1)
        KRATOS_ERROR << "Unable to set the number of local parameters" << std::endl;
}

/***********************************************************************************/
/***********************************************************************************/
>>>>>>> 48aeb564

template<>
void MmgUtilities<MMGLibrary::MMG3D>::SetNumberOfLocalParameters(IndexType NumberOfLocalParameter) {
    if ( MMG3D_Set_iparameter(mMmgMesh, mMmgMet, MMG3D_IPARAM_numberOfLocalParam, NumberOfLocalParameter) != 1)
        KRATOS_ERROR << "Unable to set the number of local parameters" << std::endl;
}

<<<<<<< HEAD
=======
/***********************************************************************************/
/***********************************************************************************/

>>>>>>> 48aeb564
template<>
void MmgUtilities<MMGLibrary::MMGS>::SetNumberOfLocalParameters(IndexType NumberOfLocalParameter) {
    if ( MMGS_Set_iparameter(mMmgMesh, mMmgMet, MMGS_IPARAM_numberOfLocalParam, NumberOfLocalParameter) != 1)
        KRATOS_ERROR << "Unable to set the number of local parameters" << std::endl;
}

/***********************************************************************************/
/***********************************************************************************/

<<<<<<< HEAD

template<>
void MmgUtilities<MMGLibrary::MMG2D>::SetLocalParameter(
                                    IndexType rColor,
                                    double HMin,
                                    double HMax,
                                    double HausdorffValue) {
//mmg2d does not support it for versions below 5.5
#if MMG_VERSION_GE(5,5)
    if ( MMG2D_Set_localParameter(mMmgMesh, mMmgMet, MMG5_Edg, rColor, HMin, HMax, HausdorffValue) != 1)
        KRATOS_ERROR << "Unable to set local parameter" << std::endl;
#endif
}


template<>
void MmgUtilities<MMGLibrary::MMG3D>::SetLocalParameter(
                                    IndexType rColor,
                                    double HMin,
                                    double HMax,
                                    double HausdorffValue) {
=======
template<>
void MmgUtilities<MMGLibrary::MMG2D>::SetLocalParameter(
    IndexType rColor,
    double HMin,
    double HMax,
    double HausdorffValue
    ) 
{
    if ( MMG2D_Set_localParameter(mMmgMesh, mMmgMet, MMG5_Edg, rColor, HMin, HMax, HausdorffValue) != 1)
        KRATOS_ERROR << "Unable to set local parameter" << std::endl;
}

/***********************************************************************************/
/***********************************************************************************/

template<>
void MmgUtilities<MMGLibrary::MMG3D>::SetLocalParameter(
    IndexType rColor,
    double HMin,
    double HMax,
    double HausdorffValue
    ) 
{
>>>>>>> 48aeb564
    if ( MMG3D_Set_localParameter(mMmgMesh, mMmgMet, MMG5_Triangle, rColor, HMin, HMax, HausdorffValue) != 1)
        KRATOS_ERROR << "Unable to set local parameter" << std::endl;
}

<<<<<<< HEAD
template<>
void MmgUtilities<MMGLibrary::MMGS>::SetLocalParameter(
                                    IndexType rColor,
                                    double HMin,
                                    double HMax,
                                    double HausdorffValue) {
=======
/***********************************************************************************/
/***********************************************************************************/

template<>
void MmgUtilities<MMGLibrary::MMGS>::SetLocalParameter(
    IndexType rColor,
    double HMin,
    double HMax,
    double HausdorffValue
    ) 
{
>>>>>>> 48aeb564
    if ( MMGS_Set_localParameter(mMmgMesh, mMmgMet, MMG5_Triangle, rColor, HMin, HMax, HausdorffValue) != 1)
        KRATOS_ERROR << "Unable to set local parameter" << std::endl;
}

/***********************************************************************************/
/***********************************************************************************/

template<>
void MmgUtilities<MMGLibrary::MMG2D>::SetNodes(
    const double X,
    const double Y,
    const double Z,
    const IndexType Color,
    const IndexType Index
    )
{
    KRATOS_TRY;

    KRATOS_ERROR_IF( MMG2D_Set_vertex(mMmgMesh, X, Y, Color, Index) != 1 ) << "Unable to set vertex" << std::endl;

    KRATOS_CATCH("");
}

/***********************************************************************************/
/***********************************************************************************/

template<>
void MmgUtilities<MMGLibrary::MMG3D>::SetNodes(
    const double X,
    const double Y,
    const double Z,
    const IndexType Color,
    const IndexType Index
    )
{
    KRATOS_TRY;

    KRATOS_ERROR_IF( MMG3D_Set_vertex(mMmgMesh, X, Y, Z, Color, Index) != 1 ) << "Unable to set vertex" << std::endl;

    KRATOS_CATCH("");
}

/***********************************************************************************/
/***********************************************************************************/

template<>
void MmgUtilities<MMGLibrary::MMGS>::SetNodes(
    const double X,
    const double Y,
    const double Z,
    const IndexType Color,
    const IndexType Index
    )
{
    KRATOS_TRY;

    KRATOS_ERROR_IF( MMGS_Set_vertex(mMmgMesh, X, Y, Z, Color, Index) != 1 ) << "Unable to set vertex" << std::endl;

    KRATOS_CATCH("");
}

/***********************************************************************************/
/***********************************************************************************/

template<>
void MmgUtilities<MMGLibrary::MMG2D>::SetConditions(
    GeometryType& rGeometry,
    const IndexType Color,
    const IndexType Index
    )
{
    KRATOS_TRY;

    if (rGeometry.GetGeometryType() == GeometryData::KratosGeometryType::Kratos_Point2D) // Point
        KRATOS_ERROR << "ERROR:: Nodal condition, will be meshed with the node. Condition existence after meshing not guaranteed" << std::endl;
    else if (rGeometry.GetGeometryType() == GeometryData::KratosGeometryType::Kratos_Line2D2) { // Line
        const IndexType id_1 = rGeometry[0].Id(); // First node id
        const IndexType id_2 = rGeometry[1].Id(); // Second node id

        KRATOS_ERROR_IF( MMG2D_Set_edge(mMmgMesh, id_1, id_2, Color, Index) != 1 ) << "Unable to set edge" << std::endl;

        // Set fixed boundary
        bool blocked_1 = false;
        if (rGeometry[0].IsDefined(BLOCKED))
            blocked_1 = rGeometry[0].Is(BLOCKED);
        bool blocked_2 = false;
        if (rGeometry[1].IsDefined(BLOCKED))
            blocked_2 = rGeometry[1].Is(BLOCKED);

        if (blocked_1 && blocked_2) BlockCondition(Index);
    } else {
        const IndexType size_geometry = rGeometry.size();
        KRATOS_ERROR << "ERROR: I DO NOT KNOW WHAT IS THIS. Size: " << size_geometry << " Type: " << static_cast<int>(rGeometry.GetGeometryType()) << std::endl;
    }

    KRATOS_CATCH("");
}

/***********************************************************************************/
/***********************************************************************************/

template<>
void MmgUtilities<MMGLibrary::MMG3D>::SetConditions(
    GeometryType& rGeometry,
    const IndexType Color,
    const IndexType Index
    )
{
    KRATOS_TRY;

    if (rGeometry.GetGeometryType() == GeometryData::KratosGeometryType::Kratos_Point3D) // Point
        KRATOS_ERROR << "ERROR:: Nodal condition, will be meshed with the node. Condition existence after meshing not guaranteed" << std::endl;
    else if (rGeometry.GetGeometryType() == GeometryData::KratosGeometryType::Kratos_Line3D2) { // Line
        KRATOS_ERROR << "Kratos_Line3D2 remeshing pending to be implemented" << std::endl;
//         const IndexType id1 = rGeometry[0].Id(); // First node id
//         const IndexType id2 = rGeometry[1].Id(); // Second node id
//
//         KRATOS_ERROR_IF( MMG3D_Set_edge(mMmgMesh, id1, id2, Color, Index) != 1 ) << "Unable to set edge" << std::endl;
//
//         // Set fixed boundary
//         bool blocked_1 = false;
//         if (rGeometry[0].IsDefined(BLOCKED))
//             blocked_1 = rGeometry[0].Is(BLOCKED);
//         bool blocked_2 = false;
//         if (rGeometry[1].IsDefined(BLOCKED))
//             blocked_2 = rGeometry[1].Is(BLOCKED);
//
//         if ((blocked_1 && blocked_2)) KRATOS_ERROR_IF( MMG3D_Set_requiredEdge(mMmgMesh, Index) != 1 ) << "Unable to block edge" << std::endl;
    } else if (rGeometry.GetGeometryType() == GeometryData::KratosGeometryType::Kratos_Triangle3D3) {// Triangle
        const IndexType id_1 = rGeometry[0].Id(); // First node Id
        const IndexType id_2 = rGeometry[1].Id(); // Second node Id
        const IndexType id_3 = rGeometry[2].Id(); // Third node Id

        KRATOS_ERROR_IF( MMG3D_Set_triangle(mMmgMesh, id_1, id_2, id_3, Color, Index) != 1 ) << "Unable to set triangle" << std::endl;

        // Set fixed boundary
        bool blocked_1 = false;
        if (rGeometry[0].IsDefined(BLOCKED))
            blocked_1 = rGeometry[0].Is(BLOCKED);
        bool blocked_2 = false;
        if (rGeometry[1].IsDefined(BLOCKED))
            blocked_2 = rGeometry[1].Is(BLOCKED);
        bool blocked_3 = false;
        if (rGeometry[2].IsDefined(BLOCKED))
            blocked_3 = rGeometry[2].Is(BLOCKED);

        if (blocked_1 && blocked_2 && blocked_3) BlockCondition(Index);
    } else if (rGeometry.GetGeometryType() == GeometryData::KratosGeometryType::Kratos_Quadrilateral3D4) { // Quadrilaterals
        const IndexType id_1 = rGeometry[0].Id(); // First node Id
        const IndexType id_2 = rGeometry[1].Id(); // Second node Id
        const IndexType id_3 = rGeometry[2].Id(); // Third node Id
        const IndexType id_4 = rGeometry[3].Id(); // Fourth node Id

        KRATOS_ERROR_IF( MMG3D_Set_quadrilateral(mMmgMesh, id_1, id_2, id_3, id_4, Color, Index) != 1 ) << "Unable to set quadrilateral" << std::endl;
    } else {
        const SizeType size_geometry = rGeometry.size();
        KRATOS_ERROR << "ERROR: I DO NOT KNOW WHAT IS THIS. Size: " << size_geometry << " Type: " << static_cast<int>(rGeometry.GetGeometryType()) << std::endl;
    }

    KRATOS_CATCH("");
}

/***********************************************************************************/
/***********************************************************************************/

template<>
void MmgUtilities<MMGLibrary::MMGS>::SetConditions(
    GeometryType& rGeometry,
    const IndexType Color,
    const IndexType Index
    )
{
    KRATOS_TRY;

    if (rGeometry.GetGeometryType() == GeometryData::KratosGeometryType::Kratos_Point3D) // Point
        KRATOS_ERROR << "ERROR:: Nodal condition, will be meshed with the node. Condition existence after meshing not guaranteed" << std::endl;
    else if (rGeometry.GetGeometryType() == GeometryData::KratosGeometryType::Kratos_Line3D2) { // Line
        const IndexType id_1 = rGeometry[0].Id(); // First node id
        const IndexType id_2 = rGeometry[1].Id(); // Second node id

        KRATOS_ERROR_IF( MMGS_Set_edge(mMmgMesh, id_1, id_2, Color, Index) != 1 ) << "Unable to set edge" << std::endl;

        // Set fixed boundary
        bool blocked_1 = false;
        if (rGeometry[0].IsDefined(BLOCKED))
            blocked_1 = rGeometry[0].Is(BLOCKED);
        bool blocked_2 = false;
        if (rGeometry[1].IsDefined(BLOCKED))
            blocked_2 = rGeometry[1].Is(BLOCKED);

        if (blocked_1 && blocked_2) BlockCondition(Index);
    } else {
        const IndexType size_geometry = rGeometry.size();
        KRATOS_ERROR << "ERROR: I DO NOT KNOW WHAT IS THIS. Size: " << size_geometry << " Type: " << static_cast<int>(rGeometry.GetGeometryType()) << std::endl;
    }

    KRATOS_CATCH("");
}

/***********************************************************************************/
/***********************************************************************************/

template<>
void MmgUtilities<MMGLibrary::MMG2D>::SetElements(
    GeometryType& rGeometry,
    const IndexType Color,
    const IndexType Index
    )
{
    KRATOS_TRY;

    const IndexType id_1 = rGeometry[0].Id(); // First node Id
    const IndexType id_2 = rGeometry[1].Id(); // Second node Id
    const IndexType id_3 = rGeometry[2].Id(); // Third node Id

    KRATOS_ERROR_IF( MMG2D_Set_triangle(mMmgMesh, id_1, id_2, id_3, Color, Index) != 1 ) << "Unable to set triangle" << std::endl;

    KRATOS_CATCH("");
}

/***********************************************************************************/
/***********************************************************************************/

template<>
void MmgUtilities<MMGLibrary::MMG3D>::SetElements(
    GeometryType& rGeometry,
    const IndexType Color,
    const IndexType Index
    )
{
    KRATOS_TRY;

    const IndexType id_1 = rGeometry[0].Id(); // First node Id
    const IndexType id_2 = rGeometry[1].Id(); // Second node Id
    const IndexType id_3 = rGeometry[2].Id(); // Third node Id
    const IndexType id_4 = rGeometry[3].Id(); // Fourth node Id

    if (rGeometry.GetGeometryType() == GeometryData::KratosGeometryType::Kratos_Tetrahedra3D4) { // Tetrahedron
        KRATOS_ERROR_IF( MMG3D_Set_tetrahedron(mMmgMesh, id_1, id_2, id_3, id_4, Color, Index) != 1 ) << "Unable to set tetrahedron" << std::endl;
    } else if (rGeometry.GetGeometryType() == GeometryData::KratosGeometryType::Kratos_Prism3D6) { // Prisms
        const IndexType id_5 = rGeometry[4].Id(); // 5th node Id
        const IndexType id_6 = rGeometry[5].Id(); // 6th node Id

        KRATOS_ERROR_IF( MMG3D_Set_prism(mMmgMesh, id_1, id_2, id_3, id_4, id_5, id_6, Color, Index) != 1 ) << "Unable to set prism" << std::endl;
    } else if (rGeometry.GetGeometryType() == GeometryData::KratosGeometryType::Kratos_Hexahedra3D8) { // Hexaedron
//         const IndexType id_5 = rGeometry[4].Id(); // 5th node Id
//         const IndexType id_6 = rGeometry[5].Id(); // 6th node Id
//         const IndexType id_6 = rGeometry[7].Id(); // 7th node Id
//         const IndexType id_6 = rGeometry[8].Id(); // 8th node Id

        const SizeType size_geometry = rGeometry.size();
        KRATOS_ERROR << "ERROR: HEXAEDRON NON IMPLEMENTED IN THE LIBRARY " << size_geometry << std::endl;
    } else {
        const SizeType size_geometry = rGeometry.size();
        KRATOS_ERROR << "ERROR: I DO NOT KNOW WHAT IS THIS. Size: " << size_geometry << std::endl;
    }

    KRATOS_CATCH("");
}

/***********************************************************************************/
/***********************************************************************************/

template<>
void MmgUtilities<MMGLibrary::MMGS>::SetElements(
    GeometryType& rGeometry,
    const IndexType Color,
    const IndexType Index
    )
{
    KRATOS_TRY;

    const IndexType id_1 = rGeometry[0].Id(); // First node Id
    const IndexType id_2 = rGeometry[1].Id(); // Second node Id
    const IndexType id_3 = rGeometry[2].Id(); // Third node Id

    KRATOS_ERROR_IF( MMGS_Set_triangle(mMmgMesh, id_1, id_2, id_3, Color, Index) != 1 ) << "Unable to set triangle" << std::endl;

    KRATOS_CATCH("");
}

/***********************************************************************************/
/***********************************************************************************/

template<>
void MmgUtilities<MMGLibrary::MMG2D>::SetMetricScalar(
    const double Metric,
    const IndexType NodeId
    )
{
    KRATOS_TRY;

    if (mDiscretization == DiscretizationOption::ISOSURFACE) {
        KRATOS_ERROR_IF( MMG2D_Set_scalarSol(mMmgSol, Metric, NodeId) != 1 ) << "Unable to set distance" << std::endl;
    } else {
        KRATOS_ERROR_IF( MMG2D_Set_scalarSol(mMmgMet, Metric, NodeId) != 1 ) << "Unable to set scalar metric" << std::endl;
    }

    KRATOS_CATCH("");
}

/***********************************************************************************/
/***********************************************************************************/

template<>
void MmgUtilities<MMGLibrary::MMG3D>::SetMetricScalar(
    const double Metric,
    const IndexType NodeId
    )
{
    KRATOS_TRY;

    if (mDiscretization == DiscretizationOption::ISOSURFACE) {
        KRATOS_ERROR_IF( MMG3D_Set_scalarSol(mMmgSol, Metric, NodeId) != 1 ) << "Unable to set distance" << std::endl;
    } else {
        KRATOS_ERROR_IF( MMG3D_Set_scalarSol(mMmgMet, Metric, NodeId) != 1 ) << "Unable to set scalar metric" << std::endl;
    }

    KRATOS_CATCH("");
}

/***********************************************************************************/
/***********************************************************************************/

template<>
void MmgUtilities<MMGLibrary::MMGS>::SetMetricScalar(
    const double Metric,
    const IndexType NodeId
    )
{
    KRATOS_TRY;

    if (mDiscretization == DiscretizationOption::ISOSURFACE) {
        KRATOS_ERROR_IF( MMGS_Set_scalarSol(mMmgSol, Metric, NodeId) != 1 ) << "Unable to set distance" << std::endl;
    } else {
        KRATOS_ERROR_IF( MMGS_Set_scalarSol(mMmgMet, Metric, NodeId) != 1 ) << "Unable to set scalar metric" << std::endl;
    }

    KRATOS_CATCH("");
}

/***********************************************************************************/
/***********************************************************************************/

template<>
void MmgUtilities<MMGLibrary::MMG2D>::SetMetricVector(
    const array_1d<double, 2>& rMetric,
    const IndexType NodeId
    )
{
    KRATOS_TRY;

    KRATOS_ERROR_IF( MMG2D_Set_vectorSol(mMmgMet, rMetric[0], rMetric[1], NodeId) != 1 ) << "Unable to set vector metric" << std::endl;

    KRATOS_CATCH("");
}

/***********************************************************************************/
/***********************************************************************************/

template<>
void MmgUtilities<MMGLibrary::MMG3D>::SetMetricVector(
    const array_1d<double, 3>& rMetric,
    const IndexType NodeId
    )
{
    KRATOS_TRY;

    KRATOS_ERROR_IF( MMG3D_Set_vectorSol(mMmgMet, rMetric[0], rMetric[1], rMetric[2], NodeId) != 1 ) << "Unable to set vector metric" << std::endl;

    KRATOS_CATCH("");
}

/***********************************************************************************/
/***********************************************************************************/

template<>
void MmgUtilities<MMGLibrary::MMGS>::SetMetricVector(
    const array_1d<double, 3>& rMetric,
    const IndexType NodeId
    )
{
    KRATOS_TRY;

    KRATOS_ERROR_IF( MMGS_Set_vectorSol(mMmgMet, rMetric[0], rMetric[1], rMetric[2], NodeId) != 1 ) << "Unable to set vector metric" << std::endl;

    KRATOS_CATCH("");
}

/***********************************************************************************/
/***********************************************************************************/

template<>
void MmgUtilities<MMGLibrary::MMG2D>::SetMetricTensor(
    const array_1d<double, 3>& rMetric,
    const IndexType NodeId
    )
{
    KRATOS_TRY;

    // The order is XX, XY, YY
    KRATOS_ERROR_IF( MMG2D_Set_tensorSol(mMmgMet, rMetric[0], rMetric[2], rMetric[1], NodeId) != 1 ) << "Unable to set tensor metric" << std::endl;

    KRATOS_CATCH("");
}

/***********************************************************************************/
/***********************************************************************************/

template<>
void MmgUtilities<MMGLibrary::MMG3D>::SetMetricTensor(
    const array_1d<double, 6>& rMetric,
    const IndexType NodeId
    )
{
    KRATOS_TRY;

    // The order is XX, XY, XZ, YY, YZ, ZZ
    KRATOS_ERROR_IF( MMG3D_Set_tensorSol(mMmgMet, rMetric[0], rMetric[3], rMetric[5], rMetric[1], rMetric[4], rMetric[2], NodeId) != 1 ) << "Unable to set tensor metric" << std::endl;

    KRATOS_CATCH("");
}

/***********************************************************************************/
/***********************************************************************************/

template<>
void MmgUtilities<MMGLibrary::MMGS>::SetMetricTensor(
    const array_1d<double, 6>& rMetric,
    const IndexType NodeId
    )
{
    KRATOS_TRY;

    // The order is XX, XY, XZ, YY, YZ, ZZ
    KRATOS_ERROR_IF( MMGS_Set_tensorSol(mMmgMet, rMetric[0], rMetric[3], rMetric[5], rMetric[1], rMetric[4], rMetric[2], NodeId) != 1 ) << "Unable to set tensor metric" << std::endl;

    KRATOS_CATCH("");
}

/***********************************************************************************/
/***********************************************************************************/

template<>
void MmgUtilities<MMGLibrary::MMG2D>::SetDisplacementVector(
    const array_1d<double, 3>& rDisplacement,
    const IndexType NodeId
    )
{
    KRATOS_TRY;

    KRATOS_ERROR_IF( MMG2D_Set_vectorSol(mMmgDisp, rDisplacement[0], rDisplacement[1], NodeId) != 1 ) << "Unable to set vector displacement" << std::endl;

    KRATOS_CATCH("");
}

/***********************************************************************************/
/***********************************************************************************/

template<>
void MmgUtilities<MMGLibrary::MMG3D>::SetDisplacementVector(
    const array_1d<double, 3>& rDisplacement,
    const IndexType NodeId
    )
{
    KRATOS_TRY;

    KRATOS_ERROR_IF( MMG3D_Set_vectorSol(mMmgDisp, rDisplacement[0], rDisplacement[1], rDisplacement[2], NodeId) != 1 ) << "Unable to set vector displacement" << std::endl;

    KRATOS_CATCH("");
}

/***********************************************************************************/
/***********************************************************************************/

template<>
void MmgUtilities<MMGLibrary::MMGS>::SetDisplacementVector(
    const array_1d<double, 3>& rDisplacement,
    const IndexType NodeId
    )
{
    KRATOS_TRY;

    KRATOS_ERROR_IF( MMGS_Set_vectorSol(mMmgDisp, rDisplacement[0], rDisplacement[1], rDisplacement[2], NodeId) != 1 ) << "Unable to set vector displacement" << std::endl;

    KRATOS_CATCH("");
}

/***********************************************************************************/
/***********************************************************************************/

template<>
void MmgUtilities<MMGLibrary::MMG2D>::GetMetricScalar(double& rMetric)
{
    KRATOS_TRY;

    if (mDiscretization == DiscretizationOption::ISOSURFACE) {
        rMetric = 0.0;
//         KRATOS_ERROR_IF( MMG2D_Get_scalarSol(mMmgSol, &rMetric) != 1 ) << "Unable to get solution" << std::endl;
    } else {
        KRATOS_ERROR_IF( MMG2D_Get_scalarSol(mMmgMet, &rMetric) != 1 ) << "Unable to get scalar metric" << std::endl;
    }

    KRATOS_CATCH("");
}

/***********************************************************************************/
/***********************************************************************************/

template<>
void MmgUtilities<MMGLibrary::MMG3D>::GetMetricScalar(double& rMetric)
{
    KRATOS_TRY;

    if (mDiscretization == DiscretizationOption::ISOSURFACE) {
        rMetric = 0.0;
//         KRATOS_ERROR_IF( MMG3D_Get_scalarSol(mMmgSol, &rMetric) != 1 ) << "Unable to get solution" << std::endl;
    } else {
        KRATOS_ERROR_IF( MMG3D_Get_scalarSol(mMmgMet, &rMetric) != 1 ) << "Unable to get scalar metric" << std::endl;
    }
    KRATOS_CATCH("");
}

/***********************************************************************************/
/***********************************************************************************/

template<>
void MmgUtilities<MMGLibrary::MMGS>::GetMetricScalar(double& rMetric)
{
    KRATOS_TRY;

    if (mDiscretization == DiscretizationOption::ISOSURFACE) {
        rMetric = 0.0;
//         KRATOS_ERROR_IF( MMGS_Get_scalarSol(mMmgSol, &rMetric) != 1 ) << "Unable to get solution" << std::endl;
    } else {
        KRATOS_ERROR_IF( MMGS_Get_scalarSol(mMmgMet, &rMetric) != 1 ) << "Unable to get scalar metric" << std::endl;
    }

    KRATOS_CATCH("");
}

/***********************************************************************************/
/***********************************************************************************/

template<>
void MmgUtilities<MMGLibrary::MMG2D>::GetMetricVector(array_1d<double, 2>& rMetric)
{
    KRATOS_TRY;

    KRATOS_ERROR_IF( MMG2D_Get_vectorSol(mMmgMet, &rMetric[0], &rMetric[1]) != 1 ) << "Unable to get vector metric" << std::endl;

    KRATOS_CATCH("");
}

/***********************************************************************************/
/***********************************************************************************/

template<>
void MmgUtilities<MMGLibrary::MMG3D>::GetMetricVector(array_1d<double, 3>& rMetric)
{
    KRATOS_TRY;

    KRATOS_ERROR_IF( MMG3D_Get_vectorSol(mMmgMet, &rMetric[0], &rMetric[1], &rMetric[2]) != 1 ) << "Unable to get vector metric" << std::endl;

    KRATOS_CATCH("");
}

/***********************************************************************************/
/***********************************************************************************/

template<>
void MmgUtilities<MMGLibrary::MMGS>::GetMetricVector(array_1d<double, 3>& rMetric)
{
    KRATOS_TRY;

    KRATOS_ERROR_IF( MMGS_Get_vectorSol(mMmgMet, &rMetric[0], &rMetric[1], &rMetric[2]) != 1 ) << "Unable to get vector metric" << std::endl;

    KRATOS_CATCH("");
}

/***********************************************************************************/
/***********************************************************************************/

template<>
void MmgUtilities<MMGLibrary::MMG2D>::GetMetricTensor(array_1d<double, 3>& rMetric)
{
    KRATOS_TRY;

    // The order is XX, XY, YY
    KRATOS_ERROR_IF( MMG2D_Get_tensorSol(mMmgMet, &rMetric[0], &rMetric[2], &rMetric[1]) != 1 ) << "Unable to get tensor metric" << std::endl;

    KRATOS_CATCH("");
}

/***********************************************************************************/
/***********************************************************************************/

template<>
void MmgUtilities<MMGLibrary::MMG3D>::GetMetricTensor(array_1d<double, 6>& rMetric)
{
    KRATOS_TRY;

    // The order is XX, XY, XZ, YY, YZ, ZZ
    if (mDiscretization == DiscretizationOption::ISOSURFACE) {
        rMetric = ZeroVector(6);
    } else {
        KRATOS_ERROR_IF( MMG3D_Get_tensorSol(mMmgMet, &rMetric[0], &rMetric[3], &rMetric[5], &rMetric[1], &rMetric[4], &rMetric[2]) != 1 ) << "Unable to get tensor metric" << std::endl;
    }

    KRATOS_CATCH("");
}

/***********************************************************************************/
/***********************************************************************************/

template<>
void MmgUtilities<MMGLibrary::MMGS>::GetMetricTensor(array_1d<double, 6>& rMetric)
{
    KRATOS_TRY;

    // The order is XX, XY, XZ, YY, YZ, ZZ
    KRATOS_ERROR_IF( MMGS_Get_tensorSol(mMmgMet, &rMetric[0], &rMetric[3], &rMetric[5], &rMetric[1], &rMetric[4], &rMetric[2]) != 1 ) << "Unable to get tensor metric" << std::endl;

    KRATOS_CATCH("");
}

/***********************************************************************************/
/***********************************************************************************/

template<>
void MmgUtilities<MMGLibrary::MMG2D>::GetDisplacementVector(array_1d<double, 3>& rDisplacement)
{
    KRATOS_TRY;

    rDisplacement[2] = 0.0;
    KRATOS_ERROR_IF( MMG2D_Get_vectorSol(mMmgDisp, &rDisplacement[0], &rDisplacement[1]) != 1 ) << "Unable to get vector displacement" << std::endl;

    KRATOS_CATCH("");
}

/***********************************************************************************/
/***********************************************************************************/

template<>
void MmgUtilities<MMGLibrary::MMG3D>::GetDisplacementVector(array_1d<double, 3>& rDisplacement)
{
    KRATOS_TRY;

    KRATOS_ERROR_IF( MMG3D_Get_vectorSol(mMmgDisp, &rDisplacement[0], &rDisplacement[1], &rDisplacement[2]) != 1 ) << "Unable to get vector displacement" << std::endl;

    KRATOS_CATCH("");
}

/***********************************************************************************/
/***********************************************************************************/

template<>
void MmgUtilities<MMGLibrary::MMGS>::GetDisplacementVector(array_1d<double, 3>& rDisplacement)
{
    KRATOS_TRY;

    KRATOS_ERROR_IF( MMGS_Get_vectorSol(mMmgDisp, &rDisplacement[0], &rDisplacement[1], &rDisplacement[2]) != 1 ) << "Unable to get vector displacement" << std::endl;

    KRATOS_CATCH("");
}

/***********************************************************************************/
/***********************************************************************************/

template<MMGLibrary TMMGLibrary>
void MmgUtilities<TMMGLibrary>::ReorderAllIds(ModelPart& rModelPart)
{
    KRATOS_TRY;

    // Iterate over nodes
    auto& r_nodes_array = rModelPart.Nodes();
    const auto it_node_begin = r_nodes_array.begin();
    for(IndexType i = 0; i < r_nodes_array.size(); ++i)
        (it_node_begin + i)->SetId(i + 1);

    // Iterate over conditions
    auto& r_conditions_array = rModelPart.Conditions();
    const auto it_cond_begin = r_conditions_array.begin();
    for(IndexType i = 0; i < r_conditions_array.size(); ++i)
        (it_cond_begin + i)->SetId(i + 1);

    // Iterate over elements
    auto& r_elements_array = rModelPart.Elements();
    const auto it_elem_begin = r_elements_array.begin();
    for(IndexType i = 0; i < r_elements_array.size(); ++i)
        (it_elem_begin + i)->SetId(i + 1);

    KRATOS_CATCH("");
}

/***********************************************************************************/
/***********************************************************************************/

template<MMGLibrary TMMGLibrary>
void MmgUtilities<TMMGLibrary>::GenerateMeshDataFromModelPart(
    ModelPart& rModelPart,
    std::unordered_map<IndexType,std::vector<std::string>>& rColors,
    ColorsMapType& rColorMapCondition,
    ColorsMapType& rColorMapElement,
    const FrameworkEulerLagrange Framework,
    const bool CollapsePrismElements
    )
{
    KRATOS_TRY;

    // Before computing colors we do some check and throw a warning to get the user informed
    const std::vector<std::string> sub_model_part_names = AssignUniqueModelPartCollectionTagUtility::GetRecursiveSubModelPartNames(rModelPart);

    for (const auto& sub_model_part_name : sub_model_part_names) {
        ModelPart& r_sub_model_part = AssignUniqueModelPartCollectionTagUtility::GetRecursiveSubModelPart(rModelPart, sub_model_part_name);

        KRATOS_WARNING_IF("MmgUtilities", mEchoLevel > 0 && (r_sub_model_part.NumberOfNodes() > 0 && (r_sub_model_part.NumberOfConditions() == 0 && r_sub_model_part.NumberOfElements() == 0))) <<
        "The submodelpart: " << sub_model_part_name << " contains only nodes and no geometries (conditions/elements)." << std::endl <<
        "It is not guaranteed that the submodelpart will be preserved." << std::endl <<
        "PLEASE: Add some \"dummy\" conditions to the submodelpart to preserve it" << std::endl;
    }

    /////////* MESH FILE */////////
    // Build mesh in MMG5 format //

    // Iterate over components
    auto& r_nodes_array = rModelPart.Nodes();
    const auto it_node_begin = r_nodes_array.begin();
    auto& r_conditions_array = rModelPart.Conditions();
    const auto it_cond_begin = r_conditions_array.begin();
    auto& r_elements_array = rModelPart.Elements();
    const auto it_elem_begin = r_elements_array.begin();

    // The following nodes will be remeshed
    std::unordered_set<IndexType> remeshed_nodes;

    /* Manually set of the mesh */
    MMGMeshInfo<TMMGLibrary> mmg_mesh_info;
    if constexpr (TMMGLibrary == MMGLibrary::MMG2D) { // 2D
        /* Conditions */
        std::size_t num_lines = 0;
        for(IndexType i = 0; i < r_conditions_array.size(); ++i) {
            auto it_cond = it_cond_begin + i;

            if ((it_cond->GetGeometry()).GetGeometryType() == GeometryData::KratosGeometryType::Kratos_Line2D2) { // Lines
                for (auto& r_node : it_cond->GetGeometry())
                    remeshed_nodes.insert(r_node.Id());
                num_lines += 1;
            } else {
                it_cond->Set(OLD_ENTITY, true);
                KRATOS_WARNING_IF("MmgUtilities", mEchoLevel > 1) << "WARNING:: YOUR GEOMETRY CONTAINS A CONDITION WITH " << it_cond->GetGeometry().PointsNumber() <<" NODES THAT CAN NOT BE REMESHED" << std::endl;
            }
        }

        mmg_mesh_info.NumberOfLines = num_lines;

        KRATOS_INFO_IF("MmgUtilities", (num_lines < r_conditions_array.size()) && mEchoLevel > 0) <<
        "Number of Conditions: " << r_conditions_array.size() << " Number of Lines: " << num_lines << std::endl;

        /* Elements */
        std::size_t num_tri = 0, num_quad = 0;
        for(IndexType i = 0; i < r_elements_array.size(); ++i) {
            auto it_elem = it_elem_begin + i;

            if ((it_elem->GetGeometry()).GetGeometryType() == GeometryData::KratosGeometryType::Kratos_Triangle2D3) { // Triangles
                for (auto& r_node : it_elem->GetGeometry())
                    remeshed_nodes.insert(r_node.Id());
                num_tri += 1;
            } else if ((it_elem->GetGeometry()).GetGeometryType() == GeometryData::KratosGeometryType::Kratos_Quadrilateral2D4) { // Quadrilaterals
                for (auto& r_node : it_elem->GetGeometry())
                    remeshed_nodes.insert(r_node.Id());
                num_quad += 1;
            } else {
                it_elem->Set(OLD_ENTITY, true);
                KRATOS_WARNING_IF("MmgUtilities", mEchoLevel > 1) << "WARNING:: YOUR GEOMETRY CONTAINS AN ELEMENT WITH " << it_elem->GetGeometry().PointsNumber() <<" NODES CAN NOT BE REMESHED" << std::endl;
            }
        }

        mmg_mesh_info.NumberOfTriangles = num_tri;
        mmg_mesh_info.NumberOfQuadrilaterals = num_quad;

        KRATOS_INFO_IF("MmgUtilities", ((num_tri + num_quad) < r_elements_array.size()) && mEchoLevel > 0) <<
        "Number of Conditions: " << r_conditions_array.size() << " Number of Triangles: " << num_tri << " Number of Quadrilaterals: " << num_quad << std::endl;

    } else if constexpr (TMMGLibrary == MMGLibrary::MMG3D) { // 3D
        /* Conditions */
        std::size_t num_tri = 0, num_quad = 0;
        for(IndexType i = 0; i < r_conditions_array.size(); ++i) {
            auto it_cond = it_cond_begin + i;

            if ((it_cond->GetGeometry()).GetGeometryType() == GeometryData::KratosGeometryType::Kratos_Triangle3D3) { // Triangles
                for (auto& r_node : it_cond->GetGeometry())
                    remeshed_nodes.insert(r_node.Id());
                num_tri += 1;
            } else if ((it_cond->GetGeometry()).GetGeometryType() == GeometryData::KratosGeometryType::Kratos_Quadrilateral3D4) { // Quadrilaterals
                for (auto& r_node : it_cond->GetGeometry())
                    remeshed_nodes.insert(r_node.Id());
                num_quad += 1;
            } else {
                it_cond->Set(OLD_ENTITY, true);
                KRATOS_WARNING_IF("MmgUtilities", mEchoLevel > 1) << "WARNING:: YOUR GEOMETRY CONTAINS A CONDITION WITH " << it_cond->GetGeometry().PointsNumber() <<" NODES THAT CAN NOT BE REMESHED" << std::endl;
            }
        }

        mmg_mesh_info.NumberOfTriangles = num_tri;
        mmg_mesh_info.NumberOfQuadrilaterals = num_quad;

        KRATOS_INFO_IF("MmgUtilities", ((num_tri + num_quad) < r_conditions_array.size()) && mEchoLevel > 0) <<
        "Number of Conditions: " << r_conditions_array.size() << " Number of Triangles: " << num_tri << " Number of Quadrilaterals: " << num_quad << std::endl;

        /* Elements */
        std::size_t num_tetra = 0, num_prisms = 0;
        for(IndexType i = 0; i < r_elements_array.size(); ++i) {
            auto it_elem = it_elem_begin + i;

            if ((it_elem->GetGeometry()).GetGeometryType() == GeometryData::KratosGeometryType::Kratos_Tetrahedra3D4) { // Tetrahedron
                for (auto& r_node : it_elem->GetGeometry())
                    remeshed_nodes.insert(r_node.Id());
                num_tetra += 1;
            } else if ((it_elem->GetGeometry()).GetGeometryType() == GeometryData::KratosGeometryType::Kratos_Prism3D6) { // Prisms
                if (CollapsePrismElements) {
                    KRATOS_INFO_IF("MmgUtilities", mEchoLevel > 1) << "Prismatic element " << it_elem->Id() << " will be collapsed to a triangle" << std::endl;
                } else {
                    for (auto& r_node : it_elem->GetGeometry())
                        remeshed_nodes.insert(r_node.Id());
                    num_prisms += 1;
                }
            } else {
                it_elem->Set(OLD_ENTITY, true);
                KRATOS_WARNING_IF("MmgUtilities", mEchoLevel > 1) << "WARNING:: YOUR GEOMETRY CONTAINS AN ELEMENT WITH " << it_elem->GetGeometry().PointsNumber() <<" NODES CAN NOT BE REMESHED" << std::endl;
            }
        }

        mmg_mesh_info.NumberOfTetrahedra = num_tetra;
        mmg_mesh_info.NumberOfPrism = num_prisms;

        KRATOS_INFO_IF("MmgUtilities", ((num_tetra + num_prisms) < r_elements_array.size()) && mEchoLevel > 0) <<
        "Number of Elements: " << r_elements_array.size() << " Number of Tetrahedron: " << num_tetra << " Number of Prisms: " << num_prisms << std::endl;
    } else { // Surfaces
        /* Conditions */
        std::size_t num_lines = 0;
        for(IndexType i = 0; i < r_conditions_array.size(); ++i) {
            auto it_cond = it_cond_begin + i;

            if ((it_cond->GetGeometry()).GetGeometryType() == GeometryData::KratosGeometryType::Kratos_Line3D2) { // Lines
                for (auto& r_node : it_cond->GetGeometry())
                    remeshed_nodes.insert(r_node.Id());
                num_lines += 1;
            } else {
                it_cond->Set(OLD_ENTITY, true);
                KRATOS_WARNING_IF("MmgUtilities", mEchoLevel > 1) << "WARNING:: YOUR GEOMETRY CONTAINS " << it_cond->GetGeometry().PointsNumber() <<" NODES THAT CAN NOT BE REMESHED" << std::endl;
            }
        }

        /* Elements */
        std::size_t num_tri = 0;
        for(IndexType i = 0; i < r_elements_array.size(); ++i) {
            auto it_elem = it_elem_begin + i;

            if ((it_elem->GetGeometry()).GetGeometryType() == GeometryData::KratosGeometryType::Kratos_Triangle3D3) { // Triangles
                for (auto& r_node : it_elem->GetGeometry())
                    remeshed_nodes.insert(r_node.Id());
                num_tri += 1;
            } else if (CollapsePrismElements && (it_elem->GetGeometry()).GetGeometryType() == GeometryData::KratosGeometryType::Kratos_Prism3D6) {
                KRATOS_INFO_IF("MmgUtilities", mEchoLevel > 1) << "Prismatic element " << it_elem->Id() << " will be collapsed to a triangle" << std::endl;
            } else {
                it_elem->Set(OLD_ENTITY, true);
                KRATOS_WARNING_IF("MmgUtilities", mEchoLevel > 1) << "WARNING:: YOUR GEOMETRY CONTAINS " << it_elem->GetGeometry().PointsNumber() <<" NODES CAN NOT BE REMESHED" << std::endl;
            }
        }

        mmg_mesh_info.NumberOfLines = num_lines;
        mmg_mesh_info.NumberOfTriangles = num_tri;
    }

    // Set flag on nodes
    block_for_each(r_nodes_array,
        [&remeshed_nodes](NodeType& rNode) {
        if (remeshed_nodes.find(rNode.Id()) == remeshed_nodes.end()) {
            rNode.Set(OLD_ENTITY, true);
        }
    });

    mmg_mesh_info.NumberOfNodes = remeshed_nodes.size();
    SetMeshSize(mmg_mesh_info);

    // We reorder the ids to avoid conflicts with the rest (using as reference the OLD_ENTITY)
    /* Nodes */
    IndexType counter_to_remesh = block_for_each<SumReduction<IndexType>>(
    r_nodes_array,
    [](Node<3>& r_node){
        const bool old_entity = r_node.IsDefined(OLD_ENTITY) ? r_node.Is(OLD_ENTITY) : false;
        if (!old_entity) {
            return 1;
        } else {
            return 0;
        }
    });

    // RESETING THE ID OF THE NODES (important for non consecutive meshes)
    IndexType counter_remesh = 1;
    IndexType counter_not_remesh = counter_to_remesh + 1;
    for(int i = 0; i < static_cast<int>(r_nodes_array.size()); ++i) {
        auto it_node = it_node_begin + i;

        const bool old_entity = it_node->IsDefined(OLD_ENTITY) ? it_node->Is(OLD_ENTITY) : false;
        if (!old_entity) {
            it_node->SetId(counter_remesh);
            ++counter_remesh;
        } else {
            it_node->SetId(counter_not_remesh);
            ++counter_not_remesh;
        }
    }

    /* Conditions */
    counter_to_remesh = block_for_each<SumReduction<IndexType>>(
    r_conditions_array,
    [](Condition& r_cond){
        const bool old_entity = r_cond.IsDefined(OLD_ENTITY) ? r_cond.Is(OLD_ENTITY) : false;
        if (!old_entity) {
            return 1;
        } else {
            return 0;
        }
    });

    // RESETING THE ID OF THE CONDITIONS (important for non consecutive meshes)
    counter_remesh = 1;
    counter_not_remesh = counter_to_remesh + 1;
    for(int i = 0; i < static_cast<int>(r_conditions_array.size()); ++i) {
        auto it_cond = it_cond_begin + i;

        const bool old_entity = it_cond->IsDefined(OLD_ENTITY) ? it_cond->Is(OLD_ENTITY) : false;
        if (!old_entity) {
            it_cond->SetId(counter_remesh);
            ++counter_remesh;
        } else {
            it_cond->SetId(counter_not_remesh);
            ++counter_not_remesh;
        }
    }

    /* Elements */
    counter_to_remesh = block_for_each<SumReduction<IndexType>>(
    r_elements_array,
    [](Element& r_elem){
        const bool old_entity = r_elem.IsDefined(OLD_ENTITY) ? r_elem.Is(OLD_ENTITY) : false;
        if (!old_entity) {
            return 1;
        } else {
            return 0;
        }
    });

    // RESETING THE ID OF THE ELEMENTS (important for non consecutive meshes)
    counter_remesh = 1;
    counter_not_remesh = counter_to_remesh + 1;
    for(int i = 0; i < static_cast<int>(r_elements_array.size()); ++i) {
        auto it_elem = it_elem_begin + i;

        const bool old_entity = it_elem->IsDefined(OLD_ENTITY) ? it_elem->Is(OLD_ENTITY) : false;
        if (!old_entity) {
            it_elem->SetId(counter_remesh);
            ++counter_remesh;
        } else {
            it_elem->SetId(counter_not_remesh);
            ++counter_not_remesh;
        }
    }

    // Now we compute the colors
    rColors.clear();
    ColorsMapType nodes_colors, cond_colors, elem_colors;
    AssignUniqueModelPartCollectionTagUtility model_part_collections(rModelPart);
    model_part_collections.ComputeTags(nodes_colors, cond_colors, elem_colors, rColors);

    // The ISOSURFACE has some reserved Ids. We reassign
    if (mDiscretization == DiscretizationOption::ISOSURFACE) {
        // Create auxiliar model part
        if (!rModelPart.HasSubModelPart("SKIN_ISOSURFACE")) {
            rModelPart.CreateSubModelPart("SKIN_ISOSURFACE");
        }

        // Do some checks
        bool id_2_exists = false;
        bool id_3_exists = false;
        bool id_10_exists = false;
        IndexType max_index = 0;
        for (auto& r_color : rColors) {
            const IndexType index = r_color.first;
            if (index == 2) {
                id_2_exists = true;
            } else if (index == 3) {
                id_3_exists = true;
            } else if (index == 10) {
                id_10_exists = true;
            }
            if (index > max_index)
                max_index = index;
        }

        // Identify the submodelparts with elements
        std::unordered_set<std::string> auxiliar_set_elements;
        // We build a set for all the model parts containing elements
        for (auto& r_elem_color : elem_colors) {
            const IndexType color = r_elem_color.second;
            const auto& r_sub_model_parts_names = rColors[color];
            auxiliar_set_elements.insert(r_sub_model_parts_names.begin(), r_sub_model_parts_names.end());
        }
        std::vector<std::string> auxiliar_vector_elements(auxiliar_set_elements.size());
        std::copy(auxiliar_set_elements.begin(), auxiliar_set_elements.end(), std::back_inserter(auxiliar_vector_elements));

        // Move the map to the end
        if (id_2_exists) {
            // New group
            rColors.insert(IndexStringVectorPairType(max_index + 1, rColors[2]));
            rColors.erase(2);

            // Reassign
            for (auto& r_nodes_color : nodes_colors) {
                IndexType& r_color = r_nodes_color.second;
                if (r_color == 2) {
                    r_color = max_index + 1;
                }
            }
            for (auto& r_cond_color : cond_colors) {
                IndexType& r_color = r_cond_color.second;
                if (r_color == 2) {
                    r_color = max_index + 1;
                }
            }
            for (auto& r_elem_color : elem_colors) {
                IndexType& r_color = r_elem_color.second;
                if (r_color == 2) {
                    r_color = max_index + 1;
                }
            }

        }
        if (id_3_exists) {
            // New group
            rColors.insert(IndexStringVectorPairType(max_index + 2, rColors[3]));
            rColors.erase(3);

            // Reassign
            for (auto& r_nodes_color : nodes_colors) {
                IndexType& r_color = r_nodes_color.second;
                if (r_color == 3) {
                    r_color = max_index + 2;
                }
            }
            for (auto& r_cond_color : cond_colors) {
                IndexType& r_color = r_cond_color.second;
                if (r_color == 3) {
                    r_color = max_index + 2;
                }
            }
            for (auto& r_elem_color : elem_colors) {
                IndexType& r_color = r_elem_color.second;
                if (r_color == 3) {
                    r_color = max_index + 2;
                }
            }

        }
        if (id_10_exists) {
            // New group
            rColors.insert(IndexStringVectorPairType(max_index + 3, rColors[10]));
            rColors.erase(10);

            // Reassign
            for (auto& r_nodes_color : nodes_colors) {
                IndexType& r_color = r_nodes_color.second;
                if (r_color == 10) {
                    r_color = max_index + 3;
                }
            }
            for (auto& r_cond_color : cond_colors) {
                IndexType& r_color = r_cond_color.second;
                if (r_color == 10) {
                    r_color = max_index + 3;
                }
            }
            for (auto& r_elem_color : elem_colors) {
                IndexType& r_color = r_elem_color.second;
                if (r_color == 10) {
                    r_color = max_index + 3;
                }
            }
        }

        // Fill the model parts
        rColors.insert(IndexStringVectorPairType(2, auxiliar_vector_elements));
        rColors.insert(IndexStringVectorPairType(3, auxiliar_vector_elements));
        std::vector<std::string> auxiliar_name_vector (1, "SKIN_ISOSURFACE");
        rColors.insert(IndexStringVectorPairType(10, auxiliar_name_vector));
    }

    /* Nodes */
    block_for_each(r_nodes_array, nodes_colors,
        [this,&Framework](NodeType& rNode, ColorsMapType& nodes_colors) {

        const bool old_entity = rNode.IsDefined(OLD_ENTITY) ? rNode.Is(OLD_ENTITY) : false;
        if (!old_entity) {
            const array_1d<double, 3>& r_coordinates = Framework == FrameworkEulerLagrange::LAGRANGIAN ? rNode.GetInitialPosition() : rNode.Coordinates();
            SetNodes(r_coordinates[0], r_coordinates[1], r_coordinates[2], nodes_colors[rNode.Id()], rNode.Id());

            bool blocked = false;
            if (rNode.IsDefined(BLOCKED))
                blocked = rNode.Is(BLOCKED);
            if (blocked)
                BlockNode(rNode.Id());
        }
    });

    /* Conditions */
    block_for_each(r_conditions_array, cond_colors,
        [this](Condition& rCondition, ColorsMapType& cond_colors) {

        const bool old_entity = rCondition.IsDefined(OLD_ENTITY) ? rCondition.Is(OLD_ENTITY) : false;
        if (!old_entity) {
            SetConditions(rCondition.GetGeometry(), cond_colors[rCondition.Id()], rCondition.Id());

            bool blocked = false;
            if (rCondition.IsDefined(BLOCKED))
                blocked = rCondition.Is(BLOCKED);
            if (blocked)
                BlockCondition(rCondition.Id());
        }
    });

    /* Elements */
    block_for_each(r_elements_array, elem_colors,
        [this](Element& rElement, ColorsMapType& elem_colors) {

        const bool old_entity = rElement.IsDefined(OLD_ENTITY) ? rElement.Is(OLD_ENTITY) : false;
        if (!old_entity) {
            SetElements(rElement.GetGeometry(), elem_colors[rElement.Id()], rElement.Id());

            bool blocked = false;
            if (rElement.IsDefined(BLOCKED))
                blocked = rElement.Is(BLOCKED);
            if (blocked)
                BlockElement(rElement.Id());
        }
    });

    // Create auxiliar colors maps
    for(int i = 0; i < static_cast<int>(r_conditions_array.size()); ++i)  {
        auto it_cond = it_cond_begin + i;
        const IndexType cond_id = it_cond->Id();
        const IndexType color = cond_colors[cond_id];
        if ((rColorMapCondition.find(color) == rColorMapCondition.end()))
            rColorMapCondition.insert (IndexPairType(color,cond_id));
    }
    for(int i = 0; i < static_cast<int>(r_elements_array.size()); ++i) {
        auto it_elem = it_elem_begin + i;
        const IndexType elem_id = it_elem->Id();
        const IndexType color = elem_colors[elem_id];
        if ((rColorMapElement.find(color) == rColorMapElement.end()))
            rColorMapElement.insert (IndexPairType(color,elem_id));
    }

    // Add missing entities
    Model& r_model = rModelPart.GetModel();
    for (auto& r_color : rColors) {
        const IndexType color = r_color.first;
        if (color != 0 && r_color.second.size() == 1) { // Not including main model part, and adding only simple model parts
            for (auto& r_sub_model_part_name : r_color.second) {
                ModelPart& r_sub_model_part = r_model.GetModelPart(rModelPart.FullName() + "." + r_sub_model_part_name);
                if ((rColorMapCondition.find(color) == rColorMapCondition.end())) {
                    if (r_sub_model_part.NumberOfConditions() > 0) {
                        const IndexType cond_id = r_sub_model_part.Conditions().begin()->Id();
                        rColorMapCondition.insert (IndexPairType(color,cond_id));
                    }
                }
                if ((rColorMapElement.find(color) == rColorMapElement.end())) {
                    if (r_sub_model_part.NumberOfElements() > 0) {
                        const IndexType elem_id = r_sub_model_part.Elements().begin()->Id();
                        rColorMapElement.insert (IndexPairType(color,elem_id));
                    }
                }
            }
        }
    }

    KRATOS_CATCH("");
}

/***********************************************************************************/
/***********************************************************************************/

template<MMGLibrary TMMGLibrary>
void MmgUtilities<TMMGLibrary>::GenerateReferenceMaps(
    ModelPart& rModelPart,
    const ColorsMapType& rColorMapCondition,
    const ColorsMapType& rColorMapElement,
    std::unordered_map<IndexType,Condition::Pointer>& rRefCondition,
    std::unordered_map<IndexType,Element::Pointer>& rRefElement
    )
{
    KRATOS_TRY;

    /* We clone the first condition and element of each type (we will assume that each sub model part has just one kind of condition, in my opinion it is quite reccomended to create more than one sub model part if you have more than one element or condition) */

    auto& r_conditions_array = rModelPart.Conditions();
    const auto it_cond_begin = r_conditions_array.begin();
    auto& r_elements_array = rModelPart.Elements();
    const auto it_elem_begin = r_elements_array.begin();

    if (r_conditions_array.size() > 0) {
        const std::string type_name = (Dimension == 2) ? "LineCondition2D2N" : (TMMGLibrary == MMGLibrary::MMG3D) ? "SurfaceCondition3D3N" : "LineCondition3D2N";
        Condition const& r_clone_condition = KratosComponents<Condition>::Get(type_name);
        rRefCondition[0] = r_clone_condition.Create(0, it_cond_begin->GetGeometry(), it_cond_begin->pGetProperties());
    }
    if (r_elements_array.size() > 0) {
        rRefElement[0] = it_elem_begin->Create(0, it_elem_begin->GetGeometry(), it_elem_begin->pGetProperties());
    }

    // Now we add the reference elements and conditions
    for (auto& ref_cond : rColorMapCondition) {
        Condition::Pointer p_cond = rModelPart.pGetCondition(ref_cond.second);
        if (p_cond->GetGeometry().size() > 0) {
            rRefCondition[ref_cond.first] = p_cond->Create(0, p_cond->GetGeometry(), p_cond->pGetProperties());
        } else {
            rRefCondition[ref_cond.first] = p_cond->Create(0, rRefCondition[0]->GetGeometry(), p_cond->pGetProperties());
        }
    }
    for (auto& ref_elem : rColorMapElement) {
        Element::Pointer p_elem = rModelPart.pGetElement(ref_elem.second);
        if (p_elem->GetGeometry().size() > 0) {
            rRefElement[ref_elem.first] = p_elem->Create(0, p_elem->GetGeometry(), p_elem->pGetProperties());
        } else {
            rRefElement[ref_elem.first] = p_elem->Create(0, rRefElement[0]->GetGeometry(), p_elem->pGetProperties());
        }
    }

    // The ISOSURFACE has some reserved Ids. We reassign
    if (mDiscretization == DiscretizationOption::ISOSURFACE) {
        // Boundary conditions
        Condition const& r_clone_condition = KratosComponents<Condition>::Get("SurfaceCondition3D3N");
        rRefCondition[10] = r_clone_condition.Create(0, r_clone_condition.pGetGeometry(), it_cond_begin->pGetProperties());

        // Inside outside elements
        rRefElement[2] = it_elem_begin->Create(0, it_elem_begin->GetGeometry(), it_elem_begin->pGetProperties());
        rRefElement[3] = it_elem_begin->Create(0, it_elem_begin->GetGeometry(), it_elem_begin->pGetProperties());
    }

    KRATOS_CATCH("");
}

/***********************************************************************************/
/***********************************************************************************/

template<MMGLibrary TMMGLibrary>
void MmgUtilities<TMMGLibrary>::GenerateSolDataFromModelPart(ModelPart& rModelPart)
{
    KRATOS_TRY;

    // Iterate in the nodes
    auto& r_nodes_array = rModelPart.Nodes();

    // Set size of the solution
    /* In case of considering metric tensor */
    const Variable<TensorArrayType>& r_tensor_variable = KratosComponents<Variable<TensorArrayType>>::Get("METRIC_TENSOR_" + std::to_string(Dimension)+"D");
    mUsingMetricTensor = r_nodes_array.begin()->Has(r_tensor_variable);
    if (mUsingMetricTensor) {
        SetSolSizeTensor(r_nodes_array.size());
    } else {
        SetSolSizeScalar(r_nodes_array.size());
    }

    // In case of considering metric tensor
    if (mUsingMetricTensor) {
        block_for_each(r_nodes_array,[&r_tensor_variable,this](NodeType& rNode) {
            const bool old_entity = rNode.IsDefined(OLD_ENTITY) ? rNode.Is(OLD_ENTITY) : false;
            if (!old_entity) {
                KRATOS_DEBUG_ERROR_IF_NOT(rNode.Has(r_tensor_variable)) << "METRIC_TENSOR_" + std::to_string(Dimension) + "D  not defined for node " << rNode.Id() << std::endl;

                // We get the metric
                const TensorArrayType& r_metric = rNode.GetValue(r_tensor_variable);

                // We set the metric
                SetMetricTensor(r_metric, rNode.Id());
            }
        });
    } else {
        block_for_each(r_nodes_array,[this](NodeType& rNode) {
            const bool old_entity = rNode.IsDefined(OLD_ENTITY) ? rNode.Is(OLD_ENTITY) : false;
            if (!old_entity) {
                KRATOS_DEBUG_ERROR_IF_NOT(rNode.Has(METRIC_SCALAR)) << "METRIC_SCALAR not defined for node " << rNode.Id() << std::endl;

                // We get the metric
                const double metric = rNode.GetValue(METRIC_SCALAR);

                // We set the metric
                SetMetricScalar(metric, rNode.Id());
            }
        });
    }

    KRATOS_CATCH("");
}

/***********************************************************************************/
/***********************************************************************************/

template<MMGLibrary TMMGLibrary>
void MmgUtilities<TMMGLibrary>::GenerateIsosurfaceMetricDataFromModelPart(ModelPart& rModelPart)
{
    KRATOS_TRY;

    this->GenerateSolDataFromModelPart(rModelPart);

    KRATOS_CATCH("");
}

/***********************************************************************************/
/***********************************************************************************/

template<MMGLibrary TMMGLibrary>
void MmgUtilities<TMMGLibrary>::GenerateDisplacementDataFromModelPart(ModelPart& rModelPart)
{
    KRATOS_TRY;

    // Iterate in the nodes
    auto& r_nodes_array = rModelPart.Nodes();

    // Set size of the solution
    SetDispSizeVector(r_nodes_array.size());

    block_for_each(r_nodes_array,
        [this](NodeType& rNode) {

        const bool old_entity = rNode.IsDefined(OLD_ENTITY) ? rNode.Is(OLD_ENTITY) : false;
        if (!old_entity) {
            // We get the displacement
            const array_1d<double, 3>& r_displacement = rNode.FastGetSolutionStepValue(DISPLACEMENT);

            // We set the displacement
            SetDisplacementVector(r_displacement, rNode.Id());
        }
    });

    KRATOS_CATCH("");
}

/***********************************************************************************/
/***********************************************************************************/

template<MMGLibrary TMMGLibrary>
void MmgUtilities<TMMGLibrary>::WriteMeshDataToModelPart(
    ModelPart& rModelPart,
    const std::unordered_map<IndexType,std::vector<std::string>>& rColors,
    const NodeType::DofsContainerType& rDofs,
    const MMGMeshInfo<TMMGLibrary>& rMMGMeshInfo,
    std::unordered_map<IndexType,Condition::Pointer>& rMapPointersRefCondition,
    std::unordered_map<IndexType,Element::Pointer>& rMapPointersRefElement
    )
{
    KRATOS_TRY;

    // Create a new model part // TODO: Use a different kind of element for each submodelpart (in order to be able of remeshing more than one kind o element or condition)
    std::unordered_map<IndexType, IndexVectorType> color_nodes, first_color_cond, second_color_cond, first_color_elem, second_color_elem;

    // The tempotal store of
    ConditionsArrayType created_conditions_vector;
    ElementsArrayType created_elements_vector;

    // Auxiliar values
    int ref, is_required;

    /* NODES */ // TODO: ADD OMP
    for (IndexType i_node = 1; i_node <= rMMGMeshInfo.NumberOfNodes; ++i_node) {
        NodeType::Pointer p_node = CreateNode(rModelPart, i_node, ref, is_required);

        // Set the DOFs in the nodes
        for (auto it_dof = rDofs.begin(); it_dof != rDofs.end(); ++it_dof)
            p_node->pAddDof(**it_dof);

        if (ref != 0) color_nodes[static_cast<IndexType>(ref)].push_back(i_node);// NOTE: ref == 0 is the MainModelPart
    }

    /* CONDITIONS */ // TODO: ADD OMP
    if (rMapPointersRefCondition.size() > 0) {
        IndexType cond_id = rModelPart.NumberOfConditions() + 1;

        IndexType counter_first_cond = 0;
        const IndexVectorType first_condition_to_remove = CheckFirstTypeConditions();
        for (IndexType i_cond = 1; i_cond <= rMMGMeshInfo.NumberFirstTypeConditions(); ++i_cond) {
            bool skip_creation = false;
            if (counter_first_cond < first_condition_to_remove.size()) {
                if (first_condition_to_remove[counter_first_cond] == i_cond) {
                    skip_creation = true;
                    counter_first_cond += 1;
                }
            }

            Condition::Pointer p_condition = CreateFirstTypeCondition(rModelPart, rMapPointersRefCondition, cond_id, ref, is_required, skip_creation);

            if (p_condition.get() != nullptr) {
                created_conditions_vector.push_back(p_condition);
//                 rModelPart.AddCondition(p_condition);
                if (ref != 0) first_color_cond[static_cast<IndexType>(ref)].push_back(cond_id);// NOTE: ref == 0 is the MainModelPart
                cond_id += 1;
            }
        }

        IndexType counter_second_cond = 0;
        const IndexVectorType second_condition_to_remove = CheckSecondTypeConditions();
        for (IndexType i_cond = 1; i_cond <= rMMGMeshInfo.NumberSecondTypeConditions(); ++i_cond) {
            bool skip_creation = false;
            if (counter_second_cond < second_condition_to_remove.size()) {
                if (second_condition_to_remove[counter_second_cond] == i_cond) {
                    skip_creation = true;
                    counter_second_cond += 1;
                }
            }
            Condition::Pointer p_condition = CreateSecondTypeCondition(rModelPart, rMapPointersRefCondition, cond_id, ref, is_required, skip_creation);

            if (p_condition.get() != nullptr) {
                created_conditions_vector.push_back(p_condition);
//                 rModelPart.AddCondition(p_condition);
                if (ref != 0) second_color_cond[static_cast<IndexType>(ref)].push_back(cond_id);// NOTE: ref == 0 is the MainModelPart
                cond_id += 1;
            }
        }
    }

    /* ELEMENTS */ // TODO: ADD OMP
    if (rMapPointersRefElement.size() > 0) {
        IndexType elem_id = rModelPart.NumberOfElements() + 1;

        IndexType counter_first_elem = 0;
        const IndexVectorType first_elements_to_remove = CheckFirstTypeElements();
        for (IndexType i_elem = 1; i_elem <= rMMGMeshInfo.NumberFirstTypeElements(); ++i_elem) {
            bool skip_creation = false;
            if (counter_first_elem < first_elements_to_remove.size()) {
                if (first_elements_to_remove[counter_first_elem] == i_elem) {
                    skip_creation = true;
                    counter_first_elem += 1;
                }
            }

            Element::Pointer p_element = CreateFirstTypeElement(rModelPart, rMapPointersRefElement, elem_id, ref, is_required, skip_creation);

            if (p_element.get() != nullptr) {
                created_elements_vector.push_back(p_element);
//                 rModelPart.AddElement(p_element);
                if (ref != 0) first_color_elem[static_cast<IndexType>(ref)].push_back(elem_id);// NOTE: ref == 0 is the MainModelPart
                elem_id += 1;
            }
        }

        IndexType counter_second_elem = 0;
        const IndexVectorType second_elements_to_remove = CheckSecondTypeElements();
        for (IndexType i_elem = 1; i_elem <= rMMGMeshInfo.NumberSecondTypeElements(); ++i_elem) {
            bool skip_creation = false;
            if (counter_second_elem < second_elements_to_remove.size()) {
                if (second_elements_to_remove[counter_second_elem] == i_elem) {
                    skip_creation = true;
                    counter_second_elem += 1;
                }
            }

            Element::Pointer p_element = CreateSecondTypeElement(rModelPart, rMapPointersRefElement, elem_id, ref, is_required,skip_creation);

            if (p_element.get() != nullptr) {
                created_elements_vector.push_back(p_element);
//                 rModelPart.AddElement(p_element);
                if (ref != 0) second_color_elem[static_cast<IndexType>(ref)].push_back(elem_id);// NOTE: ref == 0 is the MainModelPart
                elem_id += 1;
            }
        }
    }

    // Finally we add the conditions and elements to the main model part
    rModelPart.AddConditions(created_conditions_vector.begin(), created_conditions_vector.end());
    rModelPart.AddElements(created_elements_vector.begin(), created_elements_vector.end());

    // We add nodes, conditions and elements to the sub model parts
    for (auto& r_color_list : rColors) {
        const IndexType key = r_color_list.first;

        if (key != 0) {// NOTE: key == 0 is the MainModelPart
            for (const auto& sub_model_part_name : r_color_list.second) {
                ModelPart& r_sub_model_part = AssignUniqueModelPartCollectionTagUtility::GetRecursiveSubModelPart(rModelPart, sub_model_part_name);

                if (color_nodes.find(key) != color_nodes.end()) r_sub_model_part.AddNodes(color_nodes[key]);
                if (first_color_cond.find(key) != first_color_cond.end()) r_sub_model_part.AddConditions(first_color_cond[key]);
                if (second_color_cond.find(key) != second_color_cond.end()) r_sub_model_part.AddConditions(second_color_cond[key]);
                if (first_color_elem.find(key) != first_color_elem.end()) r_sub_model_part.AddElements(first_color_elem[key]);
                if (second_color_elem.find(key) != second_color_elem.end()) r_sub_model_part.AddElements(second_color_elem[key]);
            }
        } else if (mDiscretization == DiscretizationOption::ISOSURFACE) {
            if (rModelPart.HasSubModelPart("AUXILIAR_ISOSURFACE_MODEL_PART")) {
                auto& r_sub_model_part = rModelPart.GetSubModelPart("AUXILIAR_ISOSURFACE_MODEL_PART");
                r_sub_model_part.AddConditions(first_color_cond[0]);
                r_sub_model_part.AddConditions(second_color_cond[0]);
            } else {
                if (first_color_cond[0].size() + second_color_cond[0].size() > 0) {
                auto& r_sub_model_part = rModelPart.CreateSubModelPart("AUXILIAR_ISOSURFACE_MODEL_PART");
                    r_sub_model_part.AddConditions(first_color_cond[0]);
                    r_sub_model_part.AddConditions(second_color_cond[0]);
                }
            }
        }
    }

    // In case of need to remove regions we remove the unused elements
    if (mRemoveRegions) {
        rModelPart.RemoveElementsFromAllLevels(TO_ERASE);
    }

    // TODO: Add OMP
    // NOTE: We add the nodes from the elements and conditions to the respective submodelparts
    const std::vector<std::string> sub_model_part_names = AssignUniqueModelPartCollectionTagUtility::GetRecursiveSubModelPartNames(rModelPart);

    for (const auto& sub_model_part_name : sub_model_part_names) {
        ModelPart& r_sub_model_part = AssignUniqueModelPartCollectionTagUtility::GetRecursiveSubModelPart(rModelPart, sub_model_part_name);

        std::unordered_set<IndexType> node_ids;

        auto& r_sub_conditions_array = r_sub_model_part.Conditions();
        const SizeType sub_num_conditions = r_sub_conditions_array.end() - r_sub_conditions_array.begin();

        for(IndexType i = 0; i < sub_num_conditions; ++i)  {
            auto it_cond = r_sub_conditions_array.begin() + i;
            auto& r_cond_geom = it_cond->GetGeometry();

            for (SizeType i_node = 0; i_node < r_cond_geom.size(); ++i_node)
                node_ids.insert(r_cond_geom[i_node].Id());
        }

        auto& r_sub_elements_array = r_sub_model_part.Elements();
        const SizeType sub_num_elements = r_sub_elements_array.end() - r_sub_elements_array.begin();

        for(IndexType i = 0; i < sub_num_elements; ++i) {
            auto it_elem = r_sub_elements_array.begin() + i;
            auto& r_elem_geom = it_elem->GetGeometry();

            for (SizeType i_node = 0; i_node < r_elem_geom.size(); ++i_node)
                node_ids.insert(r_elem_geom[i_node].Id());
        }

        IndexVectorType vector_ids;
        std::copy(node_ids.begin(), node_ids.end(), std::back_inserter(vector_ids));
        r_sub_model_part.AddNodes(vector_ids);
    }

    KRATOS_CATCH("");
}

/***********************************************************************************/
/***********************************************************************************/

template<MMGLibrary TMMGLibrary>
void MmgUtilities<TMMGLibrary>::WriteSolDataToModelPart(ModelPart& rModelPart)
{
    KRATOS_TRY;

    // Iterate in the nodes
    auto& r_nodes_array = rModelPart.Nodes();
    const auto it_node_begin = r_nodes_array.begin();

    const Variable<TensorArrayType>& r_tensor_variable = KratosComponents<Variable<TensorArrayType>>::Get("METRIC_TENSOR_" + std::to_string(Dimension)+"D");

    // In case of considering metric tensor
    if (mUsingMetricTensor) {
        // Auxilia metric
        TensorArrayType metric = ZeroVector(3 * (Dimension - 1));

        // WARNING: This loop cannot be perfomed in parallel as the MMG library call in mmg_utilities.GetMetric() is not threadsafe
        for(int i = 0; i < static_cast<int>(r_nodes_array.size()); ++i) {
            auto it_node = it_node_begin + i;

            // We get the metric
            GetMetricTensor(metric);

            it_node->SetValue(r_tensor_variable, metric);
        }
    } else {
        // Auxilia metric
        double metric = 0.0;

        // WARNING: This loop cannot be perfomed in parallel as the MMG library call in mmg_utilities.GetMetric() is not threadsafe
        for(int i = 0; i < static_cast<int>(r_nodes_array.size()); ++i) {
            auto it_node = it_node_begin + i;

            // We get the metric
            GetMetricScalar(metric);

            it_node->SetValue(METRIC_SCALAR, metric);
        }
    }

    KRATOS_CATCH("");
}

/***********************************************************************************/
/***********************************************************************************/

template<MMGLibrary TMMGLibrary>
void MmgUtilities<TMMGLibrary>::WriteReferenceEntitities(
    ModelPart& rModelPart,
    const std::string& rFilename,
    std::unordered_map<IndexType,Condition::Pointer>& rRefCondition,
    std::unordered_map<IndexType,Element::Pointer>& rRefElement
    )
{
    KRATOS_TRY;

    // Getting auxiliar properties
    auto p_auxiliar_prop = rModelPart.CreateNewProperties(0);

    /* Elements */
    std::ifstream elem_infile(rFilename + ".elem.ref.json");
    KRATOS_ERROR_IF_NOT(elem_infile.good()) << "References elements file: " << rFilename  + ".json" << " cannot be found" << std::endl;
    Parameters elem_ref_json(elem_infile);
    for (auto it_param = elem_ref_json.begin(); it_param != elem_ref_json.end(); ++it_param) {
        const std::size_t key = std::stoi(it_param.name());;
        Element const& r_clone_element = KratosComponents<Element>::Get(it_param->GetString());
        rRefElement[key] = r_clone_element.Create(0, r_clone_element.pGetGeometry(), p_auxiliar_prop);
    }

    /* Conditions */
    std::ifstream cond_infile(rFilename + ".cond.ref.json");
    KRATOS_ERROR_IF_NOT(cond_infile.good()) << "References conditions file: " << rFilename  + ".json" << " cannot be found" << std::endl;
    Parameters cond_ref_json(cond_infile);
    for (auto it_param = cond_ref_json.begin(); it_param != cond_ref_json.end(); ++it_param) {
        const std::size_t key = std::stoi(it_param.name());;
        Condition const& r_clone_element = KratosComponents<Condition>::Get(it_param->GetString());
        rRefCondition[key] = r_clone_element.Create(0, r_clone_element.pGetGeometry(), p_auxiliar_prop);
    }

    KRATOS_CATCH("");
}

/***********************************************************************************/
/***********************************************************************************/

template<MMGLibrary TMMGLibrary>
void MmgUtilities<TMMGLibrary>::CreateAuxiliarSubModelPartForFlags(ModelPart& rModelPart)
{
    KRATOS_TRY;

    ModelPart& r_auxiliar_model_part = rModelPart.CreateSubModelPart("AUXILIAR_MODEL_PART_TO_LATER_REMOVE");

    const auto& r_flags = KratosComponents<Flags>::GetComponents();

    for (auto& r_flag : r_flags) {
        const std::string name_sub_model = "FLAG_" + r_flag.first;
        if (name_sub_model.find("NOT") == std::string::npos && name_sub_model.find("ALL") == std::string::npos) { // Avoiding inactive flags
            r_auxiliar_model_part.CreateSubModelPart(name_sub_model);
            ModelPart& r_auxiliar_sub_model_part = r_auxiliar_model_part.GetSubModelPart(name_sub_model);
            FastTransferBetweenModelPartsProcess(r_auxiliar_sub_model_part, rModelPart, FastTransferBetweenModelPartsProcess::EntityTransfered::ALL, *(r_flag.second)).Execute();
            // If the number of elements transfered is 0 we remove the model part
            if (r_auxiliar_sub_model_part.NumberOfNodes() == 0
            && r_auxiliar_sub_model_part.NumberOfElements() == 0
            && r_auxiliar_sub_model_part.NumberOfConditions() == 0) {
                r_auxiliar_model_part.RemoveSubModelPart(name_sub_model);
            }
        }
    }

    KRATOS_CATCH("");
}

/***********************************************************************************/
/***********************************************************************************/

template<MMGLibrary TMMGLibrary>
void MmgUtilities<TMMGLibrary>::AssignAndClearAuxiliarSubModelPartForFlags(ModelPart& rModelPart)
{
    KRATOS_TRY;

    const auto& r_flags = KratosComponents<Flags>::GetComponents();

    ModelPart& r_auxiliar_model_part = rModelPart.GetSubModelPart("AUXILIAR_MODEL_PART_TO_LATER_REMOVE");
    for (auto& r_flag : r_flags) {
        const std::string name_sub_model = "FLAG_" + r_flag.first;
        if (r_auxiliar_model_part.HasSubModelPart(name_sub_model)) {
            ModelPart& r_auxiliar_sub_model_part = r_auxiliar_model_part.GetSubModelPart(name_sub_model);
            VariableUtils().SetFlag(*(r_flag.second), true, r_auxiliar_sub_model_part.Nodes());
            VariableUtils().SetFlag(*(r_flag.second), true, r_auxiliar_sub_model_part.Conditions());
            VariableUtils().SetFlag(*(r_flag.second), true, r_auxiliar_sub_model_part.Elements());
        }
    }

    rModelPart.RemoveSubModelPart("AUXILIAR_MODEL_PART_TO_LATER_REMOVE");

    KRATOS_CATCH("");
}

/***********************************************************************************/
/***********************************************************************************/

template class MmgUtilities<MMGLibrary::MMG2D>;
template class MmgUtilities<MMGLibrary::MMG3D>;
template class MmgUtilities<MMGLibrary::MMGS>;

}// namespace Kratos.<|MERGE_RESOLUTION|>--- conflicted
+++ resolved
@@ -2823,22 +2823,12 @@
 
 template<>
 void MmgUtilities<MMGLibrary::MMG2D>::SetNumberOfLocalParameters(IndexType NumberOfLocalParameter) {
-<<<<<<< HEAD
-//mmg2d does not support it for versions below 5.5
-#if MMG_VERSION_GE(5,5)
     if ( MMG2D_Set_iparameter(mMmgMesh, mMmgMet, MMG2D_IPARAM_numberOfLocalParam, NumberOfLocalParameter) != 1)
         KRATOS_ERROR << "Unable to set the number of local parameters" << std::endl;
-#endif
-}
-
-=======
-    if ( MMG2D_Set_iparameter(mMmgMesh, mMmgMet, MMG2D_IPARAM_numberOfLocalParam, NumberOfLocalParameter) != 1)
-        KRATOS_ERROR << "Unable to set the number of local parameters" << std::endl;
-}
-
-/***********************************************************************************/
-/***********************************************************************************/
->>>>>>> 48aeb564
+}
+
+/***********************************************************************************/
+/***********************************************************************************/
 
 template<>
 void MmgUtilities<MMGLibrary::MMG3D>::SetNumberOfLocalParameters(IndexType NumberOfLocalParameter) {
@@ -2846,12 +2836,9 @@
         KRATOS_ERROR << "Unable to set the number of local parameters" << std::endl;
 }
 
-<<<<<<< HEAD
-=======
-/***********************************************************************************/
-/***********************************************************************************/
-
->>>>>>> 48aeb564
+/***********************************************************************************/
+/***********************************************************************************/
+
 template<>
 void MmgUtilities<MMGLibrary::MMGS>::SetNumberOfLocalParameters(IndexType NumberOfLocalParameter) {
     if ( MMGS_Set_iparameter(mMmgMesh, mMmgMet, MMGS_IPARAM_numberOfLocalParam, NumberOfLocalParameter) != 1)
@@ -2861,29 +2848,6 @@
 /***********************************************************************************/
 /***********************************************************************************/
 
-<<<<<<< HEAD
-
-template<>
-void MmgUtilities<MMGLibrary::MMG2D>::SetLocalParameter(
-                                    IndexType rColor,
-                                    double HMin,
-                                    double HMax,
-                                    double HausdorffValue) {
-//mmg2d does not support it for versions below 5.5
-#if MMG_VERSION_GE(5,5)
-    if ( MMG2D_Set_localParameter(mMmgMesh, mMmgMet, MMG5_Edg, rColor, HMin, HMax, HausdorffValue) != 1)
-        KRATOS_ERROR << "Unable to set local parameter" << std::endl;
-#endif
-}
-
-
-template<>
-void MmgUtilities<MMGLibrary::MMG3D>::SetLocalParameter(
-                                    IndexType rColor,
-                                    double HMin,
-                                    double HMax,
-                                    double HausdorffValue) {
-=======
 template<>
 void MmgUtilities<MMGLibrary::MMG2D>::SetLocalParameter(
     IndexType rColor,
@@ -2907,19 +2871,10 @@
     double HausdorffValue
     ) 
 {
->>>>>>> 48aeb564
     if ( MMG3D_Set_localParameter(mMmgMesh, mMmgMet, MMG5_Triangle, rColor, HMin, HMax, HausdorffValue) != 1)
         KRATOS_ERROR << "Unable to set local parameter" << std::endl;
 }
 
-<<<<<<< HEAD
-template<>
-void MmgUtilities<MMGLibrary::MMGS>::SetLocalParameter(
-                                    IndexType rColor,
-                                    double HMin,
-                                    double HMax,
-                                    double HausdorffValue) {
-=======
 /***********************************************************************************/
 /***********************************************************************************/
 
@@ -2931,7 +2886,6 @@
     double HausdorffValue
     ) 
 {
->>>>>>> 48aeb564
     if ( MMGS_Set_localParameter(mMmgMesh, mMmgMet, MMG5_Triangle, rColor, HMin, HMax, HausdorffValue) != 1)
         KRATOS_ERROR << "Unable to set local parameter" << std::endl;
 }
