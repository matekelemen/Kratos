--- conflicted
+++ resolved
@@ -22,11 +22,8 @@
 #include "custom_utilities/two_step_v_p_settings.h"
 #include "custom_utilities/postprocess_utilities.h"
 #include "custom_utilities/pfem_fluid_gid_io.h"
-<<<<<<< HEAD
 #include "custom_utilities/move_mesh_utility.h"
-=======
 #include "custom_utilities/calculate_wave_height_utility.h"
->>>>>>> 96d3e1ef
 
 namespace Kratos
 {
@@ -48,16 +45,13 @@
                       WriteDeformedMeshFlag,
                       WriteConditionsFlag>());
 
-<<<<<<< HEAD
     py::class_<MoveMeshUtility, MoveMeshUtility::Pointer>(m, "MoveMeshUtility")
         .def_static("ResetPfemKinematicValues", &MoveMeshUtility::ResetPfemKinematicValues);
-=======
+
     py::class_<CalculateWaveHeightUtility, CalculateWaveHeightUtility::Pointer>(m, "CalculateWaveHeightUtility")
         .def(py::init<ModelPart&, Parameters>())
         .def("Calculate", &CalculateWaveHeightUtility::Calculate)
         ;
-
->>>>>>> 96d3e1ef
 }
 
 } // namespace Python.
