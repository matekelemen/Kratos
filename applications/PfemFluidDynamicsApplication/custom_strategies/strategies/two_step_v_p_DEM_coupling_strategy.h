--- conflicted
+++ resolved
@@ -99,10 +99,6 @@
     using TwoStepVPStrategy<TSparseSpace, TDenseSpace, TLinearSolver>::mPressureTolerance;
     using TwoStepVPStrategy<TSparseSpace, TDenseSpace, TLinearSolver>::mMaxPressureIter;
     using TwoStepVPStrategy<TSparseSpace, TDenseSpace, TLinearSolver>::mDomainSize;
-<<<<<<< HEAD
-    using TwoStepVPStrategy<TSparseSpace, TDenseSpace, TLinearSolver>::mTimeOrder;
-=======
->>>>>>> 6332eb38
     using TwoStepVPStrategy<TSparseSpace, TDenseSpace, TLinearSolver>::mReformDofSet;
     ///@}
     ///@name Life Cycle
@@ -142,10 +138,6 @@
     {
       ModelPart &rModelPart = BaseType::GetModelPart();
       ProcessInfo &rCurrentProcessInfo = rModelPart.GetProcessInfo();
-<<<<<<< HEAD
-      Vector &BDFcoeffs = rCurrentProcessInfo[BDF_COEFFICIENTS];
-=======
->>>>>>> 6332eb38
 
       for (ModelPart::NodeIterator i = rModelPart.NodesBegin();
            i != rModelPart.NodesEnd(); ++i)
@@ -160,11 +152,7 @@
         /* if((i)->IsNot(ISOLATED) || (i)->Is(SOLID)){ */
         if ((i)->IsNot(ISOLATED) && ((i)->IsNot(RIGID) || (i)->Is(SOLID)))
         {
-<<<<<<< HEAD
-          this->UpdateAccelerations(CurrentAcceleration, CurrentVelocity, PreviousAcceleration, PreviousVelocity, BDFcoeffs);
-=======
           this->UpdateAccelerations(CurrentAcceleration, CurrentVelocity, PreviousAcceleration, PreviousVelocity);
->>>>>>> 6332eb38
         }
         else if ((i)->Is(RIGID))
         {
@@ -225,7 +213,6 @@
       for (ModelPart::NodeIterator i = rModelPart.NodesBegin();
            i != rModelPart.NodesEnd(); ++i)
       {
-<<<<<<< HEAD
         if ((i)->GetValue(EULERIAN_INLET) == false)
         {
 
@@ -250,29 +237,6 @@
 
           currentFluidFractionRate = (currentFluidFraction - previousFluidFraction) / TimeStep;
         }
-=======
-
-        array_1d<double, 3> &CurrentVelocity = (i)->FastGetSolutionStepValue(VELOCITY, 0);
-        array_1d<double, 3> &PreviousVelocity = (i)->FastGetSolutionStepValue(VELOCITY, 1);
-
-        array_1d<double, 3> &CurrentDisplacement = (i)->FastGetSolutionStepValue(DISPLACEMENT, 0);
-        array_1d<double, 3> &PreviousDisplacement = (i)->FastGetSolutionStepValue(DISPLACEMENT, 1);
-
-        const double &currentFluidFraction = (i)->FastGetSolutionStepValue(FLUID_FRACTION);
-        const double &previousFluidFraction = (i)->FastGetSolutionStepValue(FLUID_FRACTION_OLD);
-        double &currentFluidFractionRate = (i)->FastGetSolutionStepValue(FLUID_FRACTION_RATE);
-
-        /* if( i->IsFixed(DISPLACEMENT_X) == false ) */
-        CurrentDisplacement[0] = 0.5 * TimeStep * (CurrentVelocity[0] + PreviousVelocity[0]) + PreviousDisplacement[0];
-
-        /* if( i->IsFixed(DISPLACEMENT_Y) == false ) */
-        CurrentDisplacement[1] = 0.5 * TimeStep * (CurrentVelocity[1] + PreviousVelocity[1]) + PreviousDisplacement[1];
-
-        /* if( i->IsFixed(DISPLACEMENT_Z) == false ) */
-        CurrentDisplacement[2] = 0.5 * TimeStep * (CurrentVelocity[2] + PreviousVelocity[2]) + PreviousDisplacement[2];
-
-        currentFluidFractionRate = (currentFluidFraction - previousFluidFraction) / TimeStep;
->>>>>>> 6332eb38
       }
     }
 
