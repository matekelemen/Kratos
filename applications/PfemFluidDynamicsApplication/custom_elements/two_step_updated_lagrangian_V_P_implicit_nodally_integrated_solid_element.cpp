--- conflicted
+++ resolved
@@ -286,11 +286,7 @@
     double VolumetricCoeff = 0;
 
     // Loop on integration points
-<<<<<<< HEAD
-    for (unsigned int g = 0; g < NumGauss; g++)
-=======
     for (unsigned int g = 0; g < NumGauss; ++g)
->>>>>>> 2691b8ec
     {
       const double GaussWeight = GaussWeights[g];
       totalVolume += GaussWeight;
