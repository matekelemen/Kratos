//
//   Project Name:        KratosFluidDynamicsApplication $
//   Last modified by:    $Author:               AFranci $
//   Date:                $Date:           February 2016 $
//   Revision:            $Revision:                 0.0 $
//
//   Implementation of the Gauss-Seidel two step Updated Lagrangian Velocity-Pressure element
//     ( There is a ScalingConstant to multiply the mass balance equation for a number because i read it somewhere)
//

// System includes

// External includes

// Project includes
#include "custom_elements/two_step_updated_lagrangian_V_P_implicit_solid_element.h"
#include "includes/cfd_variables.h"

namespace Kratos
{

  /*
   * public TwoStepUpdatedLagrangianVPImplicitSolidElement<TDim> functions
   */

  template <unsigned int TDim>
  Element::Pointer TwoStepUpdatedLagrangianVPImplicitSolidElement<TDim>::Clone(IndexType NewId, NodesArrayType const &rThisNodes) const
  {
    // return Element::Pointer( BaseType::Clone(NewId,rThisNodes) );
    TwoStepUpdatedLagrangianVPImplicitSolidElement NewElement(NewId, this->GetGeometry().Create(rThisNodes), this->pGetProperties());

    if (NewElement.mCurrentTotalCauchyStress.size() != this->mCurrentTotalCauchyStress.size())
      NewElement.mCurrentTotalCauchyStress.resize(this->mCurrentTotalCauchyStress.size());

    for (unsigned int i = 0; i < this->mCurrentTotalCauchyStress.size(); i++)
    {
      NewElement.mCurrentTotalCauchyStress[i] = this->mCurrentTotalCauchyStress[i];
    }

    if (NewElement.mCurrentDeviatoricCauchyStress.size() != this->mCurrentDeviatoricCauchyStress.size())
      NewElement.mCurrentDeviatoricCauchyStress.resize(this->mCurrentDeviatoricCauchyStress.size());

    for (unsigned int i = 0; i < this->mCurrentDeviatoricCauchyStress.size(); i++)
    {
      NewElement.mCurrentDeviatoricCauchyStress[i] = this->mCurrentDeviatoricCauchyStress[i];
    }

    if (NewElement.mUpdatedTotalCauchyStress.size() != this->mUpdatedTotalCauchyStress.size())
      NewElement.mUpdatedTotalCauchyStress.resize(this->mUpdatedTotalCauchyStress.size());

    for (unsigned int i = 0; i < this->mUpdatedTotalCauchyStress.size(); i++)
    {
      NewElement.mUpdatedTotalCauchyStress[i] = this->mUpdatedTotalCauchyStress[i];
    }

    if (NewElement.mUpdatedDeviatoricCauchyStress.size() != this->mUpdatedDeviatoricCauchyStress.size())
      NewElement.mUpdatedDeviatoricCauchyStress.resize(this->mUpdatedDeviatoricCauchyStress.size());

    for (unsigned int i = 0; i < this->mUpdatedDeviatoricCauchyStress.size(); i++)
    {
      NewElement.mUpdatedDeviatoricCauchyStress[i] = this->mUpdatedDeviatoricCauchyStress[i];
    }

    NewElement.SetData(this->GetData());
    NewElement.SetFlags(this->GetFlags());

    return Element::Pointer(new TwoStepUpdatedLagrangianVPImplicitSolidElement(NewElement));
  }

  template <unsigned int TDim>
  void TwoStepUpdatedLagrangianVPImplicitSolidElement<TDim>::Initialize()
  {
    KRATOS_TRY;

    const GeometryType &rGeom = this->GetGeometry();
    SizeType integration_points_number = rGeom.IntegrationPointsNumber(GeometryData::GI_GAUSS_1);

    if (this->mCurrentTotalCauchyStress.size() != integration_points_number)
      this->mCurrentTotalCauchyStress.resize(integration_points_number);

    if (this->mCurrentDeviatoricCauchyStress.size() != integration_points_number)
      this->mCurrentDeviatoricCauchyStress.resize(integration_points_number);

    if (this->mUpdatedTotalCauchyStress.size() != integration_points_number)
      this->mUpdatedTotalCauchyStress.resize(integration_points_number);

    if (this->mUpdatedDeviatoricCauchyStress.size() != integration_points_number)
      this->mUpdatedDeviatoricCauchyStress.resize(integration_points_number);

    unsigned int voigtsize = 3;
    if (TDim == 3)
    {
      voigtsize = 6;
    }
    for (unsigned int PointNumber = 0; PointNumber < integration_points_number; PointNumber++)
    {
      this->mCurrentTotalCauchyStress[PointNumber] = ZeroVector(voigtsize);
      this->mCurrentDeviatoricCauchyStress[PointNumber] = ZeroVector(voigtsize);
      this->mUpdatedTotalCauchyStress[PointNumber] = ZeroVector(voigtsize);
      this->mUpdatedDeviatoricCauchyStress[PointNumber] = ZeroVector(voigtsize);
    }

    // If we are restarting, the constitutive law will be already defined
    if (mpConstitutiveLaw == nullptr)
    {
      const Properties &r_properties = this->GetProperties();
      KRATOS_ERROR_IF_NOT(r_properties.Has(CONSTITUTIVE_LAW))
          << "In initialization of Element " << this->Info() << ": No CONSTITUTIVE_LAW defined for property "
          << r_properties.Id() << "." << std::endl;
      mpConstitutiveLaw = r_properties[CONSTITUTIVE_LAW]->Clone();
    }

    KRATOS_CATCH("");
  }

  template <unsigned int TDim>
  void TwoStepUpdatedLagrangianVPImplicitSolidElement<TDim>::InitializeSolutionStep(ProcessInfo &rCurrentProcessInfo)
  {
    KRATOS_TRY;

    const GeometryType &rGeom = this->GetGeometry();
    SizeType integration_points_number = rGeom.IntegrationPointsNumber(GeometryData::GI_GAUSS_1);
    // SizeType integration_points_number = rGeom.IntegrationPointsNumber(GeometryData::GI_GAUSS_4);

    for (unsigned int PointNumber = 0; PointNumber < integration_points_number; PointNumber++)
    {
      this->UpdateCauchyStress(PointNumber, rCurrentProcessInfo);
    }

    KRATOS_CATCH("");
  }

  template <unsigned int TDim>
  void TwoStepUpdatedLagrangianVPImplicitSolidElement<TDim>::InitializeNonLinearIteration(ProcessInfo &rCurrentProcessInfo)
  {
  }

  template <unsigned int TDim>
  int TwoStepUpdatedLagrangianVPImplicitSolidElement<TDim>::Check(const ProcessInfo &rCurrentProcessInfo)
  {
    KRATOS_TRY;

    // Base class checks for positive Jacobian and Id > 0
    int ierr = Element::Check(rCurrentProcessInfo);
    if (ierr != 0)
      return ierr;

    // Check that all required variables have been registered
    if (VELOCITY.Key() == 0)
      KRATOS_THROW_ERROR(std::invalid_argument,
                         "VELOCITY Key is 0. Check that the application was correctly registered.", "");
    if (ACCELERATION.Key() == 0)
      KRATOS_THROW_ERROR(std::invalid_argument,
                         "ACCELERATION Key is 0. Check that the application was correctly registered.", "");
    if (PRESSURE.Key() == 0)
      KRATOS_THROW_ERROR(std::invalid_argument,
                         "PRESSURE Key is 0. Check that the application was correctly registered.", "");
    if (BODY_FORCE.Key() == 0)
      KRATOS_THROW_ERROR(std::invalid_argument,
                         "BODY_FORCE Key is 0. Check that the application was correctly registered.", "");
    if (DENSITY.Key() == 0)
      KRATOS_THROW_ERROR(std::invalid_argument,
                         "DENSITY Key is 0. Check that the application was correctly registered.", "");
    if (DYNAMIC_VISCOSITY.Key() == 0)
      KRATOS_THROW_ERROR(std::invalid_argument,
                         "DYNAMIC_VISCOSITY Key is 0. Check that the application was correctly registered.", "");
    if (DELTA_TIME.Key() == 0)
      KRATOS_THROW_ERROR(std::invalid_argument,
                         "DELTA_TIME Key is 0. Check that the application was correctly registered.", "");

    // Check that the element's nodes contain all required SolutionStepData and Degrees of freedom
    for (unsigned int i = 0; i < this->GetGeometry().size(); ++i)
    {
      if (this->GetGeometry()[i].SolutionStepsDataHas(VELOCITY) == false)
        KRATOS_THROW_ERROR(std::invalid_argument, "missing VELOCITY variable on solution step data for node ",
                           this->GetGeometry()[i].Id());
      if (this->GetGeometry()[i].SolutionStepsDataHas(PRESSURE) == false)
        KRATOS_THROW_ERROR(std::invalid_argument, "missing PRESSURE variable on solution step data for node ",
                           this->GetGeometry()[i].Id());
      if (this->GetGeometry()[i].SolutionStepsDataHas(BODY_FORCE) == false)
        KRATOS_THROW_ERROR(std::invalid_argument, "missing BODY_FORCE variable on solution step data for node ",
                           this->GetGeometry()[i].Id());
      if (this->GetGeometry()[i].SolutionStepsDataHas(DENSITY) == false)
        KRATOS_THROW_ERROR(std::invalid_argument, "missing DENSITY variable on solution step data for node ",
                           this->GetGeometry()[i].Id());
      if (this->GetGeometry()[i].SolutionStepsDataHas(DYNAMIC_VISCOSITY) == false)
        KRATOS_THROW_ERROR(std::invalid_argument,
                           "missing DYNAMIC_VISCOSITY variable on solution step data for node ",
                           this->GetGeometry()[i].Id());
      if (this->GetGeometry()[i].HasDofFor(VELOCITY_X) == false ||
          this->GetGeometry()[i].HasDofFor(VELOCITY_Y) == false ||
          this->GetGeometry()[i].HasDofFor(VELOCITY_Z) == false)
        KRATOS_THROW_ERROR(std::invalid_argument, "missing VELOCITY component degree of freedom on node ",
                           this->GetGeometry()[i].Id());
      if (this->GetGeometry()[i].HasDofFor(PRESSURE) == false)
        KRATOS_THROW_ERROR(std::invalid_argument, "missing PRESSURE component degree of freedom on node ",
                           this->GetGeometry()[i].Id());
    }

    // If this is a 2D problem, check that nodes are in XY plane
    if (this->GetGeometry().WorkingSpaceDimension() == 2)
    {
      for (unsigned int i = 0; i < this->GetGeometry().size(); ++i)
      {
        if (this->GetGeometry()[i].Z() != 0.0)
          KRATOS_THROW_ERROR(std::invalid_argument,
                             "Node with non-zero Z coordinate found. Id: ", this->GetGeometry()[i].Id());
      }
    }

    // Consitutive law checks
    const auto &r_properties = this->GetProperties();
    const auto &r_geometry = this->GetGeometry();
    const SizeType dimension = r_geometry.WorkingSpaceDimension();
    mpConstitutiveLaw = this->GetProperties().GetValue(CONSTITUTIVE_LAW);

    // Verify that the constitutive law exists
    KRATOS_ERROR_IF_NOT(r_properties.Has(CONSTITUTIVE_LAW))
        << "Constitutive law not provided for property " << r_properties.Id() << std::endl;

    // Verify that the constitutive law has the correct dimension
    const SizeType strain_size = r_properties.GetValue(CONSTITUTIVE_LAW)->GetStrainSize();

    if (dimension == 2)
    {
      KRATOS_ERROR_IF(strain_size < 3 || strain_size > 4)
          << "Wrong constitutive law used. This is a 2D element! expected strain size is 3 or 4 "
             "(el id = ) "
          << this->Id() << std::endl;
    }
    else
    {
      KRATOS_ERROR_IF_NOT(strain_size == 6) << "Wrong constitutive law used. This is a 3D element! "
                                               "expected strain size is 6 (el id = ) "
                                            << this->Id() << std::endl;
    }

    // Check constitutive law
    return mpConstitutiveLaw->Check(r_properties, r_geometry, rCurrentProcessInfo);

    return ierr;

    KRATOS_CATCH("");
  }

  template <unsigned int TDim>
  void TwoStepUpdatedLagrangianVPImplicitSolidElement<TDim>::ComputeBulkMatrixForPressureVelLump(Matrix &BulkVelMatrix,
                                                                                                 const double Weight)
  {
    const SizeType NumNodes = this->GetGeometry().PointsNumber();
    double coeff = 1.0 + TDim;
    // coeff=6.0;
    if (TDim == 2 && NumNodes == 6)
    {
      double Mij = Weight / 57.0;
      double consistent = 1.0;
      for (SizeType i = 0; i < NumNodes; ++i)
      {
        if (i < 3)
        {
          consistent = coeff;
        }
        else
        {
          consistent = 16.0;
        }

        BulkVelMatrix(i, i) += Mij * consistent;
      }
    }
    else
    {
      for (SizeType i = 0; i < NumNodes; ++i)
      {
        // LHS contribution
        double Mij = Weight / coeff;
        BulkVelMatrix(i, i) += Mij;
      }
      if (NumNodes > 4)
      {
        std::cout << "ComputeBulkMatrixForPressureVelLump 3D not yet implemented!" << std::endl;
      }
    }
  }

  template <unsigned int TDim>
  void TwoStepUpdatedLagrangianVPImplicitSolidElement<TDim>::ComputeBulkMatrixForPressureVel(Matrix &BulkVelMatrix,
                                                                                             const ShapeFunctionsType &rN,
                                                                                             const double Weight)
  {

    const SizeType NumNodes = this->GetGeometry().PointsNumber();
    for (SizeType i = 0; i < NumNodes; ++i)
    {
      for (SizeType j = 0; j < NumNodes; ++j)
      {
        // LHS contribution
        double Mij = Weight * rN[i] * rN[j];
        BulkVelMatrix(i, j) += Mij;
      }
    }
  }

  // template< unsigned int TDim>
  // bool TwoStepUpdatedLagrangianVPImplicitSolidElement<TDim>::CalcMechanicsUpdated(ElementalVariables & rElementalVariables,
  // 									const ProcessInfo& rCurrentProcessInfo,
  // 									const ShapeFunctionDerivativesType& rDN_DX,
  // 									unsigned int g)
  // {

  //   double theta=this->GetThetaMomentum();
  //   bool computeElement=this->CalcStrainRate(rElementalVariables,rCurrentProcessInfo,rDN_DX,theta);
  //   const double TimeStep=rCurrentProcessInfo[DELTA_TIME];
  //   this->CalcElasticPlasticCauchySplitted(rElementalVariables,TimeStep,g);
  //   return computeElement;
  // }

  template <unsigned int TDim>
  void TwoStepUpdatedLagrangianVPImplicitSolidElement<TDim>::InitializeElementalVariables(ElementalVariables &rElementalVariables)
  {
    unsigned int voigtsize = 3;
    if (TDim == 3)
    {
      voigtsize = 6;
    }
    rElementalVariables.voigtsize = voigtsize;
    rElementalVariables.ConstitutiveMatrix = ZeroMatrix(voigtsize, voigtsize);
    rElementalVariables.DetFgrad = 1;
    rElementalVariables.DetFgradVel = 1;
    rElementalVariables.DeviatoricInvariant = 1;
    rElementalVariables.EquivalentStrainRate = 1;
    rElementalVariables.VolumetricDefRate = 1;
    rElementalVariables.SpatialDefRate.resize(voigtsize);
    rElementalVariables.MDGreenLagrangeMaterial.resize(voigtsize);
    rElementalVariables.Fgrad.resize(TDim, TDim, false);
    rElementalVariables.InvFgrad.resize(TDim, TDim, false);
    rElementalVariables.FgradVel.resize(TDim, TDim, false);
    rElementalVariables.InvFgradVel.resize(TDim, TDim, false);
    rElementalVariables.SpatialVelocityGrad.resize(TDim, TDim, false);

    rElementalVariables.MeanPressure = 0;
    rElementalVariables.CurrentTotalCauchyStress.resize(voigtsize);
    rElementalVariables.UpdatedTotalCauchyStress.resize(voigtsize);
    rElementalVariables.CurrentDeviatoricCauchyStress.resize(voigtsize);
    rElementalVariables.UpdatedDeviatoricCauchyStress.resize(voigtsize);
  }

  template <>
  void TwoStepUpdatedLagrangianVPImplicitSolidElement<2>::CalcElasticPlasticCauchySplitted(
      ElementalVariables &rElementalVariables, double TimeStep, unsigned int g, const ProcessInfo &rCurrentProcessInfo,
      double &Density, double &DeviatoricCoeff, double &VolumetricCoeff)
  {

    rElementalVariables.CurrentTotalCauchyStress = this->mCurrentTotalCauchyStress[g];
    rElementalVariables.CurrentDeviatoricCauchyStress = this->mCurrentDeviatoricCauchyStress[g];

    mpConstitutiveLaw = this->GetProperties().GetValue(CONSTITUTIVE_LAW);
    auto constitutive_law_values =
        ConstitutiveLaw::Parameters(this->GetGeometry(), this->GetProperties(), rCurrentProcessInfo);

    Flags &constitutive_law_options = constitutive_law_values.GetOptions();
    constitutive_law_options.Set(ConstitutiveLaw::COMPUTE_STRESS, true);
    constitutive_law_options.Set(ConstitutiveLaw::COMPUTE_CONSTITUTIVE_TENSOR, false);

    const Vector &r_shape_functions = row((this->GetGeometry()).ShapeFunctionsValues(), g);
    constitutive_law_values.SetShapeFunctionsValues(r_shape_functions);
    constitutive_law_values.SetStrainVector(rElementalVariables.SpatialDefRate);
    constitutive_law_values.SetStressVector(rElementalVariables.CurrentDeviatoricCauchyStress);

    mpConstitutiveLaw->CalculateMaterialResponseCauchy(constitutive_law_values);

    rElementalVariables.UpdatedDeviatoricCauchyStress[0] = rElementalVariables.CurrentDeviatoricCauchyStress[0];
    rElementalVariables.UpdatedDeviatoricCauchyStress[1] = rElementalVariables.CurrentDeviatoricCauchyStress[1];
    rElementalVariables.UpdatedDeviatoricCauchyStress[2] = rElementalVariables.CurrentDeviatoricCauchyStress[2];

    rElementalVariables.UpdatedTotalCauchyStress[0] =
        rElementalVariables.CurrentDeviatoricCauchyStress[0] + rElementalVariables.MeanPressure;
    rElementalVariables.UpdatedTotalCauchyStress[1] =
        rElementalVariables.CurrentDeviatoricCauchyStress[1] + rElementalVariables.MeanPressure;
    rElementalVariables.UpdatedTotalCauchyStress[2] = rElementalVariables.CurrentDeviatoricCauchyStress[2];

    rElementalVariables.UpdatedDeviatoricCauchyStress[0] = rElementalVariables.CurrentDeviatoricCauchyStress[0];
    rElementalVariables.UpdatedDeviatoricCauchyStress[1] = rElementalVariables.CurrentDeviatoricCauchyStress[1];
    rElementalVariables.UpdatedDeviatoricCauchyStress[2] = rElementalVariables.CurrentDeviatoricCauchyStress[2];

    this->mUpdatedTotalCauchyStress[g] = rElementalVariables.UpdatedTotalCauchyStress;
    this->mUpdatedDeviatoricCauchyStress[g] = rElementalVariables.UpdatedDeviatoricCauchyStress;

    Density = mpConstitutiveLaw->CalculateValue(constitutive_law_values, DENSITY, Density);

    double poisson_ratio = mpConstitutiveLaw->CalculateValue(constitutive_law_values, POISSON_RATIO, poisson_ratio);
    double young_modulus = mpConstitutiveLaw->CalculateValue(constitutive_law_values, YOUNG_MODULUS, young_modulus);
    const double time_step = rCurrentProcessInfo[DELTA_TIME];
    DeviatoricCoeff = time_step * young_modulus / (2.0 * (1.0 + poisson_ratio));
    VolumetricCoeff =
        time_step * poisson_ratio * young_modulus / ((1.0 + poisson_ratio) * (1.0 - 2.0 * poisson_ratio)) +
        2.0 / 3.0 * DeviatoricCoeff;

    this->mMaterialDeviatoricCoefficient = DeviatoricCoeff;
    this->mMaterialVolumetricCoefficient = VolumetricCoeff;
    this->mMaterialDensity = Density;
  }

  template <>
  void TwoStepUpdatedLagrangianVPImplicitSolidElement<3>::CalcElasticPlasticCauchySplitted(
      ElementalVariables &rElementalVariables, double TimeStep, unsigned int g, const ProcessInfo &rCurrentProcessInfo,
      double &Density, double &DeviatoricCoeff, double &VolumetricCoeff)
  {

    rElementalVariables.CurrentTotalCauchyStress = this->mCurrentTotalCauchyStress[g];
    rElementalVariables.CurrentDeviatoricCauchyStress = this->mCurrentDeviatoricCauchyStress[g];

    mpConstitutiveLaw = this->GetProperties().GetValue(CONSTITUTIVE_LAW);
    auto constitutive_law_values =
        ConstitutiveLaw::Parameters(this->GetGeometry(), this->GetProperties(), rCurrentProcessInfo);

    Flags &constitutive_law_options = constitutive_law_values.GetOptions();
    constitutive_law_options.Set(ConstitutiveLaw::COMPUTE_STRESS, true);
    constitutive_law_options.Set(ConstitutiveLaw::COMPUTE_CONSTITUTIVE_TENSOR, false);

    const Vector &r_shape_functions = row((this->GetGeometry()).ShapeFunctionsValues(), g);
    constitutive_law_values.SetShapeFunctionsValues(r_shape_functions);
    constitutive_law_values.SetStrainVector(rElementalVariables.SpatialDefRate);
    constitutive_law_values.SetStressVector(rElementalVariables.CurrentDeviatoricCauchyStress);

    mpConstitutiveLaw->CalculateMaterialResponseCauchy(constitutive_law_values);

    rElementalVariables.UpdatedDeviatoricCauchyStress[0] = rElementalVariables.CurrentDeviatoricCauchyStress[0];
    rElementalVariables.UpdatedDeviatoricCauchyStress[1] = rElementalVariables.CurrentDeviatoricCauchyStress[1];
    rElementalVariables.UpdatedDeviatoricCauchyStress[2] = rElementalVariables.CurrentDeviatoricCauchyStress[2];
    rElementalVariables.UpdatedDeviatoricCauchyStress[3] = rElementalVariables.CurrentDeviatoricCauchyStress[3];
    rElementalVariables.UpdatedDeviatoricCauchyStress[4] = rElementalVariables.CurrentDeviatoricCauchyStress[4];
    rElementalVariables.UpdatedDeviatoricCauchyStress[5] = rElementalVariables.CurrentDeviatoricCauchyStress[5];

    rElementalVariables.UpdatedTotalCauchyStress[0] =
        rElementalVariables.CurrentDeviatoricCauchyStress[0] + rElementalVariables.MeanPressure;
    rElementalVariables.UpdatedTotalCauchyStress[1] =
        rElementalVariables.CurrentDeviatoricCauchyStress[1] + rElementalVariables.MeanPressure;
    rElementalVariables.UpdatedTotalCauchyStress[2] =
        rElementalVariables.CurrentDeviatoricCauchyStress[2] + rElementalVariables.MeanPressure;
    rElementalVariables.UpdatedTotalCauchyStress[3] = rElementalVariables.CurrentDeviatoricCauchyStress[3];
    rElementalVariables.UpdatedTotalCauchyStress[4] = rElementalVariables.CurrentDeviatoricCauchyStress[4];
    rElementalVariables.UpdatedTotalCauchyStress[5] = rElementalVariables.CurrentDeviatoricCauchyStress[5];

    rElementalVariables.UpdatedDeviatoricCauchyStress[0] = rElementalVariables.CurrentDeviatoricCauchyStress[0];
    rElementalVariables.UpdatedDeviatoricCauchyStress[1] = rElementalVariables.CurrentDeviatoricCauchyStress[1];
    rElementalVariables.UpdatedDeviatoricCauchyStress[2] = rElementalVariables.CurrentDeviatoricCauchyStress[2];
    rElementalVariables.UpdatedDeviatoricCauchyStress[3] = rElementalVariables.CurrentDeviatoricCauchyStress[3];
    rElementalVariables.UpdatedDeviatoricCauchyStress[4] = rElementalVariables.CurrentDeviatoricCauchyStress[4];
    rElementalVariables.UpdatedDeviatoricCauchyStress[5] = rElementalVariables.CurrentDeviatoricCauchyStress[5];

    this->mUpdatedTotalCauchyStress[g] = rElementalVariables.UpdatedTotalCauchyStress;
    this->mUpdatedDeviatoricCauchyStress[g] = rElementalVariables.UpdatedDeviatoricCauchyStress;

    Density = mpConstitutiveLaw->CalculateValue(constitutive_law_values, DENSITY, Density);

    double poisson_ratio = mpConstitutiveLaw->CalculateValue(constitutive_law_values, POISSON_RATIO, poisson_ratio);
    double young_modulus = mpConstitutiveLaw->CalculateValue(constitutive_law_values, YOUNG_MODULUS, young_modulus);
    const double time_step = rCurrentProcessInfo[DELTA_TIME];
    DeviatoricCoeff = time_step * young_modulus / (2.0 * (1.0 + poisson_ratio));
    VolumetricCoeff =
        time_step * poisson_ratio * young_modulus / ((1.0 + poisson_ratio) * (1.0 - 2.0 * poisson_ratio)) +
        2.0 / 3.0 * DeviatoricCoeff;

    this->mMaterialDeviatoricCoefficient = DeviatoricCoeff;
    this->mMaterialVolumetricCoefficient = VolumetricCoeff;
    this->mMaterialDensity = Density;
  }

  template <unsigned int TDim>
  void TwoStepUpdatedLagrangianVPImplicitSolidElement<TDim>::UpdateCauchyStress(unsigned int g,
                                                                                ProcessInfo &rCurrentProcessInfo)
  {
    double theta = this->GetThetaContinuity();
    ElementalVariables rElementalVariables;
    this->InitializeElementalVariables(rElementalVariables);
    ShapeFunctionDerivativesArrayType DN_DX;
    Matrix NContainer;
    VectorType GaussWeights;
    this->CalculateGeometryData(DN_DX, NContainer, GaussWeights);
    const ShapeFunctionDerivativesType &rDN_DX = DN_DX[g];
    // bool computeElement=this->CalcStrainRate(rElementalVariables,rCurrentProcessInfo,rDN_DX,theta);
    bool computeElement = this->CalcCompleteStrainRate(rElementalVariables, rCurrentProcessInfo, rDN_DX, theta);
    const double TimeStep = rCurrentProcessInfo[DELTA_TIME];

    if (computeElement == true)
    {
      double Density = 0;
      double DeviatoricCoeff = 0;
      double VolumetricCoeff = 0;
      this->CalcElasticPlasticCauchySplitted(rElementalVariables, TimeStep, g, rCurrentProcessInfo, Density,
                                             DeviatoricCoeff, VolumetricCoeff);
    }

    this->mCurrentTotalCauchyStress[g] = this->mUpdatedTotalCauchyStress[g];
    this->mCurrentDeviatoricCauchyStress[g] = this->mUpdatedDeviatoricCauchyStress[g];
  }

  template <unsigned int TDim>
  void TwoStepUpdatedLagrangianVPImplicitSolidElement<TDim>::CalculateLocalContinuityEqForPressure(MatrixType &rLeftHandSideMatrix, VectorType &rRightHandSideVector, ProcessInfo &rCurrentProcessInfo)
  {
    GeometryType &rGeom = this->GetGeometry();
    const unsigned int NumNodes = rGeom.PointsNumber();

    // Check sizes and initialize
    if (rLeftHandSideMatrix.size1() != NumNodes)
      rLeftHandSideMatrix.resize(NumNodes, NumNodes, false);

    rLeftHandSideMatrix = ZeroMatrix(NumNodes, NumNodes);

    if (rRightHandSideVector.size() != NumNodes)
      rRightHandSideVector.resize(NumNodes);

    rRightHandSideVector = ZeroVector(NumNodes);

    // MatrixType BulkVelMatrix = ZeroMatrix(NumNodes,NumNodes);

    // Shape functions and integration points
    ShapeFunctionDerivativesArrayType DN_DX;
    Matrix NContainer;
    VectorType GaussWeights;
    this->CalculateGeometryData(DN_DX, NContainer, GaussWeights);
    const unsigned int NumGauss = GaussWeights.size();

    // const double TimeStep=rCurrentProcessInfo[DELTA_TIME];
    double theta = this->GetThetaContinuity();

    ElementalVariables rElementalVariables;
    this->InitializeElementalVariables(rElementalVariables);

    // double Density  = mMaterialDensity;
    // double DeviatoricCoeff = mMaterialVolumetricCoefficient;
    double VolumetricCoeff = this->mMaterialVolumetricCoefficient;

    double totalVolume = 0;

    // Loop on integration points
<<<<<<< HEAD
    for (unsigned int g = 0; g < NumGauss; g++)
=======
    for (unsigned int g = 0; g < NumGauss; ++g)
>>>>>>> 2691b8ec
    {
      const double GaussWeight = GaussWeights[g];
      totalVolume += GaussWeight;
      const ShapeFunctionsType &N = row(NContainer, g);
      const ShapeFunctionDerivativesType &rDN_DX = DN_DX[g];
      // bool computeElement=this->CalcStrainRate(rElementalVariables,rCurrentProcessInfo,rDN_DX,theta);
      bool computeElement = this->CalcCompleteStrainRate(rElementalVariables, rCurrentProcessInfo, rDN_DX, theta);
      if (computeElement == true)
      {
        // double BulkCoeff =GaussWeight/(VolumetricCoeff);
        // this->ComputeBulkMatrixForPressureVel(BulkVelMatrix,N,BulkCoeff);

        for (SizeType i = 0; i < NumNodes; ++i)
        {
          // RHS contribution
          // Velocity divergence
          double RHSi = N[i] * rElementalVariables.VolumetricDefRate;
          rRightHandSideVector[i] += GaussWeight * RHSi;
        }
      }
    }

    MatrixType BulkVelMatrixLump = ZeroMatrix(NumNodes, NumNodes);
    double lumpedBulkCoeff = totalVolume / (VolumetricCoeff);
    this->ComputeBulkMatrixForPressureVelLump(BulkVelMatrixLump, lumpedBulkCoeff);

    rLeftHandSideMatrix += BulkVelMatrixLump;
    // rLeftHandSideMatrix+=BulkVelMatrix;

    VectorType UpdatedPressure = ZeroVector(NumNodes);
    VectorType CurrentPressure = ZeroVector(NumNodes);
    ;

    this->GetPressureValues(UpdatedPressure, 0);
    this->GetPressureValues(CurrentPressure, 1);

    VectorType DeltaPressure = UpdatedPressure - CurrentPressure;

    rRightHandSideVector -= prod(BulkVelMatrixLump, DeltaPressure);
    // rRightHandSideVector -= prod(BulkVelMatrix,DeltaPressure);
  }

  template class TwoStepUpdatedLagrangianVPImplicitSolidElement<2>;
  template class TwoStepUpdatedLagrangianVPImplicitSolidElement<3>;

} // namespace Kratos<|MERGE_RESOLUTION|>--- conflicted
+++ resolved
@@ -535,11 +535,7 @@
     double totalVolume = 0;
 
     // Loop on integration points
-<<<<<<< HEAD
-    for (unsigned int g = 0; g < NumGauss; g++)
-=======
     for (unsigned int g = 0; g < NumGauss; ++g)
->>>>>>> 2691b8ec
     {
       const double GaussWeight = GaussWeights[g];
       totalVolume += GaussWeight;
