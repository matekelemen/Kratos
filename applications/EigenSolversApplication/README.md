# EigenSolversApplication

The *EigenSolversApplication* is a thin wrapper for the [Eigen linear algebra library](http://eigen.tuxfamily.org/index.php?title=Main_Page).

## Direct sparse solvers

The application provides the following direct sparse solvers:

| Python class             | solver_type            | Matrix kind | Domain   | Dependencies |
|--------------------------|------------------------|:-----------:|:--------:|:------------:|
| SparseLUSolver           | `sparse_lu`            | Square      | Real     | None         |
| SparseQRSolver           | `sparse_qr`            | Rectangular | Real     | None         |
| SparseCGSolver           | `sparse_cg`            | SPD*        | Real     | None         |
| PardisoLLTSolver         | `pardiso_llt`          | SPD*        | Real     | Intel® MKL   |
| PardisoLDLTSolver        | `pardiso_ldlt`         | SPD*        | Real     | Intel® MKL   |
| PardisoLUSolver          | `pardiso_lu`           | Square      | Real     | Intel® MKL   |
| ComplexSparseLUSolver    | `sparse_lu_complex`    | Square      | Complex  | None         |
| ComplexPardisoLLTSolver  | `pardiso_llt_complex`  | SPD*        | Complex  | Intel® MKL   |
| ComplexPardisoLDLTSolver | `pardiso_ldlt_complex` | SPD*        | Complex  | Intel® MKL   |
| ComplexPardisoLUSolver   | `pardiso_lu_complex`   | Square      | Complex  | Intel® MKL   |

*SPD = Symmetric Positive Definite

**Example**:

```json
{
    "solver_type": "eigen_sparse_lu"
}
```

## Generalized eigensystem solver

The application provides a generalized eigensystem solver for sparse matrices. It gives the eigenvalues and eigenvectors for the smallest eigenvalues. MKL routines are used automatically if they are available.

**Example:**

```json
{
    "solver_type": "eigen_eigensystem",
    "number_of_eigenvalues": 1,
    "max_iteration": 1000,
    "tolerance": 1e-6,
    "echo_level": 1
}
```

## Build instructions

1. Download and unpack [Eigen](http://eigen.tuxfamily.org/)

2. Set the required definitions for cmake

    As any other app:
<<<<<<< HEAD
    
    ~~~sh
    add_app ${KRATOS_APP_DIR}/EigenSolversApplication
    ~~~
=======
>>>>>>> e6f6d848

    **Windows:** in `configure.bat`

    ```batch
<<<<<<< HEAD
=======
    set KRATOS_APPLICATIONS=%KRATOS_APPLICATIONS%%KRATOS_APP_DIR%\EigenSolversApplication;
    ```

    ```batch
>>>>>>> e6f6d848
    -DEIGEN_ROOT="<path to eigen>" ^
    ```

    **Linux:** in `configure.sh`
    
    ```bash
    add_app ${KRATOS_APP_DIR}/EigenSolversApplication
    ```

    ```bash
    -DEIGEN_ROOT="<path to eigen>" \
    ```

    > **Hint:** The `EIGEN_ROOT` directory should contain a file called `README.md`.

3. Build Kratos

4. Setup the `ProjectParameters.json`

    ```json
    "linear_solver_settings": {
        "solver_type" : "sparse_lu"
    }
    ```

5. Run the simulation

## Enable MKL (optional)

In case you have installed [MKL](https://software.intel.com/en-us/mkl), you can also use the Pardiso solvers.

1. Run the MKL setup script before building Kratos:

    **Windows:**

    ```batch
    call "C:\Program Files (x86)\IntelSWTools\compilers_and_libraries\windows\mkl\bin\mklvars.bat" intel64 lp64
    ```

    **Linux:**

    ```batch
    source ~/intel/mkl/bin/mklvars.sh intel64 lp64
    ```

2. Add the following flag to CMake to your configure script:

    ```batch
    -DUSE_EIGEN_MKL=ON ^
    ```

3. Build Kratos

4. Usage:

    **Windows:**

    Copy the required MKL libraries to the Kratos `lib`

    ```batch
    C:\Program Files (x86)\IntelSWTools\compilers_and_libraries\windows\redist\intel64_win\mkl\mkl_core.dll
    C:\Program Files (x86)\IntelSWTools\compilers_and_libraries\windows\redist\intel64_win\mkl\mkl_rt.dll
    C:\Program Files (x86)\IntelSWTools\compilers_and_libraries\windows\redist\intel64_win\mkl\mkl_intel_thread.dll
    C:\Program Files (x86)\IntelSWTools\compilers_and_libraries\windows\redist\intel64_win\mkl\mkl_def.dll
    C:\Program Files (x86)\IntelSWTools\compilers_and_libraries\windows\redist\intel64_win\compiler\libiomp5md.dll
    ```

    or add the folders to your `PATH`/`LD_LIBRARY_PATH` variable.

    **Linux:**

    Set the environment before using MKL
    ```batch
    source ~/intel/mkl/bin/mklvars.sh intel64 lp64
    ```<|MERGE_RESOLUTION|>--- conflicted
+++ resolved
@@ -52,24 +52,14 @@
 2. Set the required definitions for cmake
 
     As any other app:
-<<<<<<< HEAD
-    
-    ~~~sh
-    add_app ${KRATOS_APP_DIR}/EigenSolversApplication
-    ~~~
-=======
->>>>>>> e6f6d848
 
     **Windows:** in `configure.bat`
 
     ```batch
-<<<<<<< HEAD
-=======
     set KRATOS_APPLICATIONS=%KRATOS_APPLICATIONS%%KRATOS_APP_DIR%\EigenSolversApplication;
     ```
 
     ```batch
->>>>>>> e6f6d848
     -DEIGEN_ROOT="<path to eigen>" ^
     ```
 
