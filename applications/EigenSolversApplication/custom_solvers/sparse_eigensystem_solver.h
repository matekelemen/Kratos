--- conflicted
+++ resolved
@@ -277,29 +277,24 @@
             prev_eigv = eig.eigenvalues();
         } while (true);
 
-<<<<<<< HEAD
-        Eigen::Map<vector_t> (rEigenvalues.data().begin(), rEigenvalues.size()) = eig.eigenvalues().head(nroot);
-        Eigen::Map<matrix_t> (rEigenvectors.data().begin(), rEigenvectors.size1(), rEigenvectors.size2()) = solver.solve(r.leftCols(nroot));
-=======
-        
+
         if (rEigenvalues.size() != nroot) {
             rEigenvalues.resize(nroot);
         }
         if (rEigenvectors.size1() != nroot || rEigenvectors.size2() != nn) {
             rEigenvectors.resize(nroot, nn);
         }
-     
+
         Eigen::Map<vector_t> eigvals (rEigenvalues.data().begin(), rEigenvalues.size());
         Eigen::Map<matrix_t> eigvecs (rEigenvectors.data().begin(), rEigenvectors.size1(), rEigenvectors.size2());
-        
+
         eigvals = eig.eigenvalues().head(nroot);
 
         for (int i = 0; i != nroot; ++i) {
             tmp = r.col(i);
-            eigvecs.col(i) = solver.solve(tmp); 
-        }
-
->>>>>>> 797f1e2d
+            eigvecs.col(i) = solver.solve(tmp);
+        }
+
 
 
         // --- timer
