--- conflicted
+++ resolved
@@ -250,14 +250,8 @@
     if (mIntervalUtility.IsInInterval(time)) {
         block_for_each(mrModelPart.Nodes(),
             [this](Node<3>& rNode) {
-<<<<<<< HEAD
                 array_1d<double,3> transformed_point = mTransformFunctor(rNode);
-                rNode.GetSolutionStepValue(MESH_DISPLACEMENT) = transformed_point - rNode;
-=======
-                array_1d<double,3> transformed_point = rNode;
-                this->Transform(transformed_point);
-                noalias(rNode.FastGetSolutionStepValue(MESH_DISPLACEMENT)) = transformed_point - rNode;
->>>>>>> 30332fdf
+                noalias(rNode.GetSolutionStepValue(MESH_DISPLACEMENT)) = transformed_point - rNode;
             }
         ); // block_for_each
     } // if time in interval
