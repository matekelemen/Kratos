--- conflicted
+++ resolved
@@ -80,14 +80,9 @@
                               bool ReformDofSetAtEachStep = false,
                               bool ComputeReactions = false,
                               bool CalculateMeshVelocities = true,
-<<<<<<< HEAD
-                              int EchoLevel = 0)
-      : ImplicitSolvingStrategy<TSparseSpace, TDenseSpace, TLinearSolver>(ModelPart) {
-=======
                               int EchoLevel = 0,
                               const bool ReInitializeModelPartEachStep = false)
-      : SolvingStrategy<TSparseSpace, TDenseSpace, TLinearSolver>(ModelPart) {
->>>>>>> c856d9f7
+      : ImplicitSolvingStrategy<TSparseSpace, TDenseSpace, TLinearSolver>(ModelPart) {
 
     KRATOS_TRY;
 
