--- conflicted
+++ resolved
@@ -139,19 +139,12 @@
 
     const auto b_matrices = this->CalculateBMatrices(Variables.DN_DXContainer, Variables.NContainer);
     const auto deformation_gradients = this->CalculateDeformationGradients();
-<<<<<<< HEAD
-    const auto determinants_of_deformation_gradients =
-        GeoMechanicsMathUtilities::CalculateDeterminants(deformation_gradients);
-    const auto strain_vectors = StressStrainUtilities::CalculateStrains(
+    auto       strain_vectors        = StressStrainUtilities::CalculateStrains(
         deformation_gradients, b_matrices, Variables.DisplacementVector, Variables.UseHenckyStrain, VoigtSize);
-=======
-    auto       strain_vectors        = this->CalculateStrains(
-        deformation_gradients, b_matrices, Variables.DisplacementVector, Variables.UseHenckyStrain);
     std::vector<Matrix> constitutive_matrices;
     this->CalculateAnyOfMaterialResponse(deformation_gradients, ConstitutiveParameters,
                                          Variables.NContainer, Variables.DN_DXContainer,
                                          strain_vectors, mStressVector, constitutive_matrices);
->>>>>>> d759e7f2
 
     // Loop over integration points
     for (unsigned int GPoint = 0; GPoint < NumGPoints; ++GPoint) {
@@ -201,19 +194,12 @@
 
     const auto b_matrices = this->CalculateBMatrices(Variables.DN_DXContainer, Variables.NContainer);
     const auto deformation_gradients = this->CalculateDeformationGradients();
-<<<<<<< HEAD
-    const auto determinants_of_deformation_gradients =
-        GeoMechanicsMathUtilities::CalculateDeterminants(deformation_gradients);
-    const auto strain_vectors = StressStrainUtilities::CalculateStrains(
+    auto       strain_vectors        = StressStrainUtilities::CalculateStrains(
         deformation_gradients, b_matrices, Variables.DisplacementVector, Variables.UseHenckyStrain, VoigtSize);
-=======
-    auto       strain_vectors        = this->CalculateStrains(
-        deformation_gradients, b_matrices, Variables.DisplacementVector, Variables.UseHenckyStrain);
     std::vector<Matrix> constitutive_matrices;
     this->CalculateAnyOfMaterialResponse(deformation_gradients, ConstitutiveParameters,
                                          Variables.NContainer, Variables.DN_DXContainer,
                                          strain_vectors, mStressVector, constitutive_matrices);
->>>>>>> d759e7f2
 
     // Loop over integration points
     for (unsigned int GPoint = 0; GPoint < NumGPoints; ++GPoint) {
@@ -463,19 +449,12 @@
     const auto integration_coefficients =
         this->CalculateIntegrationCoefficients(IntegrationPoints, Variables.detJContainer);
     const auto deformation_gradients = this->CalculateDeformationGradients();
-<<<<<<< HEAD
-    const auto determinants_of_deformation_gradients =
-        GeoMechanicsMathUtilities::CalculateDeterminants(deformation_gradients);
-    const auto strain_vectors = StressStrainUtilities::CalculateStrains(
+    auto       strain_vectors        = StressStrainUtilities::CalculateStrains(
         deformation_gradients, b_matrices, Variables.DisplacementVector, Variables.UseHenckyStrain, VoigtSize);
-=======
-    auto       strain_vectors        = this->CalculateStrains(
-        deformation_gradients, b_matrices, Variables.DisplacementVector, Variables.UseHenckyStrain);
     std::vector<Matrix> constitutive_matrices;
     this->CalculateAnyOfMaterialResponse(deformation_gradients, ConstitutiveParameters,
                                          Variables.NContainer, Variables.DN_DXContainer,
                                          strain_vectors, mStressVector, constitutive_matrices);
->>>>>>> d759e7f2
 
     // Loop over integration points
     for (unsigned int GPoint = 0; GPoint < NumGPoints; ++GPoint) {
