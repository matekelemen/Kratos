// KRATOS___
//     //   ) )
//    //         ___      ___
//   //  ____  //___) ) //   ) )
//  //    / / //       //   / /
// ((____/ / ((____   ((___/ /  MECHANICS
//
//  License:         geo_mechanics_application/license.txt
//
//  Main authors:    Ignasi de Pouplana,
//                   Vahid Galavi
//

// Project includes
#include "geometries/hexahedra_3d_8.h"
#include "geometries/quadrilateral_2d_4.h"
#include "geometries/tetrahedra_3d_4.h"
#include "geometries/triangle_2d_10.h"
#include "geometries/triangle_2d_3.h"

// Application includes
#include "custom_elements/small_strain_U_Pw_diff_order_element.hpp"
#include "custom_utilities/dof_utilities.h"
#include "custom_utilities/element_utilities.hpp"
#include "custom_utilities/equation_of_motion_utilities.h"
#include "custom_utilities/math_utilities.h"
#include "custom_utilities/transport_equation_utilities.hpp"

namespace Kratos
{

// Default Constructor
SmallStrainUPwDiffOrderElement::SmallStrainUPwDiffOrderElement() : Element() {}

// Constructor 1
SmallStrainUPwDiffOrderElement::SmallStrainUPwDiffOrderElement(IndexType             NewId,
                                                               GeometryType::Pointer pGeometry,
                                                               std::unique_ptr<StressStatePolicy> pStressStatePolicy)
    : Element(NewId, pGeometry), mpStressStatePolicy(std::move(pStressStatePolicy))
{
}

// Constructor 2
SmallStrainUPwDiffOrderElement::SmallStrainUPwDiffOrderElement(IndexType               NewId,
                                                               GeometryType::Pointer   pGeometry,
                                                               PropertiesType::Pointer pProperties,
                                                               std::unique_ptr<StressStatePolicy> pStressStatePolicy)
    : Element(NewId, pGeometry, pProperties), mpStressStatePolicy(std::move(pStressStatePolicy))
{
}

SmallStrainUPwDiffOrderElement::~SmallStrainUPwDiffOrderElement() = default;

Element::Pointer SmallStrainUPwDiffOrderElement::Create(IndexType               NewId,
                                                        NodesArrayType const&   ThisNodes,
                                                        PropertiesType::Pointer pProperties) const
{
    return Element::Pointer(new SmallStrainUPwDiffOrderElement(
        NewId, GetGeometry().Create(ThisNodes), pProperties, mpStressStatePolicy->Clone()));
}

Element::Pointer SmallStrainUPwDiffOrderElement::Create(IndexType               NewId,
                                                        GeometryType::Pointer   pGeom,
                                                        PropertiesType::Pointer pProperties) const
{
    return Element::Pointer(
        new SmallStrainUPwDiffOrderElement(NewId, pGeom, pProperties, mpStressStatePolicy->Clone()));
}

int SmallStrainUPwDiffOrderElement::Check(const ProcessInfo& rCurrentProcessInfo) const
{
    KRATOS_TRY

    const GeometryType& rGeom = GetGeometry();

    if (rGeom.DomainSize() < 1.0e-15)
        KRATOS_ERROR << "DomainSize < 1.0e-15 for the element " << this->Id() << std::endl;

    // verify that the variables are correctly initialized
    // Verify specific properties
    const PropertiesType& rProp = this->GetProperties();

    if (!rProp.Has(IGNORE_UNDRAINED))
        KRATOS_ERROR << "IGNORE_UNDRAINED does not exist in the parameter list" << this->Id() << std::endl;

    if (!rProp[IGNORE_UNDRAINED]) {
        if (!rProp.Has(PERMEABILITY_XX) || rProp[PERMEABILITY_XX] < 0.0)
            KRATOS_ERROR << "PERMEABILITY_XX has Key zero, is not defined or "
                            "has an invalid value at element"
                         << this->Id() << std::endl;

        if (!rProp.Has(PERMEABILITY_YY) || rProp[PERMEABILITY_YY] < 0.0)
            KRATOS_ERROR << "PERMEABILITY_YY has Key zero, is not defined or "
                            "has an invalid value at element"
                         << this->Id() << std::endl;

        if (!rProp.Has(PERMEABILITY_XY) || rProp[PERMEABILITY_XY] < 0.0)
            KRATOS_ERROR << "PERMEABILITY_XY has Key zero, is not defined or "
                            "has an invalid value at element"
                         << this->Id() << std::endl;

        if (rGeom.WorkingSpaceDimension() > 2) {
            if (!rProp.Has(PERMEABILITY_ZZ) || rProp[PERMEABILITY_ZZ] < 0.0)
                KRATOS_ERROR << "PERMEABILITY_ZZ has Key zero, is not defined "
                                "or has an invalid value at element"
                             << this->Id() << std::endl;

            if (!rProp.Has(PERMEABILITY_YZ) || rProp[PERMEABILITY_YZ] < 0.0)
                KRATOS_ERROR << "PERMEABILITY_YZ has Key zero, is not defined "
                                "or has an invalid value at element"
                             << this->Id() << std::endl;

            if (!rProp.Has(PERMEABILITY_ZX) || rProp[PERMEABILITY_ZX] < 0.0)
                KRATOS_ERROR << "PERMEABILITY_ZX has Key zero, is not defined "
                                "or has an invalid value at element"
                             << this->Id() << std::endl;
        }
    }

    // verify that the dofs exist
    for (unsigned int i = 0; i < rGeom.size(); ++i) {
        if (!rGeom[i].SolutionStepsDataHas(DISPLACEMENT))
            KRATOS_ERROR << "missing variable DISPLACEMENT on node " << rGeom[i].Id() << std::endl;

        if (!rGeom[i].HasDofFor(DISPLACEMENT_X) || !rGeom[i].HasDofFor(DISPLACEMENT_Y) ||
            !rGeom[i].HasDofFor(DISPLACEMENT_Z))
            KRATOS_ERROR << "missing one of the dofs for the variable "
                            "DISPLACEMENT on node "
                         << rGeom[i].Id() << std::endl;

        if (!rGeom[i].SolutionStepsDataHas(WATER_PRESSURE))
            KRATOS_ERROR << "missing variable WATER_PRESSURE on node " << rGeom[i].Id() << std::endl;

        if (!rGeom[i].HasDofFor(WATER_PRESSURE))
            KRATOS_ERROR << "missing the dof for the variable WATER_PRESSURE "
                            "on node "
                         << rGeom[i].Id() << std::endl;
    }

    // Verify that the constitutive law exists
    KRATOS_ERROR_IF_NOT(rProp.Has(CONSTITUTIVE_LAW))
        << "Constitutive law not provided for property " << rProp.Id() << std::endl;

    // verify compatibility with the constitutive law
    ConstitutiveLaw::Features LawFeatures;
    rProp.GetValue(CONSTITUTIVE_LAW)->GetLawFeatures(LawFeatures);

    bool correct_strain_measure = false;
    for (unsigned int i = 0; i < LawFeatures.mStrainMeasures.size(); ++i) {
        if (LawFeatures.mStrainMeasures[i] == ConstitutiveLaw::StrainMeasure_Infinitesimal)
            correct_strain_measure = true;
    }

    if (!correct_strain_measure)
        KRATOS_ERROR << "constitutive law is not compatible with the element "
                        "type StrainMeasure_Infinitesimal "
                     << this->Id() << std::endl;

    rProp.GetValue(CONSTITUTIVE_LAW)->Check(rProp, rGeom, rCurrentProcessInfo);

    // Verify that the constitutive law has the correct dimension
    const SizeType strainSize = this->GetProperties().GetValue(CONSTITUTIVE_LAW)->GetStrainSize();
    if (rGeom.WorkingSpaceDimension() > 2) {
        KRATOS_ERROR_IF_NOT(strainSize == VOIGT_SIZE_3D)
            << "Wrong constitutive law used. This is a 3D element! expected "
               "strain size is "
            << VOIGT_SIZE_3D << " But received: " << strainSize << " in element id: " << this->Id()
            << std::endl;
    } else {
        KRATOS_ERROR_IF_NOT(strainSize == VOIGT_SIZE_2D_PLANE_STRAIN)
            << "Wrong constitutive law used. This is a 2D element! expected "
               "strain size is "
            << VOIGT_SIZE_2D_PLANE_STRAIN << " But received: " << strainSize
            << " in element id: " << this->Id() << std::endl;
    }

    return 0;

    KRATOS_CATCH("")
}

void SmallStrainUPwDiffOrderElement::Initialize(const ProcessInfo& rCurrentProcessInfo)
{
    KRATOS_TRY

    const GeometryType&                             rGeom = GetGeometry();
    const GeometryType::IntegrationPointsArrayType& IntegrationPoints =
        rGeom.IntegrationPoints(this->GetIntegrationMethod());

    if (mConstitutiveLawVector.size() != IntegrationPoints.size())
        mConstitutiveLawVector.resize(IntegrationPoints.size());

    if (GetProperties()[CONSTITUTIVE_LAW] != nullptr) {
        for (unsigned int i = 0; i < mConstitutiveLawVector.size(); ++i) {
            mConstitutiveLawVector[i] = GetProperties()[CONSTITUTIVE_LAW]->Clone();
            mConstitutiveLawVector[i]->InitializeMaterial(
                GetProperties(), rGeom, row(rGeom.ShapeFunctionsValues(this->GetIntegrationMethod()), i));
        }
    } else
        KRATOS_ERROR << "A constitutive law needs to be specified for the "
                        "element with ID "
                     << this->Id() << std::endl;

    // Retention law
    if (mRetentionLawVector.size() != IntegrationPoints.size())
        mRetentionLawVector.resize(IntegrationPoints.size());

    for (unsigned int i = 0; i < mRetentionLawVector.size(); ++i) {
        mRetentionLawVector[i] = RetentionLawFactory::Clone(GetProperties());
        mRetentionLawVector[i]->InitializeMaterial(
            GetProperties(), rGeom, row(rGeom.ShapeFunctionsValues(this->GetIntegrationMethod()), i));
    }

    const SizeType NumUNodes = rGeom.PointsNumber();
    const SizeType NumDim    = rGeom.WorkingSpaceDimension();

    switch (NumUNodes) {
    case 6: // 2D T6P3
        mpPressureGeometry = make_shared<Triangle2D3<Node>>(rGeom(0), rGeom(1), rGeom(2));
        break;
    case 8: // 2D Q8P4
        mpPressureGeometry = make_shared<Quadrilateral2D4<Node>>(rGeom(0), rGeom(1), rGeom(2), rGeom(3));
        break;
    case 9: // 2D Q9P4
        mpPressureGeometry = make_shared<Quadrilateral2D4<Node>>(rGeom(0), rGeom(1), rGeom(2), rGeom(3));
        break;
    case 10: // 3D T10P4  //2D T10P6
        if (NumDim == 3)
            mpPressureGeometry = make_shared<Tetrahedra3D4<Node>>(rGeom(0), rGeom(1), rGeom(2), rGeom(3));
        else if (NumDim == 2)
            mpPressureGeometry = make_shared<Triangle2D6<Node>>(rGeom(0), rGeom(1), rGeom(2),
                                                                rGeom(3), rGeom(4), rGeom(5));
        break;
    case 15: // 2D T15P10
        mpPressureGeometry =
            make_shared<Triangle2D10<Node>>(rGeom(0), rGeom(1), rGeom(2), rGeom(3), rGeom(4),
                                            rGeom(5), rGeom(6), rGeom(7), rGeom(8), rGeom(9));
        break;
    case 20: // 3D H20P8
        mpPressureGeometry = make_shared<Hexahedra3D8<Node>>(
            rGeom(0), rGeom(1), rGeom(2), rGeom(3), rGeom(4), rGeom(5), rGeom(6), rGeom(7));
        break;
    case 27: // 3D H27P8
        mpPressureGeometry = make_shared<Hexahedra3D8<Node>>(
            rGeom(0), rGeom(1), rGeom(2), rGeom(3), rGeom(4), rGeom(5), rGeom(6), rGeom(7));
        break;
    default:
        KRATOS_ERROR << "Unexpected geometry type for different order "
                        "interpolation element"
                     << this->Id() << std::endl;
    }

    // resize mStressVector:
    const SizeType Dim       = rGeom.WorkingSpaceDimension();
    const SizeType VoigtSize = (Dim == N_DIM_3D ? VOIGT_SIZE_3D : VOIGT_SIZE_2D_PLANE_STRAIN);
    if (mStressVector.size() != IntegrationPoints.size()) {
        mStressVector.resize(IntegrationPoints.size());
        for (unsigned int i = 0; i < mStressVector.size(); ++i) {
            mStressVector[i].resize(VoigtSize);
            std::fill(mStressVector[i].begin(), mStressVector[i].end(), 0.0);
        }
    }

    if (mStateVariablesFinalized.size() != IntegrationPoints.size())
        mStateVariablesFinalized.resize(IntegrationPoints.size());

    for (unsigned int i = 0; i < mConstitutiveLawVector.size(); ++i) {
        int nStateVariables = 0;
        nStateVariables = mConstitutiveLawVector[i]->GetValue(NUMBER_OF_UMAT_STATE_VARIABLES, nStateVariables);
        if (nStateVariables > 0) {
            mConstitutiveLawVector[i]->SetValue(STATE_VARIABLES, mStateVariablesFinalized[i], rCurrentProcessInfo);
        }
    }

    mIsInitialised = true;

    KRATOS_CATCH("")
}

void SmallStrainUPwDiffOrderElement::ResetConstitutiveLaw()
{
    KRATOS_TRY

    // erasing stress vectors
    for (unsigned int i = 0; i < mStressVector.size(); ++i) {
        mStressVector[i].clear();
    }
    mStressVector.clear();

    for (unsigned int i = 0; i < mStateVariablesFinalized.size(); ++i) {
        mStateVariablesFinalized[i].clear();
    }
    mStateVariablesFinalized.clear();

    KRATOS_CATCH("")
}

void SmallStrainUPwDiffOrderElement::InitializeSolutionStep(const ProcessInfo& rCurrentProcessInfo)
{
    KRATOS_TRY

    if (!mIsInitialised) this->Initialize(rCurrentProcessInfo);

    // Definition of variables
    ElementVariables Variables;
    this->InitializeElementVariables(Variables, rCurrentProcessInfo);

    // Create constitutive law parameters:
    ConstitutiveLaw::Parameters ConstitutiveParameters(GetGeometry(), GetProperties(), rCurrentProcessInfo);

    // Set constitutive law flags:
    // ConstitutiveParameters.Set(ConstitutiveLaw::COMPUTE_STRESS);
    ConstitutiveParameters.Set(ConstitutiveLaw::USE_ELEMENT_PROVIDED_STRAIN);
    ConstitutiveParameters.Set(ConstitutiveLaw::INITIALIZE_MATERIAL_RESPONSE); // Note: this is for nonlocal damage

    // create general parameters of retention law
    RetentionLaw::Parameters RetentionParameters(GetProperties(), rCurrentProcessInfo);

    const auto b_matrices = CalculateBMatrices(Variables.DNu_DXContainer, Variables.NuContainer);
    const auto deformation_gradients = CalculateDeformationGradients();
    const auto determinants_of_deformation_gradients =
        GeoMechanicsMathUtilities::CalculateDeterminants(deformation_gradients);
    const auto strain_vectors = CalculateStrains(
        deformation_gradients, b_matrices, Variables.DisplacementVector, Variables.UseHenckyStrain);

    // Loop over integration points
    for (unsigned int GPoint = 0; GPoint < mConstitutiveLawVector.size(); ++GPoint) {
        // compute element kinematics (Np, gradNpT, |J|, B, strains)
        this->CalculateKinematics(Variables, GPoint);
        Variables.B = b_matrices[GPoint];
        Variables.F = deformation_gradients[GPoint];

        // Compute infinitesimal strain
        Variables.detF         = determinants_of_deformation_gradients[GPoint];
        Variables.StrainVector = strain_vectors[GPoint];

        // set gauss points variables to constitutive law parameters
        this->SetConstitutiveParameters(Variables, ConstitutiveParameters);

        // compute constitutive tensor and/or stresses
        noalias(Variables.StressVector) = mStressVector[GPoint];
        ConstitutiveParameters.SetStressVector(Variables.StressVector);
        mConstitutiveLawVector[GPoint]->InitializeMaterialResponseCauchy(ConstitutiveParameters);

        // retention law
        mRetentionLawVector[GPoint]->InitializeSolutionStep(RetentionParameters);
    }

    KRATOS_CATCH("")
}

void SmallStrainUPwDiffOrderElement::GetDofList(DofsVectorType& rElementalDofList, const ProcessInfo&) const
{
    rElementalDofList = GetDofs();
}

void SmallStrainUPwDiffOrderElement::CalculateLocalSystem(MatrixType&        rLeftHandSideMatrix,
                                                          VectorType&        rRightHandSideVector,
                                                          const ProcessInfo& rCurrentProcessInfo)
{
    KRATOS_TRY

    const GeometryType& rGeom     = GetGeometry();
    const SizeType      Dim       = rGeom.WorkingSpaceDimension();
    const SizeType      NumUNodes = rGeom.PointsNumber();
    const SizeType      NumPNodes = mpPressureGeometry->PointsNumber();

    const SizeType ElementSize = NumUNodes * Dim + NumPNodes;

    // Resetting the LHS
    if (rLeftHandSideMatrix.size1() != ElementSize)
        rLeftHandSideMatrix.resize(ElementSize, ElementSize, false);
    noalias(rLeftHandSideMatrix) = ZeroMatrix(ElementSize, ElementSize);

    // Resetting the RHS
    if (rRightHandSideVector.size() != ElementSize) rRightHandSideVector.resize(ElementSize, false);
    noalias(rRightHandSideVector) = ZeroVector(ElementSize);

    // calculation flags
    bool CalculateStiffnessMatrixFlag = true;
    bool CalculateResidualVectorFlag  = true;

    CalculateAll(rLeftHandSideMatrix, rRightHandSideVector, rCurrentProcessInfo,
                 CalculateStiffnessMatrixFlag, CalculateResidualVectorFlag);

    KRATOS_CATCH("")
}

void SmallStrainUPwDiffOrderElement::CalculateLeftHandSide(MatrixType&        rLeftHandSideMatrix,
                                                           const ProcessInfo& rCurrentProcessInfo)
{
    KRATOS_TRY

    const GeometryType& rGeom     = GetGeometry();
    const SizeType      Dim       = rGeom.WorkingSpaceDimension();
    const SizeType      NumUNodes = rGeom.PointsNumber();
    const SizeType      NumPNodes = mpPressureGeometry->PointsNumber();

    const SizeType ElementSize = NumUNodes * Dim + NumPNodes;

    // Resetting the LHS
    if (rLeftHandSideMatrix.size1() != ElementSize)
        rLeftHandSideMatrix.resize(ElementSize, ElementSize, false);
    noalias(rLeftHandSideMatrix) = ZeroMatrix(ElementSize, ElementSize);

    // calculation flags
    bool       CalculateStiffnessMatrixFlag = true;
    bool       CalculateResidualVectorFlag  = false;
    VectorType tempRightHandSideVector;

    CalculateAll(rLeftHandSideMatrix, tempRightHandSideVector, rCurrentProcessInfo,
                 CalculateStiffnessMatrixFlag, CalculateResidualVectorFlag);

    KRATOS_CATCH("")
}

void SmallStrainUPwDiffOrderElement::CalculateRightHandSide(VectorType&        rRightHandSideVector,
                                                            const ProcessInfo& rCurrentProcessInfo)
{
    KRATOS_TRY

    const GeometryType& rGeom     = GetGeometry();
    const SizeType      Dim       = rGeom.WorkingSpaceDimension();
    const SizeType      NumUNodes = rGeom.PointsNumber();
    const SizeType      NumPNodes = mpPressureGeometry->PointsNumber();

    const SizeType ElementSize = NumUNodes * Dim + NumPNodes;

    // Resetting the RHS
    if (rRightHandSideVector.size() != ElementSize) rRightHandSideVector.resize(ElementSize, false);
    noalias(rRightHandSideVector) = ZeroVector(ElementSize);

    // calculation flags
    bool CalculateStiffnessMatrixFlag = false;
    bool CalculateResidualVectorFlag  = true;
    auto temp                         = Matrix();

    CalculateAll(temp, rRightHandSideVector, rCurrentProcessInfo, CalculateStiffnessMatrixFlag,
                 CalculateResidualVectorFlag);

    KRATOS_CATCH("")
}

void SmallStrainUPwDiffOrderElement::CalculateMassMatrix(MatrixType& rMassMatrix, const ProcessInfo& rCurrentProcessInfo)
{
    KRATOS_TRY

    const GeometryType& r_geom             = GetGeometry();
    const auto          integration_method = this->GetIntegrationMethod();
    const GeometryType::IntegrationPointsArrayType& integration_points =
        r_geom.IntegrationPoints(integration_method);
    const MatrixType Np_container = mpPressureGeometry->ShapeFunctionsValues(integration_method);
    const PropertiesType& r_prop  = this->GetProperties();

    const auto degrees_saturation = GeoTransportEquationUtilities::CalculateDegreesSaturation(
        this->GetPressureSolutionVector(), Np_container, mRetentionLawVector, r_prop, rCurrentProcessInfo);

    const auto solid_densities =
        GeoTransportEquationUtilities::CalculateSoilDensities(degrees_saturation, r_prop);

    const auto det_Js_initial_configuration =
        GeoEquationOfMotionUtilities::CalculateDetJsInitialConfiguration(r_geom, integration_method);

    const auto integration_coefficients =
        CalculateIntegrationCoefficients(integration_points, det_Js_initial_configuration);

    const auto mass_matrix_u = GeoEquationOfMotionUtilities::CalculateMassMatrix(
        r_geom.WorkingSpaceDimension(), r_geom.PointsNumber(), integration_points.size(),
        r_geom.ShapeFunctionsValues(integration_method), solid_densities, integration_coefficients);

    const SizeType element_size =
        r_geom.PointsNumber() * r_geom.WorkingSpaceDimension() + mpPressureGeometry->PointsNumber();
    if (rMassMatrix.size1() != element_size || rMassMatrix.size2() != element_size)
        rMassMatrix.resize(element_size, element_size, false);
    noalias(rMassMatrix) = ZeroMatrix(element_size, element_size);
    GeoElementUtilities::AssembleUUBlockMatrix(rMassMatrix, mass_matrix_u);

    KRATOS_CATCH("")
}

void SmallStrainUPwDiffOrderElement::CalculateDampingMatrix(MatrixType&        rDampingMatrix,
                                                            const ProcessInfo& rCurrentProcessInfo)
{
    KRATOS_TRY

    const GeometryType&   r_geom = GetGeometry();
    const PropertiesType& r_prop = this->GetProperties();
    const SizeType        element_size =
        r_geom.PointsNumber() * r_geom.WorkingSpaceDimension() + mpPressureGeometry->PointsNumber();

    MatrixType mass_matrix = ZeroMatrix(element_size, element_size);
    this->CalculateMassMatrix(mass_matrix, rCurrentProcessInfo);

    MatrixType stiffness_matrix(element_size, element_size);
    this->CalculateMaterialStiffnessMatrix(stiffness_matrix, rCurrentProcessInfo);

    rDampingMatrix = GeoEquationOfMotionUtilities::CalculateDampingMatrix(
        r_prop.Has(RAYLEIGH_ALPHA) ? r_prop[RAYLEIGH_ALPHA] : rCurrentProcessInfo[RAYLEIGH_ALPHA],
        r_prop.Has(RAYLEIGH_BETA) ? r_prop[RAYLEIGH_BETA] : rCurrentProcessInfo[RAYLEIGH_BETA],
        mass_matrix, stiffness_matrix);

    KRATOS_CATCH("")
}

void SmallStrainUPwDiffOrderElement::EquationIdVector(EquationIdVectorType& rResult, const ProcessInfo&) const
{
    rResult = Geo::DofUtilities::ExtractEquationIdsFrom(GetDofs());
}

void SmallStrainUPwDiffOrderElement::GetFirstDerivativesVector(Vector& rValues, int Step) const
{
    rValues = Geo::DofUtilities::ExtractFirstTimeDerivativesOfUPwDofs(GetDofs(), Step);
}

void SmallStrainUPwDiffOrderElement::GetSecondDerivativesVector(Vector& rValues, int Step) const
{
    rValues = Geo::DofUtilities::ExtractSecondTimeDerivativesOfUPwDofs(GetDofs(), Step);
}

void SmallStrainUPwDiffOrderElement::FinalizeSolutionStep(const ProcessInfo& rCurrentProcessInfo)
{
    KRATOS_TRY

    // Definition of variables
    ElementVariables Variables;
    this->InitializeElementVariables(Variables, rCurrentProcessInfo);

    // Create constitutive law parameters:
    ConstitutiveLaw::Parameters ConstitutiveParameters(GetGeometry(), GetProperties(), rCurrentProcessInfo);
    ConstitutiveParameters.GetOptions().Set(ConstitutiveLaw::USE_ELEMENT_PROVIDED_STRAIN);

    // create general parameters of retention law
    RetentionLaw::Parameters RetentionParameters(GetProperties(), rCurrentProcessInfo);
    const auto b_matrices = CalculateBMatrices(Variables.DNu_DXContainer, Variables.NuContainer);
    const auto deformation_gradients = CalculateDeformationGradients();
    const auto determinants_of_deformation_gradients =
        GeoMechanicsMathUtilities::CalculateDeterminants(deformation_gradients);
    const auto strain_vectors = CalculateStrains(
        deformation_gradients, b_matrices, Variables.DisplacementVector, Variables.UseHenckyStrain);

    // Loop over integration points
    for (unsigned int GPoint = 0; GPoint < mConstitutiveLawVector.size(); ++GPoint) {
        // compute element kinematics (Np, gradNpT, |J|, B, strains)
        this->CalculateKinematics(Variables, GPoint);
        Variables.B = b_matrices[GPoint];

        // Compute infinitesimal strain
        Variables.F            = deformation_gradients[GPoint];
        Variables.detF         = determinants_of_deformation_gradients[GPoint];
        Variables.StrainVector = strain_vectors[GPoint];
        // set gauss points variables to constitutive law parameters
        this->SetConstitutiveParameters(Variables, ConstitutiveParameters);

        // compute constitutive tensor and/or stresses
        noalias(Variables.StressVector) = mStressVector[GPoint];
        ConstitutiveParameters.SetStressVector(Variables.StressVector);
        mConstitutiveLawVector[GPoint]->FinalizeMaterialResponseCauchy(ConstitutiveParameters);
        mStateVariablesFinalized[GPoint] =
            mConstitutiveLawVector[GPoint]->GetValue(STATE_VARIABLES, mStateVariablesFinalized[GPoint]);

        // retention law
        mRetentionLawVector[GPoint]->FinalizeSolutionStep(RetentionParameters);
    }

    // Assign pressure values to the intermediate nodes for post-processing
    if (!GetProperties()[IGNORE_UNDRAINED]) AssignPressureToIntermediateNodes();

    KRATOS_CATCH("")
}

void SmallStrainUPwDiffOrderElement::AssignPressureToIntermediateNodes()
{
    // Assign pressure values to the intermediate nodes for post-processing
    KRATOS_TRY

    GeometryType&  rGeom     = GetGeometry();
    const SizeType NumUNodes = rGeom.PointsNumber();
    const SizeType NumDim    = rGeom.WorkingSpaceDimension();

    switch (NumUNodes) {
    case 6: // 2D T6P3
    {
        const double p0 = rGeom[0].FastGetSolutionStepValue(WATER_PRESSURE);
        const double p1 = rGeom[1].FastGetSolutionStepValue(WATER_PRESSURE);
        const double p2 = rGeom[2].FastGetSolutionStepValue(WATER_PRESSURE);
        ThreadSafeNodeWrite(rGeom[3], WATER_PRESSURE, 0.5 * (p0 + p1));
        ThreadSafeNodeWrite(rGeom[4], WATER_PRESSURE, 0.5 * (p1 + p2));
        ThreadSafeNodeWrite(rGeom[5], WATER_PRESSURE, 0.5 * (p2 + p0));
        break;
    }
    case 8: // 2D Q8P4
    {
        const double p0 = rGeom[0].FastGetSolutionStepValue(WATER_PRESSURE);
        const double p1 = rGeom[1].FastGetSolutionStepValue(WATER_PRESSURE);
        const double p2 = rGeom[2].FastGetSolutionStepValue(WATER_PRESSURE);
        const double p3 = rGeom[3].FastGetSolutionStepValue(WATER_PRESSURE);
        ThreadSafeNodeWrite(rGeom[4], WATER_PRESSURE, 0.5 * (p0 + p1));
        ThreadSafeNodeWrite(rGeom[5], WATER_PRESSURE, 0.5 * (p1 + p2));
        ThreadSafeNodeWrite(rGeom[6], WATER_PRESSURE, 0.5 * (p2 + p3));
        ThreadSafeNodeWrite(rGeom[7], WATER_PRESSURE, 0.5 * (p3 + p0));
        break;
    }
    case 9: // 2D Q9P4
    {
        const double p0 = rGeom[0].FastGetSolutionStepValue(WATER_PRESSURE);
        const double p1 = rGeom[1].FastGetSolutionStepValue(WATER_PRESSURE);
        const double p2 = rGeom[2].FastGetSolutionStepValue(WATER_PRESSURE);
        const double p3 = rGeom[3].FastGetSolutionStepValue(WATER_PRESSURE);
        ThreadSafeNodeWrite(rGeom[4], WATER_PRESSURE, 0.5 * (p0 + p1));
        ThreadSafeNodeWrite(rGeom[5], WATER_PRESSURE, 0.5 * (p1 + p2));
        ThreadSafeNodeWrite(rGeom[6], WATER_PRESSURE, 0.5 * (p2 + p3));
        ThreadSafeNodeWrite(rGeom[7], WATER_PRESSURE, 0.5 * (p3 + p0));
        ThreadSafeNodeWrite(rGeom[8], WATER_PRESSURE, 0.25 * (p0 + p1 + p2 + p3));
        break;
    }
    case 10: // 3D T10P4  //2D T10P6
    {
        if (NumDim == 3) {
            const double p0 = rGeom[0].FastGetSolutionStepValue(WATER_PRESSURE);
            const double p1 = rGeom[1].FastGetSolutionStepValue(WATER_PRESSURE);
            const double p2 = rGeom[2].FastGetSolutionStepValue(WATER_PRESSURE);
            const double p3 = rGeom[3].FastGetSolutionStepValue(WATER_PRESSURE);
            ThreadSafeNodeWrite(rGeom[4], WATER_PRESSURE, 0.5 * (p0 + p1));
            ThreadSafeNodeWrite(rGeom[5], WATER_PRESSURE, 0.5 * (p1 + p2));
            ThreadSafeNodeWrite(rGeom[6], WATER_PRESSURE, 0.5 * (p2 + p0));
            ThreadSafeNodeWrite(rGeom[7], WATER_PRESSURE, 0.5 * (p0 + p3));
            ThreadSafeNodeWrite(rGeom[8], WATER_PRESSURE, 0.5 * (p1 + p3));
            ThreadSafeNodeWrite(rGeom[9], WATER_PRESSURE, 0.5 * (p2 + p3));
        } else if (NumDim == 2) {
            constexpr double c1 = 1.0 / 9.0;
            const double     p0 = rGeom[0].FastGetSolutionStepValue(WATER_PRESSURE);
            const double     p1 = rGeom[1].FastGetSolutionStepValue(WATER_PRESSURE);
            const double     p2 = rGeom[2].FastGetSolutionStepValue(WATER_PRESSURE);
            const double     p3 = rGeom[3].FastGetSolutionStepValue(WATER_PRESSURE);
            const double     p4 = rGeom[4].FastGetSolutionStepValue(WATER_PRESSURE);
            const double     p5 = rGeom[5].FastGetSolutionStepValue(WATER_PRESSURE);
            ThreadSafeNodeWrite(rGeom[0], WATER_PRESSURE, p0);
            ThreadSafeNodeWrite(rGeom[1], WATER_PRESSURE, p1);
            ThreadSafeNodeWrite(rGeom[2], WATER_PRESSURE, p2);
            ThreadSafeNodeWrite(rGeom[3], WATER_PRESSURE, (2.0 * p0 - p1 + 8.0 * p3) * c1);
            ThreadSafeNodeWrite(rGeom[4], WATER_PRESSURE, (2.0 * p1 - p0 + 8.0 * p3) * c1);
            ThreadSafeNodeWrite(rGeom[5], WATER_PRESSURE, (2.0 * p1 - p2 + 8.0 * p4) * c1);
            ThreadSafeNodeWrite(rGeom[6], WATER_PRESSURE, (2.0 * p2 - p1 + 8.0 * p4) * c1);
            ThreadSafeNodeWrite(rGeom[7], WATER_PRESSURE, (2.0 * p2 - p0 + 8.0 * p5) * c1);
            ThreadSafeNodeWrite(rGeom[8], WATER_PRESSURE, (2.0 * p0 - p2 + 8.0 * p5) * c1);
            ThreadSafeNodeWrite(rGeom[9], WATER_PRESSURE, (4.0 * (p3 + p4 + p5) - (p0 + p1 + p2)) * c1);
        }
        break;
    }
    case 15: // 2D T15P10
    {
        constexpr double c1 = 0.0390625;
        const double     p0 = rGeom[0].FastGetSolutionStepValue(WATER_PRESSURE);
        const double     p1 = rGeom[1].FastGetSolutionStepValue(WATER_PRESSURE);
        const double     p2 = rGeom[2].FastGetSolutionStepValue(WATER_PRESSURE);
        const double     p3 = rGeom[3].FastGetSolutionStepValue(WATER_PRESSURE);
        const double     p4 = rGeom[4].FastGetSolutionStepValue(WATER_PRESSURE);
        const double     p5 = rGeom[5].FastGetSolutionStepValue(WATER_PRESSURE);
        const double     p6 = rGeom[6].FastGetSolutionStepValue(WATER_PRESSURE);
        const double     p7 = rGeom[7].FastGetSolutionStepValue(WATER_PRESSURE);
        const double     p8 = rGeom[8].FastGetSolutionStepValue(WATER_PRESSURE);
        const double     p9 = rGeom[9].FastGetSolutionStepValue(WATER_PRESSURE);
        ThreadSafeNodeWrite(rGeom[0], WATER_PRESSURE, p0);
        ThreadSafeNodeWrite(rGeom[1], WATER_PRESSURE, p1);
        ThreadSafeNodeWrite(rGeom[2], WATER_PRESSURE, p2);
        ThreadSafeNodeWrite(rGeom[3], WATER_PRESSURE, (3.0 * p0 + p1 + 27.0 * p3 - 5.4 * p4) * c1);
        ThreadSafeNodeWrite(rGeom[4], WATER_PRESSURE, (14.4 * (p3 + p4) - 1.6 * (p0 + p1)) * c1);
        ThreadSafeNodeWrite(rGeom[5], WATER_PRESSURE, (3.0 * p1 + p0 + 27.0 * p4 - 5.4 * p3) * c1);
        ThreadSafeNodeWrite(rGeom[6], WATER_PRESSURE, (3.0 * p1 + p2 + 27.0 * p5 - 5.4 * p6) * c1);
        ThreadSafeNodeWrite(rGeom[7], WATER_PRESSURE, (14.4 * (p5 + p6) - 1.6 * (p1 + p2)) * c1);
        ThreadSafeNodeWrite(rGeom[8], WATER_PRESSURE, (3.0 * p2 + p1 + 27.0 * p6 - 5.4 * p5) * c1);
        ThreadSafeNodeWrite(rGeom[9], WATER_PRESSURE, (3.0 * p2 + p0 + 27.0 * p7 - 5.4 * p8) * c1);
        ThreadSafeNodeWrite(rGeom[10], WATER_PRESSURE, (14.4 * (p7 + p8) - 1.6 * (p0 + p2)) * c1);
        ThreadSafeNodeWrite(rGeom[11], WATER_PRESSURE, (3.0 * p0 + p2 + 27.0 * p8 - 5.4 * p7) * c1);
        ThreadSafeNodeWrite(
            rGeom[12], WATER_PRESSURE,
            (p1 + p2 + 7.2 * (p3 + p8) - 3.6 * (p4 + p7) - 1.8 * (p5 + p6) + 21.6 * p9 - 1.6 * p0) * c1);
        ThreadSafeNodeWrite(
            rGeom[13], WATER_PRESSURE,
            (p0 + p2 + 7.2 * (p4 + p5) - 3.6 * (p3 + p6) - 1.8 * (p7 + p8) + 21.6 * p9 - 1.6 * p1) * c1);
        ThreadSafeNodeWrite(
            rGeom[14], WATER_PRESSURE,
            (p0 + p1 + 7.2 * (p6 + p7) - 3.6 * (p5 + p8) - 1.8 * (p3 + p4) + 21.6 * p9 - 1.6 * p2) * c1);
        break;
    }
    case 20: // 3D H20P8
    {
        const double p0 = rGeom[0].FastGetSolutionStepValue(WATER_PRESSURE);
        const double p1 = rGeom[1].FastGetSolutionStepValue(WATER_PRESSURE);
        const double p2 = rGeom[2].FastGetSolutionStepValue(WATER_PRESSURE);
        const double p3 = rGeom[3].FastGetSolutionStepValue(WATER_PRESSURE);
        const double p4 = rGeom[4].FastGetSolutionStepValue(WATER_PRESSURE);
        const double p5 = rGeom[5].FastGetSolutionStepValue(WATER_PRESSURE);
        const double p6 = rGeom[6].FastGetSolutionStepValue(WATER_PRESSURE);
        const double p7 = rGeom[7].FastGetSolutionStepValue(WATER_PRESSURE);
        // edges -- bottom
        ThreadSafeNodeWrite(rGeom[8], WATER_PRESSURE, 0.5 * (p0 + p1));
        ThreadSafeNodeWrite(rGeom[9], WATER_PRESSURE, 0.5 * (p1 + p2));
        ThreadSafeNodeWrite(rGeom[10], WATER_PRESSURE, 0.5 * (p2 + p3));
        ThreadSafeNodeWrite(rGeom[11], WATER_PRESSURE, 0.5 * (p3 + p0));
        // edges -- middle
        ThreadSafeNodeWrite(rGeom[12], WATER_PRESSURE, 0.5 * (p4 + p0));
        ThreadSafeNodeWrite(rGeom[13], WATER_PRESSURE, 0.5 * (p5 + p1));
        ThreadSafeNodeWrite(rGeom[14], WATER_PRESSURE, 0.5 * (p6 + p2));
        ThreadSafeNodeWrite(rGeom[15], WATER_PRESSURE, 0.5 * (p7 + p3));
        // edges -- top
        ThreadSafeNodeWrite(rGeom[16], WATER_PRESSURE, 0.5 * (p4 + p5));
        ThreadSafeNodeWrite(rGeom[17], WATER_PRESSURE, 0.5 * (p5 + p6));
        ThreadSafeNodeWrite(rGeom[18], WATER_PRESSURE, 0.5 * (p6 + p7));
        ThreadSafeNodeWrite(rGeom[19], WATER_PRESSURE, 0.5 * (p7 + p0));
        break;
    }
    case 27: // 3D H27P8
    {
        const double p0 = rGeom[0].FastGetSolutionStepValue(WATER_PRESSURE);
        const double p1 = rGeom[1].FastGetSolutionStepValue(WATER_PRESSURE);
        const double p2 = rGeom[2].FastGetSolutionStepValue(WATER_PRESSURE);
        const double p3 = rGeom[3].FastGetSolutionStepValue(WATER_PRESSURE);
        const double p4 = rGeom[4].FastGetSolutionStepValue(WATER_PRESSURE);
        const double p5 = rGeom[5].FastGetSolutionStepValue(WATER_PRESSURE);
        const double p6 = rGeom[6].FastGetSolutionStepValue(WATER_PRESSURE);
        const double p7 = rGeom[7].FastGetSolutionStepValue(WATER_PRESSURE);
        // edges -- bottom
        ThreadSafeNodeWrite(rGeom[8], WATER_PRESSURE, 0.5 * (p0 + p1));
        ThreadSafeNodeWrite(rGeom[9], WATER_PRESSURE, 0.5 * (p1 + p2));
        ThreadSafeNodeWrite(rGeom[10], WATER_PRESSURE, 0.5 * (p2 + p3));
        ThreadSafeNodeWrite(rGeom[11], WATER_PRESSURE, 0.5 * (p3 + p0));
        // edges -- middle
        ThreadSafeNodeWrite(rGeom[12], WATER_PRESSURE, 0.5 * (p4 + p0));
        ThreadSafeNodeWrite(rGeom[13], WATER_PRESSURE, 0.5 * (p5 + p1));
        ThreadSafeNodeWrite(rGeom[14], WATER_PRESSURE, 0.5 * (p6 + p2));
        ThreadSafeNodeWrite(rGeom[15], WATER_PRESSURE, 0.5 * (p7 + p3));
        // edges -- top
        ThreadSafeNodeWrite(rGeom[16], WATER_PRESSURE, 0.5 * (p4 + p5));
        ThreadSafeNodeWrite(rGeom[17], WATER_PRESSURE, 0.5 * (p5 + p6));
        ThreadSafeNodeWrite(rGeom[18], WATER_PRESSURE, 0.5 * (p6 + p7));
        ThreadSafeNodeWrite(rGeom[19], WATER_PRESSURE, 0.5 * (p7 + p0));
        // face centers
        ThreadSafeNodeWrite(rGeom[20], WATER_PRESSURE, 0.25 * (p0 + p1 + p2 + p3));
        ThreadSafeNodeWrite(rGeom[21], WATER_PRESSURE, 0.25 * (p0 + p1 + p4 + p5));
        ThreadSafeNodeWrite(rGeom[22], WATER_PRESSURE, 0.25 * (p1 + p2 + p5 + p6));
        ThreadSafeNodeWrite(rGeom[23], WATER_PRESSURE, 0.25 * (p2 + p3 + p6 + p7));
        ThreadSafeNodeWrite(rGeom[24], WATER_PRESSURE, 0.25 * (p3 + p0 + p7 + p4));
        ThreadSafeNodeWrite(rGeom[25], WATER_PRESSURE, 0.25 * (p4 + p5 + p6 + p7));
        // element center
        ThreadSafeNodeWrite(rGeom[26], WATER_PRESSURE, 0.125 * (p0 + p1 + p2 + p3 + p4 + p5 + p6 + p7));
        break;
    }
    default:
        KRATOS_ERROR << "Unexpected geometry type for different order "
                        "interpolation element"
                     << this->Id() << std::endl;
    }

    KRATOS_CATCH("")
}

void SmallStrainUPwDiffOrderElement::SetValuesOnIntegrationPoints(const Variable<double>& rVariable,
                                                                  const std::vector<double>& rValues,
                                                                  const ProcessInfo& rCurrentProcessInfo)
{
    KRATOS_TRY

    for (unsigned int GPoint = 0; GPoint < mConstitutiveLawVector.size(); ++GPoint) {
        mConstitutiveLawVector[GPoint]->SetValue(rVariable, rValues[GPoint], rCurrentProcessInfo);
    }

    KRATOS_CATCH("")
}

void SmallStrainUPwDiffOrderElement::SetValuesOnIntegrationPoints(const Variable<Vector>& rVariable,
                                                                  const std::vector<Vector>& rValues,
                                                                  const ProcessInfo& rCurrentProcessInfo)
{
    KRATOS_TRY

    if (rVariable == CAUCHY_STRESS_VECTOR) {
        KRATOS_ERROR_IF(rValues.size() != mStressVector.size())
            << "Unexpected number of values for "
               "SmallStrainUPwDiffOrderElement::SetValuesOnIntegrationPoints"
            << std::endl;
        std::copy(rValues.begin(), rValues.end(), mStressVector.begin());
    } else {
        KRATOS_ERROR_IF(rValues.size() < mConstitutiveLawVector.size())
            << "Insufficient number of values for "
               "SmallStrainUPwDiffOrderElement::SetValuesOnIntegrationPoints"
            << std::endl;
        for (unsigned int GPoint = 0; GPoint < mConstitutiveLawVector.size(); ++GPoint) {
            mConstitutiveLawVector[GPoint]->SetValue(rVariable, rValues[GPoint], rCurrentProcessInfo);
        }
    }

    KRATOS_CATCH("")
}

void SmallStrainUPwDiffOrderElement::SetValuesOnIntegrationPoints(const Variable<Matrix>& rVariable,
                                                                  const std::vector<Matrix>& rValues,
                                                                  const ProcessInfo& rCurrentProcessInfo)
{
    KRATOS_TRY

    for (unsigned int GPoint = 0; GPoint < mConstitutiveLawVector.size(); ++GPoint) {
        mConstitutiveLawVector[GPoint]->SetValue(rVariable, rValues[GPoint], rCurrentProcessInfo);
    }

    KRATOS_CATCH("")
}

void SmallStrainUPwDiffOrderElement::CalculateOnIntegrationPoints(const Variable<int>& rVariable,
                                                                  std::vector<int>&    rValues,
                                                                  const ProcessInfo& rCurrentProcessInfo)
{
    KRATOS_TRY

    const auto number_of_integration_points =
        GetGeometry().IntegrationPointsNumber(this->GetIntegrationMethod());

    rValues.resize(number_of_integration_points);
    for (auto i = SizeType{0}; i < number_of_integration_points; ++i) {
        rValues[i] = mConstitutiveLawVector[i]->GetValue(rVariable, rValues[i]);
    }

    KRATOS_CATCH("")
}

void SmallStrainUPwDiffOrderElement::CalculateOnIntegrationPoints(const Variable<ConstitutiveLaw::Pointer>& rVariable,
                                                                  std::vector<ConstitutiveLaw::Pointer>& rValues,
                                                                  const ProcessInfo& rCurrentProcessInfo)
{
    KRATOS_TRY

    if (rVariable == CONSTITUTIVE_LAW) {
        if (rValues.size() != mConstitutiveLawVector.size()) {
            rValues.resize(mConstitutiveLawVector.size());
        }
        for (unsigned int i = 0; i < rValues.size(); ++i) {
            rValues[i] = mConstitutiveLawVector[i];
        }
    }

    KRATOS_CATCH("")
}

void SmallStrainUPwDiffOrderElement::CalculateOnIntegrationPoints(const Variable<double>& rVariable,
                                                                  std::vector<double>&    rOutput,
                                                                  const ProcessInfo& rCurrentProcessInfo)
{
    KRATOS_TRY

    const GeometryType& rGeom = GetGeometry();
    const SizeType& IntegrationPointsNumber = rGeom.IntegrationPointsNumber(this->GetIntegrationMethod());

    if (rOutput.size() != IntegrationPointsNumber) rOutput.resize(IntegrationPointsNumber, false);

    if (rVariable == VON_MISES_STRESS) {
        // Loop over integration points
        for (unsigned int GPoint = 0; GPoint < mConstitutiveLawVector.size(); ++GPoint) {
            rOutput[GPoint] = StressStrainUtilities::CalculateVonMisesStress(mStressVector[GPoint]);
        }
    } else if (rVariable == MEAN_EFFECTIVE_STRESS) {
        // Loop over integration points
        for (unsigned int GPoint = 0; GPoint < mConstitutiveLawVector.size(); ++GPoint) {
            rOutput[GPoint] = StressStrainUtilities::CalculateMeanStress(mStressVector[GPoint]);
        }
    } else if (rVariable == MEAN_STRESS) {
        std::vector<Vector> StressVector;
        CalculateOnIntegrationPoints(TOTAL_STRESS_VECTOR, StressVector, rCurrentProcessInfo);

        // loop integration points
        for (unsigned int GPoint = 0; GPoint < mConstitutiveLawVector.size(); ++GPoint) {
            rOutput[GPoint] = StressStrainUtilities::CalculateMeanStress(StressVector[GPoint]);
        }
    } else if (rVariable == ENGINEERING_VON_MISES_STRAIN) {
        std::vector<Vector> StrainVector;
        CalculateOnIntegrationPoints(ENGINEERING_STRAIN_VECTOR, StrainVector, rCurrentProcessInfo);

        // loop integration points
        for (unsigned int GPoint = 0; GPoint < mConstitutiveLawVector.size(); ++GPoint) {
            rOutput[GPoint] = StressStrainUtilities::CalculateVonMisesStrain(StrainVector[GPoint]);
        }
    } else if (rVariable == ENGINEERING_VOLUMETRIC_STRAIN) {
        std::vector<Vector> StrainVector;
        CalculateOnIntegrationPoints(ENGINEERING_STRAIN_VECTOR, StrainVector, rCurrentProcessInfo);

        // loop integration points
        for (unsigned int GPoint = 0; GPoint < mConstitutiveLawVector.size(); ++GPoint) {
            rOutput[GPoint] = StressStrainUtilities::CalculateTrace(StrainVector[GPoint]);
        }
    } else if (rVariable == GREEN_LAGRANGE_VON_MISES_STRAIN) {
        std::vector<Vector> StrainVector;
        CalculateOnIntegrationPoints(GREEN_LAGRANGE_STRAIN_VECTOR, StrainVector, rCurrentProcessInfo);

        // loop integration points
        for (unsigned int GPoint = 0; GPoint < mConstitutiveLawVector.size(); ++GPoint) {
            rOutput[GPoint] = StressStrainUtilities::CalculateVonMisesStrain(StrainVector[GPoint]);
        }
    } else if (rVariable == GREEN_LAGRANGE_VOLUMETRIC_STRAIN) {
        std::vector<Vector> StrainVector;
        CalculateOnIntegrationPoints(GREEN_LAGRANGE_STRAIN_VECTOR, StrainVector, rCurrentProcessInfo);

        // loop integration points
        for (unsigned int GPoint = 0; GPoint < mConstitutiveLawVector.size(); ++GPoint) {
            rOutput[GPoint] = StressStrainUtilities::CalculateTrace(StrainVector[GPoint]);
        }
    } else if (rVariable == DEGREE_OF_SATURATION || rVariable == EFFECTIVE_SATURATION ||
               rVariable == BISHOP_COEFFICIENT || rVariable == DERIVATIVE_OF_SATURATION ||
               rVariable == RELATIVE_PERMEABILITY) {
        // Element variables
        ElementVariables Variables;
        this->InitializeElementVariables(Variables, rCurrentProcessInfo);

        // create general parameters of retention law
        RetentionLaw::Parameters RetentionParameters(GetProperties(), rCurrentProcessInfo);

        // Loop over integration points
        for (unsigned int GPoint = 0; GPoint < mRetentionLawVector.size(); ++GPoint) {
            // Compute Np, GradNpT, B and StrainVector
            this->CalculateKinematics(Variables, GPoint);

<<<<<<< HEAD
            Variables.FluidPressure =
                RetentionLaw::Parameters::CalculateFluidPressure(Variables.Np, Variables.PressureVector);
            SetRetentionParameters(Variables, RetentionParameters);
=======
            Variables.FluidPressure = CalculateFluidPressure(Variables);
            RetentionParameters.SetFluidPressure(Variables.FluidPressure);
>>>>>>> f21f537e

            if (rVariable == DEGREE_OF_SATURATION)
                rOutput[GPoint] = mRetentionLawVector[GPoint]->CalculateSaturation(RetentionParameters);
            if (rVariable == EFFECTIVE_SATURATION)
                rOutput[GPoint] = mRetentionLawVector[GPoint]->CalculateEffectiveSaturation(RetentionParameters);
            if (rVariable == BISHOP_COEFFICIENT)
                rOutput[GPoint] = mRetentionLawVector[GPoint]->CalculateBishopCoefficient(RetentionParameters);
            if (rVariable == DERIVATIVE_OF_SATURATION)
                rOutput[GPoint] =
                    mRetentionLawVector[GPoint]->CalculateDerivativeOfSaturation(RetentionParameters);
            if (rVariable == RELATIVE_PERMEABILITY)
                rOutput[GPoint] =
                    mRetentionLawVector[GPoint]->CalculateRelativePermeability(RetentionParameters);
        }
    } else if (rVariable == HYDRAULIC_HEAD) {
        const double          NumericalLimit = std::numeric_limits<double>::epsilon();
        const PropertiesType& rProp          = this->GetProperties();
        const SizeType NumGPoints = rGeom.IntegrationPointsNumber(this->GetIntegrationMethod());

        // Defining the shape functions, the Jacobian and the shape functions local gradients Containers
        const Matrix&  NContainer = rGeom.ShapeFunctionsValues(this->GetIntegrationMethod());
        const SizeType NumUNodes  = rGeom.PointsNumber();

        // Defining necessary variables
        Vector NodalHydraulicHead = ZeroVector(NumUNodes);
        for (unsigned int node = 0; node < NumUNodes; ++node) {
            Vector NodeVolumeAcceleration(3);
            noalias(NodeVolumeAcceleration) = rGeom[node].FastGetSolutionStepValue(VOLUME_ACCELERATION, 0);
            const double g = norm_2(NodeVolumeAcceleration);
            if (g > NumericalLimit) {
                const double FluidWeight = g * rProp[DENSITY_WATER];

                Vector NodeCoordinates(3);
                noalias(NodeCoordinates) = rGeom[node].Coordinates();
                Vector NodeVolumeAccelerationUnitVector(3);
                noalias(NodeVolumeAccelerationUnitVector) = NodeVolumeAcceleration / g;

                const double WaterPressure = rGeom[node].FastGetSolutionStepValue(WATER_PRESSURE);
                NodalHydraulicHead[node] = -inner_prod(NodeCoordinates, NodeVolumeAccelerationUnitVector) -
                                           PORE_PRESSURE_SIGN_FACTOR * WaterPressure / FluidWeight;
            } else {
                NodalHydraulicHead[node] = 0.0;
            }
        }

        if (rOutput.size() != NumGPoints) rOutput.resize(NumGPoints);

        // Loop over integration points
        for (unsigned int GPoint = 0; GPoint < NumGPoints; GPoint++) {
            double HydraulicHead = 0.0;
            for (unsigned int node = 0; node < NumUNodes; ++node)
                HydraulicHead += NContainer(GPoint, node) * NodalHydraulicHead[node];

            rOutput[GPoint] = HydraulicHead;
        }
    } else {
        for (unsigned int i = 0; i < IntegrationPointsNumber; ++i)
            rOutput[i] = mConstitutiveLawVector[i]->GetValue(rVariable, rOutput[i]);
    }

    KRATOS_CATCH("")
}

void SmallStrainUPwDiffOrderElement::CalculateOnIntegrationPoints(const Variable<array_1d<double, 3>>& rVariable,
                                                                  std::vector<array_1d<double, 3>>& rOutput,
                                                                  const ProcessInfo& rCurrentProcessInfo)
{
    KRATOS_TRY

    const GeometryType& rGeom = GetGeometry();
    const SizeType& IntegrationPointsNumber = rGeom.IntegrationPointsNumber(this->GetIntegrationMethod());

    if (rOutput.size() != IntegrationPointsNumber) rOutput.resize(IntegrationPointsNumber);

    if (rVariable == FLUID_FLUX_VECTOR) {
        // Definition of variables
        ElementVariables Variables;
        this->InitializeElementVariables(Variables, rCurrentProcessInfo);

        // create general parameters of retention law
        RetentionLaw::Parameters RetentionParameters(GetProperties(), rCurrentProcessInfo);
        const auto b_matrices = CalculateBMatrices(Variables.DNu_DXContainer, Variables.NuContainer);
        const auto deformation_gradients = CalculateDeformationGradients();
        const auto strain_vectors        = CalculateStrains(
            deformation_gradients, b_matrices, Variables.DisplacementVector, Variables.UseHenckyStrain);

        // Loop over integration points
        for (unsigned int GPoint = 0; GPoint < mConstitutiveLawVector.size(); ++GPoint) {
            // compute element kinematics (Np, gradNpT, |J|, B, strains)
            this->CalculateKinematics(Variables, GPoint);
            Variables.B = b_matrices[GPoint];

            // Compute FluidFlux vector q [m/s]
            const SizeType Dim       = rGeom.WorkingSpaceDimension();
            const SizeType NumUNodes = rGeom.PointsNumber();

            Vector   BodyAcceleration = ZeroVector(Dim);
            SizeType Index            = 0;
            for (SizeType i = 0; i < NumUNodes; ++i) {
                for (unsigned int idim = 0; idim < Dim; ++idim)
                    BodyAcceleration[idim] += Variables.Nu[i] * Variables.BodyAcceleration[Index++];
            }

<<<<<<< HEAD
            Variables.FluidPressure =
                RetentionLaw::Parameters::CalculateFluidPressure(Variables.Np, Variables.PressureVector);
            SetRetentionParameters(Variables, RetentionParameters);
=======
            Variables.FluidPressure = CalculateFluidPressure(Variables);
            RetentionParameters.SetFluidPressure(Variables.FluidPressure);
>>>>>>> f21f537e

            const double RelativePermeability =
                mRetentionLawVector[GPoint]->CalculateRelativePermeability(RetentionParameters);

            // Compute strain, need to update porosity
            Variables.F            = deformation_gradients[GPoint];
            Variables.StrainVector = strain_vectors[GPoint];
            Variables.PermeabilityUpdateFactor = this->CalculatePermeabilityUpdateFactor(Variables.StrainVector);

            Vector GradPressureTerm(Dim);
            noalias(GradPressureTerm) = prod(trans(Variables.DNp_DX), Variables.PressureVector);
            noalias(GradPressureTerm) +=
                PORE_PRESSURE_SIGN_FACTOR * GetProperties()[DENSITY_WATER] * BodyAcceleration;

            Vector AuxFluidFlux = ZeroVector(Dim);
            AuxFluidFlux        = PORE_PRESSURE_SIGN_FACTOR * Variables.DynamicViscosityInverse *
                           RelativePermeability * Variables.PermeabilityUpdateFactor *
                           prod(Variables.IntrinsicPermeability, GradPressureTerm);

            Vector FluidFlux = ZeroVector(3);
            for (unsigned int idim = 0; idim < Dim; ++idim)
                FluidFlux[idim] = AuxFluidFlux[idim];

            if (rOutput[GPoint].size() != 3) rOutput[GPoint].resize(3, false);

            rOutput[GPoint] = FluidFlux;
        }
    }

    KRATOS_CATCH("")
}

void SmallStrainUPwDiffOrderElement::CalculateOnIntegrationPoints(const Variable<Vector>& rVariable,
                                                                  std::vector<Vector>&    rOutput,
                                                                  const ProcessInfo& rCurrentProcessInfo)
{
    KRATOS_TRY

    const GeometryType& rGeom = GetGeometry();
    const SizeType& IntegrationPointsNumber = rGeom.IntegrationPointsNumber(this->GetIntegrationMethod());
    const SizeType Dim = rGeom.WorkingSpaceDimension();

    if (rOutput.size() != IntegrationPointsNumber) rOutput.resize(IntegrationPointsNumber);

    if (rVariable == CAUCHY_STRESS_VECTOR) {
        // Loop over integration points
        for (unsigned int GPoint = 0; GPoint < mConstitutiveLawVector.size(); ++GPoint) {
            if (rOutput[GPoint].size() != mStressVector[GPoint].size())
                rOutput[GPoint].resize(mStressVector[GPoint].size(), false);

            rOutput[GPoint] = mStressVector[GPoint];
        }
    } else if (rVariable == ENGINEERING_STRAIN_VECTOR) {
        // Definition of variables
        ElementVariables Variables;
        this->InitializeElementVariables(Variables, rCurrentProcessInfo);

        // Loop over integration points
        for (unsigned int GPoint = 0; GPoint < mConstitutiveLawVector.size(); ++GPoint) {
            noalias(Variables.Nu) = row(Variables.NuContainer, GPoint);

            Matrix J0;
            Matrix InvJ0;
            this->CalculateDerivativesOnInitialConfiguration(
                Variables.detJInitialConfiguration, J0, InvJ0, Variables.DNu_DXInitialConfiguration, GPoint);

            // Calculating operator B
            Variables.B = this->CalculateBMatrix(Variables.DNu_DXInitialConfiguration, Variables.Nu);

            // Compute infinitesimal strain
            Variables.StrainVector = this->CalculateCauchyStrain(Variables.B, Variables.DisplacementVector);

            if (rOutput[GPoint].size() != Variables.StrainVector.size())
                rOutput[GPoint].resize(Variables.StrainVector.size(), false);

            rOutput[GPoint] = Variables.StrainVector;
        }
    } else if (rVariable == GREEN_LAGRANGE_STRAIN_VECTOR) {
        // Definition of variables
        ElementVariables Variables;
        this->InitializeElementVariables(Variables, rCurrentProcessInfo);
        const auto b_matrices = CalculateBMatrices(Variables.DNu_DXContainer, Variables.NuContainer);
        const auto deformation_gradients = CalculateDeformationGradients();
        rOutput = CalculateStrains(deformation_gradients, b_matrices, Variables.DisplacementVector,
                                   Variables.UseHenckyStrain);
    } else if (rVariable == TOTAL_STRESS_VECTOR) {
        // Definition of variables
        ElementVariables Variables;
        this->InitializeElementVariables(Variables, rCurrentProcessInfo);

        // Create constitutive law parameters:
        ConstitutiveLaw::Parameters ConstitutiveParameters(rGeom, GetProperties(), rCurrentProcessInfo);
        ConstitutiveParameters.GetOptions().Set(ConstitutiveLaw::COMPUTE_CONSTITUTIVE_TENSOR);
        ConstitutiveParameters.GetOptions().Set(ConstitutiveLaw::USE_ELEMENT_PROVIDED_STRAIN);

        const PropertiesType& rProp = this->GetProperties();

        const SizeType VoigtSize   = mStressVector[0].size();
        Vector         VoigtVector = ZeroVector(VoigtSize);
        const SizeType StressTensorSize = (Dim == N_DIM_3D ? STRESS_TENSOR_SIZE_3D : STRESS_TENSOR_SIZE_2D);
        for (unsigned int i = 0; i < StressTensorSize; ++i)
            VoigtVector[i] = 1.0;

        // create general parameters of retention law
        RetentionLaw::Parameters RetentionParameters(GetProperties(), rCurrentProcessInfo);

        const bool hasBiotCoefficient = rProp.Has(BIOT_COEFFICIENT);

        Vector TotalStressVector(mStressVector[0].size());

        const auto b_matrices = CalculateBMatrices(Variables.DNu_DXContainer, Variables.NuContainer);
        const auto deformation_gradients = CalculateDeformationGradients();
        const auto determinants_of_deformation_gradients =
            GeoMechanicsMathUtilities::CalculateDeterminants(deformation_gradients);
        const auto strain_vectors = CalculateStrains(
            deformation_gradients, b_matrices, Variables.DisplacementVector, Variables.UseHenckyStrain);

        // Loop over integration points
        for (unsigned int GPoint = 0; GPoint < mConstitutiveLawVector.size(); ++GPoint) {
            // compute element kinematics (Np, gradNpT, |J|, B, strains)
            this->CalculateKinematics(Variables, GPoint);
            Variables.B = b_matrices[GPoint];

            // Compute infinitesimal strain
            Variables.F            = deformation_gradients[GPoint];
            Variables.detF         = determinants_of_deformation_gradients[GPoint];
            Variables.StrainVector = strain_vectors[GPoint];

            // set gauss points variables to constitutive law parameters
            this->SetConstitutiveParameters(Variables, ConstitutiveParameters);

            // compute constitutive tensor and/or stresses
            noalias(Variables.StressVector) = mStressVector[GPoint];
            ConstitutiveParameters.SetStressVector(Variables.StressVector);
            mConstitutiveLawVector[GPoint]->CalculateMaterialResponseCauchy(ConstitutiveParameters);

            Variables.BiotCoefficient = CalculateBiotCoefficient(Variables, hasBiotCoefficient);

            this->CalculateRetentionResponse(Variables, RetentionParameters, GPoint);

            noalias(TotalStressVector) = mStressVector[GPoint];
            noalias(TotalStressVector) += PORE_PRESSURE_SIGN_FACTOR * Variables.BiotCoefficient *
                                          Variables.BishopCoefficient * Variables.FluidPressure * VoigtVector;

            if (rOutput[GPoint].size() != TotalStressVector.size()) {
                rOutput[GPoint].resize(TotalStressVector.size(), false);
            }
            rOutput[GPoint] = TotalStressVector;
        }
    } else {
        for (unsigned int i = 0; i < mConstitutiveLawVector.size(); ++i)
            rOutput[i] = mConstitutiveLawVector[i]->GetValue(rVariable, rOutput[i]);
    }

    KRATOS_CATCH("")
}

void SmallStrainUPwDiffOrderElement::CalculateOnIntegrationPoints(const Variable<Matrix>& rVariable,
                                                                  std::vector<Matrix>&    rOutput,
                                                                  const ProcessInfo& rCurrentProcessInfo)
{
    KRATOS_TRY

    const GeometryType& rGeom = GetGeometry();
    const auto number_of_integration_points = rGeom.IntegrationPointsNumber(this->GetIntegrationMethod());
    const auto dimension = rGeom.WorkingSpaceDimension();

    rOutput.resize(number_of_integration_points);

    if (rVariable == CAUCHY_STRESS_TENSOR) {
        std::vector<Vector> StressVector;

        this->CalculateOnIntegrationPoints(CAUCHY_STRESS_VECTOR, StressVector, rCurrentProcessInfo);

        // loop integration points
        for (unsigned int GPoint = 0; GPoint < mConstitutiveLawVector.size(); ++GPoint) {
            if (rOutput[GPoint].size2() != dimension)
                rOutput[GPoint].resize(dimension, dimension, false);

            rOutput[GPoint] = MathUtils<double>::StressVectorToTensor(StressVector[GPoint]);
        }
    } else if (rVariable == ENGINEERING_STRAIN_TENSOR) {
        std::vector<Vector> StrainVector;

        CalculateOnIntegrationPoints(ENGINEERING_STRAIN_VECTOR, StrainVector, rCurrentProcessInfo);

        // loop integration points
        for (unsigned int GPoint = 0; GPoint < mConstitutiveLawVector.size(); ++GPoint) {
            if (rOutput[GPoint].size2() != dimension)
                rOutput[GPoint].resize(dimension, dimension, false);

            rOutput[GPoint] = MathUtils<double>::StrainVectorToTensor(StrainVector[GPoint]);
        }
    } else if (rVariable == GREEN_LAGRANGE_STRAIN_TENSOR) {
        std::vector<Vector> StrainVector;

        CalculateOnIntegrationPoints(GREEN_LAGRANGE_STRAIN_VECTOR, StrainVector, rCurrentProcessInfo);

        // loop integration points
        for (unsigned int GPoint = 0; GPoint < mConstitutiveLawVector.size(); ++GPoint) {
            if (rOutput[GPoint].size2() != dimension)
                rOutput[GPoint].resize(dimension, dimension, false);

            rOutput[GPoint] = MathUtils<double>::StrainVectorToTensor(StrainVector[GPoint]);
        }
    } else if (rVariable == TOTAL_STRESS_TENSOR) {
        std::vector<Vector> StressVector;

        this->CalculateOnIntegrationPoints(TOTAL_STRESS_VECTOR, StressVector, rCurrentProcessInfo);

        // loop integration points
        for (unsigned int GPoint = 0; GPoint < mConstitutiveLawVector.size(); ++GPoint) {
            if (rOutput[GPoint].size2() != dimension)
                rOutput[GPoint].resize(dimension, dimension, false);

            rOutput[GPoint] = MathUtils<double>::StressVectorToTensor(StressVector[GPoint]);
        }
    } else {
        for (unsigned int i = 0; i < mConstitutiveLawVector.size(); ++i)
            rOutput[i] = mConstitutiveLawVector[i]->GetValue(rVariable, rOutput[i]);
    }

    KRATOS_CATCH("")
}

void SmallStrainUPwDiffOrderElement::CalculateAll(MatrixType&        rLeftHandSideMatrix,
                                                  VectorType&        rRightHandSideVector,
                                                  const ProcessInfo& rCurrentProcessInfo,
                                                  bool               CalculateStiffnessMatrixFlag,
                                                  bool               CalculateResidualVectorFlag)
{
    KRATOS_TRY

    const GeometryType&   rGeom = GetGeometry();
    const PropertiesType& rProp = this->GetProperties();

    // Definition of variables
    ElementVariables Variables;
    this->InitializeElementVariables(Variables, rCurrentProcessInfo);

    // Create constitutive law parameters:
    ConstitutiveLaw::Parameters ConstitutiveParameters(rGeom, rProp, rCurrentProcessInfo);
    ConstitutiveParameters.GetOptions().Set(ConstitutiveLaw::USE_ELEMENT_PROVIDED_STRAIN);

    // Stiffness matrix is always needed to calculate Biot coefficient
    ConstitutiveParameters.GetOptions().Set(ConstitutiveLaw::COMPUTE_CONSTITUTIVE_TENSOR);
    if (CalculateResidualVectorFlag)
        ConstitutiveParameters.GetOptions().Set(ConstitutiveLaw::COMPUTE_STRESS);

    // create general parameters of retention law
    RetentionLaw::Parameters RetentionParameters(rProp, rCurrentProcessInfo);

    // Loop over integration points
    const GeometryType::IntegrationPointsArrayType& IntegrationPoints =
        rGeom.IntegrationPoints(this->GetIntegrationMethod());

    const bool hasBiotCoefficient = rProp.Has(BIOT_COEFFICIENT);
    const auto b_matrices = CalculateBMatrices(Variables.DNu_DXContainer, Variables.NuContainer);
    const auto deformation_gradients = CalculateDeformationGradients();
    const auto determinants_of_deformation_gradients =
        GeoMechanicsMathUtilities::CalculateDeterminants(deformation_gradients);
    const auto integration_coefficients =
        CalculateIntegrationCoefficients(IntegrationPoints, Variables.detJuContainer);
    const auto strain_vectors = CalculateStrains(
        deformation_gradients, b_matrices, Variables.DisplacementVector, Variables.UseHenckyStrain);

    for (unsigned int GPoint = 0; GPoint < IntegrationPoints.size(); ++GPoint) {
        // compute element kinematics (Np, gradNpT, |J|, B, strains)
        this->CalculateKinematics(Variables, GPoint);
        Variables.B = b_matrices[GPoint];

        // Compute infinitesimal strain
        Variables.F            = deformation_gradients[GPoint];
        Variables.detF         = determinants_of_deformation_gradients[GPoint];
        Variables.StrainVector = strain_vectors[GPoint];

        // set gauss points variables to constitutive law parameters
        this->SetConstitutiveParameters(Variables, ConstitutiveParameters);

        // compute constitutive tensor and/or stresses
        ConstitutiveParameters.SetStressVector(mStressVector[GPoint]);
        mConstitutiveLawVector[GPoint]->CalculateMaterialResponseCauchy(ConstitutiveParameters);

        CalculateRetentionResponse(Variables, RetentionParameters, GPoint);

        this->InitializeBiotCoefficients(Variables, hasBiotCoefficient);
        Variables.PermeabilityUpdateFactor = this->CalculatePermeabilityUpdateFactor(Variables.StrainVector);

        Variables.IntegrationCoefficient = integration_coefficients[GPoint];

        Variables.IntegrationCoefficientInitialConfiguration = this->CalculateIntegrationCoefficient(
            IntegrationPoints[GPoint], Variables.detJInitialConfiguration);

        // Contributions to the left hand side
        if (CalculateStiffnessMatrixFlag) this->CalculateAndAddLHS(rLeftHandSideMatrix, Variables);

        // Contributions to the right hand side
        if (CalculateResidualVectorFlag)
            this->CalculateAndAddRHS(rRightHandSideVector, Variables, GPoint);
    }

    KRATOS_CATCH("")
}

void SmallStrainUPwDiffOrderElement::CalculateMaterialStiffnessMatrix(MatrixType& rStiffnessMatrix,
                                                                      const ProcessInfo& rCurrentProcessInfo)
{
    KRATOS_TRY

    const GeometryType& rGeom = GetGeometry();

    // Definition of variables
    ElementVariables Variables;
    this->InitializeElementVariables(Variables, rCurrentProcessInfo);

    // Create constitutive law parameters:
    ConstitutiveLaw::Parameters ConstitutiveParameters(rGeom, GetProperties(), rCurrentProcessInfo);
    ConstitutiveParameters.GetOptions().Set(ConstitutiveLaw::USE_ELEMENT_PROVIDED_STRAIN);
    ConstitutiveParameters.GetOptions().Set(ConstitutiveLaw::COMPUTE_CONSTITUTIVE_TENSOR);

    // Loop over integration points
    const GeometryType::IntegrationPointsArrayType& IntegrationPoints =
        rGeom.IntegrationPoints(this->GetIntegrationMethod());

    const auto b_matrices = CalculateBMatrices(Variables.DNu_DXContainer, Variables.NuContainer);
    const auto deformation_gradients = CalculateDeformationGradients();
    const auto determinants_of_deformation_gradients =
        GeoMechanicsMathUtilities::CalculateDeterminants(deformation_gradients);
    const auto strain_vectors = CalculateStrains(
        deformation_gradients, b_matrices, Variables.DisplacementVector, Variables.UseHenckyStrain);

    for (unsigned int GPoint = 0; GPoint < IntegrationPoints.size(); ++GPoint) {
        // compute element kinematics (Np, gradNpT, |J|, B, strains)
        this->CalculateKinematics(Variables, GPoint);
        Variables.B = b_matrices[GPoint];

        // Compute infinitesimal strain
        Variables.F            = deformation_gradients[GPoint];
        Variables.detF         = determinants_of_deformation_gradients[GPoint];
        Variables.StrainVector = strain_vectors[GPoint];

        // set gauss points variables to constitutive law parameters
        this->SetConstitutiveParameters(Variables, ConstitutiveParameters);

        // compute constitutive tensor and/or stresses
        noalias(Variables.StressVector) = mStressVector[GPoint];
        ConstitutiveParameters.SetStressVector(Variables.StressVector);
        mConstitutiveLawVector[GPoint]->CalculateMaterialResponseCauchy(ConstitutiveParameters);

        // calculating weighting coefficient for integration
        Variables.IntegrationCoefficient =
            this->CalculateIntegrationCoefficient(IntegrationPoints[GPoint], Variables.detJ);

        // Contributions of material stiffness to the left hand side
        this->CalculateAndAddStiffnessMatrix(rStiffnessMatrix, Variables);
    }

    KRATOS_CATCH("")
}

double SmallStrainUPwDiffOrderElement::CalculateBulkModulus(const Matrix& ConstitutiveMatrix) const
{
    KRATOS_TRY

    const SizeType IndexG = ConstitutiveMatrix.size1() - 1;
    return ConstitutiveMatrix(0, 0) - (4.0 / 3.0) * ConstitutiveMatrix(IndexG, IndexG);

    KRATOS_CATCH("")
}

void SmallStrainUPwDiffOrderElement::InitializeElementVariables(ElementVariables& rVariables,
                                                                const ProcessInfo& rCurrentProcessInfo)
{
    KRATOS_TRY

    const GeometryType& rGeom      = GetGeometry();
    const SizeType      NumUNodes  = rGeom.PointsNumber();
    const SizeType      NumPNodes  = mpPressureGeometry->PointsNumber();
    const SizeType      NumGPoints = rGeom.IntegrationPointsNumber(this->GetIntegrationMethod());
    const SizeType      Dim        = rGeom.WorkingSpaceDimension();

    // Variables at all integration points
    rVariables.NuContainer.resize(NumGPoints, NumUNodes, false);
    rVariables.NuContainer = rGeom.ShapeFunctionsValues(this->GetIntegrationMethod());

    rVariables.NpContainer.resize(NumGPoints, NumPNodes, false);
    rVariables.NpContainer = mpPressureGeometry->ShapeFunctionsValues(this->GetIntegrationMethod());

    rVariables.Nu.resize(NumUNodes, false);
    rVariables.Np.resize(NumPNodes, false);

    rVariables.DNu_DXContainer.resize(NumGPoints, false);
    for (SizeType i = 0; i < NumGPoints; ++i)
        ((rVariables.DNu_DXContainer)[i]).resize(NumUNodes, Dim, false);
    rVariables.DNu_DX.resize(NumUNodes, Dim, false);
    rVariables.DNu_DXInitialConfiguration.resize(NumUNodes, Dim, false);
    rVariables.detJuContainer.resize(NumGPoints, false);

    try {
        rGeom.ShapeFunctionsIntegrationPointsGradients(
            rVariables.DNu_DXContainer, rVariables.detJuContainer, this->GetIntegrationMethod());
    } catch (Kratos::Exception& e) {
        KRATOS_INFO("Original error message") << e.what() << std::endl;
#ifdef KRATOS_COMPILED_IN_WINDOWS
        KRATOS_INFO("Error in calculation of dNu/dx. Most probably the element is "
                    "distorted. Element ID: ")
            << this->Id() << std::endl;
#endif
        KRATOS_ERROR << "In calculation of dNu/dx. Most probably the element "
                        "is distorted. Element ID: "
                     << this->Id() << std::endl;
    }

    (rVariables.DNp_DXContainer).resize(NumGPoints, false);
    for (SizeType i = 0; i < NumGPoints; ++i)
        ((rVariables.DNp_DXContainer)[i]).resize(NumPNodes, Dim, false);
    (rVariables.DNp_DX).resize(NumPNodes, Dim, false);
    Vector detJpContainer = ZeroVector(NumGPoints);

    try {
        mpPressureGeometry->ShapeFunctionsIntegrationPointsGradients(
            rVariables.DNp_DXContainer, detJpContainer, this->GetIntegrationMethod());
    } catch (Kratos::Exception& e) {
        KRATOS_INFO("Original error message") << e.what() << std::endl;
#ifdef KRATOS_COMPILED_IN_WINDOWS
        KRATOS_INFO("Error in calculation of dNp/dx. Most probably the element is "
                    "distorted. Element ID: ")
            << this->Id() << std::endl;
#endif
        KRATOS_ERROR << "In calculation of dNp/dx. Most probably the element "
                        "is distorted. Element ID: "
                     << this->Id() << std::endl;
    }

    // Variables computed at each integration point
    const SizeType VoigtSize = (Dim == 3 ? VOIGT_SIZE_3D : VOIGT_SIZE_2D_PLANE_STRAIN);

    rVariables.B.resize(VoigtSize, NumUNodes * Dim, false);
    noalias(rVariables.B) = ZeroMatrix(VoigtSize, NumUNodes * Dim);

    rVariables.StrainVector.resize(VoigtSize, false);
    rVariables.ConstitutiveMatrix.resize(VoigtSize, VoigtSize, false);

    rVariables.StressVector.resize(VoigtSize, false);

    // Needed parameters for consistency with the general constitutive law
    rVariables.detF = 1.0;
    rVariables.F.resize(Dim, Dim, false);
    noalias(rVariables.F) = identity_matrix<double>(Dim);

    // Nodal variables
    this->InitializeNodalVariables(rVariables);

    // Properties variables
    this->InitializeProperties(rVariables);

    // ProcessInfo variables
    rVariables.VelocityCoefficient   = rCurrentProcessInfo[VELOCITY_COEFFICIENT];
    rVariables.DtPressureCoefficient = rCurrentProcessInfo[DT_PRESSURE_COEFFICIENT];

    // Retention law
    rVariables.FluidPressure          = 0.0;
    rVariables.DegreeOfSaturation     = 1.0;
    rVariables.DerivativeOfSaturation = 0.0;
    rVariables.RelativePermeability   = 1.0;
    rVariables.BishopCoefficient      = 1.0;

    // permeability change
    rVariables.PermeabilityUpdateFactor = 1.0;

    KRATOS_CATCH("")
}

void SmallStrainUPwDiffOrderElement::InitializeNodalVariables(ElementVariables& rVariables)
{
    KRATOS_TRY

    const GeometryType& rGeom     = GetGeometry();
    const SizeType      Dim       = rGeom.WorkingSpaceDimension();
    const SizeType      NumUNodes = rGeom.PointsNumber();
    const SizeType      NumPNodes = mpPressureGeometry->PointsNumber();

    Vector BodyAccelerationAux = ZeroVector(3);
    rVariables.BodyAcceleration.resize(NumUNodes * Dim, false);
    rVariables.DisplacementVector.resize(NumUNodes * Dim, false);
    rVariables.VelocityVector.resize(NumUNodes * Dim, false);

    for (SizeType i = 0; i < NumUNodes; ++i) {
        SizeType Local_i    = i * Dim;
        BodyAccelerationAux = rGeom[i].FastGetSolutionStepValue(VOLUME_ACCELERATION);

        rVariables.BodyAcceleration[Local_i]   = BodyAccelerationAux[0];
        rVariables.DisplacementVector[Local_i] = rGeom[i].FastGetSolutionStepValue(DISPLACEMENT_X);
        rVariables.VelocityVector[Local_i]     = rGeom[i].FastGetSolutionStepValue(VELOCITY_X);

        rVariables.BodyAcceleration[Local_i + 1] = BodyAccelerationAux[1];
        rVariables.DisplacementVector[Local_i + 1] = rGeom[i].FastGetSolutionStepValue(DISPLACEMENT_Y);
        rVariables.VelocityVector[Local_i + 1] = rGeom[i].FastGetSolutionStepValue(VELOCITY_Y);

        if (Dim > 2) {
            rVariables.BodyAcceleration[Local_i + 2] = BodyAccelerationAux[2];
            rVariables.DisplacementVector[Local_i + 2] = rGeom[i].FastGetSolutionStepValue(DISPLACEMENT_Z);
            rVariables.VelocityVector[Local_i + 2] = rGeom[i].FastGetSolutionStepValue(VELOCITY_Z);
        }
    }

    rVariables.PressureVector.resize(NumPNodes, false);
    rVariables.PressureDtVector.resize(NumPNodes, false);
    rVariables.DeltaPressureVector.resize(NumPNodes, false);
    for (SizeType i = 0; i < NumPNodes; ++i) {
        rVariables.PressureVector[i]      = rGeom[i].FastGetSolutionStepValue(WATER_PRESSURE);
        rVariables.PressureDtVector[i]    = rGeom[i].FastGetSolutionStepValue(DT_WATER_PRESSURE);
        rVariables.DeltaPressureVector[i] = rGeom[i].FastGetSolutionStepValue(WATER_PRESSURE) -
                                            rGeom[i].FastGetSolutionStepValue(WATER_PRESSURE, 1);
    }

    KRATOS_CATCH("")
}

double SmallStrainUPwDiffOrderElement::CalculateBiotCoefficient(const ElementVariables& rVariables,
                                                                const bool& hasBiotCoefficient) const
{
    KRATOS_TRY

    const PropertiesType& rProp = this->GetProperties();

    // Properties variables
    if (hasBiotCoefficient) {
        return rProp[BIOT_COEFFICIENT];
    } else {
        // calculate Bulk modulus from stiffness matrix
        return 1.0 - CalculateBulkModulus(rVariables.ConstitutiveMatrix) / rProp[BULK_MODULUS_SOLID];
    }

    KRATOS_CATCH("")
}

void SmallStrainUPwDiffOrderElement::InitializeBiotCoefficients(ElementVariables& rVariables,
                                                                const bool& hasBiotCoefficient)
{
    KRATOS_TRY

    const PropertiesType& rProp = this->GetProperties();

    rVariables.BiotCoefficient = CalculateBiotCoefficient(rVariables, hasBiotCoefficient);

    if (rProp[IGNORE_UNDRAINED]) {
        rVariables.BiotModulusInverse =
            (rVariables.BiotCoefficient - rProp[POROSITY]) / rProp[BULK_MODULUS_SOLID] + rProp[POROSITY] / TINY;
    } else {
        rVariables.BiotModulusInverse =
            (rVariables.BiotCoefficient - rProp[POROSITY]) / rProp[BULK_MODULUS_SOLID] +
            rProp[POROSITY] / rProp[BULK_MODULUS_FLUID];
    }

    rVariables.BiotModulusInverse *= rVariables.DegreeOfSaturation;
    rVariables.BiotModulusInverse -= rVariables.DerivativeOfSaturation * rProp[POROSITY];

    KRATOS_CATCH("")
}

double SmallStrainUPwDiffOrderElement::CalculatePermeabilityUpdateFactor(const Vector& rStrainVector) const
{
    KRATOS_TRY

    if (const auto& r_prop = this->GetProperties(); r_prop[PERMEABILITY_CHANGE_INVERSE_FACTOR] > 0.0) {
        const double InverseCK = r_prop[PERMEABILITY_CHANGE_INVERSE_FACTOR];
        const double epsV      = StressStrainUtilities::CalculateTrace(rStrainVector);
        const double ePrevious = r_prop[POROSITY] / (1.0 - r_prop[POROSITY]);
        const double eCurrent  = (1.0 + ePrevious) * std::exp(epsV) - 1.0;
        const double permLog10 = (eCurrent - ePrevious) * InverseCK;
        return std::pow(10.0, permLog10);
    }

    return 1.0;

    KRATOS_CATCH("")
}

void SmallStrainUPwDiffOrderElement::InitializeProperties(ElementVariables& rVariables)
{
    KRATOS_TRY

    const SizeType        dimension = GetGeometry().WorkingSpaceDimension();
    const PropertiesType& rProp     = this->GetProperties();

    rVariables.IgnoreUndrained = rProp[IGNORE_UNDRAINED];
    rVariables.UseHenckyStrain = false;
    if (rProp.Has(USE_HENCKY_STRAIN)) rVariables.UseHenckyStrain = rProp[USE_HENCKY_STRAIN];

    rVariables.ConsiderGeometricStiffness = false;
    if (rProp.Has(CONSIDER_GEOMETRIC_STIFFNESS))
        rVariables.ConsiderGeometricStiffness = rProp[CONSIDER_GEOMETRIC_STIFFNESS];

    rVariables.DynamicViscosityInverse = 1.0 / rProp[DYNAMIC_VISCOSITY];
    // Setting the intrinsic permeability matrix
    (rVariables.IntrinsicPermeability).resize(dimension, dimension, false);
    rVariables.IntrinsicPermeability(0, 0) = rProp[PERMEABILITY_XX];
    rVariables.IntrinsicPermeability(1, 1) = rProp[PERMEABILITY_YY];
    rVariables.IntrinsicPermeability(0, 1) = rProp[PERMEABILITY_XY];
    rVariables.IntrinsicPermeability(1, 0) = rVariables.IntrinsicPermeability(0, 1);

    if (dimension == 3) {
        rVariables.IntrinsicPermeability(2, 2) = rProp[PERMEABILITY_ZZ];
        rVariables.IntrinsicPermeability(2, 0) = rProp[PERMEABILITY_ZX];
        rVariables.IntrinsicPermeability(1, 2) = rProp[PERMEABILITY_YZ];
        rVariables.IntrinsicPermeability(0, 2) = rVariables.IntrinsicPermeability(2, 0);
        rVariables.IntrinsicPermeability(2, 1) = rVariables.IntrinsicPermeability(1, 2);
    }

    KRATOS_CATCH("")
}

void SmallStrainUPwDiffOrderElement::CalculateKinematics(ElementVariables& rVariables, unsigned int GPoint)

{
    KRATOS_TRY

    // Setting the vector of shape functions and the matrix of the shape functions global gradients
    noalias(rVariables.Nu) = row(rVariables.NuContainer, GPoint);
    noalias(rVariables.Np) = row(rVariables.NpContainer, GPoint);

    noalias(rVariables.DNu_DX) = rVariables.DNu_DXContainer[GPoint];
    noalias(rVariables.DNp_DX) = rVariables.DNp_DXContainer[GPoint];

    rVariables.detJ = rVariables.detJuContainer[GPoint];

    Matrix J0;
    Matrix InvJ0;
    this->CalculateDerivativesOnInitialConfiguration(rVariables.detJInitialConfiguration, J0, InvJ0,
                                                     rVariables.DNu_DXInitialConfiguration, GPoint);

    KRATOS_CATCH("")
}

void SmallStrainUPwDiffOrderElement::CalculateDerivativesOnInitialConfiguration(
    double& detJ, Matrix& J0, Matrix& InvJ0, Matrix& DNu_DX0, unsigned int GPoint) const
{
    KRATOS_TRY

    const GeometryType&                             rGeom = this->GetGeometry();
    const GeometryType::IntegrationPointsArrayType& IntegrationPoints =
        rGeom.IntegrationPoints(this->GetIntegrationMethod());

    GeometryUtils::JacobianOnInitialConfiguration(rGeom, IntegrationPoints[GPoint], J0);
    const Matrix& DN_De = rGeom.ShapeFunctionsLocalGradients(this->GetIntegrationMethod())[GPoint];
    MathUtils<double>::InvertMatrix(J0, InvJ0, detJ);
    GeometryUtils::ShapeFunctionsGradients(DN_De, InvJ0, DNu_DX0);

    KRATOS_CATCH("")
}

Matrix SmallStrainUPwDiffOrderElement::CalculateBMatrix(const Matrix& rDN_DX, const Vector& rN) const
{
    return mpStressStatePolicy->CalculateBMatrix(rDN_DX, rN, this->GetGeometry());
}

std::vector<Matrix> SmallStrainUPwDiffOrderElement::CalculateBMatrices(
    const GeometryType::ShapeFunctionsGradientsType& rDN_DXContainer, const Matrix& rNContainer) const
{
    std::vector<Matrix> result;
    for (unsigned int GPoint = 0; GPoint < rDN_DXContainer.size(); ++GPoint) {
        result.push_back(this->CalculateBMatrix(rDN_DXContainer[GPoint], row(rNContainer, GPoint)));
    }

    return result;
}

void SmallStrainUPwDiffOrderElement::SetConstitutiveParameters(ElementVariables& rVariables,
                                                               ConstitutiveLaw::Parameters& rConstitutiveParameters) const
{
    KRATOS_TRY

    rConstitutiveParameters.SetStrainVector(rVariables.StrainVector);
    rConstitutiveParameters.SetConstitutiveMatrix(rVariables.ConstitutiveMatrix);

    // Needed parameters for consistency with the general constitutive law
    rConstitutiveParameters.SetShapeFunctionsDerivatives(rVariables.DNu_DX);
    rConstitutiveParameters.SetShapeFunctionsValues(rVariables.Nu);

    rConstitutiveParameters.SetDeterminantF(rVariables.detF);
    rConstitutiveParameters.SetDeformationGradientF(rVariables.F);

    KRATOS_CATCH("")
}

double SmallStrainUPwDiffOrderElement::CalculateIntegrationCoefficient(const GeometryType::IntegrationPointType& rIntegrationPoint,
                                                                       double detJ) const
{
    return mpStressStatePolicy->CalculateIntegrationCoefficient(rIntegrationPoint, detJ, GetGeometry());
}

std::vector<double> SmallStrainUPwDiffOrderElement::CalculateIntegrationCoefficients(
    const GeometryType::IntegrationPointsArrayType& rIntegrationPoints, const Vector& rDetJs) const
{
    auto result = std::vector<double>{};
    std::transform(rIntegrationPoints.begin(), rIntegrationPoints.end(), rDetJs.begin(),
                   std::back_inserter(result), [this](const auto& rIntegrationPoint, const auto& rDetJ) {
        return this->CalculateIntegrationCoefficient(rIntegrationPoint, rDetJ);
    });
    return result;
}

void SmallStrainUPwDiffOrderElement::CalculateAndAddLHS(MatrixType& rLeftHandSideMatrix, ElementVariables& rVariables)
{
    KRATOS_TRY

    this->CalculateAndAddStiffnessMatrix(rLeftHandSideMatrix, rVariables);
    this->CalculateAndAddCompressibilityMatrix(rLeftHandSideMatrix, rVariables);

    if (!rVariables.IgnoreUndrained) {
        this->CalculateAndAddCouplingMatrix(rLeftHandSideMatrix, rVariables);
        this->CalculateAndAddPermeabilityMatrix(rLeftHandSideMatrix, rVariables);
    }

    KRATOS_CATCH("")
}

void SmallStrainUPwDiffOrderElement::CalculateAndAddStiffnessMatrix(MatrixType& rLeftHandSideMatrix,
                                                                    ElementVariables& rVariables) const
{
    KRATOS_TRY

    Matrix StiffnessMatrix =
        prod(trans(rVariables.B), Matrix(prod(rVariables.ConstitutiveMatrix, rVariables.B))) *
        rVariables.IntegrationCoefficient;

    // Distribute stiffness block matrix into the elemental matrix
    GeoElementUtilities::AssembleUUBlockMatrix(rLeftHandSideMatrix, StiffnessMatrix);

    KRATOS_CATCH("")
}

void SmallStrainUPwDiffOrderElement::CalculateAndAddCouplingMatrix(MatrixType& rLeftHandSideMatrix,
                                                                   const ElementVariables& rVariables)
{
    KRATOS_TRY

    const GeometryType& rGeom     = GetGeometry();
    const SizeType      Dim       = rGeom.WorkingSpaceDimension();
    const SizeType      VoigtSize = (Dim == N_DIM_3D ? VOIGT_SIZE_3D : VOIGT_SIZE_2D_PLANE_STRAIN);
    const SizeType StressTensorSize = (Dim == N_DIM_3D ? STRESS_TENSOR_SIZE_3D : STRESS_TENSOR_SIZE_2D);

    Vector VoigtVector = ZeroVector(VoigtSize);

    for (unsigned int i = 0; i < StressTensorSize; ++i)
        VoigtVector[i] = 1.0;

    Matrix CouplingMatrix = GeoTransportEquationUtilities::CalculateCouplingMatrix(
        rVariables.B, VoigtVector, rVariables.Np, rVariables.BiotCoefficient,
        rVariables.BishopCoefficient, rVariables.IntegrationCoefficient);

    // Distribute coupling block matrix into the elemental matrix
    GeoElementUtilities::AssembleUPBlockMatrix(rLeftHandSideMatrix, CouplingMatrix);

    if (!rVariables.IgnoreUndrained) {
        const double SaturationCoefficient = rVariables.DegreeOfSaturation / rVariables.BishopCoefficient;
        Matrix CouplingMatrixT = PORE_PRESSURE_SIGN_FACTOR * SaturationCoefficient *
                                 rVariables.VelocityCoefficient * trans(CouplingMatrix);

        // Distribute transposed coupling block matrix into the elemental matrix
        GeoElementUtilities::AssemblePUBlockMatrix(rLeftHandSideMatrix, CouplingMatrixT);
    }

    KRATOS_CATCH("")
}

void SmallStrainUPwDiffOrderElement::CalculateAndAddCompressibilityMatrix(MatrixType& rLeftHandSideMatrix,
                                                                          ElementVariables& rVariables) const
{
    KRATOS_TRY

    Matrix CompressibilityMatrix = GeoTransportEquationUtilities::CalculateCompressibilityMatrix(
        rVariables.Np, rVariables.BiotModulusInverse, rVariables.IntegrationCoefficient);

    // Distribute compressibility block matrix into the elemental matrix
    GeoElementUtilities::AssemblePPBlockMatrix(
        rLeftHandSideMatrix, CompressibilityMatrix * rVariables.DtPressureCoefficient);

    KRATOS_CATCH("")
}

void SmallStrainUPwDiffOrderElement::CalculateAndAddPermeabilityMatrix(MatrixType& rLeftHandSideMatrix,
                                                                       const ElementVariables& rVariables) const
{
    KRATOS_TRY

    Matrix PermeabilityMatrix = GeoTransportEquationUtilities::CalculatePermeabilityMatrix(
        rVariables.DNp_DX, rVariables.DynamicViscosityInverse, rVariables.IntrinsicPermeability,
        rVariables.RelativePermeability, rVariables.PermeabilityUpdateFactor, rVariables.IntegrationCoefficient);

    // Distribute permeability block matrix into the elemental matrix
    GeoElementUtilities::AssemblePPBlockMatrix(rLeftHandSideMatrix, PermeabilityMatrix);

    KRATOS_CATCH("")
}

void SmallStrainUPwDiffOrderElement::CalculateAndAddRHS(VectorType&       rRightHandSideVector,
                                                        ElementVariables& rVariables,
                                                        unsigned int      GPoint)
{
    KRATOS_TRY

    this->CalculateAndAddStiffnessForce(rRightHandSideVector, rVariables, GPoint);

    this->CalculateAndAddMixBodyForce(rRightHandSideVector, rVariables);

    this->CalculateAndAddCouplingTerms(rRightHandSideVector, rVariables);

    if (!rVariables.IgnoreUndrained) {
        this->CalculateAndAddCompressibilityFlow(rRightHandSideVector, rVariables);

        this->CalculateAndAddPermeabilityFlow(rRightHandSideVector, rVariables);

        this->CalculateAndAddFluidBodyFlow(rRightHandSideVector, rVariables);
    }

    KRATOS_CATCH("")
}

void SmallStrainUPwDiffOrderElement::CalculateAndAddStiffnessForce(VectorType& rRightHandSideVector,
                                                                   ElementVariables& rVariables,
                                                                   unsigned int      GPoint)
{
    KRATOS_TRY

    Vector StiffnessForce =
        -1.0 * prod(trans(rVariables.B), mStressVector[GPoint]) * rVariables.IntegrationCoefficient;

    // Distribute stiffness block vector into the elemental vector
    GeoElementUtilities::AssembleUBlockVector(rRightHandSideVector, StiffnessForce);

    KRATOS_CATCH("")
}

void SmallStrainUPwDiffOrderElement::CalculateAndAddMixBodyForce(VectorType& rRightHandSideVector,
                                                                 ElementVariables& rVariables)
{
    KRATOS_TRY

    const GeometryType& rGeom     = GetGeometry();
    const SizeType      Dim       = rGeom.WorkingSpaceDimension();
    const SizeType      NumUNodes = rGeom.PointsNumber();

    rVariables.Density = GeoTransportEquationUtilities::CalculateSoilDensity(
        rVariables.DegreeOfSaturation, this->GetProperties());

    Vector   BodyAcceleration = ZeroVector(Dim);
    SizeType Index            = 0;
    for (SizeType i = 0; i < NumUNodes; ++i) {
        for (SizeType idim = 0; idim < Dim; ++idim) {
            BodyAcceleration[idim] += rVariables.Nu[i] * rVariables.BodyAcceleration[Index++];
        }
    }

    for (SizeType i = 0; i < NumUNodes; ++i) {
        Index = i * Dim;
        for (SizeType idim = 0; idim < Dim; ++idim) {
            rRightHandSideVector[Index + idim] +=
                rVariables.Nu[i] * rVariables.Density * BodyAcceleration[idim] *
                rVariables.IntegrationCoefficientInitialConfiguration;
        }
    }

    KRATOS_CATCH("")
}

void SmallStrainUPwDiffOrderElement::CalculateAndAddCouplingTerms(VectorType& rRightHandSideVector,
                                                                  ElementVariables& rVariables)
{
    KRATOS_TRY

    const GeometryType& rGeom     = GetGeometry();
    const SizeType      Dim       = rGeom.WorkingSpaceDimension();
    const SizeType      VoigtSize = (Dim == N_DIM_3D ? VOIGT_SIZE_3D : VOIGT_SIZE_2D_PLANE_STRAIN);
    const SizeType StressTensorSize = (Dim == N_DIM_3D ? STRESS_TENSOR_SIZE_3D : STRESS_TENSOR_SIZE_2D);

    Vector VoigtVector = ZeroVector(VoigtSize);
    for (SizeType idim = 0; idim < StressTensorSize; ++idim)
        VoigtVector[idim] = 1.0;

    Matrix CouplingMatrix = (-1.0) * GeoTransportEquationUtilities::CalculateCouplingMatrix(
                                         rVariables.B, VoigtVector, rVariables.Np, rVariables.BiotCoefficient,
                                         rVariables.BishopCoefficient, rVariables.IntegrationCoefficient);

    Vector CouplingForce = prod(CouplingMatrix, rVariables.PressureVector);

    // Distribute coupling block vector 1 into the elemental vector
    GeoElementUtilities::AssembleUBlockVector(rRightHandSideVector, CouplingForce);

    if (!rVariables.IgnoreUndrained) {
        const double SaturationCoefficient = rVariables.DegreeOfSaturation / rVariables.BishopCoefficient;
        Vector CouplingFlow = PORE_PRESSURE_SIGN_FACTOR * SaturationCoefficient *
                              prod(trans(CouplingMatrix), rVariables.VelocityVector);

        // Distribute coupling block vector 2 into the elemental vector
        GeoElementUtilities::AssemblePBlockVector(rRightHandSideVector, CouplingFlow);
    }

    KRATOS_CATCH("")
}

void SmallStrainUPwDiffOrderElement::CalculateAndAddCompressibilityFlow(VectorType& rRightHandSideVector,
                                                                        const ElementVariables& rVariables) const
{
    KRATOS_TRY

    Matrix CompressibilityMatrix = GeoTransportEquationUtilities::CalculateCompressibilityMatrix(
        rVariables.Np, rVariables.BiotModulusInverse, rVariables.IntegrationCoefficient);

    Vector CompressibilityFlow = -prod(CompressibilityMatrix, rVariables.PressureDtVector);

    // Distribute compressibility block vector into the elemental vector
    GeoElementUtilities::AssemblePBlockVector(rRightHandSideVector, CompressibilityFlow);

    KRATOS_CATCH("")
}

void SmallStrainUPwDiffOrderElement::CalculateAndAddPermeabilityFlow(VectorType& rRightHandSideVector,
                                                                     ElementVariables& rVariables) const
{
    KRATOS_TRY

    Matrix PermeabilityMatrix =
        -PORE_PRESSURE_SIGN_FACTOR * rVariables.DynamicViscosityInverse *
        rVariables.RelativePermeability * rVariables.PermeabilityUpdateFactor *
        prod(rVariables.DNp_DX, Matrix(prod(rVariables.IntrinsicPermeability, trans(rVariables.DNp_DX)))) *
        rVariables.IntegrationCoefficient;

    Vector PermeabilityFlow = -prod(PermeabilityMatrix, rVariables.PressureVector);

    // Distribute permeability block vector into the elemental vector
    GeoElementUtilities::AssemblePBlockVector(rRightHandSideVector, PermeabilityFlow);

    KRATOS_CATCH("")
}

void SmallStrainUPwDiffOrderElement::CalculateAndAddFluidBodyFlow(VectorType& rRightHandSideVector,
                                                                  ElementVariables& rVariables)
{
    KRATOS_TRY

    Matrix GradNpTPerm = rVariables.DynamicViscosityInverse * GetProperties()[DENSITY_WATER] *
                         rVariables.RelativePermeability * rVariables.PermeabilityUpdateFactor *
                         prod(rVariables.DNp_DX, rVariables.IntrinsicPermeability) *
                         rVariables.IntegrationCoefficient;

    const GeometryType& rGeom     = GetGeometry();
    const SizeType      Dim       = rGeom.WorkingSpaceDimension();
    const SizeType      NumUNodes = rGeom.PointsNumber();
    const SizeType      NumPNodes = mpPressureGeometry->PointsNumber();

    Vector BodyAcceleration = ZeroVector(Dim);

    SizeType Index = 0;
    for (SizeType i = 0; i < NumUNodes; ++i) {
        for (SizeType idim = 0; idim < Dim; ++idim) {
            BodyAcceleration[idim] += rVariables.Nu[i] * rVariables.BodyAcceleration[Index++];
        }
    }

    for (SizeType i = 0; i < NumPNodes; ++i) {
        rRightHandSideVector[NumUNodes * Dim + i] += inner_prod(row(GradNpTPerm, i), BodyAcceleration);
    }

    KRATOS_CATCH("")
}

GeometryData::IntegrationMethod SmallStrainUPwDiffOrderElement::GetIntegrationMethod() const
{
    GeometryData::IntegrationMethod GI_GAUSS;
    const GeometryType&             rGeom     = GetGeometry();
    const SizeType                  TNumNodes = rGeom.PointsNumber();
    //
    switch (TNumNodes) {
    case 3:
        GI_GAUSS = GeometryData::IntegrationMethod::GI_GAUSS_2;
        break;
    case 6:
        GI_GAUSS = GeometryData::IntegrationMethod::GI_GAUSS_2;
        break;
    case 10:
        GI_GAUSS = GeometryData::IntegrationMethod::GI_GAUSS_4;
        break;
    case 15:
        GI_GAUSS = GeometryData::IntegrationMethod::GI_GAUSS_5;
        break;
    default:
        GI_GAUSS = GeometryData::IntegrationMethod::GI_GAUSS_2;
        break;
    }

    return GI_GAUSS;
}

std::vector<Vector> SmallStrainUPwDiffOrderElement::CalculateStrains(const std::vector<Matrix>& rDeformationGradients,
                                                                     const std::vector<Matrix>& rBs,
                                                                     const Vector& rDisplacements,
                                                                     bool UseHenckyStrain) const
{
    std::vector<Vector> result;
    std::transform(
        rDeformationGradients.begin(), rDeformationGradients.end(), rBs.begin(), std::back_inserter(result),
        [this, &rDisplacements, UseHenckyStrain](const auto& rDeformationGradient, const auto& rB) {
        return CalculateStrain(rDeformationGradient, rB, rDisplacements, UseHenckyStrain);
    });

    return result;
}

Vector SmallStrainUPwDiffOrderElement::CalculateStrain(const Matrix& rDeformationGradient,
                                                       const Matrix& rB,
                                                       const Vector& rDisplacements,
                                                       bool          UseHenckyStrain) const
{
    if (UseHenckyStrain) {
        const SizeType Dim       = GetGeometry().WorkingSpaceDimension();
        const SizeType VoigtSize = (Dim == N_DIM_3D ? VOIGT_SIZE_3D : VOIGT_SIZE_2D_PLANE_STRAIN);
        return StressStrainUtilities::CalculateHenckyStrain(rDeformationGradient, VoigtSize);
    }

    return this->CalculateCauchyStrain(rB, rDisplacements);
}

Vector SmallStrainUPwDiffOrderElement::CalculateCauchyStrain(const Matrix& rB, const Vector& rDisplacements) const
{
    return prod(rB, rDisplacements);
}

Vector SmallStrainUPwDiffOrderElement::CalculateGreenLagrangeStrain(const Matrix& rDeformationGradient) const
{
    return mpStressStatePolicy->CalculateGreenLagrangeStrain(rDeformationGradient);
}

Matrix SmallStrainUPwDiffOrderElement::CalculateDeformationGradient(unsigned int GPoint) const
{
    KRATOS_TRY

    // calculation of derivative of shape function with respect to reference
    // configuration derivative of shape function (displacement)
    Matrix J0;
    Matrix InvJ0;
    Matrix DNu_DX0;
    double detJ0;
    this->CalculateDerivativesOnInitialConfiguration(detJ0, J0, InvJ0, DNu_DX0, GPoint);

    // Calculating current Jacobian in order to find deformation gradient
    Matrix J;
    Matrix InvJ;
    double detJ;
    this->CalculateJacobianOnCurrentConfiguration(detJ, J, InvJ, GPoint);

    KRATOS_ERROR_IF(detJ < 0.0)
        << "ERROR:: Element " << this->Id() << " is inverted. DetJ: " << detJ << std::endl
        << "This usually indicates that the deformations are too large for the "
           "mesh size."
        << std::endl;

    return prod(J, InvJ0);

    KRATOS_CATCH("")
}

std::vector<Matrix> SmallStrainUPwDiffOrderElement::CalculateDeformationGradients() const
{
    std::vector<Matrix> result;
    for (unsigned int GPoint = 0;
         GPoint < this->GetGeometry().IntegrationPointsNumber(this->GetIntegrationMethod()); ++GPoint) {
        result.push_back(CalculateDeformationGradient(GPoint));
    }

    return result;
}

void SmallStrainUPwDiffOrderElement::CalculateJacobianOnCurrentConfiguration(double& detJ,
                                                                             Matrix& rJ,
                                                                             Matrix& rInvJ,
                                                                             unsigned int GPoint) const
{
    KRATOS_TRY

    const GeometryType& rGeom = this->GetGeometry();

    rJ = rGeom.Jacobian(rJ, GPoint, this->GetIntegrationMethod());
    MathUtils<double>::InvertMatrix(rJ, rInvJ, detJ);

    KRATOS_CATCH("")
}

<<<<<<< HEAD
void SmallStrainUPwDiffOrderElement::SetRetentionParameters(const ElementVariables& rVariables,
                                                            RetentionLaw::Parameters& rRetentionParameters) const
{
    KRATOS_TRY

    rRetentionParameters.SetFluidPressure(rVariables.FluidPressure);
=======
double SmallStrainUPwDiffOrderElement::CalculateFluidPressure(const ElementVariables& rVariables) const
{
    KRATOS_TRY

    return inner_prod(rVariables.Np, rVariables.PressureVector);
>>>>>>> f21f537e

    KRATOS_CATCH("")
}

void SmallStrainUPwDiffOrderElement::CalculateRetentionResponse(ElementVariables& rVariables,
                                                                RetentionLaw::Parameters& rRetentionParameters,
                                                                unsigned int GPoint)
{
    KRATOS_TRY

<<<<<<< HEAD
    rVariables.FluidPressure =
        RetentionLaw::Parameters::CalculateFluidPressure(rVariables.Np, rVariables.PressureVector);
    SetRetentionParameters(rVariables, rRetentionParameters);
=======
    rVariables.FluidPressure = CalculateFluidPressure(rVariables);
    rRetentionParameters.SetFluidPressure(rVariables.FluidPressure);
>>>>>>> f21f537e

    rVariables.DegreeOfSaturation = mRetentionLawVector[GPoint]->CalculateSaturation(rRetentionParameters);
    rVariables.DerivativeOfSaturation =
        mRetentionLawVector[GPoint]->CalculateDerivativeOfSaturation(rRetentionParameters);
    rVariables.RelativePermeability =
        mRetentionLawVector[GPoint]->CalculateRelativePermeability(rRetentionParameters);
    rVariables.BishopCoefficient = mRetentionLawVector[GPoint]->CalculateBishopCoefficient(rRetentionParameters);

    KRATOS_CATCH("")
}

Element::DofsVectorType SmallStrainUPwDiffOrderElement::GetDofs() const
{
    return Geo::DofUtilities::ExtractUPwDofsFromNodes(GetGeometry(), *mpPressureGeometry,
                                                      GetGeometry().WorkingSpaceDimension());
}

const StressStatePolicy& SmallStrainUPwDiffOrderElement::GetStressStatePolicy() const
{
    return *mpStressStatePolicy;
}

Vector SmallStrainUPwDiffOrderElement::GetPressureSolutionVector()
{
    Vector result(mpPressureGeometry->PointsNumber());
    std::transform(this->GetGeometry().begin(),
                   this->GetGeometry().begin() + mpPressureGeometry->PointsNumber(), result.begin(),
                   [](const auto& node) { return node.FastGetSolutionStepValue(WATER_PRESSURE); });
    return result;
}

} // Namespace Kratos<|MERGE_RESOLUTION|>--- conflicted
+++ resolved
@@ -917,14 +917,9 @@
             // Compute Np, GradNpT, B and StrainVector
             this->CalculateKinematics(Variables, GPoint);
 
-<<<<<<< HEAD
             Variables.FluidPressure =
                 RetentionLaw::Parameters::CalculateFluidPressure(Variables.Np, Variables.PressureVector);
-            SetRetentionParameters(Variables, RetentionParameters);
-=======
-            Variables.FluidPressure = CalculateFluidPressure(Variables);
             RetentionParameters.SetFluidPressure(Variables.FluidPressure);
->>>>>>> f21f537e
 
             if (rVariable == DEGREE_OF_SATURATION)
                 rOutput[GPoint] = mRetentionLawVector[GPoint]->CalculateSaturation(RetentionParameters);
@@ -1028,14 +1023,9 @@
                     BodyAcceleration[idim] += Variables.Nu[i] * Variables.BodyAcceleration[Index++];
             }
 
-<<<<<<< HEAD
             Variables.FluidPressure =
                 RetentionLaw::Parameters::CalculateFluidPressure(Variables.Np, Variables.PressureVector);
-            SetRetentionParameters(Variables, RetentionParameters);
-=======
-            Variables.FluidPressure = CalculateFluidPressure(Variables);
             RetentionParameters.SetFluidPressure(Variables.FluidPressure);
->>>>>>> f21f537e
 
             const double RelativePermeability =
                 mRetentionLawVector[GPoint]->CalculateRelativePermeability(RetentionParameters);
@@ -2125,38 +2115,15 @@
     KRATOS_CATCH("")
 }
 
-<<<<<<< HEAD
-void SmallStrainUPwDiffOrderElement::SetRetentionParameters(const ElementVariables& rVariables,
-                                                            RetentionLaw::Parameters& rRetentionParameters) const
-{
-    KRATOS_TRY
-
-    rRetentionParameters.SetFluidPressure(rVariables.FluidPressure);
-=======
-double SmallStrainUPwDiffOrderElement::CalculateFluidPressure(const ElementVariables& rVariables) const
-{
-    KRATOS_TRY
-
-    return inner_prod(rVariables.Np, rVariables.PressureVector);
->>>>>>> f21f537e
-
-    KRATOS_CATCH("")
-}
-
 void SmallStrainUPwDiffOrderElement::CalculateRetentionResponse(ElementVariables& rVariables,
                                                                 RetentionLaw::Parameters& rRetentionParameters,
                                                                 unsigned int GPoint)
 {
     KRATOS_TRY
 
-<<<<<<< HEAD
     rVariables.FluidPressure =
         RetentionLaw::Parameters::CalculateFluidPressure(rVariables.Np, rVariables.PressureVector);
-    SetRetentionParameters(rVariables, rRetentionParameters);
-=======
-    rVariables.FluidPressure = CalculateFluidPressure(rVariables);
     rRetentionParameters.SetFluidPressure(rVariables.FluidPressure);
->>>>>>> f21f537e
 
     rVariables.DegreeOfSaturation = mRetentionLawVector[GPoint]->CalculateSaturation(rRetentionParameters);
     rVariables.DerivativeOfSaturation =
