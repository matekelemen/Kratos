--- conflicted
+++ resolved
@@ -262,37 +262,12 @@
 
     const auto b_matrices = CalculateBMatrices(Variables.DN_DXContainer, Variables.NContainer);
     const auto deformation_gradients = CalculateDeformationGradients();
-<<<<<<< HEAD
-    const auto determinants_of_deformation_gradients =
-        GeoMechanicsMathUtilities::CalculateDeterminants(deformation_gradients);
-    const auto strain_vectors = StressStrainUtilities::CalculateStrains(
+    auto       strain_vectors        = StressStrainUtilities::CalculateStrains(
         deformation_gradients, b_matrices, Variables.DisplacementVector, Variables.UseHenckyStrain, VoigtSize);
-
-    // Loop over integration points
-    for (unsigned int GPoint = 0; GPoint < NumGPoints; ++GPoint) {
-        this->CalculateKinematics(Variables, GPoint);
-        Variables.B = b_matrices[GPoint];
-
-        // Compute infinitesimal strain
-        Variables.F            = deformation_gradients[GPoint];
-        Variables.detF         = determinants_of_deformation_gradients[GPoint];
-        Variables.StrainVector = strain_vectors[GPoint];
-
-        // Set gauss points variables to constitutive law parameters
-        this->SetConstitutiveParameters(Variables, ConstitutiveParameters);
-
-        // Compute Stress
-        ConstitutiveParameters.SetStressVector(mStressVector[GPoint]);
-        mConstitutiveLawVector[GPoint]->CalculateMaterialResponseCauchy(ConstitutiveParameters);
-    }
-=======
-    auto       strain_vectors        = CalculateStrains(deformation_gradients, b_matrices,
-                                                        Variables.DisplacementVector, Variables.UseHenckyStrain);
     std::vector<Matrix> constitutive_matrices;
     this->CalculateAnyOfMaterialResponse(deformation_gradients, ConstitutiveParameters,
                                          Variables.NContainer, Variables.DN_DXContainer,
                                          strain_vectors, mStressVector, constitutive_matrices);
->>>>>>> d759e7f2
 
     KRATOS_CATCH("")
 }
@@ -598,31 +573,8 @@
 
         const auto b_matrices = CalculateBMatrices(Variables.DN_DXContainer, Variables.NContainer);
         const auto deformation_gradients = CalculateDeformationGradients();
-<<<<<<< HEAD
-        const auto determinants_of_deformation_gradients =
-            GeoMechanicsMathUtilities::CalculateDeterminants(deformation_gradients);
-        const auto strain_vectors = StressStrainUtilities::CalculateStrains(
+        auto       strain_vectors        = StressStrainUtilities::CalculateStrains(
             deformation_gradients, b_matrices, Variables.DisplacementVector, Variables.UseHenckyStrain, VoigtSize);
-
-        for (unsigned int GPoint = 0; GPoint < mConstitutiveLawVector.size(); ++GPoint) {
-            const PropertiesType& rProp = this->GetProperties();
-
-            ConstitutiveLaw::Parameters ConstitutiveParameters(rGeom, rProp, rCurrentProcessInfo);
-            ConstitutiveParameters.Set(ConstitutiveLaw::USE_ELEMENT_PROVIDED_STRAIN);
-            ConstitutiveParameters.Set(ConstitutiveLaw::COMPUTE_CONSTITUTIVE_TENSOR);
-
-            // Compute Np, GradNpT, B and StrainVector
-            this->CalculateKinematics(Variables, GPoint);
-            Variables.B = b_matrices[GPoint];
-
-            // Compute infinitesimal strain
-            Variables.F            = deformation_gradients[GPoint];
-            Variables.detF         = determinants_of_deformation_gradients[GPoint];
-            Variables.StrainVector = strain_vectors[GPoint];
-=======
-        auto       strain_vectors        = CalculateStrains(deformation_gradients, b_matrices,
-                                                            Variables.DisplacementVector, Variables.UseHenckyStrain);
->>>>>>> d759e7f2
 
         const PropertiesType& rProp = this->GetProperties();
 
@@ -742,19 +694,12 @@
 
         const auto b_matrices = CalculateBMatrices(Variables.DN_DXContainer, Variables.NContainer);
         const auto deformation_gradients = CalculateDeformationGradients();
-<<<<<<< HEAD
-        const auto determinants_of_deformation_gradients =
-            GeoMechanicsMathUtilities::CalculateDeterminants(deformation_gradients);
-        const auto strain_vectors = StressStrainUtilities::CalculateStrains(
+        auto       strain_vectors        = StressStrainUtilities::CalculateStrains(
             deformation_gradients, b_matrices, Variables.DisplacementVector, Variables.UseHenckyStrain, VoigtSize);
-=======
-        auto       strain_vectors        = CalculateStrains(deformation_gradients, b_matrices,
-                                                            Variables.DisplacementVector, Variables.UseHenckyStrain);
         std::vector<Matrix> constitutive_matrices;
         this->CalculateAnyOfMaterialResponse(deformation_gradients, ConstitutiveParameters,
                                              Variables.NContainer, Variables.DN_DXContainer,
                                              strain_vectors, mStressVector, constitutive_matrices);
->>>>>>> d759e7f2
 
         // Loop over integration points
         for (unsigned int GPoint = 0; GPoint < NumGPoints; ++GPoint) {
@@ -919,19 +864,12 @@
     this->InitializeElementVariables(Variables, rCurrentProcessInfo);
     const auto b_matrices = CalculateBMatrices(Variables.DN_DXContainer, Variables.NContainer);
     const auto deformation_gradients = CalculateDeformationGradients();
-<<<<<<< HEAD
-    const auto determinants_of_deformation_gradients =
-        GeoMechanicsMathUtilities::CalculateDeterminants(deformation_gradients);
-    const auto strain_vectors = StressStrainUtilities::CalculateStrains(
+    auto       strain_vectors        = StressStrainUtilities::CalculateStrains(
         deformation_gradients, b_matrices, Variables.DisplacementVector, Variables.UseHenckyStrain, VoigtSize);
-=======
-    auto       strain_vectors        = CalculateStrains(deformation_gradients, b_matrices,
-                                                        Variables.DisplacementVector, Variables.UseHenckyStrain);
     std::vector<Matrix> constitutive_matrices;
     this->CalculateAnyOfMaterialResponse(deformation_gradients, ConstitutiveParameters,
                                          Variables.NContainer, Variables.DN_DXContainer,
                                          strain_vectors, mStressVector, constitutive_matrices);
->>>>>>> d759e7f2
 
     for (unsigned int GPoint = 0; GPoint < NumGPoints; ++GPoint) {
         this->CalculateKinematics(Variables, GPoint);
@@ -1045,21 +983,13 @@
     const auto b_matrices = CalculateBMatrices(Variables.DN_DXContainer, Variables.NContainer);
     const auto integration_coefficients =
         this->CalculateIntegrationCoefficients(IntegrationPoints, Variables.detJContainer);
-<<<<<<< HEAD
     const auto deformation_gradients = CalculateDeformationGradients();
-    const auto determinants_of_deformation_gradients =
-        GeoMechanicsMathUtilities::CalculateDeterminants(deformation_gradients);
-    const auto strain_vectors = StressStrainUtilities::CalculateStrains(
+    auto       strain_vectors        = StressStrainUtilities::CalculateStrains(
         deformation_gradients, b_matrices, Variables.DisplacementVector, Variables.UseHenckyStrain, VoigtSize);
-=======
-    const auto          deformation_gradients = CalculateDeformationGradients();
-    auto                strain_vectors        = CalculateStrains(deformation_gradients, b_matrices,
-                                                                 Variables.DisplacementVector, Variables.UseHenckyStrain);
     std::vector<Matrix> constitutive_matrices;
     this->CalculateAnyOfMaterialResponse(deformation_gradients, ConstitutiveParameters,
                                          Variables.NContainer, Variables.DN_DXContainer,
                                          strain_vectors, mStressVector, constitutive_matrices);
->>>>>>> d759e7f2
 
     for (unsigned int GPoint = 0; GPoint < NumGPoints; ++GPoint) {
         this->CalculateKinematics(Variables, GPoint);
