--- conflicted
+++ resolved
@@ -86,22 +86,6 @@
     void ExecuteInitialize() override
     {
         KRATOS_TRY
-<<<<<<< HEAD
-
-        const Variable<double> &var = KratosComponents< Variable<double> >::Get(mVariableName);
-
-        const int nNodes = static_cast<int>(mrModelPart.Nodes().size());
-
-        if (nNodes != 0) {
-            ModelPart::NodesContainerType::iterator it_begin = mrModelPart.NodesBegin();
-
-            Vector3 Coordinates;
-
-            #pragma omp parallel for private(Coordinates)
-            for (int i = 0; i<nNodes; i++) {
-                ModelPart::NodesContainerType::iterator it = it_begin + i;
-=======
->>>>>>> f93382b9
 
         if (mrModelPart.NumberOfNodes() > 0) {
             const Variable<double> &var = KratosComponents< Variable<double> >::Get(mVariableName);
@@ -113,19 +97,11 @@
                 const double pressure = mSpecificWeight * (mReferenceCoordinate - rNode.Coordinates()[mGravityDirection]);
 
                 if (pressure > 0.0) {
-<<<<<<< HEAD
-                    it->FastGetSolutionStepValue(var) = pressure;
-                } else {
-                    it->FastGetSolutionStepValue(var) = 0.0;
-                }
-            }
-=======
                     rNode.FastGetSolutionStepValue(var) = pressure;
                 } else {
                     rNode.FastGetSolutionStepValue(var) = 0.0;
                 }
             });
->>>>>>> f93382b9
         }
 
         KRATOS_CATCH("")
