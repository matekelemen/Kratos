--- conflicted
+++ resolved
@@ -3,12 +3,8 @@
 from KratosMultiphysics.OptimizationApplication.utilities.union_utilities import SupportedSensitivityFieldVariableTypes
 from KratosMultiphysics.OptimizationApplication.utilities.helper_utilities import IsSameContainerExpression
 from KratosMultiphysics.OptimizationApplication.utilities.helper_utilities import HasContainerExpression
-<<<<<<< HEAD
-from KratosMultiphysics.OptimizationApplication.utilities.logger_utilities import TimeLogger
+from KratosMultiphysics.OptimizationApplication.utilities.logger_utilities import time_decorator
 import numpy
-=======
-from KratosMultiphysics.OptimizationApplication.utilities.logger_utilities import time_decorator
->>>>>>> 1f8e8480
 
 class MasterControl:
     """Master control class.
@@ -166,12 +162,8 @@
 
         return mapped_gradients
 
-<<<<<<< HEAD
+    @time_decorator()
     def Update(self, updated_control_vars: KratosOA.CollectiveExpression or numpy.ndarray) -> 'dict[Control, bool]':
-=======
-    @time_decorator()
-    def Update(self, update_collective_expressions: KratosOA.CollectiveExpression) -> 'dict[Control, bool]':
->>>>>>> 1f8e8480
         """Update each control with given collective expression's respective container expression.
 
         Args:
@@ -197,16 +189,9 @@
         if len(self.__list_of_controls) != len(updated_control_vars.GetContainerExpressions()):
             raise RuntimeError(f"Controls size and update size mismatch [ number of controls: {len(self.__list_of_controls)}, number of container expressions: {len(update_collective_expressions.GetContainerExpressions())} ].")
 
-<<<<<<< HEAD
-        with TimeLogger("MasterControl::Update", None, "Finished",False):
-            update_map: 'dict[Control, bool]' = {}
-            for control, container_expression in zip(self.__list_of_controls, updated_control_vars.GetContainerExpressions()):
-                update_map[control] = control.Update(container_expression)
-=======
         update_map: 'dict[Control, bool]' = {}
-        for control, container_expression in zip(self.__list_of_controls, update_collective_expressions.GetContainerExpressions()):
+        for control, container_expression in zip(self.__list_of_controls, updated_control_vars.GetContainerExpressions()):
             update_map[control] = control.Update(container_expression)
->>>>>>> 1f8e8480
 
         return update_map
 
