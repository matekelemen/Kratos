//
//   Project Name:        KratosSolidMechanicsApplication $
//   Created by:          $Author:            JMCarbonell $
//   Last modified by:    $Co-Author:                     $
//   Date:                $Date:                July 2013 $
//   Revision:            $Revision:                  0.0 $
//
//

// System includes

// External includes

// Project includes
#include "custom_elements/solid_elements/updated_lagrangian_element.hpp"
#include "solid_mechanics_application_variables.h"


namespace Kratos
{


//******************************CONSTRUCTOR*******************************************
//************************************************************************************

UpdatedLagrangianElement::UpdatedLagrangianElement( IndexType NewId, GeometryType::Pointer pGeometry )
    : LargeDisplacementElement( NewId, pGeometry )
{
    //DO NOT ADD DOFS HERE!!!
}


//******************************CONSTRUCTOR*******************************************
//************************************************************************************

UpdatedLagrangianElement::UpdatedLagrangianElement( IndexType NewId, GeometryType::Pointer pGeometry, PropertiesType::Pointer pProperties )
    : LargeDisplacementElement( NewId, pGeometry, pProperties )
{
}


//******************************COPY CONSTRUCTOR**************************************
//************************************************************************************

UpdatedLagrangianElement::UpdatedLagrangianElement( UpdatedLagrangianElement const& rOther)
    :LargeDisplacementElement(rOther)
    ,mDeformationGradientF0(rOther.mDeformationGradientF0)
    ,mDeterminantF0(rOther.mDeterminantF0)
{
}


//*******************************ASSIGMENT OPERATOR***********************************
//************************************************************************************

UpdatedLagrangianElement&  UpdatedLagrangianElement::operator=(UpdatedLagrangianElement const& rOther)
{
    LargeDisplacementElement::operator=(rOther);

    mDeformationGradientF0.clear();
    mDeformationGradientF0.resize(rOther.mDeformationGradientF0.size());

    for(unsigned int i=0; i<mConstitutiveLawVector.size(); i++)
    {
        mDeformationGradientF0[i] = rOther.mDeformationGradientF0[i];
    }

    mDeterminantF0 = rOther.mDeterminantF0;


    return *this;
}


//*********************************OPERATIONS*****************************************
//************************************************************************************

Element::Pointer UpdatedLagrangianElement::Create( IndexType NewId, NodesArrayType const& rThisNodes, PropertiesType::Pointer pProperties ) const
{
    return Kratos::make_shared< UpdatedLagrangianElement >(NewId, GetGeometry().Create(rThisNodes), pProperties);    
}


//************************************CLONE*******************************************
//************************************************************************************

Element::Pointer UpdatedLagrangianElement::Clone( IndexType NewId, NodesArrayType const& rThisNodes ) const
{

    UpdatedLagrangianElement NewElement (NewId, GetGeometry().Create( rThisNodes ), pGetProperties() );

    //-----------//

    NewElement.mThisIntegrationMethod = mThisIntegrationMethod;

    if ( NewElement.mConstitutiveLawVector.size() != mConstitutiveLawVector.size() )
      {
	NewElement.mConstitutiveLawVector.resize(mConstitutiveLawVector.size());

	if( NewElement.mConstitutiveLawVector.size() != NewElement.GetGeometry().IntegrationPointsNumber() )
	  KRATOS_THROW_ERROR( std::logic_error, "constitutive law not has the correct size ", NewElement.mConstitutiveLawVector.size() );
      }


    for(unsigned int i=0; i<mConstitutiveLawVector.size(); i++)
      {
	NewElement.mConstitutiveLawVector[i] = mConstitutiveLawVector[i]->Clone();
      }


    //-----------//


    if ( NewElement.mDeformationGradientF0.size() != mDeformationGradientF0.size() )
      NewElement.mDeformationGradientF0.resize(mDeformationGradientF0.size());

    for(unsigned int i=0; i<mDeformationGradientF0.size(); i++)
    {
        NewElement.mDeformationGradientF0[i] = mDeformationGradientF0[i];
    }

    NewElement.mDeterminantF0 = mDeterminantF0;

    NewElement.SetData(this->GetData());
    NewElement.SetFlags(this->GetFlags());

    return Kratos::make_shared< UpdatedLagrangianElement >(NewElement);
}

//*******************************DESTRUCTOR*******************************************
//************************************************************************************

UpdatedLagrangianElement::~UpdatedLagrangianElement()
{
}



//************************************************************************************
//************************************************************************************


//*********************************SET DOUBLE VALUE***********************************
//************************************************************************************

void UpdatedLagrangianElement::SetValueOnIntegrationPoints( const Variable<double>& rVariable,
        std::vector<double>& rValues,
        const ProcessInfo& rCurrentProcessInfo )
{

  if (rVariable == DETERMINANT_F){

    const unsigned int& integration_points_number = mConstitutiveLawVector.size();


    for ( unsigned int PointNumber = 0;  PointNumber < integration_points_number; PointNumber++ )
      {
	mDeterminantF0[PointNumber] = rValues[PointNumber];

	mConstitutiveLawVector[PointNumber]->SetValue(rVariable, rValues[PointNumber], rCurrentProcessInfo);
      }

  }
  else{

    LargeDisplacementElement::SetValueOnIntegrationPoints( rVariable, rValues, rCurrentProcessInfo );

  }


}


//************************************************************************************
//************************************************************************************

//**********************************GET DOUBLE VALUE**********************************
//************************************************************************************


void UpdatedLagrangianElement::GetValueOnIntegrationPoints( const Variable<double>& rVariable,
        std::vector<double>& rValues,
        const ProcessInfo& rCurrentProcessInfo )
{

  if (rVariable == DETERMINANT_F){

    const unsigned int& integration_points_number = mConstitutiveLawVector.size();

    if ( rValues.size() != integration_points_number )
      rValues.resize( integration_points_number );

    for ( unsigned int PointNumber = 0;  PointNumber < integration_points_number; PointNumber++ )
      {
	rValues[PointNumber] = mDeterminantF0[PointNumber];
      }

  }
  else{

    LargeDisplacementElement::GetValueOnIntegrationPoints( rVariable, rValues, rCurrentProcessInfo );

  }

}


//************* STARTING - ENDING  METHODS
//************************************************************************************
//************************************************************************************


void UpdatedLagrangianElement::Initialize()
{
    KRATOS_TRY

    LargeDisplacementElement::Initialize();

    SizeType integration_points_number = GetGeometry().IntegrationPointsNumber( mThisIntegrationMethod );
    const SizeType dimension        = GetGeometry().WorkingSpaceDimension();

    //Resize historic deformation gradient
    if ( mDeformationGradientF0.size() != integration_points_number )
        mDeformationGradientF0.resize( integration_points_number );

    if ( mDeterminantF0.size() != integration_points_number )
        mDeterminantF0.resize( integration_points_number, false );

    for ( unsigned int PointNumber = 0; PointNumber < integration_points_number; PointNumber++ )
    {
        mDeterminantF0[PointNumber] = 1;
        mDeformationGradientF0[PointNumber] = identity_matrix<double> (dimension);
    }

    KRATOS_CATCH( "" )
}


//************************************************************************************
//************************************************************************************

void UpdatedLagrangianElement::InitializeElementData (ElementDataType& rVariables, const ProcessInfo& rCurrentProcessInfo)
{
    LargeDisplacementElement::InitializeElementData(rVariables,rCurrentProcessInfo);

    //Calculate Delta Position
    rVariables.DeltaPosition = this->CalculateDeltaPosition(rVariables.DeltaPosition);

    //set variables including all integration points values

    //calculating the reference jacobian from cartesian coordinates to parent coordinates for all integration points [dx_n/d£]
    rVariables.J = GetGeometry().Jacobian( rVariables.J, mThisIntegrationMethod, rVariables.DeltaPosition );

}

////************************************************************************************
////************************************************************************************

void UpdatedLagrangianElement::FinalizeStepVariables( ElementDataType & rVariables, const double& rPointNumber )
{
    //update internal (historical) variables
    mDeterminantF0[rPointNumber]         = rVariables.detF * rVariables.detF0;
    noalias(mDeformationGradientF0[rPointNumber]) = prod(rVariables.F, rVariables.F0);
}

//************* COMPUTING  METHODS
//************************************************************************************
//************************************************************************************


//*********************************COMPUTE KINEMATICS*********************************
//************************************************************************************


void UpdatedLagrangianElement::CalculateKinematics(ElementDataType& rVariables,
        const double& rPointNumber)

{
    KRATOS_TRY

    //Get the parent coodinates derivative [dN/d£]
    const GeometryType::ShapeFunctionsGradientsType& DN_De = rVariables.GetShapeFunctionsGradients();

    //Get the shape functions for the order of the integration method [N]
    const Matrix& Ncontainer = rVariables.GetShapeFunctions();

    //Parent to reference configuration
    rVariables.StressMeasure = ConstitutiveLaw::StressMeasure_Cauchy;

    //Calculating the inverse of the jacobian and the parameters needed [d£/dx_n]
    Matrix InvJ;
    MathUtils<double>::InvertMatrix( rVariables.J[rPointNumber], InvJ, rVariables.detJ);

    //Compute cartesian derivatives [dN/dx_n]
    noalias( rVariables.DN_DX ) = prod( DN_De[rPointNumber], InvJ );

    //
    //
    //Deformation Gradient F [dx_n+1/dx_n] to be updated
    noalias( rVariables.F ) = prod( rVariables.j[rPointNumber], InvJ );

    //Determinant of the deformation gradient F
    rVariables.detF  = MathUtils<double>::Det(rVariables.F);

    //Calculating the inverse of the jacobian and the parameters needed [d£/dx_n+1]
    Matrix Invj;
    MathUtils<double>::InvertMatrix( rVariables.j[rPointNumber], Invj, rVariables.detJ ); //overwrites detJ

    //Compute cartesian derivatives [dN/dx_n+1]
    noalias(rVariables.DN_DX) = prod( DN_De[rPointNumber], Invj ); //overwrites DX now is the current position dx

    //Determinant of the Deformation Gradient F0
    //
    rVariables.detF0 = mDeterminantF0[rPointNumber];
    rVariables.F0    = mDeformationGradientF0[rPointNumber];

    //Set Shape Functions Values for this integration point
    noalias(rVariables.N) = matrix_row<const Matrix>( Ncontainer, rPointNumber);

    //Compute the deformation matrix B
    const GeometryType& rGeometry = GetGeometry();
    ElementUtilities::CalculateLinearDeformationMatrix(rVariables.B,rGeometry,rVariables.DN_DX);

    KRATOS_CATCH( "" )
}

//*********************************COMPUTE KINETICS***********************************
//************************************************************************************

void UpdatedLagrangianElement::CalculateKinetics(ElementDataType& rVariables, const double& rPointNumber)
{
    KRATOS_TRY

    //TotalDeltaPosition must not be used in this element as mDeterminantF0 and mDeformationGradientF0 are stored for reduced order
    //however then the storage of variables in the full integration order quadrature must be considered

    const SizeType dimension  = GetGeometry().WorkingSpaceDimension();

    //Get the parent coodinates derivative [dN/d£]
    const GeometryType::ShapeFunctionsGradientsType& DN_De = rVariables.GetShapeFunctionsGradients();

    //Get the shape functions for the order of the integration method [N]
    const Matrix& Ncontainer = rVariables.GetShapeFunctions();

    rVariables.DeltaPosition = this->CalculateTotalDeltaPosition(rVariables.DeltaPosition);

    rVariables.j = GetGeometry().Jacobian( rVariables.j, mThisIntegrationMethod, rVariables.DeltaPosition );

    //Calculating the inverse of the jacobian and the parameters needed [d£/dx_n]
    Matrix InvJ;
    MathUtils<double>::InvertMatrix( rVariables.j[rPointNumber], InvJ, rVariables.detJ);

    //Calculating the cartesian derivatives [dN/dx_n] = [dN/d£][d£/dx_0]
    noalias( rVariables.DN_DX ) = prod( DN_De[rPointNumber], InvJ );

    //Deformation Gradient F [dx_n+1/dx_0] = [dx_n+1/d£] [d£/dx_0]
    noalias( rVariables.F ) = prod( rVariables.j[rPointNumber], InvJ );

    //Determinant of the deformation gradient F
    rVariables.detF  = MathUtils<double>::Det(rVariables.F);

    //Determinant of the Deformation Gradient F0
    // (in this element F = F0, then F0 is set to the identity for coherence in the constitutive law)
    rVariables.detF0 = 1;
    rVariables.F0    = identity_matrix<double> ( dimension );

    //Set Shape Functions Values for this integration point
    noalias(rVariables.N) = matrix_row<const Matrix>( Ncontainer, rPointNumber);

    KRATOS_CATCH( "" )
}


//*************************COMPUTE DEFORMATION GRADIENT*******************************
//************************************************************************************

void UpdatedLagrangianElement::CalculateDeformationGradient(Matrix& rF,
                                                            const Matrix& rDN_DX,
                                                            const Matrix& rDeltaPosition)
{
    KRATOS_TRY

    const SizeType number_of_nodes  = GetGeometry().PointsNumber();
    const SizeType dimension        = GetGeometry().WorkingSpaceDimension();

    rF = identity_matrix<double> ( dimension );

    if( dimension == 2 )
    {

        for ( SizeType i = 0; i < number_of_nodes; i++ )
        {
            rF ( 0 , 0 ) += rDeltaPosition(i,0)*rDN_DX ( i , 0 );
            rF ( 0 , 1 ) += rDeltaPosition(i,0)*rDN_DX ( i , 1 );
            rF ( 1 , 0 ) += rDeltaPosition(i,1)*rDN_DX ( i , 0 );
            rF ( 1 , 1 ) += rDeltaPosition(i,1)*rDN_DX ( i , 1 );
        }

    }
    else if( dimension == 3)
    {

        for ( SizeType i = 0; i < number_of_nodes; i++ )
        {

            rF ( 0 , 0 ) += rDeltaPosition(i,0)*rDN_DX ( i , 0 );
            rF ( 0 , 1 ) += rDeltaPosition(i,0)*rDN_DX ( i , 1 );
            rF ( 0 , 2 ) += rDeltaPosition(i,0)*rDN_DX ( i , 2 );
            rF ( 1 , 0 ) += rDeltaPosition(i,1)*rDN_DX ( i , 0 );
            rF ( 1 , 1 ) += rDeltaPosition(i,1)*rDN_DX ( i , 1 );
            rF ( 1 , 2 ) += rDeltaPosition(i,1)*rDN_DX ( i , 2 );
            rF ( 2 , 0 ) += rDeltaPosition(i,2)*rDN_DX ( i , 0 );
            rF ( 2 , 1 ) += rDeltaPosition(i,2)*rDN_DX ( i , 1 );
            rF ( 2 , 2 ) += rDeltaPosition(i,2)*rDN_DX ( i , 2 );
        }

    }
    else
    {

      KRATOS_ERROR << " something is wrong with the dimension when computing F " << std::endl;

    }

    KRATOS_CATCH( "" )
}


<<<<<<< HEAD


//************************************************************************************
//************************************************************************************

void UpdatedLagrangianElement::CalculateDeformationMatrix(Matrix& rB,
                                                          const Matrix& rF,
                                                          const Matrix& rDN_DX)
{
    KRATOS_TRY

    const SizeType number_of_nodes  = GetGeometry().PointsNumber();
    const SizeType dimension        = GetGeometry().WorkingSpaceDimension();

    rB.clear(); //set all components to zero

    if( dimension == 2 )
    {

        for ( SizeType i = 0; i < number_of_nodes; i++ )
        {
            unsigned int index = 2 * i;

            rB( 0, index + 0 ) = rDN_DX( i, 0 );
            rB( 1, index + 1 ) = rDN_DX( i, 1 );
            rB( 2, index + 0 ) = rDN_DX( i, 1 );
            rB( 2, index + 1 ) = rDN_DX( i, 0 );

        }

    }
    else if( dimension == 3 )
    {

        for ( SizeType i = 0; i < number_of_nodes; i++ )
        {
            unsigned int index = 3 * i;

            rB( 0, index + 0 ) = rDN_DX( i, 0 );
            rB( 1, index + 1 ) = rDN_DX( i, 1 );
            rB( 2, index + 2 ) = rDN_DX( i, 2 );

            rB( 3, index + 0 ) = rDN_DX( i, 1 );
            rB( 3, index + 1 ) = rDN_DX( i, 0 );

            rB( 4, index + 1 ) = rDN_DX( i, 2 );
            rB( 4, index + 2 ) = rDN_DX( i, 1 );

            rB( 5, index + 0 ) = rDN_DX( i, 2 );
            rB( 5, index + 2 ) = rDN_DX( i, 0 );

        }
    }
    else
    {
      KRATOS_ERROR << " something is wrong with the dimension when computing B " << std::endl;
    }

    KRATOS_CATCH( "" )
}



=======
>>>>>>> 593183e2
//************************************************************************************
//************************************************************************************


void UpdatedLagrangianElement::GetHistoricalVariables( ElementDataType& rVariables, const double& rPointNumber )
{
    LargeDisplacementElement::GetHistoricalVariables(rVariables,rPointNumber);

    //Deformation Gradient F0
    rVariables.detF0 = mDeterminantF0[rPointNumber];
    rVariables.F0    = mDeformationGradientF0[rPointNumber];
}

//************************************CALCULATE VOLUME CHANGE*************************
//************************************************************************************

double& UpdatedLagrangianElement::CalculateVolumeChange( double& rVolumeChange, ElementDataType& rVariables )
{
    KRATOS_TRY

    rVolumeChange = 1.0 / (rVariables.detF * rVariables.detF0);

    return rVolumeChange;

    KRATOS_CATCH( "" )
}

//************************************************************************************
//************************************************************************************

int UpdatedLagrangianElement::Check( const ProcessInfo& rCurrentProcessInfo )
{
    KRATOS_TRY

    // Perform base element checks
    int ErrorCode = 0;
    ErrorCode = LargeDisplacementElement::Check(rCurrentProcessInfo);

    // Check compatibility with the constitutive law
    ConstitutiveLaw::Features LawFeatures;
    this->GetProperties().GetValue( CONSTITUTIVE_LAW )->GetLawFeatures(LawFeatures);

    bool correct_strain_measure = false;
    for(unsigned int i=0; i<LawFeatures.mStrainMeasures.size(); i++)
    {
      if(LawFeatures.mStrainMeasures[i] == ConstitutiveLaw::StrainMeasure_Deformation_Gradient)
	correct_strain_measure = true;
    }

    if( correct_strain_measure == false )
      KRATOS_ERROR <<  "Large Displacement element with no Deformation Gradient strain measure" << std::endl;

    
    // Check that the element nodes contain all required SolutionStepData and Degrees of freedom
    for(SizeType i=0; i<this->GetGeometry().size(); ++i)
      {
	// Nodal data
	Node<3> &rNode = this->GetGeometry()[i];
	KRATOS_CHECK_VARIABLE_IN_NODAL_DATA(DISPLACEMENT,rNode);
	//KRATOS_CHECK_VARIABLE_IN_NODAL_DATA(VOLUME_ACCELERATION,rNode);

	// Nodal dofs
	KRATOS_CHECK_DOF_IN_NODE(DISPLACEMENT_X,rNode);
	KRATOS_CHECK_DOF_IN_NODE(DISPLACEMENT_Y,rNode);
	if( rCurrentProcessInfo[SPACE_DIMENSION] == 3)
	  KRATOS_CHECK_DOF_IN_NODE(DISPLACEMENT_Z,rNode);
      }

    return ErrorCode;

    KRATOS_CATCH( "" );
}

//************************************************************************************
//************************************************************************************


void UpdatedLagrangianElement::save( Serializer& rSerializer ) const
{
    KRATOS_SERIALIZE_SAVE_BASE_CLASS( rSerializer, LargeDisplacementElement )
    rSerializer.save("DeformationGradientF0",mDeformationGradientF0);
    rSerializer.save("DeterminantF0",mDeterminantF0);

}

void UpdatedLagrangianElement::load( Serializer& rSerializer )
{
    KRATOS_SERIALIZE_LOAD_BASE_CLASS( rSerializer, LargeDisplacementElement )
    rSerializer.load("DeformationGradientF0",mDeformationGradientF0);
    rSerializer.load("DeterminantF0",mDeterminantF0);

}


} // Namespace Kratos<|MERGE_RESOLUTION|>--- conflicted
+++ resolved
@@ -426,72 +426,6 @@
 }
 
 
-<<<<<<< HEAD
-
-
-//************************************************************************************
-//************************************************************************************
-
-void UpdatedLagrangianElement::CalculateDeformationMatrix(Matrix& rB,
-                                                          const Matrix& rF,
-                                                          const Matrix& rDN_DX)
-{
-    KRATOS_TRY
-
-    const SizeType number_of_nodes  = GetGeometry().PointsNumber();
-    const SizeType dimension        = GetGeometry().WorkingSpaceDimension();
-
-    rB.clear(); //set all components to zero
-
-    if( dimension == 2 )
-    {
-
-        for ( SizeType i = 0; i < number_of_nodes; i++ )
-        {
-            unsigned int index = 2 * i;
-
-            rB( 0, index + 0 ) = rDN_DX( i, 0 );
-            rB( 1, index + 1 ) = rDN_DX( i, 1 );
-            rB( 2, index + 0 ) = rDN_DX( i, 1 );
-            rB( 2, index + 1 ) = rDN_DX( i, 0 );
-
-        }
-
-    }
-    else if( dimension == 3 )
-    {
-
-        for ( SizeType i = 0; i < number_of_nodes; i++ )
-        {
-            unsigned int index = 3 * i;
-
-            rB( 0, index + 0 ) = rDN_DX( i, 0 );
-            rB( 1, index + 1 ) = rDN_DX( i, 1 );
-            rB( 2, index + 2 ) = rDN_DX( i, 2 );
-
-            rB( 3, index + 0 ) = rDN_DX( i, 1 );
-            rB( 3, index + 1 ) = rDN_DX( i, 0 );
-
-            rB( 4, index + 1 ) = rDN_DX( i, 2 );
-            rB( 4, index + 2 ) = rDN_DX( i, 1 );
-
-            rB( 5, index + 0 ) = rDN_DX( i, 2 );
-            rB( 5, index + 2 ) = rDN_DX( i, 0 );
-
-        }
-    }
-    else
-    {
-      KRATOS_ERROR << " something is wrong with the dimension when computing B " << std::endl;
-    }
-
-    KRATOS_CATCH( "" )
-}
-
-
-
-=======
->>>>>>> 593183e2
 //************************************************************************************
 //************************************************************************************
 
