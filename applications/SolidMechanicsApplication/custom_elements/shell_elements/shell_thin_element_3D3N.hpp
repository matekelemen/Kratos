//
//   Project Name:        KratosSolidMechanicsApplication $
//   Created by:          $Author:       Massimo Petracca $
//   Last modified by:    $Co-Author:                     $
//   Date:                $Date:           September 2013 $
//   Revision:            $Revision:                  0.0 $
//
//

#if !defined(SHELL_THIN_ELEMENT_3D3N_H_INCLUDED)
#define  SHELL_THIN_ELEMENT_3D3N_H_INCLUDED


// System includes

// External includes

// Project includes
#include "includes/element.h"
#include "custom_utilities/shell_cross_section.hpp"
#include "custom_utilities/shellt3_local_coordinate_system.hpp"
#include "utilities/quaternion.h"

namespace Kratos
{


///@name Kratos Globals
///@{
///@}

///@name Type Definitions
///@{
///@}

class ShellT3_CoordinateTransformation;

///@name  Enum's
///@{
///@}

///@name  Functions
///@{
///@}

///@name Kratos Classes
///@{

/** \brief ShellThinElement3D3N
 *
 * This element represents a 3-node Shell element
 * based on the Assumed Natural DEviatoric Strain (ANDES) by Felippa.
 * This element is formulated for small strains,
 * but can be used in Geometrically nonlinear problems
 * involving large displacements and rotations
 * using a Corotational Coordinate Transformation.
 * Material nonlinearity is handled by means of the cross section object.
 */
class KRATOS_API(SOLID_MECHANICS_APPLICATION) ShellThinElement3D3N : public Element
{
 public:

  ///@name Type Definitions
  ///@{

  KRATOS_CLASS_INTRUSIVE_POINTER_DEFINITION(ShellThinElement3D3N);

  typedef std::vector< ShellCrossSection::Pointer > CrossSectionContainerType;

  typedef ShellT3_CoordinateTransformation CoordinateTransformationBaseType;

  typedef Kratos::shared_ptr<CoordinateTransformationBaseType> CoordinateTransformationBasePointerType;

  typedef array_1d<double, 3> Vector3Type;

  typedef Quaternion<double> QuaternionType;

  ///@}

  ///@name Classes
  ///@{

  // TODO: Add Calulation Data

  ///@}

  ///@name Life Cycle
  ///@{

  ShellThinElement3D3N(IndexType NewId,
                       GeometryType::Pointer pGeometry,
                       bool NLGeom = false);

  ShellThinElement3D3N(IndexType NewId,
                       GeometryType::Pointer pGeometry,
                       PropertiesType::Pointer pProperties,
                       bool NLGeom = false);

  ShellThinElement3D3N(IndexType NewId,
                       GeometryType::Pointer pGeometry,
                       PropertiesType::Pointer pProperties,
                       CoordinateTransformationBasePointerType pCoordinateTransformation);

  ~ShellThinElement3D3N() override;

  ///@}

  ///@name Operations
  ///@{

  // Basic

  Element::Pointer Create(IndexType NewId, NodesArrayType const& ThisNodes, PropertiesType::Pointer pProperties) const override;

  IntegrationMethod GetIntegrationMethod() const override;

  void Initialize() override;

  void ResetConstitutiveLaw() override;

  void EquationIdVector(EquationIdVectorType& rResult, ProcessInfo& rCurrentProcessInfo) override;

  void GetDofList(DofsVectorType& ElementalDofList, ProcessInfo& CurrentProcessInfo) override;

  int Check(const ProcessInfo& rCurrentProcessInfo) override;

<<<<<<< HEAD
  void GetValuesVector(Vector& values, int Step = 0) override;
=======
  void GetValuesVector(Vector& values, int Step = 0) const override;

  void GetFirstDerivativesVector(Vector& values, int Step = 0) const override;
>>>>>>> 17dca6f0

  void GetSecondDerivativesVector(Vector& values, int Step = 0) const override;

  void InitializeNonLinearIteration(ProcessInfo& CurrentProcessInfo) override;

  void FinalizeNonLinearIteration(ProcessInfo& CurrentProcessInfo) override;

  void InitializeSolutionStep(ProcessInfo& CurrentProcessInfo) override;

  void FinalizeSolutionStep(ProcessInfo& CurrentProcessInfo) override;

  void CalculateMassMatrix(MatrixType& rMassMatrix, ProcessInfo& rCurrentProcessInfo) override;

  void CalculateDampingMatrix(MatrixType& rDampingMatrix, ProcessInfo& rCurrentProcessInfo) override;

  void CalculateLocalSystem(MatrixType& rLeftHandSideMatrix,
                            VectorType& rRightHandSideVector,
                            ProcessInfo& rCurrentProcessInfo) override;

  void CalculateRightHandSide(VectorType& rRightHandSideVector,
                              ProcessInfo& rCurrentProcessInfo) override;

  // Results calculation on integration points

  void GetValueOnIntegrationPoints(const Variable<double>& rVariable, std::vector<double>& rValues, const ProcessInfo& rCurrentProcessInfo) override;

  void GetValueOnIntegrationPoints(const Variable<Vector>& rVariable, std::vector<Vector>& rValues, const ProcessInfo& rCurrentProcessInfo) override;

  void GetValueOnIntegrationPoints(const Variable<Matrix>& rVariable, std::vector<Matrix>& rValues, const ProcessInfo& rCurrentProcessInfo) override;

  void GetValueOnIntegrationPoints(const Variable<array_1d<double,3> >& rVariable, std::vector<array_1d<double,3> >& rValues, const ProcessInfo& rCurrentProcessInfo) override;

  void GetValueOnIntegrationPoints(const Variable<array_1d<double,6> >& rVariable, std::vector<array_1d<double,6> >& rValues, const ProcessInfo& rCurrentProcessInfo) override;

  ///@}

  ///@name Public specialized Access - Temporary
  ///@{

  void SetCrossSectionsOnIntegrationPoints(std::vector< ShellCrossSection::Pointer >& crossSections);

  ///@}

 protected:

  ///@name Protected Lyfe Cycle
  ///@{

  /**
   * Protected empty constructor
   */
  ShellThinElement3D3N() : Element()
  {
  }

  ///@}

 private:

  ///@name Private Classes
  ///@{

  class CalculationData
  {

   public:

    // ---------------------------------------
    // calculation-constant data
    // ----------------------------------------
    // these data are allocated and constructed
    // at the beginning of the calculation

    ShellT3_LocalCoordinateSystem LCS0; /*!< reference coordinate system */
    ShellT3_LocalCoordinateSystem LCS;  /*!< current coordinate system */

    MatrixType L;

    MatrixType Q1;
    MatrixType Q2;
    MatrixType Q3;

    MatrixType Te;
    MatrixType TTu;

    double dA;
    double hMean;
    double TotalArea;
    double TotalVolume;
    std::vector< array_1d<double,3> > gpLocations;

    MatrixType dNxy; /*!< shape function cartesian derivatives */

    VectorType globalDisplacements; /*!< global displacement vector */
    VectorType localDisplacements;  /*!< local displacement vector */

    bool CalculateRHS; /*!< flag for the calculation of the right-hand-side vector */
    bool CalculateLHS; /*!< flag for the calculation of the left-hand-side vector */

    // ---------------------------------------
    // calculation-variable data
    // ---------------------------------------
    // these data are updated during the
    // calculations

    double beta0;
    size_t gpIndex;

    // ---------------------------------------
    // calculation-variable data
    // ---------------------------------------
    // these data are updated during the
    // calculations, but they are allocated
    // only once(the first time they are used)
    // to avoid useless re-allocations

    MatrixType B;   /*!< total strain-displacement matrix at the current integration point */
    MatrixType D;   /*!< section constitutive matrix at the current integration point */
    MatrixType BTD; /*!< auxiliary matrix to store the product B'*D */

    VectorType generalizedStrains;  /*!< generalized strain vector at the current integration point */
    VectorType generalizedStresses; /*!< generalized stress vector at the current integration point */

    VectorType N; /*!< shape function vector at the current integration point */

    MatrixType Q; /*!< 3x3 - stores the weighted sum of Q1, Q2 and Q3 */
    MatrixType Qh; /*!< 3x9 - the higher order B matrix */
    MatrixType TeQ; /*!< 3x3 - stores the product Te*Q */

    VectorType H1;
    VectorType H2;
    VectorType H3;
    VectorType H4;
    MatrixType Bb;

    ShellCrossSection::Parameters SectionParameters; /*!< parameters for cross section calculations */

    array_1d< Vector3Type, 3 > Sig;

   public:

    const ProcessInfo& CurrentProcessInfo;

   public:

    CalculationData(const CoordinateTransformationBasePointerType& pCoordinateTransformation,
                    const ProcessInfo& rCurrentProcessInfo);

  };

  ///@}

  ///@name Private Operations
  ///@{

  void DecimalCorrection(Vector& a);

  void SetupOrientationAngles();

  void InitializeCalculationData(CalculationData& data);

  void CalculateBMatrix(CalculationData& data);

  void CalculateBeta0(CalculationData& data);

  void CalculateSectionResponse(CalculationData& data);

  void CalculateGaussPointContribution(CalculationData& data, MatrixType& LHS, VectorType& RHS);

  void ApplyCorrectionToRHS(CalculationData& data, VectorType& RHS);

  void AddBodyForces(CalculationData& data, VectorType& rRightHandSideVector);

  void CalculateAll(MatrixType& rLeftHandSideMatrix,
                    VectorType& rRightHandSideVector,
                    ProcessInfo& rCurrentProcessInfo,
                    const bool LHSrequired,
                    const bool RHSrequired);

  bool TryGetValueOnIntegrationPoints_MaterialOrientation(const Variable<array_1d<double,3> >& rVariable,
                                                          std::vector<array_1d<double,3> >& rValues,
                                                          const ProcessInfo& rCurrentProcessInfo);

  bool TryGetValueOnIntegrationPoints_GeneralizedStrainsOrStresses(const Variable<Matrix>& rVariable,
                                                                   std::vector<Matrix>& rValues,
                                                                   const ProcessInfo& rCurrentProcessInfo);

  ///@}

  ///@name Static Member Variables
  ///@{
  ///@}

  ///@name Member Variables
  ///@{

  CoordinateTransformationBasePointerType mpCoordinateTransformation; /*!< The Coordinate Transformation */

  CrossSectionContainerType mSections; /*!< Container for cross section associated to each integration point */

  IntegrationMethod mThisIntegrationMethod; /*!< Currently selected integration method */

  ///@}

  ///@name Serialization
  ///@{

  friend class Serializer;

  void save(Serializer& rSerializer) const override;

  void load(Serializer& rSerializer) override;

  ///@}

  ///@name Private  Access
  ///@{
  ///@}

  ///@name Private Inquiry
  ///@{
  ///@}

  ///@name Un accessible methods
  ///@{
  ///@}

};

}
#endif // SHELL_THIN_ELEMENT_3D3N_H_INCLUDED<|MERGE_RESOLUTION|>--- conflicted
+++ resolved
@@ -124,13 +124,9 @@
 
   int Check(const ProcessInfo& rCurrentProcessInfo) override;
 
-<<<<<<< HEAD
-  void GetValuesVector(Vector& values, int Step = 0) override;
-=======
   void GetValuesVector(Vector& values, int Step = 0) const override;
 
   void GetFirstDerivativesVector(Vector& values, int Step = 0) const override;
->>>>>>> 17dca6f0
 
   void GetSecondDerivativesVector(Vector& values, int Step = 0) const override;
 
