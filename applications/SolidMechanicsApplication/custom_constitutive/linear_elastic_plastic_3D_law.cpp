//
//   Project Name:        KratosSolidMechanicsApplication $
//   Created by:          $Author:            JMCarbonell $
//   Last modified by:    $Co-Author:                     $
//   Date:                $Date:                July 2015 $
//   Revision:            $Revision:                  0.0 $
//
//

// System includes
#include <iostream>

// External includes
#include<cmath>

// Project includes
#include "includes/properties.h"
#include "custom_constitutive/linear_elastic_plastic_3D_law.hpp"

#include "solid_mechanics_application_variables.h"

namespace Kratos
{

//******************************CONSTRUCTOR*******************************************
//************************************************************************************

LinearElasticPlastic3DLaw::LinearElasticPlastic3DLaw()
    : HyperElasticPlastic3DLaw()
{

}


//******************************CONSTRUCTOR*******************************************
//************************************************************************************

LinearElasticPlastic3DLaw::LinearElasticPlastic3DLaw(FlowRulePointer pFlowRule, YieldCriterionPointer pYieldCriterion, HardeningLawPointer pHardeningLaw)
 : HyperElasticPlastic3DLaw(pFlowRule,pYieldCriterion,pHardeningLaw)
{

}

//******************************COPY CONSTRUCTOR**************************************
//************************************************************************************

LinearElasticPlastic3DLaw::LinearElasticPlastic3DLaw(const LinearElasticPlastic3DLaw& rOther)
    : HyperElasticPlastic3DLaw(rOther)
{

}

//********************************CLONE***********************************************
//************************************************************************************

ConstitutiveLaw::Pointer LinearElasticPlastic3DLaw::Clone() const
{
    LinearElasticPlastic3DLaw::Pointer p_clone(new LinearElasticPlastic3DLaw(*this));
    return p_clone;
}

//*******************************DESTRUCTOR*******************************************
//************************************************************************************

LinearElasticPlastic3DLaw::~LinearElasticPlastic3DLaw()
{
}


//*******************************OPERATIONS FROM BASE CLASS***************************
//************************************************************************************

//***********************GET VALUE: DOUBLE - VECTOR - MATRIX**************************
//************************************************************************************

double& LinearElasticPlastic3DLaw::GetValue( const Variable<double>& rThisVariable, double& rValue )
{
    if (rThisVariable==DAMAGE_VARIABLE)
    {
        const FlowRule::InternalVariables& InternalVariables = mpFlowRule->GetInternalVariables();
        rValue=InternalVariables.DeltaPlasticStrain;
    }

    return( rValue );
}


//************* COMPUTING  METHODS
//************************************************************************************
//************************************************************************************


//*****************************MATERIAL RESPONSES*************************************
//************************************************************************************

void  LinearElasticPlastic3DLaw::CalculateMaterialResponsePK2 (Parameters& rValues)
{

    //-----------------------------//

    //a.-Check if the constitutive parameters are passed correctly to the law calculation
    CheckParameters(rValues);

    //b.- Get Values to compute the constitutive law:
    Flags& Options                        = rValues.GetOptions();
    const ProcessInfo& CurrentProcessInfo = rValues.GetProcessInfo();
    const Properties& MaterialProperties  = rValues.GetMaterialProperties();   
    Vector& rStrainVector                 = rValues.GetStrainVector();
    
    //-----------------------------//

    if(Options.Is( ConstitutiveLaw::COMPUTE_STRAIN ))
    {
 		
        //1.-Deformation Gradient
        const Matrix& DeformationGradientF = rValues.GetDeformationGradientF();
        
        //2.-Right Cauchy Green
        Matrix RightCauchyGreen = prod(trans(DeformationGradientF),DeformationGradientF);

        //3.-Green-Lagrange Strain: E= 0.5*(FT*F-1)
        this->CalculateGreenLagrangeStrain(RightCauchyGreen,rStrainVector);

    }

    //0.- Initialize parameters
    FlowRule::RadialReturnVariables ReturnMappingVariables;
    ReturnMappingVariables.initialize(); //it has to be called at the start

    // Initialize variables from the process information
    ReturnMappingVariables.DeltaTime = CurrentProcessInfo[DELTA_TIME];
    
    if(CurrentProcessInfo[IMPLEX] == 1)	
        ReturnMappingVariables.Options.Set(FlowRule::IMPLEX_ACTIVE,true);
    else
        ReturnMappingVariables.Options.Set(FlowRule::IMPLEX_ACTIVE,false);

    // Strain and Stress matrices
    const unsigned int Dim = this->WorkingSpaceDimension();
    Matrix AuxMatrix(Dim,Dim);
    noalias(AuxMatrix) = MathUtils<double>::StrainVectorToTensor(rStrainVector);
    ReturnMappingVariables.StrainMatrix.resize(Dim,Dim,false);
    noalias(ReturnMappingVariables.StrainMatrix) = AuxMatrix;
    ReturnMappingVariables.TrialIsoStressMatrix.resize(Dim,Dim,false);
    
    // CharacteristicSize
    double CharacteristicSize = 1.0;
    this->CalculateCharacteristicSize(CharacteristicSize,rValues.GetElementGeometry());
    ReturnMappingVariables.CharacteristicSize = CharacteristicSize;

    //1.- Lame constants
    const double& YoungModulus = MaterialProperties[YOUNG_MODULUS];
    const double& PoissonCoefficient = MaterialProperties[POISSON_RATIO];
    const unsigned int VoigtSize = rStrainVector.size();
    Matrix LinearElasticMatrix (VoigtSize,VoigtSize);
    this->CalculateLinearElasticMatrix(LinearElasticMatrix,YoungModulus,PoissonCoefficient);

<<<<<<< HEAD
    if(Options.Is( ConstitutiveLaw::USE_ELEMENT_PROVIDED_STRAIN ))
    {
 		
        //1.-Deformation Gradient
        const Matrix& DeformationGradientF = rValues.GetDeformationGradientF();
        
        //2.-Right Cauchy Green
        Matrix RightCauchyGreen = prod(trans(DeformationGradientF),DeformationGradientF);

        //3.-Green-Lagrange Strain: E= 0.5*(FT*F-1)
        this->CalculateGreenLagrangeStrain(RightCauchyGreen,rStrainVector);

    }

=======
>>>>>>> 5ad0ed2e
    //2.-Calculate Total PK2 stress
    
    if(Options.Is(ConstitutiveLaw::COMPUTE_CONSTITUTIVE_TENSOR))
    {
        if(Options.IsNot(ConstitutiveLaw::COMPUTE_STRESS))
        {
            // COMPUTE_CONSTITUTIVE_TENSOR
            Matrix& rConstitutiveMatrix = rValues.GetConstitutiveMatrix();
            Vector EffectiveStressVector(VoigtSize);

            this->CalculateReturnMapping(ReturnMappingVariables,AuxMatrix,EffectiveStressVector,LinearElasticMatrix,rStrainVector);

            this->CalculateConstitutiveTensor(rConstitutiveMatrix, ReturnMappingVariables, LinearElasticMatrix);
        }
        else
        {
            // COMPUTE_CONSTITUTIVE_TENSOR && COMPUTE_STRESS
            Matrix& rConstitutiveMatrix = rValues.GetConstitutiveMatrix();
            Vector& rStressVector = rValues.GetStressVector();
            
            this->CalculateReturnMapping(ReturnMappingVariables,AuxMatrix,rStressVector,LinearElasticMatrix,rStrainVector);
            
            this->CalculateConstitutiveTensor(rConstitutiveMatrix, ReturnMappingVariables, LinearElasticMatrix);
        }
    }
    else if(Options.Is(ConstitutiveLaw::COMPUTE_STRESS) && Options.IsNot( ConstitutiveLaw::FINALIZE_MATERIAL_RESPONSE ))
    {
        // COMPUTE_STRESS
        Vector& rStressVector = rValues.GetStressVector();
        
        this->CalculateReturnMapping(ReturnMappingVariables,AuxMatrix,rStressVector,LinearElasticMatrix,rStrainVector);
    }

    if( Options.Is( ConstitutiveLaw::FINALIZE_MATERIAL_RESPONSE ) )
    {
        Vector EffectiveStressVector(VoigtSize);
        
        this->UpdateInternalStateVariables(ReturnMappingVariables,EffectiveStressVector,LinearElasticMatrix,rStrainVector);
        if (Options.Is(ConstitutiveLaw::COMPUTE_STRESS))
        {
            Vector& rStressVector = rValues.GetStressVector();
            this->UpdateStressVector(rStressVector,ReturnMappingVariables,EffectiveStressVector);
        }
    }
}

//************************************************************************************
//************************************************************************************

void LinearElasticPlastic3DLaw::CalculateMaterialResponseKirchhoff (Parameters& rValues)
{

    //-----------------------------//

    //a.-Check if the constitutive parameters are passed correctly to the law calculation
    CheckParameters(rValues);

    //b.- Get Values to compute the constitutive law:
    Flags& Options                        = rValues.GetOptions();
    const ProcessInfo& CurrentProcessInfo = rValues.GetProcessInfo();
    const Properties& MaterialProperties  = rValues.GetMaterialProperties();   
    Vector& rStrainVector                 = rValues.GetStrainVector();

    //-----------------------------//

    if(Options.Is( ConstitutiveLaw::COMPUTE_STRAIN ))
    {
        //1.-Compute total deformation gradient
        const Matrix&   DeformationGradientF  = rValues.GetDeformationGradientF();

        //2.-Push-Forward Left Cauchy-Green tensor b to the new configuration
        Matrix LeftCauchyGreenMatrix = prod(DeformationGradientF,trans(DeformationGradientF));

        //3.-Almansi Strain: e= 0.5*(1-invFT*invF)
        this->CalculateAlmansiStrain(LeftCauchyGreenMatrix,rStrainVector);
    }

    //0.- Initialize parameters
    FlowRule::RadialReturnVariables ReturnMappingVariables;
    ReturnMappingVariables.initialize(); //it has to be called at the start

    // Initialize variables from the process information
    ReturnMappingVariables.DeltaTime = CurrentProcessInfo[DELTA_TIME];
    
    if(CurrentProcessInfo[IMPLEX] == 1)	
        ReturnMappingVariables.Options.Set(FlowRule::IMPLEX_ACTIVE,true);
    else
        ReturnMappingVariables.Options.Set(FlowRule::IMPLEX_ACTIVE,false);

    // Strain and Stress matrices
    const unsigned int Dim = this->WorkingSpaceDimension();
    Matrix AuxMatrix(Dim,Dim);
    noalias(AuxMatrix) = MathUtils<double>::StrainVectorToTensor(rStrainVector);
    ReturnMappingVariables.StrainMatrix.resize(Dim,Dim,false);
    noalias(ReturnMappingVariables.StrainMatrix) = AuxMatrix;
    ReturnMappingVariables.TrialIsoStressMatrix.resize(Dim,Dim,false);
    
    // CharacteristicSize
    double CharacteristicSize = 1.0;
    this->CalculateCharacteristicSize(CharacteristicSize,rValues.GetElementGeometry());
    ReturnMappingVariables.CharacteristicSize = CharacteristicSize;

    //1.- Lame constants
    const double& YoungModulus = MaterialProperties[YOUNG_MODULUS];
    const double& PoissonCoefficient = MaterialProperties[POISSON_RATIO];
    const unsigned int VoigtSize = rStrainVector.size();
    Matrix LinearElasticMatrix (VoigtSize,VoigtSize);
    this->CalculateLinearElasticMatrix(LinearElasticMatrix,YoungModulus,PoissonCoefficient);

<<<<<<< HEAD

    if(Options.Is( ConstitutiveLaw::USE_ELEMENT_PROVIDED_STRAIN ))
    {
        //1.-Compute total deformation gradient
        const Matrix&   DeformationGradientF  = rValues.GetDeformationGradientF();

        //2.-Push-Forward Left Cauchy-Green tensor b to the new configuration
        Matrix LeftCauchyGreenMatrix = prod(DeformationGradientF,trans(DeformationGradientF));

        //3.-Almansi Strain: e= 0.5*(1-invFT*invF)
        this->CalculateAlmansiStrain(LeftCauchyGreenMatrix,rStrainVector);
    }

=======
>>>>>>> 5ad0ed2e
    //2.-Calculate Total Kirchhoff stress
    
    if(Options.Is(ConstitutiveLaw::COMPUTE_CONSTITUTIVE_TENSOR))
    {
        if(Options.IsNot(ConstitutiveLaw::COMPUTE_STRESS))
        {
            // COMPUTE_CONSTITUTIVE_TENSOR
            Matrix& rConstitutiveMatrix = rValues.GetConstitutiveMatrix();
            Vector EffectiveStressVector(VoigtSize);

            this->CalculateReturnMapping(ReturnMappingVariables,AuxMatrix,EffectiveStressVector,LinearElasticMatrix,rStrainVector);

            this->CalculateConstitutiveTensor(rConstitutiveMatrix, ReturnMappingVariables, LinearElasticMatrix);
        }
        else
        {
            // COMPUTE_CONSTITUTIVE_TENSOR && COMPUTE_STRESS
            Matrix& rConstitutiveMatrix = rValues.GetConstitutiveMatrix();
            Vector& rStressVector = rValues.GetStressVector();
            
            this->CalculateReturnMapping(ReturnMappingVariables,AuxMatrix,rStressVector,LinearElasticMatrix,rStrainVector);
            
            this->CalculateConstitutiveTensor(rConstitutiveMatrix, ReturnMappingVariables, LinearElasticMatrix);
        }
    }
    else if(Options.Is(ConstitutiveLaw::COMPUTE_STRESS) && Options.IsNot( ConstitutiveLaw::FINALIZE_MATERIAL_RESPONSE ))
    {
        // COMPUTE_STRESS
        Vector& rStressVector = rValues.GetStressVector();
        
        this->CalculateReturnMapping(ReturnMappingVariables,AuxMatrix,rStressVector,LinearElasticMatrix,rStrainVector);
    }

    if( Options.Is( ConstitutiveLaw::FINALIZE_MATERIAL_RESPONSE ) )
    {
        Vector EffectiveStressVector(VoigtSize);
        
        this->UpdateInternalStateVariables(ReturnMappingVariables,EffectiveStressVector,LinearElasticMatrix,rStrainVector);
        if (Options.Is(ConstitutiveLaw::COMPUTE_STRESS))
        {
            Vector& rStressVector = rValues.GetStressVector();
            this->UpdateStressVector(rStressVector,ReturnMappingVariables,EffectiveStressVector);
        }
    }
}


//********************** COMPUTE ELEMENT CHARACTERISTIC SIZE *************************
//************************************************************************************

void LinearElasticPlastic3DLaw::CalculateCharacteristicSize( double& rCharacteristicSize, const GeometryType& DomainGeometry )
{
    
}


//********************* COMPUTE LINEAR ELASTIC CONSTITUTIVE MATRIX *******************
//************************************************************************************


void LinearElasticPlastic3DLaw::CalculateLinearElasticMatrix( Matrix& rLinearElasticMatrix,const double& YoungModulus,const double& PoissonCoefficient )
{
    rLinearElasticMatrix.clear();
    
    // 3D linear elastic constitutive matrix
    rLinearElasticMatrix ( 0 , 0 ) = (YoungModulus*(1.0-PoissonCoefficient)/((1.0+PoissonCoefficient)*(1.0-2.0*PoissonCoefficient)));
    rLinearElasticMatrix ( 1 , 1 ) = rLinearElasticMatrix ( 0 , 0 );
    rLinearElasticMatrix ( 2 , 2 ) = rLinearElasticMatrix ( 0 , 0 );

    rLinearElasticMatrix ( 3 , 3 ) = rLinearElasticMatrix ( 0 , 0 )*(1.0-2.0*PoissonCoefficient)/(2.0*(1.0-PoissonCoefficient));
    rLinearElasticMatrix ( 4 , 4 ) = rLinearElasticMatrix ( 3 , 3 );
    rLinearElasticMatrix ( 5 , 5 ) = rLinearElasticMatrix ( 3 , 3 );

    rLinearElasticMatrix ( 0 , 1 ) = rLinearElasticMatrix ( 0 , 0 )*PoissonCoefficient/(1.0-PoissonCoefficient);
    rLinearElasticMatrix ( 1 , 0 ) = rLinearElasticMatrix ( 0 , 1 );

    rLinearElasticMatrix ( 0 , 2 ) = rLinearElasticMatrix ( 0 , 1 );
    rLinearElasticMatrix ( 2 , 0 ) = rLinearElasticMatrix ( 0 , 1 );

    rLinearElasticMatrix ( 1 , 2 ) = rLinearElasticMatrix ( 0 , 1 );
    rLinearElasticMatrix ( 2 , 1 ) = rLinearElasticMatrix ( 0 , 1 );
}


//********************************* RETURN MAPPING ***********************************
//************************************************************************************

void LinearElasticPlastic3DLaw::CalculateReturnMapping( FlowRule::RadialReturnVariables& rReturnMappingVariables, Matrix& rStressMatrix, 
                                                        Vector& rStressVector, const Matrix& LinearElasticMatrix, const Vector& StrainVector )
{    
    noalias(rStressVector) = prod(LinearElasticMatrix, StrainVector);
    noalias(rReturnMappingVariables.TrialIsoStressMatrix) = MathUtils<double>::StressVectorToTensor(rStressVector);
    
    mpFlowRule->CalculateReturnMapping( rReturnMappingVariables, rStressMatrix );
    
    noalias(rStressVector) = MathUtils<double>::StressTensorToVector( rStressMatrix, StrainVector.size() );
}


//*************************** COMPUTE CONSTITUTIVE MATRIX ****************************
//************************************************************************************

void LinearElasticPlastic3DLaw::CalculateConstitutiveTensor( Matrix& rConstitutiveMatrix, FlowRule::RadialReturnVariables& rReturnMappingVariables,
                                                                const Matrix& LinearElasticMatrix )
{
    // Calculate secant component of the constitutive matrix
    noalias(rConstitutiveMatrix) = (1.0 - rReturnMappingVariables.TrialStateFunction)*LinearElasticMatrix; // Csec = (1-d)*Ce

    // Calculate tangent component if necessary
    if(rReturnMappingVariables.Options.Is(FlowRule::PLASTIC_REGION))
    {
        double Alpha = 1.0;

        mpFlowRule->ComputeElastoPlasticTangentMatrix(rReturnMappingVariables, LinearElasticMatrix, Alpha, rConstitutiveMatrix);
    }
}


//**************************** UPDATE INTERNAL VARIABLES *****************************
//************************************************************************************

void LinearElasticPlastic3DLaw::UpdateInternalStateVariables( FlowRule::RadialReturnVariables& rReturnMappingVariables,Vector& rStressVector,
                                                            const Matrix& LinearElasticMatrix, const Vector& StrainVector )
{    
    noalias(rStressVector) = prod(LinearElasticMatrix, StrainVector);
    noalias(rReturnMappingVariables.TrialIsoStressMatrix) = MathUtils<double>::StressVectorToTensor(rStressVector);
    
    mpFlowRule->UpdateInternalVariables( rReturnMappingVariables );
}

//**************************** UPDATE STRESS VECTOR **********************************
//************************************************************************************

void LinearElasticPlastic3DLaw::UpdateStressVector( Vector& rStressVector, FlowRule::RadialReturnVariables& rReturnMappingVariables,
                                                    const Vector& EffectiveStressVector )
{
    noalias(rStressVector) = (1.0 - rReturnMappingVariables.TrialStateFunction)*EffectiveStressVector; // S = (1-d)*Se
}

//*************************CONSTITUTIVE LAW GENERAL FEATURES *************************
//************************************************************************************

void LinearElasticPlastic3DLaw::GetLawFeatures(Features& rFeatures)
{
    //Set the type of law
	rFeatures.mOptions.Set( THREE_DIMENSIONAL_LAW );
	rFeatures.mOptions.Set( INFINITESIMAL_STRAINS );
	rFeatures.mOptions.Set( ISOTROPIC );

	//Set strain measure required by the consitutive law
	rFeatures.mStrainMeasures.push_back(StrainMeasure_Infinitesimal);
	rFeatures.mStrainMeasures.push_back(StrainMeasure_Deformation_Gradient);

	//Set the strain size
	rFeatures.mStrainSize = GetStrainSize();

	//Set the spacedimension
	rFeatures.mSpaceDimension = WorkingSpaceDimension();
}

} // Namespace Kratos<|MERGE_RESOLUTION|>--- conflicted
+++ resolved
@@ -155,7 +155,6 @@
     Matrix LinearElasticMatrix (VoigtSize,VoigtSize);
     this->CalculateLinearElasticMatrix(LinearElasticMatrix,YoungModulus,PoissonCoefficient);
 
-<<<<<<< HEAD
     if(Options.Is( ConstitutiveLaw::USE_ELEMENT_PROVIDED_STRAIN ))
     {
  		
@@ -170,8 +169,6 @@
 
     }
 
-=======
->>>>>>> 5ad0ed2e
     //2.-Calculate Total PK2 stress
     
     if(Options.Is(ConstitutiveLaw::COMPUTE_CONSTITUTIVE_TENSOR))
@@ -281,7 +278,6 @@
     Matrix LinearElasticMatrix (VoigtSize,VoigtSize);
     this->CalculateLinearElasticMatrix(LinearElasticMatrix,YoungModulus,PoissonCoefficient);
 
-<<<<<<< HEAD
 
     if(Options.Is( ConstitutiveLaw::USE_ELEMENT_PROVIDED_STRAIN ))
     {
@@ -295,8 +291,6 @@
         this->CalculateAlmansiStrain(LeftCauchyGreenMatrix,rStrainVector);
     }
 
-=======
->>>>>>> 5ad0ed2e
     //2.-Calculate Total Kirchhoff stress
     
     if(Options.Is(ConstitutiveLaw::COMPUTE_CONSTITUTIVE_TENSOR))
