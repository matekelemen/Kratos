//
//   Project Name:        KratosPfemSolidMechanicsApplication $
//   Created by:          $Author:                  LMonforte $
//   Last modified by:    $Co-Author:                         $
//   Date:                $Date:                    July 2015 $
//   Revision:            $Revision:                      0.0 $
//
//

#include "includes/model_part.h"

/* System includes */


/* External includes */


/* Project includes */
#include "custom_processes/set_mechanical_initial_state_process.hpp"

namespace Kratos
{

   // constructor 1
/*   SetMechanicalInitialStateProcess::SetMechanicalInitialStateProcess(ModelPart& rModelPart)
      : mrModelPart(rModelPart)
   {

   }

   // constructor 2
   SetMechanicalInitialStateProcess::SetMechanicalInitialStateProcess(ModelPart& rModelPart, const bool rGravity, const double rSV, const double rSH )
      : mrModelPart(rModelPart)
   {
      mGravity = rGravity;
      mInitialStress.resize(0);
      mInitialStress.push_back(rSV);
      mInitialStress.push_back(rSH);
   }
*/
   SetMechanicalInitialStateProcess::SetMechanicalInitialStateProcess( ModelPart & rModelPart, Parameters rParameters)
      : Process(Flags()), mrModelPart( rModelPart)
   {
      KRATOS_TRY

      std::cout << " FINALLY CONSTRUCTED " << std::endl;
      Parameters default_parameters( R"(
      {
         "model_part_name":"MODEL_PART_NAME",
         "gravity_active": false, 
         "constant_vertical_stress": -10.0,
         "constant_horizontal_stress": -5.0,
         "constant_water_pressure" : -10.0,
         "top_surface_load_bool": false,
         "top_surface_load": 0.0,
         "top_water_pressure": 0.0
      } )" );

      mGravity = rParameters["gravity_active"].GetBool();

      mInitialStress.resize(0);
      double sv = rParameters["constant_vertical_stress"].GetDouble();
      mInitialStress.push_back( sv);
      double sh = rParameters["constant_horizontal_stress"].GetDouble();
      mInitialStress.push_back( sh);

      mInitialWaterPressure = rParameters["constant_water_pressure"].GetDouble();
      mSurfaceLoadBool = rParameters["top_surface_load_bool"].GetBool();
      mSurfaceLoad = rParameters["top_surface_load"].GetDouble();
      mWaterLoad = rParameters["top_water_pressure"].GetDouble();

      std::cout << " FINALLY CONSTRUCTED " << std::endl;
      std::cout << " WRITTING THE MODEL PART OR SOMETHING " << rModelPart << std::endl;
      KRATOS_CATCH("")
   }
   
   // destructor 
   SetMechanicalInitialStateProcess::~SetMechanicalInitialStateProcess()
   {

   }

   void SetMechanicalInitialStateProcess::Execute()
   {

      if ( mGravity ) {
         SetInitialMechanicalState( mrModelPart, 1);
      }
      else {
         // set the same stress state to all the elements of the domain (i.e. gravity == 0)
         SetInitialMechanicalStateConstant( mrModelPart, mInitialStress[0], mInitialStress[1], mInitialWaterPressure,  1);
      }


   }


<<<<<<< HEAD

=======
>>>>>>> 13ceae16
   // THE FUNCTION
   void SetMechanicalInitialStateProcess::SetInitialMechanicalState(ModelPart& rModelPart, int EchoLevel)
   {

      if( EchoLevel > 0 )
         std::cout << "  [ InitialState, gravity " << std::endl;

      const unsigned int NumberOfMeshes = rModelPart.NumberOfMeshes();
      if( EchoLevel > 0 )
         std::cout << "    number of meshes: " << NumberOfMeshes << " meshes" << std::endl;


      //SEARCH for Ymax
      double Ymax = rModelPart.NodesBegin()->Y(); 
      for (ModelPart::NodesContainerType::const_iterator in = rModelPart.NodesBegin(); in != rModelPart.NodesEnd(); ++in)
      {
         if ( ( Ymax < in->Y() ) && ( in->IsNot(RIGID) ) ) {
            Ymax = in->Y();
         }
      } 

      this->SetMechanicalState( rModelPart, EchoLevel, Ymax);

      if( EchoLevel > 0 )
         std::cout << "    End InitialState, gravity ]" << std::endl;

   }


   void SetMechanicalInitialStateProcess::SetInitialMechanicalStateConstant(ModelPart& rModelPart, double S1, double S2, double WaterPressure,  int EchoLevel)
   {
      if( EchoLevel > 0 )
         std::cout << "  [ InitialState, constant-state " << std::endl;

      const unsigned int NumberOfMeshes = rModelPart.NumberOfMeshes();
      if( EchoLevel > 0 )
         std::cout << "    number of meshes: " << NumberOfMeshes << " meshes" << std::endl;


      if ( rModelPart.NumberOfElements() ) {
	ModelPart::ElementsContainerType::const_iterator FirstElement = rModelPart.ElementsBegin();

	ConstitutiveLaw::Features LawFeatures;
	FirstElement->GetProperties().GetValue( CONSTITUTIVE_LAW )->GetLawFeatures(LawFeatures);

	if (LawFeatures.mOptions.Is(ConstitutiveLaw::U_P_LAW) ) {
	  std::cout << "    begin of setting UP constant state " << std::endl;
	  this->SetMechanicalStateConstantUP( rModelPart, S1, S2, EchoLevel);
	}
	else {
	  std::cout << "    begin of setting U or UwP constant state " << std::endl;
	  this->SetMechanicalStateConstant( rModelPart, S1, S2, WaterPressure, EchoLevel);
	}
      }

      if( EchoLevel > 0 )
         std::cout << "    End InitialState, constant-state ]" << std::endl;
   }

   void SetMechanicalInitialStateProcess::SetMechanicalStateConstant(ModelPart& rModelPart, const double& rS1, const double& rS2, const double& rWaterPressure, int& EchoLevel)
   {
      std::vector<Vector> StressVector;
      Vector ThisVector = ZeroVector(6);
      ThisVector(0) = rS2; ThisVector(2) = rS2;
      ThisVector(1) = rS1;
      StressVector.push_back(ThisVector);

      ProcessInfo SomeProcessInfo;

      for (ModelPart::ElementsContainerType::const_iterator pElement = rModelPart.ElementsBegin(); pElement != rModelPart.ElementsEnd() ; pElement++)
      {
         pElement->SetValueOnIntegrationPoints( ELASTIC_LEFT_CAUCHY_FROM_KIRCHHOFF_STRESS, StressVector, SomeProcessInfo); 
      }
      // AND NOW SET THE WATER PRESSURE

      for (ModelPart::NodesContainerType::const_iterator pNode = rModelPart.NodesBegin(); pNode != rModelPart.NodesEnd(); pNode++)
      {
         if ( pNode->SolutionStepsDataHas( WATER_PRESSURE)  ) 
         {
            double & rNodeWaterPressure = pNode->FastGetSolutionStepValue( WATER_PRESSURE );
            rNodeWaterPressure = rWaterPressure;
            double & rNodeWaterPressureOld = pNode->FastGetSolutionStepValue( WATER_PRESSURE , 1);
            rNodeWaterPressureOld = rWaterPressure;
         }

      }

   }


   void SetMechanicalInitialStateProcess::SetMechanicalState(ModelPart& rModelPart, int& EchoLevel, const double& rYmax)
   {

      if ( !rModelPart.NumberOfElements()) {
         if( EchoLevel > 0 )
            std::cout << "    end; no elements." << std::endl;
         return;
      }

      ModelPart::ElementsContainerType::const_iterator FirstElement = rModelPart.ElementsBegin();
      ConstitutiveLaw::Features LawFeatures;

      FirstElement->GetProperties().GetValue( CONSTITUTIVE_LAW )->GetLawFeatures(LawFeatures);


      // Look if any element has water pressure degree of freedom
      bool WaterPressureDofs = false;
      for (ModelPart::ElementsContainerType::const_iterator pElement = rModelPart.ElementsBegin(); pElement != rModelPart.ElementsEnd(); pElement++) {
         for ( unsigned int i = 0; i < pElement->GetGeometry().size(); ++i) {
            if ( pElement->GetGeometry()[i].SolutionStepsDataHas( WATER_PRESSURE ) == true ) {
               WaterPressureDofs = true;
            }
         }
      }


      if ( LawFeatures.mOptions.Is(ConstitutiveLaw::U_P_LAW) ) {
         if( EchoLevel > 0 )
            std::cout << "    begin of setting UP gravity state " << std::endl;
         this->SetMechanicalStateUP( rModelPart, EchoLevel, rYmax);
      }
      else 
      {
         if ( WaterPressureDofs ) {
            if( EchoLevel > 0 )
               std::cout << "    begin of setting UwP gravity state " << std::endl;
            this->SetMechanicalStateUwP(rModelPart, EchoLevel, rYmax);
         }
         else 
         {
            if( EchoLevel > 0 )
               std::cout << "    begin of setting U gravity state " << std::endl;
            this->SetMechanicalStateU( rModelPart, EchoLevel, rYmax);

         }
         if( EchoLevel > 0 )
            std::cout << "   end with this mesh " << std::endl;
      }

   }


   void SetMechanicalInitialStateProcess::SetMechanicalStateConstantUP(ModelPart& rModelPart, const double& rS1, const double& rS2, int& EchoLevel)
   {
      double Pressure, VerticalStress, HorizontalStress;
      Pressure = (rS1 + 2.0*rS2) / 3.0;
      VerticalStress = rS1 - Pressure;
      HorizontalStress = rS2 - Pressure;

      unsigned int Properties = 1;
      const double Young = rModelPart.GetProperties(Properties)[ YOUNG_MODULUS ];
      const double Poisson = rModelPart.GetProperties(Properties)[ POISSON_RATIO ];

      if( EchoLevel > 0 )
         std::cout << "    YOUNG: " << Young << " Poisson " << Poisson << std::endl;

      double BulkModulus = Young;
      BulkModulus /= 3.0 * ( 1.0 - 2.0*Poisson);

      for (ModelPart::NodesContainerType::const_iterator pNode = rModelPart.NodesBegin(); pNode != rModelPart.NodesEnd(); pNode++)
      {
         double & rPressure = pNode->FastGetSolutionStepValue( PRESSURE );
         rPressure = Pressure;
      }

      double UndeformedDet = Pressure / BulkModulus;
      UndeformedDet = std::exp(UndeformedDet);
      std::vector<Vector> StressVector;
      Vector ThisVector = ZeroVector(6);
      ThisVector(0) = HorizontalStress; 
      ThisVector(1) = VerticalStress;
      ThisVector(2) = UndeformedDet;
      StressVector.push_back(ThisVector);

      ProcessInfo SomeProcessInfo;

      for (ModelPart::ElementsContainerType::const_iterator pElement = rModelPart.ElementsBegin(); pElement != rModelPart.ElementsEnd(); pElement++)
      {
         //pElement->SetInitialMechanicalState( StressVector );  // to be ...
         pElement->SetValueOnIntegrationPoints( ELASTIC_LEFT_CAUCHY_FROM_KIRCHHOFF_STRESS, StressVector, SomeProcessInfo);
      }

   }



   void SetMechanicalInitialStateProcess::SetMechanicalStateUP(ModelPart& rModelPart, int& EchoLevel, const double& rYmax)
   {

      unsigned int Properties = 1;
      double Density = rModelPart.GetProperties(Properties)[ DENSITY ];
      const double Knot = rModelPart.GetProperties(Properties)[ K0 ];
      const double Young = rModelPart.GetProperties(Properties)[ YOUNG_MODULUS ];
      const double Poisson = rModelPart.GetProperties(Properties)[ POISSON_RATIO ];
      double Su = rModelPart.GetProperties(Properties)[ YIELD_STRESS ];
      if( EchoLevel > 0 )
         std::cout << " YOUNG: " << Young << " Poisson " << Poisson << " Density " << Density << " K0 " << Knot << std::endl;


      double BulkModulus = Young;
      BulkModulus /= 3.0 * ( 1.0 - 2.0*Poisson);

      double OverLoad = 0;
      if ( mSurfaceLoadBool == true)
      {
         OverLoad = mSurfaceLoad; 
      }

      double Pressure, VerticalStress, HorizontalStress;
      for (ModelPart::NodesContainerType::const_iterator pNode = rModelPart.NodesBegin(); pNode != rModelPart.NodesEnd() ; pNode++)
      {

         VerticalStress = 10.0 * Density * (pNode->Y() - rYmax) + OverLoad;
         if ( VerticalStress > 0.0)
            VerticalStress = 0.0;
         HorizontalStress = Knot * VerticalStress;

         if ( fabs(VerticalStress - HorizontalStress) > 2.0*Su ) {
            HorizontalStress = VerticalStress + 2.0*Su;
         }

         Pressure = ( VerticalStress + 2.0*HorizontalStress) / 3.0;

         double& rPressure = pNode->FastGetSolutionStepValue( PRESSURE );
         rPressure = Pressure;
      }


      double MeanStress;
      ProcessInfo SomeProcessInfo;

      for (ModelPart::ElementsContainerType::const_iterator pElement = rModelPart.ElementsBegin(); pElement!=rModelPart.ElementsEnd() ; ++pElement)
      {
         Geometry<Node <3> >&  rGeom = (pElement)->GetGeometry();
         double Y = 0;
         for (unsigned int i = 0; i < rGeom.size(); ++i) {
            Y += rGeom[i].Y();
         }
         Y /= double( rGeom.size() );

         VerticalStress = 10.0*Density*( Y - rYmax) + OverLoad; 
         if ( VerticalStress > 0.0)
            VerticalStress = 0.0;
         HorizontalStress = Knot * VerticalStress;

         if ( fabs(VerticalStress - HorizontalStress) > 2.0*Su) {
            HorizontalStress = VerticalStress + 2.0*Su;
         }

         MeanStress = (VerticalStress + 2.0*HorizontalStress)/3.0;
         //UndeformedDet = MeanStress / BulkModulus;
         //UndeformedDet = std::exp(UndeformedDet);


         std::vector<Vector> StressVector;
         unsigned int NumberOfGaussPoints = 1;
         for (unsigned int i = 0; i < NumberOfGaussPoints; ++i) {
            Vector ThisVector = ZeroVector(6);
            ThisVector(0) = HorizontalStress - MeanStress;
            ThisVector(1) = VerticalStress - MeanStress;
            ThisVector(2) = ThisVector(0);
            StressVector.push_back(ThisVector);
         }

         pElement->SetValueOnIntegrationPoints( ELASTIC_LEFT_CAUCHY_FROM_KIRCHHOFF_STRESS, StressVector, SomeProcessInfo);
      }


   }

   void SetMechanicalInitialStateProcess::SetMechanicalStateU( ModelPart& rModelPart, int& EchoLevel, const double& rYmax)
   {
      unsigned int Properties = 1;
      double MixtureDensity = rModelPart.GetProperties(Properties)[ DENSITY ];
      const double Knot = rModelPart.GetProperties(Properties)[ K0 ];

      double VerticalStress, HorizontalStress;
      ProcessInfo SomeProcessInfo;

      double OverLoad = 0;
      if ( mSurfaceLoadBool == true)
      {
         OverLoad = mSurfaceLoad; 
      }

      for (ModelPart::ElementsContainerType::const_iterator pElement = rModelPart.ElementsBegin(); pElement!=rModelPart.ElementsEnd() ; ++pElement)
      {
         Geometry<Node <3> >&  rGeom = (pElement)->GetGeometry();
         double Y = 0;
         for (unsigned int i = 0; i < rGeom.size(); ++i)
            Y += rGeom[i].Y();
         Y /= double( rGeom.size() );

         VerticalStress = 10.0*MixtureDensity*( Y - rYmax) + OverLoad; 
         if ( VerticalStress > 0.0)
            VerticalStress = 0.0;
         HorizontalStress = Knot * VerticalStress;

         std::vector<Vector> StressVector;
         unsigned int NumberOfGaussPoints = 1;
         for (unsigned int i = 0; i < NumberOfGaussPoints; ++i) {
            Vector ThisVector = ZeroVector(6);
            ThisVector(0) = HorizontalStress;
            ThisVector(1) = VerticalStress;
            ThisVector(2) = HorizontalStress;
            StressVector.push_back(ThisVector);
         }
         //pElement->SetInitialMechanicalState( StressVector ); to be ...
         pElement->SetValueOnIntegrationPoints( ELASTIC_LEFT_CAUCHY_FROM_KIRCHHOFF_STRESS, StressVector, SomeProcessInfo);
      }

      // THE PART TO PUT THE PRESSURE FOR THE NEW ELEMENTS.
      double Pressure; 
      for (ModelPart::NodesContainerType::const_iterator pNode = rModelPart.NodesBegin(); pNode != rModelPart.NodesEnd(); pNode++)
      {
         if ( pNode->SolutionStepsDataHas( PRESSURE ) ) 
         {
            VerticalStress = 10.0 * MixtureDensity * (pNode->Y() - rYmax);
            HorizontalStress = Knot * VerticalStress;


            Pressure = ( VerticalStress + 2.0*HorizontalStress) / 3.0;

            double& rPressure = pNode->FastGetSolutionStepValue( PRESSURE );
            rPressure = Pressure;

         }
      }



   }


   void SetMechanicalInitialStateProcess::SetMechanicalStateUwP(ModelPart& rModelPart, int& EchoLevel, const double& rYmax)
   {

<<<<<<< HEAD
      unsigned int Properties = 1;
=======
      unsigned int Properties = rModelPart.NumberOfProperties();
      Properties = 1; // ho he de preguntar a algu q entengui
>>>>>>> 13ceae16
      const double WaterDensity = rModelPart.GetProperties(Properties)[ DENSITY_WATER ];
      double MixtureDensity = rModelPart.GetProperties(Properties)[ DENSITY ];
      const double Knot = rModelPart.GetProperties(Properties)[ K0 ];
      MixtureDensity -= WaterDensity;
      double WaterPressure;

      if( EchoLevel > 0 )
         std::cout << " WaterDensity: " << WaterDensity<< " MixtureDensity " << MixtureDensity+WaterDensity << " K0 " << Knot << std::endl;

      double OverLoad = 0;
      double WaterOverLoad = 0;
      if ( mSurfaceLoadBool == true)
      {
         OverLoad = mSurfaceLoad; 
         WaterOverLoad = mWaterLoad;
      }


      // try to put zero water pressure below 0 stress.
      /*double Ymax2 = rYmax - OverLoad/10.0/(MixtureDensity + WaterDensity) ;
      std::cout << " YMax2 " << Ymax2 << std::endl;
      std::cout << " rYmax " << rYmax << std::endl;
      std::cout << " number " << OverLoad / 10.0 / (MixtureDensity +WaterDensity) << std::endl;
      std::cout << " olverLoad " << OverLoad << std::endl; */

      double sign = 1.0;
      if ( (rModelPart.NodesBegin() )->SolutionStepsDataHas( WATER_DISPLACEMENT_X) )
         sign = -1.0;
      for (ModelPart::NodesContainerType::const_iterator pNode = rModelPart.NodesBegin(); pNode != rModelPart.NodesEnd() ; pNode++) {

         WaterPressure = 10.0*WaterDensity * ( pNode->Y() -rYmax ) + WaterOverLoad;

         if ( WaterPressure > 0.0)
            WaterPressure = 0.0;

         if ( pNode->Y() > rYmax)
            WaterPressure = 0.0;

         double& rWaterPressure = pNode->FastGetSolutionStepValue( WATER_PRESSURE );
         rWaterPressure = sign * WaterPressure ;
         double& rWaterPressureOld = pNode->FastGetSolutionStepValue( WATER_PRESSURE, 1 );
         rWaterPressureOld = sign * WaterPressure ;
      }

      double VerticalStress, HorizontalStress;
      ProcessInfo SomeProcessInfo;

      for (ModelPart::ElementsContainerType::const_iterator pElement = rModelPart.ElementsBegin(); pElement!=rModelPart.ElementsEnd() ; ++pElement)
      {
         Geometry<Node <3> >&  rGeom = (pElement)->GetGeometry();
         double Y = 0;
         for (unsigned int i = 0; i < rGeom.size(); ++i)
            Y += rGeom[i].Y();
         Y /= double( rGeom.size() );

         VerticalStress = 10.0*MixtureDensity*( Y - rYmax) + OverLoad; 
         if ( VerticalStress > 0.0)
            VerticalStress = 0.0;
         HorizontalStress = Knot * VerticalStress;

         std::vector<Vector> StressVector;
         unsigned int NumberOfGaussPoints = 1;
         for (unsigned int i = 0; i < NumberOfGaussPoints; ++i) {
            Vector ThisVector = ZeroVector(6);
            ThisVector(0) = HorizontalStress;
            ThisVector(1) = VerticalStress;
            ThisVector(2) = HorizontalStress;
            StressVector.push_back(ThisVector);
         }
         pElement->SetValueOnIntegrationPoints( ELASTIC_LEFT_CAUCHY_FROM_KIRCHHOFF_STRESS, StressVector, SomeProcessInfo);
      }


   }



} // end namespace Kratos<|MERGE_RESOLUTION|>--- conflicted
+++ resolved
@@ -95,10 +95,7 @@
    }
 
 
-<<<<<<< HEAD
-
-=======
->>>>>>> 13ceae16
+
    // THE FUNCTION
    void SetMechanicalInitialStateProcess::SetInitialMechanicalState(ModelPart& rModelPart, int EchoLevel)
    {
@@ -436,12 +433,7 @@
    void SetMechanicalInitialStateProcess::SetMechanicalStateUwP(ModelPart& rModelPart, int& EchoLevel, const double& rYmax)
    {
 
-<<<<<<< HEAD
       unsigned int Properties = 1;
-=======
-      unsigned int Properties = rModelPart.NumberOfProperties();
-      Properties = 1; // ho he de preguntar a algu q entengui
->>>>>>> 13ceae16
       const double WaterDensity = rModelPart.GetProperties(Properties)[ DENSITY_WATER ];
       double MixtureDensity = rModelPart.GetProperties(Properties)[ DENSITY ];
       const double Knot = rModelPart.GetProperties(Properties)[ K0 ];
