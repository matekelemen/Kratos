//
//   Project Name:        KratosPfemSolidMechanicsApplication $
//   Created by:          $Author:                JMCarbonell $
//   Last modified by:    $Co-Author:                         $
//   Date:                $Date:                    July 2013 $
//   Revision:            $Revision:                      0.0 $
//
//

// System includes

// External includes 

// Project includes
#include "includes/define.h"

#include "geometries/triangle_2d_3.h"
#include "geometries/triangle_2d_6.h"

#include "geometries/quadrilateral_2d_4.h"
#include "geometries/quadrilateral_2d_8.h"

#include "geometries/triangle_3d_3.h"

#include "geometries/quadrilateral_3d_4.h"
#include "geometries/quadrilateral_3d_8.h"
#include "geometries/quadrilateral_3d_9.h"

#include "geometries/tetrahedra_3d_4.h"
#include "geometries/tetrahedra_3d_10.h"

#include "geometries/hexahedra_3d_8.h"
#include "geometries/hexahedra_3d_20.h"
#include "geometries/hexahedra_3d_27.h"

#include "geometries/prism_3d_6.h"
#include "geometries/prism_3d_15.h"

#include "geometries/line_2d.h"

#include "geometries/point_2d.h"
#include "geometries/point_3d.h"

#include "includes/element.h"
#include "includes/condition.h"
#include "includes/variables.h"

#include "pfem_solid_mechanics_application.h"

namespace Kratos
{
  //Application variables creation: (see pfem_solid_mechanics_application_variables.cpp)

  //Application Constructor:

  KratosPfemSolidMechanicsApplication::KratosPfemSolidMechanicsApplication():
    mTotalUpdatedLagrangianElement2D3N( 0, Element::GeometryType::Pointer( new Triangle2D3 <Node<3> >( Element::GeometryType::PointsArrayType( 3 ) ) ) ),
    mTotalUpdatedLagrangianElement2D4N( 0, Element::GeometryType::Pointer( new Quadrilateral2D4 <Node<3> >( Element::GeometryType::PointsArrayType( 4 ) ) ) ),
    mTotalUpdatedLagrangianElement2D6N( 0, Element::GeometryType::Pointer( new Triangle2D6 <Node<3> >( Element::GeometryType::PointsArrayType( 6 ) ) ) ),
    mTotalUpdatedLagrangianElement2D8N( 0, Element::GeometryType::Pointer( new Quadrilateral2D8 <Node<3> >( Element::GeometryType::PointsArrayType( 8 ) ) ) ),
    mTotalUpdatedLagrangianElement3D4N( 0, Element::GeometryType::Pointer( new Tetrahedra3D4 <Node<3> >( Element::GeometryType::PointsArrayType( 4 ) ) ) ),
    mTotalUpdatedLagrangianElement3D6N( 0, Element::GeometryType::Pointer( new Prism3D6 <Node<3> >( Element::GeometryType::PointsArrayType( 6 ) ) ) ),
    mTotalUpdatedLagrangianElement3D8N( 0, Element::GeometryType::Pointer( new Hexahedra3D8 <Node<3> >( Element::GeometryType::PointsArrayType( 8 ) ) ) ),
    mTotalUpdatedLagrangianElement3D10N( 0, Element::GeometryType::Pointer( new Tetrahedra3D10 <Node<3> >( Element::GeometryType::PointsArrayType( 10 ) ) ) ),
    mTotalUpdatedLagrangianElement3D15N( 0, Element::GeometryType::Pointer( new Prism3D15 <Node<3> >( Element::GeometryType::PointsArrayType( 15 ) ) ) ),
    mTotalUpdatedLagrangianElement3D20N( 0, Element::GeometryType::Pointer( new Hexahedra3D20 <Node<3> >( Element::GeometryType::PointsArrayType( 20 ) ) ) ),
    mTotalUpdatedLagrangianElement3D27N( 0, Element::GeometryType::Pointer( new Hexahedra3D27 <Node<3> >( Element::GeometryType::PointsArrayType( 27 ) ) ) ),
    mTotalUpdatedLagrangianUPElement2D3N( 0, Element::GeometryType::Pointer( new Triangle2D3 <Node<3> >( Element::GeometryType::PointsArrayType( 3 ) ) ) ),

    // Hydro-mechanical elements
    mUpdatedLagrangianUwPElement2D3N( 0, Element::GeometryType::Pointer( new Triangle2D3 <Node<3> >( Element::GeometryType::PointsArrayType( 3 ) ) ) ),
    mUpdatedLagrangianUwPElement3D4N( 0, Element::GeometryType::Pointer( new Tetrahedra3D4 <Node<3> >( Element::GeometryType::PointsArrayType( 4 ) ) ) ),

    mUpdatedLagrangianUwPStabElement2D3N( 0, Element::GeometryType::Pointer( new Triangle2D3 <Node<3> >( Element::GeometryType::PointsArrayType( 3 ) ) ) ),
    mUpdatedLagrangianUwPStabElement3D4N( 0, Element::GeometryType::Pointer( new Tetrahedra3D4 <Node<3> >( Element::GeometryType::PointsArrayType( 4 ) ) ) ),

    mAxisymUpdatedLagrangianUwPElement2D3N( 0, Element::GeometryType::Pointer( new Triangle2D3 <Node<3> >( Element::GeometryType::PointsArrayType( 3 ) ) ) ),
    mAxisymUpdatedLagrangianUwPStabElement2D3N( 0, Element::GeometryType::Pointer( new Triangle2D3 <Node<3> >( Element::GeometryType::PointsArrayType( 3 ) ) ) ),


    // mixed elements
    mUpdatedLagrangianUJElement2D3N( 0, Element::GeometryType::Pointer( new Triangle2D3 <Node<3> >( Element::GeometryType::PointsArrayType( 3 ) ) ) ),
    mUpdatedLagrangianUJElement3D4N( 0, Element::GeometryType::Pointer( new Tetrahedra3D4 <Node<3> >( Element::GeometryType::PointsArrayType( 4 ) ) ) ),
    mUpdatedLagrangianUJPElement2D3N( 0, Element::GeometryType::Pointer( new Triangle2D3 <Node<3> >( Element::GeometryType::PointsArrayType( 3 ) ) ) ),
    mUpdatedLagrangianUPressureElement2D3N( 0, Element::GeometryType::Pointer( new Triangle2D3 <Node<3> >( Element::GeometryType::PointsArrayType( 3 ) ) ) ),


    mUpdatedLagrangianUJwPElement2D3N( 0, Element::GeometryType::Pointer( new Triangle2D3 <Node<3> >( Element::GeometryType::PointsArrayType( 3 ) ) ) ),
    mUpdatedLagrangianUJwPElement3D4N( 0, Element::GeometryType::Pointer( new Tetrahedra3D4 <Node<3> >( Element::GeometryType::PointsArrayType( 4 ) ) ) ),
    mUpdatedLagrangianUPwPElement2D3N( 0, Element::GeometryType::Pointer( new Triangle2D3 <Node<3> >( Element::GeometryType::PointsArrayType( 3 ) ) ) ),

    mAxisymUpdatedLagrangianUJElement2D3N( 0, Element::GeometryType::Pointer( new Triangle2D3 <Node<3> >( Element::GeometryType::PointsArrayType( 3 ) ) ) ),
    mAxisymUpdatedLagrangianUJwPElement2D3N( 0, Element::GeometryType::Pointer( new Triangle2D3 <Node<3> >( Element::GeometryType::PointsArrayType( 3 ) ) ) ),
    mAxisymUpdatedLagrangianUPressureElement2D3N( 0, Element::GeometryType::Pointer( new Triangle2D3 <Node<3> >( Element::GeometryType::PointsArrayType( 3 ) ) ) ),
    mAxisymUpdatedLagrangianUPwPElement2D3N( 0, Element::GeometryType::Pointer( new Triangle2D3 <Node<3> >( Element::GeometryType::PointsArrayType( 3 ) ) ) )
   
  {}
  
  void KratosPfemSolidMechanicsApplication::Register()
  {
    // calling base class register to register Kratos components
    KratosApplication::Register();
    //KratosSolidMechanicsApplication::Register();

    std::cout << "            ___  __           ___      _ _    _          " << std::endl;
    std::cout << "     KRATOS| _ \\/ _|___ _ __ / __| ___| (_)__| |         " << std::endl;
    std::cout << "           |  _/  _/ -_) '  \\\\__ \\/ _ \\ | / _` |         " << std::endl;
    std::cout << "           |_| |_| \\___|_|_|_|___/\\___/_|_\\__,_|MECHANICS" << std::endl;
    std::cout << "Initializing KratosPfemSolidMechanicsApplication...      " << std::endl;
    
    //Register Variables (variables created in pfem_solid_mechanics_application_variables.cpp)

    //solution
    KRATOS_REGISTER_VARIABLE( IMPOSED_WATER_PRESSURE )
    KRATOS_REGISTER_VARIABLE( JACOBIAN )
    KRATOS_REGISTER_VARIABLE( REACTION_JACOBIAN )
    
    //material
    KRATOS_REGISTER_VARIABLE( PRE_CONSOLIDATION_STRESS )
    KRATOS_REGISTER_VARIABLE( OVER_CONSOLIDATION_RATIO )
    KRATOS_REGISTER_VARIABLE( INITIAL_SHEAR_MODULUS )
    KRATOS_REGISTER_VARIABLE( WATER_BULK_MODULUS )
    KRATOS_REGISTER_VARIABLE( PERMEABILITY )
    KRATOS_REGISTER_VARIABLE( KOZENY_CARMAN )
    KRATOS_REGISTER_VARIABLE( NORMAL_COMPRESSION_SLOPE )
    KRATOS_REGISTER_VARIABLE( SWELLING_SLOPE )
    KRATOS_REGISTER_VARIABLE( CRITICAL_STATE_LINE )
    KRATOS_REGISTER_VARIABLE( ALPHA_SHEAR )
    KRATOS_REGISTER_VARIABLE( INITIAL_POROSITY )
    KRATOS_REGISTER_VARIABLE( VOID_RATIO )
    KRATOS_REGISTER_VARIABLE( COHESION )
    KRATOS_REGISTER_VARIABLE( INTERNAL_DILATANCY_ANGLE ) 

    //element
    KRATOS_REGISTER_VARIABLE( TOTAL_CAUCHY_STRESS )
    KRATOS_REGISTER_VARIABLE( DARCY_FLOW )

    KRATOS_REGISTER_VARIABLE( STABILIZATION_FACTOR_J )
    KRATOS_REGISTER_VARIABLE( STABILIZATION_FACTOR_P )
    KRATOS_REGISTER_VARIABLE( STABILIZATION_FACTOR_WP )

    // transfer and initial
<<<<<<< HEAD
=======
    KRATOS_REGISTER_VARIABLE( ELASTIC_LEFT_CAUCHY_FROM_KIRCHHOFF_STRESS )
>>>>>>> 184e1d8a
    KRATOS_REGISTER_VARIABLE( ELASTIC_LEFT_CAUCHY_GREEN_TENSOR )
    KRATOS_REGISTER_VARIABLE( ELASTIC_LEFT_CAUCHY_GREEN_VECTOR )

    KRATOS_REGISTER_VARIABLE( ELASTIC_LEFT_CAUCHY_FROM_KIRCHHOFF_STRESS )
    KRATOS_REGISTER_VARIABLE( INVERSE_DEFORMATION_GRADIENT )

    //thermal

    //mechanical

    //geometrical

    //domain definition    
    KRATOS_REGISTER_VARIABLE( RIGID_WALL )
    KRATOS_REGISTER_VARIABLE( WALL_TIP_RADIUS )
    KRATOS_REGISTER_3D_VARIABLE_WITH_COMPONENTS( WALL_REFERENCE_POINT )
    KRATOS_REGISTER_3D_VARIABLE_WITH_COMPONENTS( WALL_VELOCITY )

    // Material postprocess + invariants
    KRATOS_REGISTER_VARIABLE( PRECONSOLIDATION )
    KRATOS_REGISTER_VARIABLE( STRESS_INV_P )
    KRATOS_REGISTER_VARIABLE( STRESS_INV_J2 )
    KRATOS_REGISTER_VARIABLE( STRESS_INV_THETA )
    KRATOS_REGISTER_VARIABLE( VOLUMETRIC_PLASTIC )
    KRATOS_REGISTER_VARIABLE( INCR_SHEAR_PLASTIC )

    KRATOS_REGISTER_VARIABLE( M_MODULUS )

    //deprecated
    KRATOS_REGISTER_3D_VARIABLE_WITH_COMPONENTS( IMPOSED_DISPLACEMENT )
    KRATOS_REGISTER_3D_VARIABLE_WITH_COMPONENTS( IMPOSED_ROTATION )


    //Register Elements

    //Register total updated lagrangian elements
    KRATOS_REGISTER_ELEMENT( "TotalUpdatedLagrangianElement2D3N", mTotalUpdatedLagrangianElement2D3N )
    KRATOS_REGISTER_ELEMENT( "TotalUpdatedLagrangianElement2D4N", mTotalUpdatedLagrangianElement2D4N )
    KRATOS_REGISTER_ELEMENT( "TotalUpdatedLagrangianElement2D6N", mTotalUpdatedLagrangianElement2D6N )
    KRATOS_REGISTER_ELEMENT( "TotalUpdatedLagrangianElement2D8N", mTotalUpdatedLagrangianElement2D8N )
    KRATOS_REGISTER_ELEMENT( "TotalUpdatedLagrangianElement3D4N", mTotalUpdatedLagrangianElement3D4N )
    KRATOS_REGISTER_ELEMENT( "TotalUpdatedLagrangianElement3D6N", mTotalUpdatedLagrangianElement3D6N )
    KRATOS_REGISTER_ELEMENT( "TotalUpdatedLagrangianElement3D8N", mTotalUpdatedLagrangianElement3D8N )
    KRATOS_REGISTER_ELEMENT( "TotalUpdatedLagrangianElement3D10N", mTotalUpdatedLagrangianElement3D10N )
    KRATOS_REGISTER_ELEMENT( "TotalUpdatedLagrangianElement3D15N", mTotalUpdatedLagrangianElement3D15N )
    KRATOS_REGISTER_ELEMENT( "TotalUpdatedLagrangianElement3D20N", mTotalUpdatedLagrangianElement3D20N )
    KRATOS_REGISTER_ELEMENT( "TotalUpdatedLagrangianElement3D27N", mTotalUpdatedLagrangianElement3D27N )

    KRATOS_REGISTER_ELEMENT( "TotalUpdatedLagrangianUPElement2D3N", mTotalUpdatedLagrangianUPElement2D3N )

    //Register updated lagrangian U wP elements
    KRATOS_REGISTER_ELEMENT( "UpdatedLagrangianUwPElement2D3N", mUpdatedLagrangianUwPElement2D3N )
    KRATOS_REGISTER_ELEMENT( "UpdatedLagrangianUwPElement3D4N", mUpdatedLagrangianUwPElement3D4N )
    KRATOS_REGISTER_ELEMENT( "UpdatedLagrangianUwPStabElement2D3N", mUpdatedLagrangianUwPStabElement2D3N )
    KRATOS_REGISTER_ELEMENT( "UpdatedLagrangianUwPStabElement3D4N", mUpdatedLagrangianUwPStabElement3D4N )

    KRATOS_REGISTER_ELEMENT( "AxisymUpdatedLagrangianUwPElement2D3N", mAxisymUpdatedLagrangianUwPElement2D3N )
    KRATOS_REGISTER_ELEMENT( "AxisymUpdatedLagrangianUwPStabElement2D3N", mAxisymUpdatedLagrangianUwPStabElement2D3N )

    // New Mixed elements. One-Phase. PS
    KRATOS_REGISTER_ELEMENT( "UpdatedLagrangianUJElement2D3N", mUpdatedLagrangianUJElement2D3N )
    KRATOS_REGISTER_ELEMENT( "UpdatedLagrangianUJElement3D4N", mUpdatedLagrangianUJElement3D4N )
    KRATOS_REGISTER_ELEMENT( "UpdatedLagrangianUJPElement2D3N", mUpdatedLagrangianUJPElement2D3N )
    KRATOS_REGISTER_ELEMENT( "UpdatedLagrangianUPressureElement2D3N", mUpdatedLagrangianUPressureElement2D3N )


    //New Mixed elements. Two-phase. PS
    KRATOS_REGISTER_ELEMENT( "UpdatedLagrangianUJwPElement2D3N", mUpdatedLagrangianUJwPElement2D3N )
    KRATOS_REGISTER_ELEMENT( "UpdatedLagrangianUJwPElement3D4N", mUpdatedLagrangianUJwPElement3D4N )
    KRATOS_REGISTER_ELEMENT( "UpdatedLagrangianUPwPElement2D3N", mUpdatedLagrangianUPwPElement2D3N )

    //New Mixed elements. One-Phase. Ax
    KRATOS_REGISTER_ELEMENT( "AxisymUpdatedLagrangianUJElement2D3N", mAxisymUpdatedLagrangianUJElement2D3N )
    KRATOS_REGISTER_ELEMENT( "AxisymUpdatedLagrangianUPressureElement2D3N", mAxisymUpdatedLagrangianUPressureElement2D3N )

    //New Mixed elements. Two-phase. Ax
    KRATOS_REGISTER_ELEMENT( "AxisymUpdatedLagrangianUJwPElement2D3N", mAxisymUpdatedLagrangianUJwPElement2D3N )
    KRATOS_REGISTER_ELEMENT( "AxisymUpdatedLagrangianUPwPElement2D3N", mAxisymUpdatedLagrangianUPwPElement2D3N )


    //Register Conditions


    //Register Constitutive Laws
    Serializer::Register("BorjaHenckyCamClayPlasticAxisym2DLaw", mBorjaHenckyCamClayPlasticAxisym2DLaw);
    Serializer::Register("BorjaHenckyCamClayPlasticPlaneStrain2DLaw", mBorjaHenckyCamClayPlasticPlaneStrain2DLaw);
    Serializer::Register("HenckyJ2PlasticPlaneStrain2DLaw", mHenckyJ2PlasticPlaneStrain2DLaw);
    Serializer::Register("HenckyJ2PlasticAxisym2DLaw", mHenckyJ2PlasticAxisym2DLaw);
    Serializer::Register("HenckyTrescaPlasticAxisym2DLaw", mHenckyTrescaPlasticAxisym2DLaw);
    Serializer::Register("HenckyTrescaPlasticPlaneStrain2DLaw", mHenckyTrescaPlasticPlaneStrain2DLaw);
    Serializer::Register("HenckyMohrCoulombPlasticAxisym2DLaw", mHenckyMohrCoulombPlasticAxisym2DLaw);
    Serializer::Register("HenckyMohrCoulombPlasticPlaneStrain2DLaw", mHenckyMohrCoulombPlasticPlaneStrain2DLaw);

    Serializer::Register("HenckyPlasticUPJ2Axisym2DLaw", mHenckyPlasticUPJ2Axisym2DLaw);
    Serializer::Register("HenckyPlasticUPJ2PlaneStrain2DLaw", mHenckyPlasticUPJ2PlaneStrain2DLaw);
    Serializer::Register("HenckyPlasticUPTrescaAxisym2DLaw", mHenckyPlasticUPTrescaAxisym2DLaw);
    Serializer::Register("HenckyPlasticUPTrescaPlaneStrain2DLaw", mHenckyPlasticUPTrescaPlaneStrain2DLaw);

    //Register Flow Rules
    Serializer::Register("TrescaExplicitFlowRule", mTrescaExplicitFlowRule);
    Serializer::Register("J2ExplicitFlowRule", mJ2ExplicitFlowRule);
    Serializer::Register("MohrCoulombExplicitFlowRule", mMohrCoulombExplicitFlowRule);
    Serializer::Register("BorjaCamClayExplicitFlowRule", mBorjaCamClayExplicitFlowRule);

    //Register Yield Criterion
    Serializer::Register("J2YieldCriterion", mJ2YieldCriterion);
    Serializer::Register("TrescaYieldCriterion", mTrescaYieldCriterion);
    Serializer::Register("MohrCoulombYieldCriterion", mMohrCoulombYieldCriterion);
    Serializer::Register("CamClayYieldCriterion", mCamClayYieldCriterion);

    //Register Hardening Laws
    Serializer::Register("CamClayKinematicHardeningLaw", mCamClayKinematicHardeningLaw);

  }
  
}  // namespace Kratos.

<|MERGE_RESOLUTION|>--- conflicted
+++ resolved
@@ -140,10 +140,7 @@
     KRATOS_REGISTER_VARIABLE( STABILIZATION_FACTOR_WP )
 
     // transfer and initial
-<<<<<<< HEAD
-=======
     KRATOS_REGISTER_VARIABLE( ELASTIC_LEFT_CAUCHY_FROM_KIRCHHOFF_STRESS )
->>>>>>> 184e1d8a
     KRATOS_REGISTER_VARIABLE( ELASTIC_LEFT_CAUCHY_GREEN_TENSOR )
     KRATOS_REGISTER_VARIABLE( ELASTIC_LEFT_CAUCHY_GREEN_VECTOR )
 
