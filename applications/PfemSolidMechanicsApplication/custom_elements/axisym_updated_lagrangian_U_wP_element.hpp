--- conflicted
+++ resolved
@@ -16,11 +16,7 @@
 // External includes
 
 // Project includes
-<<<<<<< HEAD
-#include "custom_elements/axisym_updated_lagrangian_element.hpp"
-=======
 #include "custom_elements/solid_elements/axisymmetric_updated_lagrangian_element.hpp"
->>>>>>> d687f72b
 
 namespace Kratos
 {
@@ -43,11 +39,7 @@
 
 
 class AxisymUpdatedLagrangianUwPElement
-<<<<<<< HEAD
-    : public AxisymUpdatedLagrangianElement
-=======
     : public AxisymmetricUpdatedLagrangianElement
->>>>>>> d687f72b
 {
 public:
 
@@ -138,78 +130,35 @@
 
     void GetValueOnIntegrationPoints(const Variable<Vector>& rVariable, std::vector<Vector>& rValues, const ProcessInfo& rCurrentProcessInfo) override;
 
-<<<<<<< HEAD
-    //************* GETTING METHODS
-=======
     void GetValueOnIntegrationPoints( const Variable<Matrix>& rVariable, std::vector<Matrix>& rValue, const ProcessInfo& rCurrentProcessInfo) override;
 
     //************* STARTING - ENDING  METHODS
->>>>>>> d687f72b
-
-    //GET:
-
-    /**
-<<<<<<< HEAD
-     * Get on rVariable a double Value from the Element Constitutive Law
-     */
-    void GetValueOnIntegrationPoints(const Variable<double>& rVariable, std::vector<double>& rValues, const ProcessInfo& rCurrentProcessInfo);
-
-    void GetValueOnIntegrationPoints(const Variable<Vector>& rVariable, std::vector<Vector>& rValues, const ProcessInfo& rCurrentProcessInfo);
-
-    void GetValueOnIntegrationPoints( const Variable<Matrix>& rVariable, std::vector<Matrix>& rValue, const ProcessInfo& rCurrentProcessInfo);
-
-    //************* STARTING - ENDING  METHODS
 
 
     /**
     * Sets on rElementalDofList the degrees of freedom of the considered element geometry
      */
-    void GetDofList(DofsVectorType& rElementalDofList, ProcessInfo& rCurrentProcessInfo);
+    void GetDofList(DofsVectorType& rElementalDofList, ProcessInfo& rCurrentProcessInfo) override;
 
     /**
      * Sets on rResult the ID's of the element degrees of freedom
      */
-    void EquationIdVector(EquationIdVectorType& rResult, ProcessInfo& rCurrentProcessInfo);
+    void EquationIdVector(EquationIdVectorType& rResult, ProcessInfo& rCurrentProcessInfo) override;
 
     /**
      * Sets on rValues the nodal displacements
      */
-    void GetValuesVector(Vector& rValues, int Step = 0);
+    void GetValuesVector(Vector& rValues, int Step = 0) override;
 
     /**
      * Sets on rValues the nodal velocities
      */
-    void GetFirstDerivativesVector(Vector& rValues, int Step = 0);
+    void GetFirstDerivativesVector(Vector& rValues, int Step = 0) override;
 
     /**
      * Sets on rValues the nodal accelerations
      */
-    void GetSecondDerivativesVector(Vector& rValues, int Step = 0);
-=======
-    * Sets on rElementalDofList the degrees of freedom of the considered element geometry
-     */
-    void GetDofList(DofsVectorType& rElementalDofList, ProcessInfo& rCurrentProcessInfo) override;
-
-    /**
-     * Sets on rResult the ID's of the element degrees of freedom
-     */
-    void EquationIdVector(EquationIdVectorType& rResult, ProcessInfo& rCurrentProcessInfo) override;
-
-    /**
-     * Sets on rValues the nodal displacements
-     */
-    void GetValuesVector(Vector& rValues, int Step = 0) override;
-
-    /**
-     * Sets on rValues the nodal velocities
-     */
-    void GetFirstDerivativesVector(Vector& rValues, int Step = 0) override;
-
-    /**
-     * Sets on rValues the nodal accelerations
-     */
     void GetSecondDerivativesVector(Vector& rValues, int Step = 0) override;
->>>>>>> d687f72b
 
 
 
@@ -278,31 +227,17 @@
      */
     void InitializeSystemMatrices(MatrixType& rLeftHandSideMatrix,
                                   VectorType& rRightHandSideVector,
-<<<<<<< HEAD
-                                  Flags& rCalculationFlags);
+                                  Flags& rCalculationFlags) override;
 
     //on integration points:
     /**
      * Calculate a double Variable on the Element Constitutive Law
      */
-    void CalculateOnIntegrationPoints(const Variable<double>& rVariable, std::vector<double>& rOutput, const ProcessInfo& rCurrentProcessInfo);
-
-    void CalculateOnIntegrationPoints(const Variable<Vector>& rVariable, std::vector<Vector>& rOutput, const ProcessInfo& rCurrentProcessInfo);
-
-    void CalculateOnIntegrationPoints(const Variable<Matrix>& rVariable, std::vector<Matrix>& rOutput, const ProcessInfo& rCurrentProcessInfo);
-=======
-                                  Flags& rCalculationFlags) override;
-
-    //on integration points:
-    /**
-     * Calculate a double Variable on the Element Constitutive Law
-     */
     void CalculateOnIntegrationPoints(const Variable<double>& rVariable, std::vector<double>& rOutput, const ProcessInfo& rCurrentProcessInfo) override;
 
     void CalculateOnIntegrationPoints(const Variable<Vector>& rVariable, std::vector<Vector>& rOutput, const ProcessInfo& rCurrentProcessInfo) override;
 
     void CalculateOnIntegrationPoints(const Variable<Matrix>& rVariable, std::vector<Matrix>& rOutput, const ProcessInfo& rCurrentProcessInfo) override;
->>>>>>> d687f72b
 
     ///@}
     ///@name Protected  Access
