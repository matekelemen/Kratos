// ==============================================================================
//  KratosShapeOptimizationApplication
//
//  License:         BSD License
//                   license: ShapeOptimizationApplication/license.txt
//
//  Main authors:    Baumgaertner Daniel, https://github.com/dbaumgaertner
//
// ==============================================================================

// ------------------------------------------------------------------------------
// System includes
// ------------------------------------------------------------------------------

// ------------------------------------------------------------------------------
// External includes
// ------------------------------------------------------------------------------
#include <boost/python.hpp>

// ------------------------------------------------------------------------------
// Project includes
// ------------------------------------------------------------------------------
#include "includes/define.h"
#include "includes/kratos_parameters.h"
#include "processes/process.h"
#include "custom_python/add_custom_utilities_to_python.h"
#include "custom_utilities/optimization_utilities.h"
#include "custom_utilities/geometry_utilities.h"
#include "custom_utilities/mapping/mapper_vertex_morphing.h"
#include "custom_utilities/mapping/mapper_vertex_morphing_matrix_free.h"
#include "custom_utilities/mapping/mapper_vertex_morphing_improved_integration.h"
#include "custom_utilities/damping/damping_utilities.h"
#include "custom_utilities/mesh_controller_utilities.h"
#include "custom_utilities/response_functions/strain_energy_response_function.h"
#include "custom_utilities/response_functions/mass_response_function.h"
#include "custom_utilities/input_output/universal_file_io.h"
#include "custom_utilities/input_output/vtk_file_io.h"
#include "custom_utilities/response_functions/eigenfrequency_response_function.h"
<<<<<<< HEAD
// #include "custom_utilities/response_functions/eigenfrequency_response_function_lin_scal.h"
// #include "custom_utilities/response_functions/eigenfrequency_response_function_KS.h"
=======
#include "custom_utilities/response_functions/eigenfrequency_response_function_lin_scal.h"
>>>>>>> 48216dac
// ==============================================================================

namespace Kratos
{

namespace Python
{

void  AddCustomUtilitiesToPython()
{
    using namespace boost::python;

    // ================================================================
    // For perfoming the mapping according to Vertex Morphing
    // ================================================================
    class_<MapperVertexMorphing, bases<Process> >("MapperVertexMorphing", init<ModelPart&, Parameters>())
        .def("MapToDesignSpace", &MapperVertexMorphing::MapToDesignSpace)
        .def("MapToGeometrySpace", &MapperVertexMorphing::MapToGeometrySpace)
        ;
    class_<MapperVertexMorphingMatrixFree, bases<Process> >("MapperVertexMorphingMatrixFree", init<ModelPart&, Parameters>())
        .def("MapToDesignSpace", &MapperVertexMorphingMatrixFree::MapToDesignSpace)
        .def("MapToGeometrySpace", &MapperVertexMorphingMatrixFree::MapToGeometrySpace)
        ;
    class_<MapperVertexMorphingImprovedIntegration, bases<Process> >("MapperVertexMorphingImprovedIntegration", init<ModelPart&, Parameters>())
        .def("MapToDesignSpace", &MapperVertexMorphingImprovedIntegration::MapToDesignSpace)
        .def("MapToGeometrySpace", &MapperVertexMorphingImprovedIntegration::MapToGeometrySpace)
        ;

    // ================================================================
    // For a possible damping of nodal variables
    // ================================================================
    class_<DampingUtilities, bases<Process> >("DampingUtilities", init<ModelPart&, boost::python::dict, Parameters>())
        .def("DampNodalVariable", &DampingUtilities::DampNodalVariable)
        ;

    // ========================================================================
    // For performing individual steps of an optimization algorithm
    // ========================================================================
    class_<OptimizationUtilities, bases<Process> >("OptimizationUtilities", init<ModelPart&, Parameters>())
        // ----------------------------------------------------------------
        // For running unconstrained descent methods
        // ----------------------------------------------------------------
        .def("ComputeSearchDirectionSteepestDescent", &OptimizationUtilities::ComputeSearchDirectionSteepestDescent)
        // ----------------------------------------------------------------
        // For running penalized projection method
        // ----------------------------------------------------------------
        .def("ComputeProjectedSearchDirection", &OptimizationUtilities::ComputeProjectedSearchDirection)
        .def("CorrectProjectedSearchDirection", &OptimizationUtilities::CorrectProjectedSearchDirection)
        // ----------------------------------------------------------------
        // General optimization operations
        // ----------------------------------------------------------------
        .def("ComputeControlPointUpdate", &OptimizationUtilities::ComputeControlPointUpdate)
<<<<<<< HEAD
        .def("UpdateControlPointChangeByInputVariable", &OptimizationUtilities::UpdateControlPointChangeByInputVariable)
=======
        .def("AddFirstVariableToSecondVariable", &OptimizationUtilities::AddFirstVariableToSecondVariable)
>>>>>>> 48216dac
        ;

    // ========================================================================
    // For pre- and post-processing of geometry data
    // ========================================================================
    class_<GeometryUtilities, bases<Process> >("GeometryUtilities", init<ModelPart&>())
        .def("ComputeUnitSurfaceNormals", &GeometryUtilities::ComputeUnitSurfaceNormals)
        .def("ProjectNodalVariableOnUnitSurfaceNormals", &GeometryUtilities::ProjectNodalVariableOnUnitSurfaceNormals)
        .def("ExtractSurfaceNodes", &GeometryUtilities::ExtractSurfaceNodes)
        ;

    // ========================================================================
    // For mesh handling
    // ========================================================================
    class_<MeshControllerUtilities, bases<Process> >("MeshControllerUtilities", init<ModelPart&>())
        .def("UpdateMeshAccordingInputVariable", &MeshControllerUtilities::UpdateMeshAccordingInputVariable)
        .def("LogMeshChangeAccordingInputVariable", &MeshControllerUtilities::LogMeshChangeAccordingInputVariable)
        .def("SetMeshToReferenceMesh", &MeshControllerUtilities::SetMeshToReferenceMesh)
        .def("SetReferenceMeshToMesh", &MeshControllerUtilities::SetReferenceMeshToMesh)
        .def("SetDeformationVariablesToZero", &MeshControllerUtilities::SetDeformationVariablesToZero)
        ;

    // ========================================================================
    // For calculations related to response functions
    // ========================================================================
    class_<StrainEnergyResponseFunction, bases<Process> >("StrainEnergyResponseFunction", init<ModelPart&, Parameters>())
        .def("Initialize", &StrainEnergyResponseFunction::Initialize)
        .def("CalculateValue", &StrainEnergyResponseFunction::CalculateValue)
        .def("CalculateGradient", &StrainEnergyResponseFunction::CalculateGradient)
        .def("GetValue", &StrainEnergyResponseFunction::GetValue)
        .def("GetGradient", &StrainEnergyResponseFunction::GetGradient)
        ;

    class_<MassResponseFunction, bases<Process> >("MassResponseFunction", init<ModelPart&, Parameters>())
        .def("Initialize", &MassResponseFunction::Initialize)
        .def("CalculateValue", &MassResponseFunction::CalculateValue)
        .def("CalculateGradient", &MassResponseFunction::CalculateGradient)
        .def("GetValue", &MassResponseFunction::GetValue)
        .def("GetGradient", &MassResponseFunction::GetGradient)
        ;

   class_<EigenfrequencyResponseFunction, bases<Process> >("EigenfrequencyResponseFunction", init<ModelPart&, Parameters&>())
        .def("Initialize", &EigenfrequencyResponseFunction::Initialize)
        .def("CalculateValue", &EigenfrequencyResponseFunction::CalculateValue)
        .def("CalculateGradient", &EigenfrequencyResponseFunction::CalculateGradient)
        .def("GetValue", &EigenfrequencyResponseFunction::GetValue)
<<<<<<< HEAD
        .def("GetInitialValue", &EigenfrequencyResponseFunction::GetInitialValue)
        .def("GetGradient", &EigenfrequencyResponseFunction::GetGradient)
        ;

    // class_<EigenfrequencyResponseFunctionLinScal, bases<Process> >("EigenfrequencyResponseFunctionLinScal", init<ModelPart&, Parameters&>())
    //     .def("initialize", &EigenfrequencyResponseFunctionLinScal::initialize)
    //     .def("calculate_value", &EigenfrequencyResponseFunctionLinScal::calculate_value)
    //     .def("calculate_gradient", &EigenfrequencyResponseFunctionLinScal::calculate_gradient)
    //     .def("get_value", &EigenfrequencyResponseFunctionLinScal::get_value)
    //     .def("get_initial_value", &EigenfrequencyResponseFunctionLinScal::get_initial_value)
    //     .def("get_gradient", &EigenfrequencyResponseFunctionLinScal::get_gradient)
    //     ;

    // class_<EigenfrequencyResponseFunctionKS, bases<Process> >("EigenfrequencyResponseFunctionKS", init<ModelPart&, Parameters&>())
    //     .def("initialize", &EigenfrequencyResponseFunctionKS::initialize)
    //     .def("calculate_value", &EigenfrequencyResponseFunctionKS::calculate_value)
    //     .def("calculate_gradient", &EigenfrequencyResponseFunctionKS::calculate_gradient)
    //     .def("get_value", &EigenfrequencyResponseFunctionKS::get_value)
    //     .def("get_initial_value", &EigenfrequencyResponseFunctionKS::get_initial_value)
    //     .def("get_gradient", &EigenfrequencyResponseFunctionKS::get_gradient)
    //     ;
=======
        .def("GetGradient", &EigenfrequencyResponseFunction::GetGradient)
        ;

    class_<EigenfrequencyResponseFunctionLinScal, bases<Process> >("EigenfrequencyResponseFunctionLinScal", init<ModelPart&, Parameters&>())
        .def("Initialize", &EigenfrequencyResponseFunctionLinScal::Initialize)
        .def("CalculateValue", &EigenfrequencyResponseFunctionLinScal::CalculateValue)
        .def("CalculateGradient", &EigenfrequencyResponseFunctionLinScal::CalculateGradient)
        .def("GetValue", &EigenfrequencyResponseFunctionLinScal::GetValue)
        .def("GetGradient", &EigenfrequencyResponseFunctionLinScal::GetGradient)
        ;
>>>>>>> 48216dac

    // ========================================================================
    // For input / output
    // ========================================================================
    class_<UniversalFileIO, bases<Process> >("UniversalFileIO", init<ModelPart&, std::string, std::string, Parameters>())
        .def("InitializeLogging", &UniversalFileIO::InitializeLogging)
        .def("LogNodalResults", &UniversalFileIO::LogNodalResults)
        ;
    class_<VTKFileIO, bases<Process> >("VTKFileIO", init<ModelPart&, std::string, std::string, Parameters>())
        .def("InitializeLogging", &VTKFileIO::InitializeLogging)
        .def("LogNodalResults", &VTKFileIO::LogNodalResults)
        ;
}


}  // namespace Python.

} // Namespace Kratos
<|MERGE_RESOLUTION|>--- conflicted
+++ resolved
@@ -36,12 +36,7 @@
 #include "custom_utilities/input_output/universal_file_io.h"
 #include "custom_utilities/input_output/vtk_file_io.h"
 #include "custom_utilities/response_functions/eigenfrequency_response_function.h"
-<<<<<<< HEAD
-// #include "custom_utilities/response_functions/eigenfrequency_response_function_lin_scal.h"
-// #include "custom_utilities/response_functions/eigenfrequency_response_function_KS.h"
-=======
 #include "custom_utilities/response_functions/eigenfrequency_response_function_lin_scal.h"
->>>>>>> 48216dac
 // ==============================================================================
 
 namespace Kratos
@@ -94,11 +89,7 @@
         // General optimization operations
         // ----------------------------------------------------------------
         .def("ComputeControlPointUpdate", &OptimizationUtilities::ComputeControlPointUpdate)
-<<<<<<< HEAD
-        .def("UpdateControlPointChangeByInputVariable", &OptimizationUtilities::UpdateControlPointChangeByInputVariable)
-=======
         .def("AddFirstVariableToSecondVariable", &OptimizationUtilities::AddFirstVariableToSecondVariable)
->>>>>>> 48216dac
         ;
 
     // ========================================================================
@@ -145,29 +136,6 @@
         .def("CalculateValue", &EigenfrequencyResponseFunction::CalculateValue)
         .def("CalculateGradient", &EigenfrequencyResponseFunction::CalculateGradient)
         .def("GetValue", &EigenfrequencyResponseFunction::GetValue)
-<<<<<<< HEAD
-        .def("GetInitialValue", &EigenfrequencyResponseFunction::GetInitialValue)
-        .def("GetGradient", &EigenfrequencyResponseFunction::GetGradient)
-        ;
-
-    // class_<EigenfrequencyResponseFunctionLinScal, bases<Process> >("EigenfrequencyResponseFunctionLinScal", init<ModelPart&, Parameters&>())
-    //     .def("initialize", &EigenfrequencyResponseFunctionLinScal::initialize)
-    //     .def("calculate_value", &EigenfrequencyResponseFunctionLinScal::calculate_value)
-    //     .def("calculate_gradient", &EigenfrequencyResponseFunctionLinScal::calculate_gradient)
-    //     .def("get_value", &EigenfrequencyResponseFunctionLinScal::get_value)
-    //     .def("get_initial_value", &EigenfrequencyResponseFunctionLinScal::get_initial_value)
-    //     .def("get_gradient", &EigenfrequencyResponseFunctionLinScal::get_gradient)
-    //     ;
-
-    // class_<EigenfrequencyResponseFunctionKS, bases<Process> >("EigenfrequencyResponseFunctionKS", init<ModelPart&, Parameters&>())
-    //     .def("initialize", &EigenfrequencyResponseFunctionKS::initialize)
-    //     .def("calculate_value", &EigenfrequencyResponseFunctionKS::calculate_value)
-    //     .def("calculate_gradient", &EigenfrequencyResponseFunctionKS::calculate_gradient)
-    //     .def("get_value", &EigenfrequencyResponseFunctionKS::get_value)
-    //     .def("get_initial_value", &EigenfrequencyResponseFunctionKS::get_initial_value)
-    //     .def("get_gradient", &EigenfrequencyResponseFunctionKS::get_gradient)
-    //     ;
-=======
         .def("GetGradient", &EigenfrequencyResponseFunction::GetGradient)
         ;
 
@@ -178,7 +146,6 @@
         .def("GetValue", &EigenfrequencyResponseFunctionLinScal::GetValue)
         .def("GetGradient", &EigenfrequencyResponseFunctionLinScal::GetGradient)
         ;
->>>>>>> 48216dac
 
     // ========================================================================
     // For input / output
