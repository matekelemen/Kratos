--- conflicted
+++ resolved
@@ -1,8 +1,4 @@
 # output files of test examples
 *post.*
-<<<<<<< HEAD
 *history.csv
-*_tmpTest
-=======
-*.csv
->>>>>>> b9df3cff
+*_tmpTest