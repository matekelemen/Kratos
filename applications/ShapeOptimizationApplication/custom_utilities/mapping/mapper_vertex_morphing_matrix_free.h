// ==============================================================================
//  KratosShapeOptimizationApplication
//
//  License:         BSD License
//                   license: ShapeOptimizationApplication/license.txt
//
//  Main authors:    Baumgaertner Daniel, https://github.com/dbaumgaertner
//
// ==============================================================================

#ifndef MAPPER_VERTEX_MORPHING_MATRIX_FREE_H
#define MAPPER_VERTEX_MORPHING_MATRIX_FREE_H

// ------------------------------------------------------------------------------
// System includes
// ------------------------------------------------------------------------------
#include <iostream>
#include <string>
#include <algorithm>

// ------------------------------------------------------------------------------
// Project includes
// ------------------------------------------------------------------------------
#include "includes/define.h"
#include "includes/model_part.h"
#include "spatial_containers/spatial_containers.h"
#include "utilities/builtin_timer.h"
#include "spaces/ublas_space.h"
#include "shape_optimization_application.h"
#include "filter_function.h"

// ==============================================================================

namespace Kratos
{

///@name Kratos Globals
///@{

///@}
///@name Type Definitions
///@{

///@}
///@name  Enum's
///@{

///@}
///@name  Functions
///@{

///@}
///@name Kratos Classes
///@{

/// Short class definition.
/** Detail class definition.

*/

class MapperVertexMorphingMatrixFree
{
public:
    ///@name Type Definitions
    ///@{

    // Type definitions for better reading later
    typedef array_1d<double,3> array_3d;
    typedef Node < 3 > NodeType;
    typedef Node < 3 > ::Pointer NodeTypePointer;
    typedef std::vector<NodeType::Pointer> NodeVector;
    typedef std::vector<NodeType::Pointer>::iterator NodeIterator;
    typedef std::vector<double>::iterator DoubleVectorIterator;
    typedef ModelPart::ConditionsContainerType ConditionsArrayType;

    // Type definitions for tree-search
    typedef Bucket< 3, NodeType, NodeVector, NodeTypePointer, NodeIterator, DoubleVectorIterator > BucketType;
    typedef Tree< KDTreePartition<BucketType> > KDTree;

    /// Pointer definition of MapperVertexMorphingMatrixFree
    KRATOS_CLASS_POINTER_DEFINITION(MapperVertexMorphingMatrixFree);

    ///@}
    ///@name Life Cycle
    ///@{

    /// Default constructor.
    MapperVertexMorphingMatrixFree( ModelPart& designSurface, Parameters MapperSettings )
        : mrDesignSurface( designSurface ),
          mNumberOfDesignVariables( designSurface.Nodes().size() ),
          mFilterType( MapperSettings["filter_function_type"].GetString() ),
          mFilterRadius( MapperSettings["filter_radius"].GetDouble() ),
          mMaxNumberOfNeighbors( MapperSettings["max_nodes_in_filter_radius"].GetInt() )
    {
    }

    /// Destructor.
    virtual ~MapperVertexMorphingMatrixFree()
    {
    }


    ///@}
    ///@name Operators
    ///@{


    ///@}
    ///@name Operations
    ///@{

    // --------------------------------------------------------------------------
    void InitializeMapping()
    {
        CreateListOfNodesOfDesignSurface();
        CreateFilterFunction();
        InitializeMappingVariables();
        AssignMappingIds();
    }

    // --------------------------------------------------------------------------
    void MapToDesignSpace( const Variable<array_3d> &rNodalVariable, const Variable<array_3d> &rNodalVariableInDesignSpace )
    {
        BuiltinTimer mapping_time;
        std::cout << "\n> Starting to map " << rNodalVariable.Name() << " to design space..." << std::endl;

        CreateSearchTreeIfNecessary();
        ClearVectorsForMappingToDesignSpace();
        MapVariableComponentwiseToDesignSpace( rNodalVariable );
        AssignResultingDesignVectorsToNodalVariable( rNodalVariableInDesignSpace );

        std::cout << "> Time needed for mapping: " << mapping_time.ElapsedSeconds() << " s" << std::endl;
    }

    // --------------------------------------------------------------------------
    void MapToGeometrySpace( const Variable<array_3d> &rNodalVariable, const Variable<array_3d> &rNodalVariableInGeometrySpace )
    {
        BuiltinTimer mapping_time;
        std::cout << "\n> Starting to map " << rNodalVariable.Name() << " to geometry space..." << std::endl;

        CreateSearchTreeIfNecessary();
        ClearVectorsForMappingToGeometrySpace();
        MapVariableComponentwiseToGeometrySpace( rNodalVariable );
        AssignResultingGeometryVectorsToNodalVariable( rNodalVariableInGeometrySpace );

        std::cout << "> Time needed for mapping: " << mapping_time.ElapsedSeconds() << " s" << std::endl;
    }

    // --------------------------------------------------------------------------

    ///@}
    ///@name Access
    ///@{


    ///@}
    ///@name Inquiry
    ///@{


    ///@}
    ///@name Input and output
    ///@{

    /// Turn back information as a string.
    virtual std::string Info() const
    {
        return "MapperVertexMorphingMatrixFree";
    }

    /// Print information about this object.
    virtual void PrintInfo(std::ostream& rOStream) const
    {
        rOStream << "MapperVertexMorphingMatrixFree";
    }

    /// Print object's data.
    virtual void PrintData(std::ostream& rOStream) const
    {
    }


    ///@}
    ///@name Friends
    ///@{


    ///@}

protected:
    ///@name Protected static Member Variables
    ///@{


    ///@}
    ///@name Protected member Variables
    ///@{


    ///@}
    ///@name Protected Operators
    ///@{


    ///@}
    ///@name Protected Operations
    ///@{


    ///@}
    ///@name Protected  Access
    ///@{


    ///@}
    ///@name Protected Inquiry
    ///@{


    ///@}
    ///@name Protected LifeCycle
    ///@{


    ///@}

private:
    ///@name Static Member Variables
    ///@{


    ///@}
    ///@name Member Variables
    ///@{

    // Initialized by class constructor
    ModelPart& mrDesignSurface;
    const unsigned int mNumberOfDesignVariables;
    std::string mFilterType;
    double mFilterRadius;
    unsigned int mMaxNumberOfNeighbors;
    FilterFunction::Pointer mpFilterFunction;

    // Variables for spatial search
    unsigned int mBucketSize = 100;
    NodeVector mListOfNodesOfDesignSurface;
    KDTree::Pointer mpSearchTree;

    // Variables for mapping
    Vector x_variables_in_design_space, y_variables_in_design_space, z_variables_in_design_space;
    Vector x_variables_in_geometry_space, y_variables_in_geometry_space, z_variables_in_geometry_space;
    double mControlSum = 0.0;


    ///@}
    ///@name Private Operators
    ///@{


    ///@}
    ///@name Private Operations
    ///@{

    // --------------------------------------------------------------------------
    void CreateListOfNodesOfDesignSurface()
    {
        mListOfNodesOfDesignSurface.resize(mNumberOfDesignVariables);
        int counter = 0;
        for (ModelPart::NodesContainerType::iterator node_it = mrDesignSurface.NodesBegin(); node_it != mrDesignSurface.NodesEnd(); ++node_it)
        {
            NodeTypePointer pnode = *(node_it.base());
            mListOfNodesOfDesignSurface[counter++] = pnode;
        }
    }

    // --------------------------------------------------------------------------
<<<<<<< HEAD
=======
    void CreateSearchTreeWithAllNodesOnDesignSurface()
    {
        BuiltinTimer timer;
        std::cout << "> Creating search tree to perform mapping..." << std::endl;
        mpSearchTree = Kratos::shared_ptr<KDTree>(new KDTree(mListOfNodesOfDesignSurface.begin(), mListOfNodesOfDesignSurface.end(), mBucketSize));
        std::cout << "> Search tree created in: " << timer.ElapsedSeconds() << " s" << std::endl;
    }

    // --------------------------------------------------------------------------
>>>>>>> 6774ae15
    void CreateFilterFunction()
    {
        mpFilterFunction = Kratos::shared_ptr<FilterFunction>(new FilterFunction(mFilterType, mFilterRadius));
    }

    // --------------------------------------------------------------------------
    void InitializeMappingVariables()
    {
        x_variables_in_design_space.resize(mNumberOfDesignVariables,0.0);
        y_variables_in_design_space.resize(mNumberOfDesignVariables,0.0);
        z_variables_in_design_space.resize(mNumberOfDesignVariables,0.0);
        x_variables_in_geometry_space.resize(mNumberOfDesignVariables,0.0);
        y_variables_in_geometry_space.resize(mNumberOfDesignVariables,0.0);
        z_variables_in_geometry_space.resize(mNumberOfDesignVariables,0.0);
    }

    // --------------------------------------------------------------------------
    void AssignMappingIds()
    {
        unsigned int i = 0;
        for(auto& node_i : mrDesignSurface.Nodes())
            node_i.SetValue(MAPPING_ID,i++);
    }

    // --------------------------------------------------------------------------
    void CreateSearchTreeIfNecessary()
    {
        if(IsFirstMappingOperation() || HasGeometryChanged())
        {
            mpSearchTree.reset();
            CreateSearchTreeWithAllNodesOnDesignSurface();
        }
    }

    // --------------------------------------------------------------------------
    void CreateSearchTreeWithAllNodesOnDesignSurface()
    {
        boost::timer timer;
        std::cout << "> Creating search tree to perform mapping..." << std::endl;
        mpSearchTree = Kratos::shared_ptr<KDTree>(new KDTree(mListOfNodesOfDesignSurface.begin(), mListOfNodesOfDesignSurface.end(), mBucketSize));
        std::cout << "> Search tree created in: " << timer.elapsed() << " s" << std::endl;
    }

    // --------------------------------------------------------------------------
    void ClearVectorsForMappingToDesignSpace()
    {
        x_variables_in_design_space.clear();
        y_variables_in_design_space.clear();
        z_variables_in_design_space.clear();
    }

    // --------------------------------------------------------------------------
    void ClearVectorsForMappingToGeometrySpace()
    {
        x_variables_in_geometry_space.clear();
        y_variables_in_geometry_space.clear();
        z_variables_in_geometry_space.clear();
    }

    // --------------------------------------------------------------------------
    void MapVariableComponentwiseToDesignSpace( const Variable<array_3d>& rNodalVariable )
    {
        for(auto& node_i : mrDesignSurface.Nodes())
        {
            NodeVector neighbor_nodes( mMaxNumberOfNeighbors );
            std::vector<double> resulting_squared_distances( mMaxNumberOfNeighbors );
            unsigned int number_of_neighbors = mpSearchTree->SearchInRadius( node_i,
                                                                             mFilterRadius,
                                                                             neighbor_nodes.begin(),
                                                                             resulting_squared_distances.begin(),
                                                                             mMaxNumberOfNeighbors );

            std::vector<double> list_of_weights( number_of_neighbors, 0.0 );
            double sum_of_weights = 0.0;

            ThrowWarningIfMaxNodeNeighborsReached( node_i, number_of_neighbors );
            ComputeWeightForAllNeighbors( node_i, neighbor_nodes, number_of_neighbors, list_of_weights, sum_of_weights );
            PerformLocalTransposeMapping( rNodalVariable, node_i, neighbor_nodes, number_of_neighbors, list_of_weights, sum_of_weights );
        }
    }

    // --------------------------------------------------------------------------
    void MapVariableComponentwiseToGeometrySpace( const Variable<array_3d>& rNodalVariable )
    {
        for(auto& node_i : mrDesignSurface.Nodes())
        {
            NodeVector neighbor_nodes(mMaxNumberOfNeighbors);
            std::vector<double> resulting_squared_distances(mMaxNumberOfNeighbors);
            unsigned int number_of_neighbors = mpSearchTree->SearchInRadius( node_i,
                                                                             mFilterRadius,
                                                                             neighbor_nodes.begin(),
                                                                             resulting_squared_distances.begin(),
                                                                             mMaxNumberOfNeighbors );

            std::vector<double> list_of_weights( number_of_neighbors, 0.0 );
            double sum_of_weights = 0.0;

            ThrowWarningIfMaxNodeNeighborsReached( node_i, number_of_neighbors );
            ComputeWeightForAllNeighbors( node_i, neighbor_nodes, number_of_neighbors, list_of_weights, sum_of_weights );
            PerformLocalMapping( rNodalVariable, node_i, neighbor_nodes, number_of_neighbors, list_of_weights, sum_of_weights );
        }
    }

    // --------------------------------------------------------------------------
    void AssignResultingDesignVectorsToNodalVariable( const Variable<array_3d> &rNodalVariable )
    {
        for (ModelPart::NodeIterator node_i = mrDesignSurface.NodesBegin(); node_i != mrDesignSurface.NodesEnd(); ++node_i)
        {
            int i = node_i->GetValue(MAPPING_ID);

            Vector node_vector = ZeroVector(3);
            node_vector(0) = x_variables_in_design_space[i];
            node_vector(1) = y_variables_in_design_space[i];
            node_vector(2) = z_variables_in_design_space[i];
            node_i->FastGetSolutionStepValue(rNodalVariable) = node_vector;
        }
    }

    // --------------------------------------------------------------------------
    void AssignResultingGeometryVectorsToNodalVariable( const Variable<array_3d> &rNodalVariable )
    {
        for (ModelPart::NodeIterator node_i = mrDesignSurface.NodesBegin(); node_i != mrDesignSurface.NodesEnd(); ++node_i)
        {
            int i = node_i->GetValue(MAPPING_ID);

            Vector node_vector = ZeroVector(3);
            node_vector(0) = x_variables_in_geometry_space[i];
            node_vector(1) = y_variables_in_geometry_space[i];
            node_vector(2) = z_variables_in_geometry_space[i];
            node_i->FastGetSolutionStepValue(rNodalVariable) = node_vector;
        }
    }

    // --------------------------------------------------------------------------
    void ThrowWarningIfMaxNodeNeighborsReached( ModelPart::NodeType& given_node, unsigned int number_of_neighbors )
    {
        if(number_of_neighbors >= mMaxNumberOfNeighbors)
            std::cout << "\n> WARNING!!!!! For node " << given_node.Id() << " and specified filter radius, maximum number of neighbor nodes (=" << mMaxNumberOfNeighbors << " nodes) reached!" << std::endl;
    }

    // --------------------------------------------------------------------------
    void ComputeWeightForAllNeighbors(  ModelPart::NodeType& design_node,
                                        NodeVector& neighbor_nodes,
                                        unsigned int number_of_neighbors,
                                        std::vector<double>& list_of_weights,
                                        double& sum_of_weights )
    {
        for(unsigned int neighbor_itr = 0 ; neighbor_itr<number_of_neighbors ; neighbor_itr++)
        {
            ModelPart::NodeType& neighbor_node = *neighbor_nodes[neighbor_itr];
            double weight = mpFilterFunction->compute_weight( design_node.Coordinates(), neighbor_node.Coordinates() );

            list_of_weights[neighbor_itr] = weight;
            sum_of_weights += weight;
        }
    }

    // --------------------------------------------------------------------------
    void PerformLocalTransposeMapping( const Variable<array_3d>& rNodalVariable,
                                       ModelPart::NodeType& design_node,
                                       NodeVector& neighbor_nodes,
                                       unsigned int number_of_neighbors,
                                       std::vector<double>& list_of_weights,
                                       double& sum_of_weights )
    {
        array_3d& nodal_variable = design_node.FastGetSolutionStepValue(rNodalVariable);
        for(unsigned int neighbor_itr = 0 ; neighbor_itr<number_of_neighbors ; neighbor_itr++)
        {
            ModelPart::NodeType& neighbor_node = *neighbor_nodes[neighbor_itr];
            int neighbor_node_mapping_id = neighbor_node.GetValue(MAPPING_ID);

            double weight = list_of_weights[neighbor_itr] / sum_of_weights;

            x_variables_in_design_space[neighbor_node_mapping_id] += weight*nodal_variable[0];
            y_variables_in_design_space[neighbor_node_mapping_id] += weight*nodal_variable[1];
            z_variables_in_design_space[neighbor_node_mapping_id] += weight*nodal_variable[2];
        }
    }

    // --------------------------------------------------------------------------
    void PerformLocalMapping( const Variable<array_3d>& rNodalVariable,
                              ModelPart::NodeType& design_node,
                              NodeVector& neighbor_nodes,
                              unsigned int number_of_neighbors,
                              std::vector<double>& list_of_weights,
                              double& sum_of_weights )
    {
        int design_node_mapping_id = design_node.GetValue(MAPPING_ID);
        for(unsigned int neighbor_itr = 0 ; neighbor_itr<number_of_neighbors ; neighbor_itr++)
        {
            double weight = list_of_weights[neighbor_itr] / sum_of_weights;

            ModelPart::NodeType& node_j = *neighbor_nodes[neighbor_itr];
            array_3d& nodal_variable = node_j.FastGetSolutionStepValue(rNodalVariable);

            x_variables_in_geometry_space[design_node_mapping_id] += weight*nodal_variable[0];
            y_variables_in_geometry_space[design_node_mapping_id] += weight*nodal_variable[1];
            z_variables_in_geometry_space[design_node_mapping_id] += weight*nodal_variable[2];
        }
    }

    // --------------------------------------------------------------------------
    bool HasGeometryChanged()
    {
        double sumOfAllCoordinates = 0.0;
        for(auto& node_i : mrDesignSurface.Nodes())
        {
            array_3d& coord = node_i.Coordinates();
            sumOfAllCoordinates += std::abs(coord[0]) + std::abs(coord[1]) + std::abs(coord[2]);
        }

        if(mControlSum == sumOfAllCoordinates)
            return false;
        else
        {
            mControlSum = sumOfAllCoordinates;
            return true;
        }
    }

    // --------------------------------------------------------------------------
    bool IsFirstMappingOperation()
    {
        if(mControlSum == -1.0)
        {
            mControlSum = 0.0;
            for(auto& node_i : mrDesignSurface.Nodes())
            {
                array_3d& coord = node_i.Coordinates();
                mControlSum += std::abs(coord[0]) + std::abs(coord[1]) + std::abs(coord[2]);
            }
            return true;
        }
        else
             return false;
    }

    // --------------------------------------------------------------------------

    ///@}
    ///@name Private  Access
    ///@{


    ///@}
    ///@name Private Inquiry
    ///@{


    ///@}
    ///@name Un accessible methods
    ///@{

    /// Assignment operator.
//      MapperVertexMorphingMatrixFree& operator=(MapperVertexMorphingMatrixFree const& rOther);

    /// Copy constructor.
//      MapperVertexMorphingMatrixFree(MapperVertexMorphingMatrixFree const& rOther);


    ///@}

}; // Class MapperVertexMorphingMatrixFree

///@}

///@name Type Definitions
///@{


///@}
///@name Input and output
///@{

///@}


}  // namespace Kratos.

#endif // MAPPER_VERTEX_MORPHING_MATRIX_FREE_H<|MERGE_RESOLUTION|>--- conflicted
+++ resolved
@@ -274,8 +274,6 @@
     }
 
     // --------------------------------------------------------------------------
-<<<<<<< HEAD
-=======
     void CreateSearchTreeWithAllNodesOnDesignSurface()
     {
         BuiltinTimer timer;
@@ -285,7 +283,6 @@
     }
 
     // --------------------------------------------------------------------------
->>>>>>> 6774ae15
     void CreateFilterFunction()
     {
         mpFilterFunction = Kratos::shared_ptr<FilterFunction>(new FilterFunction(mFilterType, mFilterRadius));
