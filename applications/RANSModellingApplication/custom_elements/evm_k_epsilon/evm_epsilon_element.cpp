//    |  /           |
//    ' /   __| _` | __|  _ \   __|
//    . \  |   (   | |   (   |\__ `
//   _|\_\_|  \__,_|\__|\___/ ____/
//                   Multi-Physics
//
//  License:		 BSD License
//					 Kratos default license: kratos/license.txt
//
//  Main authors:    Suneth Warnakulasuriya (https://github.com/sunethwarna)
//

// System includes

// External includes

// Include Base h
#include "evm_epsilon_element.h"

namespace Kratos
{
///@name Kratos Globals
///@{

///@}
///@name Type Definitions
///@{

///@}
///@name  Enum's
///@{

///@}
///@name  Functions
///@{

///@}
///@name Kratos Classes
///@{

/**
 * Constructor.
 */
template <unsigned int TDim, unsigned int TNumNodes>
EvmEpsilonElement<TDim, TNumNodes>::EvmEpsilonElement(IndexType NewId)
    : StabilizedConvectionDiffusionReactionElement<TDim, TNumNodes, EvmEpsilonElementData>(NewId)
{
}

/**
 * Constructor using an array of nodes
 */
template <unsigned int TDim, unsigned int TNumNodes>
EvmEpsilonElement<TDim, TNumNodes>::EvmEpsilonElement(IndexType NewId,
                                                      const NodesArrayType& ThisNodes)
    : StabilizedConvectionDiffusionReactionElement<TDim, TNumNodes, EvmEpsilonElementData>(
          NewId, ThisNodes)
{
}

/**
 * Constructor using Geometry
 */
template <unsigned int TDim, unsigned int TNumNodes>
EvmEpsilonElement<TDim, TNumNodes>::EvmEpsilonElement(IndexType NewId, GeometryType::Pointer pGeometry)
    : StabilizedConvectionDiffusionReactionElement<TDim, TNumNodes, EvmEpsilonElementData>(
          NewId, pGeometry)
{
}

/**
 * Constructor using Properties
 */
template <unsigned int TDim, unsigned int TNumNodes>
EvmEpsilonElement<TDim, TNumNodes>::EvmEpsilonElement(IndexType NewId,
                                                      GeometryType::Pointer pGeometry,
                                                      PropertiesType::Pointer pProperties)
    : StabilizedConvectionDiffusionReactionElement<TDim, TNumNodes, EvmEpsilonElementData>(
          NewId, pGeometry, pProperties)
{
}

/**
 * Copy Constructor
 */
template <unsigned int TDim, unsigned int TNumNodes>
EvmEpsilonElement<TDim, TNumNodes>::EvmEpsilonElement(EvmEpsilonElement<TDim, TNumNodes> const& rOther)
    : StabilizedConvectionDiffusionReactionElement<TDim, TNumNodes, EvmEpsilonElementData>(rOther)
{
}

/**
 * Destructor
 */
template <unsigned int TDim, unsigned int TNumNodes>
EvmEpsilonElement<TDim, TNumNodes>::~EvmEpsilonElement()
{
}

///@}
///@name Operators
///@{

/// Assignment operator.
template <unsigned int TDim, unsigned int TNumNodes>
EvmEpsilonElement<TDim, TNumNodes>& EvmEpsilonElement<TDim, TNumNodes>::operator=(
    EvmEpsilonElement<TDim, TNumNodes> const& rOther)
{
    BaseType::operator=(rOther);
    Flags::operator=(rOther);
    // mpProperties = rOther.mpProperties;
    return *this;
}

///@}
///@name Operations
///@{

/**
 * ELEMENTS inherited from this class have to implement next
 * Create and Clone methods: MANDATORY
 */

/**
 * creates a new element pointer
 * @param NewId: the ID of the new element
 * @param ThisNodes: the nodes of the new element
 * @param pProperties: the properties assigned to the new element
 * @return a Pointer to the new element
 */
template <unsigned int TDim, unsigned int TNumNodes>
Element::Pointer EvmEpsilonElement<TDim, TNumNodes>::Create(IndexType NewId,
                                                            NodesArrayType const& ThisNodes,
                                                            PropertiesType::Pointer pProperties) const
{
    KRATOS_TRY
    return Kratos::make_intrusive<EvmEpsilonElement>(
        NewId, Element::GetGeometry().Create(ThisNodes), pProperties);
    KRATOS_CATCH("");
}

/**
 * creates a new element pointer
 * @param NewId: the ID of the new element
 * @param pGeom: the geometry to be employed
 * @param pProperties: the properties assigned to the new element
 * @return a Pointer to the new element
 */
template <unsigned int TDim, unsigned int TNumNodes>
Element::Pointer EvmEpsilonElement<TDim, TNumNodes>::Create(IndexType NewId,
                                                            GeometryType::Pointer pGeom,
                                                            PropertiesType::Pointer pProperties) const
{
    KRATOS_TRY
    return Kratos::make_intrusive<EvmEpsilonElement>(NewId, pGeom, pProperties);
    KRATOS_CATCH("");
}

/**
 * creates a new element pointer and clones the previous element data
 * @param NewId: the ID of the new element
 * @param ThisNodes: the nodes of the new element
 * @param pProperties: the properties assigned to the new element
 * @return a Pointer to the new element
 */
template <unsigned int TDim, unsigned int TNumNodes>
Element::Pointer EvmEpsilonElement<TDim, TNumNodes>::Clone(IndexType NewId,
                                                           NodesArrayType const& ThisNodes) const
{
    KRATOS_TRY
    return Kratos::make_intrusive<EvmEpsilonElement>(
        NewId, Element::GetGeometry().Create(ThisNodes), Element::pGetProperties());
    KRATOS_CATCH("");
}

/**
 * this determines the elemental equation ID vector for all elemental
 * DOFs
 * @param rResult: the elemental equation ID vector
 * @param rCurrentProcessInfo: the current process info instance
 */
template <unsigned int TDim, unsigned int TNumNodes>
void EvmEpsilonElement<TDim, TNumNodes>::EquationIdVector(EquationIdVectorType& rResult,
                                                          ProcessInfo& CurrentProcessInfo)
{
    if (rResult.size() != TNumNodes)
        rResult.resize(TNumNodes, false);

    for (unsigned int i = 0; i < TNumNodes; i++)
        rResult[i] =
            Element::GetGeometry()[i].GetDof(TURBULENT_ENERGY_DISSIPATION_RATE).EquationId();
}

/**
 * determines the elemental list of DOFs
 * @param ElementalDofList: the list of DOFs
 * @param rCurrentProcessInfo: the current process info instance
 */
template <unsigned int TDim, unsigned int TNumNodes>
void EvmEpsilonElement<TDim, TNumNodes>::GetDofList(DofsVectorType& rElementalDofList,
                                                    ProcessInfo& rCurrentProcessInfo)
{
    if (rElementalDofList.size() != TNumNodes)
        rElementalDofList.resize(TNumNodes);

    for (unsigned int i = 0; i < TNumNodes; i++)
        rElementalDofList[i] =
            Element::GetGeometry()[i].pGetDof(TURBULENT_ENERGY_DISSIPATION_RATE);
}

template <unsigned int TDim, unsigned int TNumNodes>
void EvmEpsilonElement<TDim, TNumNodes>::GetValuesVector(VectorType& rValues, int Step)
{
    this->GetFirstDerivativesVector(rValues, Step);
}

template <unsigned int TDim, unsigned int TNumNodes>
void EvmEpsilonElement<TDim, TNumNodes>::GetFirstDerivativesVector(VectorType& rValues, int Step)
{
    if (rValues.size() != TNumNodes)
        rValues.resize(TNumNodes, false);

    GeometryType& rGeom = this->GetGeometry();
    IndexType LocalIndex = 0;
    for (IndexType iNode = 0; iNode < TNumNodes; ++iNode)
    {
        rValues[LocalIndex++] = rGeom[iNode].FastGetSolutionStepValue(
            TURBULENT_ENERGY_DISSIPATION_RATE, Step);
    }
}

template <unsigned int TDim, unsigned int TNumNodes>
void EvmEpsilonElement<TDim, TNumNodes>::GetSecondDerivativesVector(VectorType& rValues, int Step)
{
    if (rValues.size() != TNumNodes)
        rValues.resize(TNumNodes, false);

    GeometryType& rGeom = this->GetGeometry();
    IndexType LocalIndex = 0;
    for (IndexType iNode = 0; iNode < TNumNodes; ++iNode)
    {
        rValues[LocalIndex++] = rGeom[iNode].FastGetSolutionStepValue(
            TURBULENT_ENERGY_DISSIPATION_RATE_2, Step);
    }
}
template <unsigned int TDim, unsigned int TNumNodes>
GeometryData::IntegrationMethod EvmEpsilonElement<TDim, TNumNodes>::GetIntegrationMethod() const
{
    return GeometryData::GI_GAUSS_2;
}

/**
 * This method provides the place to perform checks on the completeness of the
 * input and the compatibility with the problem options as well as the
 * contitutive laws selected It is designed to be called only once (or anyway,
 * not often) typically at the beginning of the calculations, so to verify that
 * nothing is missing from the input or that no common error is found.
 * @param rCurrentProcessInfo
 * this method is: MANDATORY
 */
template <unsigned int TDim, unsigned int TNumNodes>
int EvmEpsilonElement<TDim, TNumNodes>::Check(const ProcessInfo& rCurrentProcessInfo)
{
    KRATOS_TRY

    BaseType::Check(rCurrentProcessInfo);

    KRATOS_CHECK_VARIABLE_KEY(TURBULENCE_RANS_C1);
    KRATOS_CHECK_VARIABLE_KEY(TURBULENCE_RANS_C2);
    KRATOS_CHECK_VARIABLE_KEY(TURBULENCE_RANS_C_MU);
    KRATOS_CHECK_VARIABLE_KEY(TURBULENT_ENERGY_DISSIPATION_RATE_SIGMA);
    KRATOS_CHECK_VARIABLE_KEY(KINEMATIC_VISCOSITY);
    KRATOS_CHECK_VARIABLE_KEY(TURBULENT_VISCOSITY);
    KRATOS_CHECK_VARIABLE_KEY(TURBULENT_KINETIC_ENERGY);
    KRATOS_CHECK_VARIABLE_KEY(TURBULENT_ENERGY_DISSIPATION_RATE);
    KRATOS_CHECK_VARIABLE_KEY(TURBULENT_ENERGY_DISSIPATION_RATE_2);
    // KRATOS_CHECK_VARIABLE_KEY(RANS_Y_PLUS);
    // KRATOS_CHECK_VARIABLE_KEY(DISTANCE);
    KRATOS_CHECK_VARIABLE_KEY(RANS_AUXILIARY_VARIABLE_2);

    for (IndexType iNode = 0; iNode < this->GetGeometry().size(); ++iNode)
    {
        NodeType& r_node = this->GetGeometry()[iNode];

        KRATOS_CHECK_VARIABLE_IN_NODAL_DATA(KINEMATIC_VISCOSITY, r_node);
        KRATOS_CHECK_VARIABLE_IN_NODAL_DATA(TURBULENT_VISCOSITY, r_node);
        KRATOS_CHECK_VARIABLE_IN_NODAL_DATA(TURBULENT_KINETIC_ENERGY, r_node);
        KRATOS_CHECK_VARIABLE_IN_NODAL_DATA(TURBULENT_ENERGY_DISSIPATION_RATE, r_node);
        KRATOS_CHECK_VARIABLE_IN_NODAL_DATA(TURBULENT_ENERGY_DISSIPATION_RATE_2, r_node);
        // KRATOS_CHECK_VARIABLE_IN_NODAL_DATA(RANS_Y_PLUS, r_node);
        KRATOS_CHECK_VARIABLE_IN_NODAL_DATA(RANS_AUXILIARY_VARIABLE_2, r_node);
        // KRATOS_CHECK_VARIABLE_IN_NODAL_DATA(DISTANCE, r_node);

        KRATOS_CHECK_DOF_IN_NODE(TURBULENT_ENERGY_DISSIPATION_RATE, r_node);
    }

    return 0;

    KRATOS_CATCH("");
}

///@}
///@name Access
///@{

///@}
///@name Inquiry
///@{

///@}
///@name Input and output
///@{

/// Turn back information as a string.

template <unsigned int TDim, unsigned int TNumNodes>
std::string EvmEpsilonElement<TDim, TNumNodes>::Info() const
{
    std::stringstream buffer;
    buffer << "EvmEpsilonElement #" << Element::Id();
    return buffer.str();
}

/// Print information about this object.

template <unsigned int TDim, unsigned int TNumNodes>
void EvmEpsilonElement<TDim, TNumNodes>::PrintInfo(std::ostream& rOStream) const
{
    rOStream << "EvmEpsilonElement #" << Element::Id();
}

/// Print object's data.

template <unsigned int TDim, unsigned int TNumNodes>
void EvmEpsilonElement<TDim, TNumNodes>::PrintData(std::ostream& rOStream) const
{
    Element::pGetGeometry()->PrintData(rOStream);
}

///@}
///@name Friends
///@{

///@}

///@name Protected static Member Variables
///@{

///@}
///@name Protected member Variables
///@{

///@}
///@name Protected Operators
///@{

///@}
///@name Protected Operations
///@{

///@}
///@name Protected  Access
///@{

///@}
///@name Protected Inquiry
///@{

///@}
///@name Protected LifeCycle
///@{

///@}

///@name Static Member Variables
///@{

///@}
///@name Member Variables
///@{

///@}
///@name Private Operators
///@{

///@}
///@name Private Operations
///@{

template <unsigned int TDim, unsigned int TNumNodes>
void EvmEpsilonElement<TDim, TNumNodes>::CalculateConvectionDiffusionReactionData(
    EvmEpsilonElementData& rData,
    double& rEffectiveKinematicViscosity,
    const Vector& rShapeFunctions,
    const Matrix& rShapeFunctionDerivatives,
    const ProcessInfo& rCurrentProcessInfo,
    const int Step) const
{
    const double c1 = rCurrentProcessInfo[TURBULENCE_RANS_C1];
    const double c2 = rCurrentProcessInfo[TURBULENCE_RANS_C2];
    const double c_mu = rCurrentProcessInfo[TURBULENCE_RANS_C_MU];
    const double epsilon_sigma =
        rCurrentProcessInfo[TURBULENT_ENERGY_DISSIPATION_RATE_SIGMA];

    const double nu = this->EvaluateInPoint(KINEMATIC_VISCOSITY, rShapeFunctions);
    const double nu_t = this->EvaluateInPoint(TURBULENT_VISCOSITY, rShapeFunctions);
    const double tke = this->EvaluateInPoint(TURBULENT_KINETIC_ENERGY, rShapeFunctions);
    // const double epsilon =
    //     this->EvaluateInPoint(TURBULENT_ENERGY_DISSIPATION_RATE, rShapeFunctions);
    const double gamma = EvmKepsilonModelUtilities::CalculateGamma(c_mu, 1.0, tke, nu_t);
    // const double gamma = tke / (epsilon + std::numeric_limits<double>::epsilon());
    // const double wall_distance = this->EvaluateInPoint(DISTANCE, rShapeFunctions);
    // const double y_plus = this->EvaluateInPoint(RANS_Y_PLUS, rShapeFunctions);

    rData.C1 = c1;
    rData.C2 = c2;
    rData.Gamma = gamma;
    rData.ShapeFunctionDerivatives = rShapeFunctionDerivatives;
    rData.TurbulentKinematicViscosity = nu_t;
    rData.TurbulentKineticEnergy = tke;
<<<<<<< HEAD
    rData.WallDistance = wall_distance;
=======
    // rData.WallDistance = wall_distance;
>>>>>>> 67f33f43
    // rData.WallNormal = this->EvaluateInPoint(NORMAL, rShapeFunctions);
    rData.VelocityDivergence =
        this->GetDivergenceOperator(VELOCITY, rShapeFunctionDerivatives);
    // rData.YPlus = y_plus;
    // rData.WallVelocity = norm_2(this->EvaluateInPoint(VELOCITY, rShapeFunctions));

    rEffectiveKinematicViscosity = nu + nu_t / epsilon_sigma;
}

template <unsigned int TDim, unsigned int TNumNodes>
void EvmEpsilonElement<TDim, TNumNodes>::CalculateConvectionDiffusionReactionData(
    EvmEpsilonElementData& rData,
    double& rEffectiveKinematicViscosity,
    double& rVariableGradientNorm,
    double& rVariableRelaxedAcceleration,
    const Vector& rShapeFunctions,
    const Matrix& rShapeFunctionDerivatives,
    const ProcessInfo& rCurrentProcessInfo,
    const int Step) const
{
    this->CalculateConvectionDiffusionReactionData(
        rData, rEffectiveKinematicViscosity, rShapeFunctions,
        rShapeFunctionDerivatives, rCurrentProcessInfo, Step);

    array_1d<double, 3> epsilon_gradient;
    this->CalculateGradient(epsilon_gradient, TURBULENT_ENERGY_DISSIPATION_RATE,
                            rShapeFunctionDerivatives);
    rVariableGradientNorm = norm_2(epsilon_gradient);

    rVariableRelaxedAcceleration =
        this->EvaluateInPoint(RANS_AUXILIARY_VARIABLE_2, rShapeFunctions);
}

template <unsigned int TDim, unsigned int TNumNodes>
double EvmEpsilonElement<TDim, TNumNodes>::CalculateReactionTerm(
    const EvmEpsilonElementData& rData, const ProcessInfo& rCurrentProcessInfo, const int Step) const
{
    return rData.C2 * rData.Gamma + rData.C1 * 2.0 * rData.VelocityDivergence / 3.0;
}

template <unsigned int TDim, unsigned int TNumNodes>
double EvmEpsilonElement<TDim, TNumNodes>::CalculateSourceTerm(const EvmEpsilonElementData& rData,
                                                               const ProcessInfo& rCurrentProcessInfo,
                                                               const int Step) const
{
    double production = 0.0;
    // const double c_mu = rCurrentProcessInfo[TURBULENCE_RANS_C_MU];
    // const double von_karman = rCurrentProcessInfo[WALL_VON_KARMAN];
    // const double beta = rCurrentProcessInfo[WALL_SMOOTHNESS_BETA];
    BoundedMatrix<double, TDim, TDim> velocity_gradient_matrix;
    this->CalculateGradient(velocity_gradient_matrix, VELOCITY, rData.ShapeFunctionDerivatives);

    // if (this->Is(STRUCTURE))
    // {
    //     // Calculate the wall production term
    //     const double u_tau = std::max(
    //         std::pow(c_mu, 0.25) * std::sqrt(std::max(rData.TurbulentKineticEnergy, 0.0)),
    //         rData.WallVelocity / (std::log(rData.YPlus) / von_karman + beta));
    //     production = std::pow(u_tau, 3) / (von_karman * rData.WallDistance);
    // }
    // else
    // {
        production = EvmKepsilonModelUtilities::CalculateSourceTerm<TDim>(
            velocity_gradient_matrix, rData.TurbulentKinematicViscosity,
            rData.TurbulentKineticEnergy);
    // }

    production *= (rData.C1 * rData.Gamma);
    return production;
}

template <>
void EvmEpsilonElement<2, 3>::Initialize()
{
    const GeometryType& r_geometry = this->GetGeometry();
    const GeometryType::GeometriesArrayType& r_condition_point_list =
        r_geometry.GenerateEdges();

    if (EvmKepsilonModelUtilities::HasConditionWithFlag<NodeType>(
            r_condition_point_list, STRUCTURE))
        this->Set(STRUCTURE, true);
}

template <>
void EvmEpsilonElement<2, 4>::Initialize()
{
    const GeometryType& r_geometry = this->GetGeometry();
    const GeometryType::GeometriesArrayType& r_condition_point_list =
        r_geometry.GenerateEdges();

    if (EvmKepsilonModelUtilities::HasConditionWithFlag<NodeType>(
            r_condition_point_list, STRUCTURE))
        this->Set(STRUCTURE, true);
}

template <>
void EvmEpsilonElement<3, 4>::Initialize()
{
    const GeometryType& r_geometry = this->GetGeometry();
    const GeometryType::GeometriesArrayType& r_condition_point_list =
        r_geometry.GenerateFaces();

    if (EvmKepsilonModelUtilities::HasConditionWithFlag<NodeType>(
            r_condition_point_list, STRUCTURE))
        this->Set(STRUCTURE, true);
}

template <>
void EvmEpsilonElement<3, 8>::Initialize()
{
    const GeometryType& r_geometry = this->GetGeometry();
    const GeometryType::GeometriesArrayType& r_condition_point_list =
        r_geometry.GenerateFaces();

    if (EvmKepsilonModelUtilities::HasConditionWithFlag<NodeType>(
            r_condition_point_list, STRUCTURE))
        this->Set(STRUCTURE, true);
}
///@}
///@name Serialization
///@{

template <unsigned int TDim, unsigned int TNumNodes>
void EvmEpsilonElement<TDim, TNumNodes>::save(Serializer& rSerializer) const
{
    KRATOS_SERIALIZE_SAVE_BASE_CLASS(rSerializer, Element);

    // List
    // To be completed with the class member list
}

template <unsigned int TDim, unsigned int TNumNodes>
void EvmEpsilonElement<TDim, TNumNodes>::load(Serializer& rSerializer)
{
    KRATOS_SERIALIZE_LOAD_BASE_CLASS(rSerializer, Element);

    // List
    // To be completed with the class member list
}

///@}
///@name Private  Access
///@{

///@}
///@name Private Inquiry
///@{

///@}
///@name Un accessible methods
///@{

///@}
///@name Type Definitions
///@{

///@}
///@name Input and output
///@{

/// input stream function

template <unsigned int TDim, unsigned int TNumNodes>
inline std::istream& operator>>(std::istream& rIStream,
                                EvmEpsilonElement<TDim, TNumNodes>& rThis);

/// output stream function

template <unsigned int TDim, unsigned int TNumNodes>
inline std::ostream& operator<<(std::ostream& rOStream,
                                const EvmEpsilonElement<TDim, TNumNodes>& rThis)
{
    rThis.PrintInfo(rOStream);
    rOStream << " : " << std::endl;
    rThis.PrintData(rOStream);
    return rOStream;
}

// Class template instantiation

template class EvmEpsilonElement<2, 3>;
template class EvmEpsilonElement<3, 4>;
template class EvmEpsilonElement<2, 4>;
template class EvmEpsilonElement<3, 8>;

} // namespace Kratos.<|MERGE_RESOLUTION|>--- conflicted
+++ resolved
@@ -418,11 +418,7 @@
     rData.ShapeFunctionDerivatives = rShapeFunctionDerivatives;
     rData.TurbulentKinematicViscosity = nu_t;
     rData.TurbulentKineticEnergy = tke;
-<<<<<<< HEAD
-    rData.WallDistance = wall_distance;
-=======
     // rData.WallDistance = wall_distance;
->>>>>>> 67f33f43
     // rData.WallNormal = this->EvaluateInPoint(NORMAL, rShapeFunctions);
     rData.VelocityDivergence =
         this->GetDivergenceOperator(VELOCITY, rShapeFunctionDerivatives);
