--- conflicted
+++ resolved
@@ -401,7 +401,6 @@
             else:
                 self.assertAlmostEqual(y_plus, 0.0, 9)
 
-<<<<<<< HEAD
     def testLogarithmicYPlusVelocitySensitivitiesProcessFlow(self):
         self.__CreateModel()
 
@@ -468,10 +467,7 @@
         self.process_list = factory.ConstructListOfProcesses(settings)
         self.__ExecuteProcesses()
 
-    def testNuTHighReCalculationProcess(self):
-=======
     def testNutKEpsilonHighReCalculationProcess(self):
->>>>>>> a5a76916
         self.__CreateModel()
 
         settings = Kratos.Parameters(r'''
