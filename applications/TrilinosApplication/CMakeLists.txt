--- conflicted
+++ resolved
@@ -16,28 +16,8 @@
 include_directories(SYSTEM ${TRILINOS_INCLUDE_DIR})
 link_directories(${TRILINOS_LIBRARIES})
 
-<<<<<<< HEAD
-if(TRILINOS_USE_AMGCL MATCHES ON)
-    add_definitions(-DAMGCL_INCLUDED)
-
-    find_package(Pastix QUIET)
-    if (PASTIX_INCLUDES)
-        set(HAVE_PASTIX ON)
-        find_package(Scotch REQUIRED)
-        #include_directories(${PASTIX_INCLUDES} ${SCOTCH_INCLUDES})
-        include_directories(${PASTIX_INCLUDES})
-        add_definitions(-DAMGCL_HAVE_PASTIX)
-    endif()
-
-    # Including the amgcl, which is header only
-    set(AMGCL_ROOT "../../external_libraries" )
-    message(STATUS "Found AMGCL at ${AMGCL_ROOT}")
-    include_directories(${AMGCL_ROOT})
-endif(TRILINOS_USE_AMGCL MATCHES ON)
-=======
 # Including the amgcl, which is header only
 include_directories("../../external_libraries")
->>>>>>> f25f45ec
 
 # Sources for the Trilinos application core
 set( KRATOS_TRILINOS_APPLICATION_CORE_SOURCES
@@ -62,18 +42,7 @@
 # ###############################################################
 ## TrilinosApplication core library (C++ parts)
 add_library( KratosTrilinosCore SHARED ${KRATOS_TRILINOS_APPLICATION_CORE_SOURCES} ${KRATOS_TRILINOS_TEST_SOURCES} )
-<<<<<<< HEAD
-if (HAVE_PASTIX)
-    target_link_libraries(KratosTrilinosCore PRIVATE KratosCore KratosMPICore ${TRILINOS_LIBRARIES} ${MPI_LIBRARIES} ${PASTIX_LIBRARIES} ${SCOTCH_LIBRARIES} ${BLAS_LIBRARIES} )
-    install(FILES ${PASTIX_LIBRARIES} DESTINATION libs )
-
-    message("linking PASTIX in the AMGCL lib")
-else(HAVE_PASTIX)
-    target_link_libraries(KratosTrilinosCore PRIVATE KratosCore KratosMPICore ${TRILINOS_LIBRARIES} ${MPI_LIBRARIES} )
-endif(HAVE_PASTIX)
-=======
 target_link_libraries(KratosTrilinosCore PRIVATE KratosCore KratosMPICore ${TRILINOS_LIBRARIES} ${MPI_LIBRARIES} )
->>>>>>> f25f45ec
 set_target_properties( KratosTrilinosCore PROPERTIES COMPILE_DEFINITIONS "TRILINOS_APPLICATION=EXPORT,API")
 
 ## TrilinosApplication python module
