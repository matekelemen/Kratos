//  KRATOS  _____     _ _ _
//         |_   _| __(_) (_)_ __   ___  ___
//           | || '__| | | | '_ \ / _ \/ __|
//           | || |  | | | | | | | (_) \__
//           |_||_|  |_|_|_|_| |_|\___/|___/ APPLICATION
//
//  License:         BSD License
//                   Kratos default license: kratos/license.txt
//
//  Main authors:    Vicente Mataix Ferrandiz
//

// System includes

// External includes

// Project includes
#include "testing/testing.h"
#include "trilinos_space.h"
#include "containers/model.h"
#include "mpi/includes/mpi_data_communicator.h"
#include "trilinos_cpp_test_utilities.h"
#include "utilities/math_utils.h"

namespace Kratos::Testing
{

/// Basic definitions
using TrilinosSparseSpaceType = TrilinosSpace<Epetra_FECrsMatrix, Epetra_FEVector>;
using TrilinosLocalSpaceType = UblasSpace<double, Matrix, Vector>;

using TrilinosSparseMatrixType = TrilinosSparseSpaceType::MatrixType;
using TrilinosVectorType = TrilinosSparseSpaceType::VectorType;

using TrilinosLocalMatrixType = TrilinosLocalSpaceType::MatrixType;
using TrilinosLocalVectorType = TrilinosLocalSpaceType::VectorType;

KRATOS_DISTRIBUTED_TEST_CASE_IN_SUITE(TrilinosSizeVector, KratosTrilinosApplicationMPITestSuite)
{
    // The data communicator
    const auto& r_comm = Testing::GetDefaultDataCommunicator();

    // The dummy vector
    const int size = 2 * r_comm.Size();
    auto vector = TrilinosCPPTestUtilities::GenerateDummySparseVector(r_comm, size);

    // Check
    KRATOS_CHECK_EQUAL(static_cast<std::size_t>(size), TrilinosSparseSpaceType::Size(vector));
}

KRATOS_DISTRIBUTED_TEST_CASE_IN_SUITE(TrilinosSizeMatrix, KratosTrilinosApplicationMPITestSuite)
{
    // The data communicator
    const auto& r_comm = Testing::GetDefaultDataCommunicator();

    // The dummy vector
    const int size = 2 * r_comm.Size();
    auto vector = TrilinosCPPTestUtilities::GenerateDummySparseMatrix(r_comm, size);

    // Check
    KRATOS_CHECK_EQUAL(static_cast<std::size_t>(size), TrilinosSparseSpaceType::Size1(vector));
    KRATOS_CHECK_EQUAL(static_cast<std::size_t>(size), TrilinosSparseSpaceType::Size2(vector));
}

KRATOS_DISTRIBUTED_TEST_CASE_IN_SUITE(TrilinosDotProduct, KratosTrilinosApplicationMPITestSuite)
{
    // The data communicator
    const auto& r_comm = Testing::GetDefaultDataCommunicator();

    // The dummy vector
    const int size = 2 * r_comm.Size();
    auto vector1 = TrilinosCPPTestUtilities::GenerateDummySparseVector(r_comm, size);
    auto vector2 = TrilinosCPPTestUtilities::GenerateDummySparseVector(r_comm, size);
    double ref = 0.0;
    for (int i = 0; i < size; ++i) {
        ref += std::pow(static_cast<double>(i), 2);
    }

    // Check
    KRATOS_CHECK_DOUBLE_EQUAL(ref, TrilinosSparseSpaceType::Dot(vector1, vector2));
}

KRATOS_DISTRIBUTED_TEST_CASE_IN_SUITE(TrilinosMaxMin, KratosTrilinosApplicationMPITestSuite)
{
    // The data communicator
    const auto& r_comm = Testing::GetDefaultDataCommunicator();

    // The dummy vector
    const int size = 2 * r_comm.Size();
    auto vector = TrilinosCPPTestUtilities::GenerateDummySparseVector(r_comm, size);

    // Check
    KRATOS_CHECK_DOUBLE_EQUAL(0.0, TrilinosSparseSpaceType::Min(vector));
    KRATOS_CHECK_DOUBLE_EQUAL(static_cast<double>(size - 1), TrilinosSparseSpaceType::Max(vector));
}

KRATOS_DISTRIBUTED_TEST_CASE_IN_SUITE(TrilinosTwoNormVector, KratosTrilinosApplicationMPITestSuite)
{
    // The data communicator
    const auto& r_comm = Testing::GetDefaultDataCommunicator();

    // The dummy vector
    const int size = 2 * r_comm.Size();
    auto vector = TrilinosCPPTestUtilities::GenerateDummySparseVector(r_comm, size);
    double ref = 0.0;
    for (int i = 0; i < size; ++i) {
        ref += std::pow(static_cast<double>(i), 2);
    }
    ref = std::sqrt(ref);

    // Check
    KRATOS_CHECK_DOUBLE_EQUAL(ref, TrilinosSparseSpaceType::TwoNorm(vector));
}

KRATOS_DISTRIBUTED_TEST_CASE_IN_SUITE(TrilinosTwoNormMatrix1, KratosTrilinosApplicationMPITestSuite)
{
    // The data communicator
    const auto& r_comm = Testing::GetDefaultDataCommunicator();

    // The dummy matrix
    const int size = 2 * r_comm.Size();
    auto matrix = TrilinosCPPTestUtilities::GenerateDummySparseMatrix(r_comm, size);
    double ref = 0.0;
    for (int i = 0; i < size; ++i) {
        ref += std::pow(static_cast<double>(i), 2);
    }
    ref = std::sqrt(ref);

    // Check
    KRATOS_CHECK_DOUBLE_EQUAL(ref, TrilinosSparseSpaceType::TwoNorm(matrix));
}

KRATOS_DISTRIBUTED_TEST_CASE_IN_SUITE(TrilinosTwoNormMatrix2, KratosTrilinosApplicationMPITestSuite)
{
    // The data communicator
    const auto& r_comm = Testing::GetDefaultDataCommunicator();

    // The dummy matrix
    const int size = 2 * r_comm.Size();
    auto matrix = TrilinosCPPTestUtilities::GenerateDummySparseMatrix(r_comm, size, 0.0, true);
    auto local_matrix = TrilinosCPPTestUtilities::GenerateDummyLocalMatrix(size, 0.0, true);

    // Check
    KRATOS_CHECK_DOUBLE_EQUAL(TrilinosLocalSpaceType::TwoNorm(local_matrix), TrilinosSparseSpaceType::TwoNorm(matrix));
}

KRATOS_DISTRIBUTED_TEST_CASE_IN_SUITE(TrilinosMultMatrixVector, KratosTrilinosApplicationMPITestSuite)
{
    // The data communicator
    const auto& r_comm = Testing::GetDefaultDataCommunicator();

    // The dummy matrix
    const int size = 2 * r_comm.Size();
    auto matrix = TrilinosCPPTestUtilities::GenerateDummySparseMatrix(r_comm, size, 0.0, true);
    auto local_matrix = TrilinosCPPTestUtilities::GenerateDummyLocalMatrix(size, 0.0, true);
    auto vector = TrilinosCPPTestUtilities::GenerateDummySparseVector(r_comm, size, 0.0);
    auto local_vector = TrilinosCPPTestUtilities::GenerateDummyLocalVector(size, 0.0);

    // Epetra coomunicator
    auto raw_mpi_comm = MPIDataCommunicator::GetMPICommunicator(r_comm);
    Epetra_MpiComm epetra_comm(raw_mpi_comm);

    // Create a map
    Epetra_Map Map(size,0,epetra_comm);

    // Create an Epetra_Vector
    TrilinosVectorType mult(Map);

    // Solution
    TrilinosSparseSpaceType::Mult(matrix, vector, mult);

    // Check
    const TrilinosLocalVectorType multiply_reference = prod(local_matrix, local_vector);
    TrilinosCPPTestUtilities::CheckSparseVectorFromLocalVector(mult, multiply_reference);
}

KRATOS_DISTRIBUTED_TEST_CASE_IN_SUITE(TrilinosMultMatrixMatrix, KratosTrilinosApplicationMPITestSuite)
{
    // The data communicator
    const auto& r_comm = Testing::GetDefaultDataCommunicator();

    // The dummy matrix
    const int size = 2 * r_comm.Size();
    auto matrix_1 = TrilinosCPPTestUtilities::GenerateDummySparseMatrix(r_comm, size, 0.0, true);
    auto local_matrix_1 = TrilinosCPPTestUtilities::GenerateDummyLocalMatrix(size, 0.0, true);
    auto matrix_2 = TrilinosCPPTestUtilities::GenerateDummySparseMatrix(r_comm, size, 1.0, true);
    auto local_matrix_2 = TrilinosCPPTestUtilities::GenerateDummyLocalMatrix(size, 1.0, true);

    // Epetra coomunicator
    auto raw_mpi_comm = MPIDataCommunicator::GetMPICommunicator(r_comm);
    Epetra_MpiComm epetra_comm(raw_mpi_comm);

    // Create a map
    Epetra_Map Map(size,0,epetra_comm);

    // Create an Epetra_Matrix
    std::vector<int> NumNz;
    TrilinosSparseMatrixType mult(Copy, Map, NumNz.data());

    // Solution
    TrilinosSparseSpaceType::Mult(matrix_1, matrix_2, mult);

    // Check
    const TrilinosLocalMatrixType multiply_reference = prod(local_matrix_1, local_matrix_2);
    TrilinosCPPTestUtilities::CheckSparseMatrixFromLocalMatrix(mult, multiply_reference);
}

KRATOS_DISTRIBUTED_TEST_CASE_IN_SUITE(TrilinosTransposeMultMatrixVector, KratosTrilinosApplicationMPITestSuite)
{
    // The data communicator
    const auto& r_comm = Testing::GetDefaultDataCommunicator();

    // The dummy matrix
    const int size = 2 * r_comm.Size();
    auto matrix = TrilinosCPPTestUtilities::GenerateDummySparseMatrix(r_comm, size, 0.0, true);
    auto local_matrix = TrilinosCPPTestUtilities::GenerateDummyLocalMatrix(size, 0.0, true);
    auto vector = TrilinosCPPTestUtilities::GenerateDummySparseVector(r_comm, size, 0.0);
    auto local_vector = TrilinosCPPTestUtilities::GenerateDummyLocalVector(size, 0.0);

    // Epetra coomunicator
    auto raw_mpi_comm = MPIDataCommunicator::GetMPICommunicator(r_comm);
    Epetra_MpiComm epetra_comm(raw_mpi_comm);

    // Create a map
    Epetra_Map Map(size,0,epetra_comm);

    // Create an Epetra_Vector
    TrilinosVectorType mult(Map);

    // Solution
    TrilinosSparseSpaceType::TransposeMult(matrix, vector, mult);

    // Check
    const TrilinosLocalVectorType multiply_reference = prod(trans(local_matrix), local_vector);
    TrilinosCPPTestUtilities::CheckSparseVectorFromLocalVector(mult, multiply_reference);
}

KRATOS_DISTRIBUTED_TEST_CASE_IN_SUITE(TrilinosTransposeMultMatrixMatrix, KratosTrilinosApplicationMPITestSuite)
{
    // The data communicator
    const auto& r_comm = Testing::GetDefaultDataCommunicator();

    // The dummy matrix
    const int size = 2 * r_comm.Size();
    auto matrix_1 = TrilinosCPPTestUtilities::GenerateDummySparseMatrix(r_comm, size, 0.0, true);
    auto local_matrix_1 = TrilinosCPPTestUtilities::GenerateDummyLocalMatrix(size, 0.0, true);
    auto matrix_2 = TrilinosCPPTestUtilities::GenerateDummySparseMatrix(r_comm, size, 1.0, true);
    auto local_matrix_2 = TrilinosCPPTestUtilities::GenerateDummyLocalMatrix(size, 1.0, true);

    // Epetra coomunicator
    auto raw_mpi_comm = MPIDataCommunicator::GetMPICommunicator(r_comm);
    Epetra_MpiComm epetra_comm(raw_mpi_comm);

    // Create a map
    Epetra_Map Map(size,0,epetra_comm);

    // Create an Epetra_Matrix
    std::vector<int> NumNz;
    TrilinosSparseMatrixType mult(Copy, Map, NumNz.data());

    // Solution
    TrilinosSparseSpaceType::TransposeMult(matrix_1, matrix_2, mult, {true, false});

    // Check
    const TrilinosLocalMatrixType multiply_reference = prod(trans(local_matrix_1), local_matrix_2);
    TrilinosCPPTestUtilities::CheckSparseMatrixFromLocalMatrix(mult, multiply_reference);
}

KRATOS_DISTRIBUTED_TEST_CASE_IN_SUITE(TrilinosBtDBProductOperation, KratosTrilinosApplicationMPITestSuite)
{
    // The data communicator
    const auto& r_comm = Testing::GetDefaultDataCommunicator();

    // The dummy matrix
    const int size = 2 * r_comm.Size();
    auto matrix_1 = TrilinosCPPTestUtilities::GenerateDummySparseMatrix(r_comm, size, 0.0, true);
    auto local_matrix_1 = TrilinosCPPTestUtilities::GenerateDummyLocalMatrix(size, 0.0, true);
    auto matrix_2 = TrilinosCPPTestUtilities::GenerateDummySparseMatrix(r_comm, size, 1.0, true);
    auto local_matrix_2 = TrilinosCPPTestUtilities::GenerateDummyLocalMatrix(size, 1.0, true);

    // Epetra coomunicator
    auto raw_mpi_comm = MPIDataCommunicator::GetMPICommunicator(r_comm);
    Epetra_MpiComm epetra_comm(raw_mpi_comm);

    // Create a map
    Epetra_Map Map(size,0,epetra_comm);

    // Create an Epetra_Matrix
    std::vector<int> NumNz;
    TrilinosSparseMatrixType mult(Copy, Map, NumNz.data());

    // Solution
    TrilinosSparseSpaceType::BtDBProductOperation(mult, matrix_1, matrix_2);

    // Check
    TrilinosLocalMatrixType multiply_reference;
    MathUtils<double>::BtDBProductOperation(multiply_reference, local_matrix_1, local_matrix_2);
    TrilinosCPPTestUtilities::CheckSparseMatrixFromLocalMatrix(mult, multiply_reference);

    // Non zero matrix
    auto second_mult = TrilinosCPPTestUtilities::GenerateDummySparseMatrix(r_comm, size, 0.0, true);

    // Solution
    TrilinosSparseSpaceType::BtDBProductOperation(second_mult, matrix_1, matrix_2);
    TrilinosCPPTestUtilities::CheckSparseMatrixFromLocalMatrix(second_mult, multiply_reference);
<<<<<<< HEAD
}

KRATOS_DISTRIBUTED_TEST_CASE_IN_SUITE(TrilinosBtDBProductOperationRealCase, KratosTrilinosApplicationMPITestSuite)
{
    // The data communicator
    const auto& r_comm = Testing::GetDefaultDataCommunicator();

    // The dummy matrix
    const int size = 6;

    // Generate A matrix
    std::vector<int> row_indexes = {0, 0, 0, 0, 1, 1, 1, 1, 2, 2, 2, 2, 2, 2, 3, 3, 3, 3, 3, 3, 4, 4, 4, 4, 5, 5, 5, 5};
    std::vector<int> column_indexes = {0, 1, 2, 3, 0, 1, 2, 3, 0, 1, 2, 3, 4, 5, 0, 1, 2, 3, 4, 5, 2, 3, 4, 5, 2, 3, 4, 5};
    std::vector<double> values = {2069000000.0, 0.0, -2069000000.0, 0.0, 0.0, 0.0, 0.0, 0.0, -2069000000.0, 0.0, 4138000000.0, 0.0, -2069000000.0, 0.0, 0.0, 0.0, 0.0, 0.0, 0.0, 0.0, -2069000000.0, 0.0, 2069000000.0, 0.0, 0.0, 0.0, 0.0, 0.0};
    auto A = TrilinosCPPTestUtilities::GenerateSparseMatrix(r_comm, size, row_indexes, column_indexes, values);

    // Generate T matrix
    row_indexes = {0,1,2,3,4,4,5};
    column_indexes = {0,1,2,3,2,4,5};
    values = {1,1,1,1,1,0,1};
    auto T = TrilinosCPPTestUtilities::GenerateSparseMatrix(r_comm, size, row_indexes, column_indexes, values);

    /* Intermediate multiplication */
    // Create a map
    const int size1 = TrilinosSparseSpaceType::Size2(T);
    Epetra_Map map(size1, 0, A.Comm());

    // Create an Epetra_Matrix
    std::vector<int> NumNz;
    TrilinosSparseMatrixType aux(::Copy, map, NumNz.data());

    // First multiplication
    TrilinosSparseSpaceType::TransposeMult(T, A, aux, {true, false}, true, true);

    // Values to check
    row_indexes = {0, 0, 0, 0, 1, 1, 1, 1, 2, 2, 2, 2, 2, 2, 3, 3, 3, 3, 3, 3, 4, 4, 4, 4, 5, 5, 5, 5};
    column_indexes = {0, 1, 2, 3, 0, 1, 2, 3, 0, 1, 2, 3, 4, 5, 0, 1, 2, 3, 4, 5, 2, 3, 4, 5, 2, 3, 4, 5};
    values = {2069000000.0, 0.0, -2069000000.0, 0.0, 0.0, 0.0, 0.0, 0.0, -2069000000.0, 0.0, 2069000000.0, 0.0, 0.0, 0.0, 0.0, 0.0, 0.0, 0.0, 0.0, 0.0, -0.0, 0.0, 0.0, 0.0, 0.0, 0.0, 0.0, 0.0};

    // Check
    TrilinosCPPTestUtilities::CheckSparseMatrix(aux, row_indexes, column_indexes, values);

    // Compute T' A T
    const TrilinosSparseMatrixType copy_A(A);
    TrilinosSparseSpaceType::BtDBProductOperation(A, copy_A, T, true, false, true);

    // Values to check
    row_indexes = {0, 0, 0, 0, 1, 1, 1, 1, 2, 2, 2, 2, 2, 2, 3, 3, 3, 3, 3, 3, 4, 4, 4, 4, 5, 5, 5, 5};
    column_indexes = {0, 1, 2, 3, 0, 1, 2, 3, 0, 1, 2, 3, 4, 5, 0, 1, 2, 3, 4, 5, 2, 3, 4, 5, 2, 3, 4, 5};
    values = {2069000000.0, 0.0, -2069000000.0, 0.0, 0.0, 0.0, 0.0, 0.0, -2069000000.0, 0.0, 2069000000.0, 0.0, 0.0, 0.0, 0.0, 0.0, 0.0, 0.0, 0.0, 0.0, 0.0, 0.0, 0.0, 0.0, 0.0, 0.0, 0.0, 0.0};

    // Check
    TrilinosCPPTestUtilities::CheckSparseMatrix(A, row_indexes, column_indexes, values);
=======
>>>>>>> 5d4d9d61
}

// Error related to Trilinos issue: https://github.com/trilinos/Trilinos/issues/9252
// KRATOS_DISTRIBUTED_TEST_CASE_IN_SUITE(TrilinosBtDBProductOperationRealCase, KratosTrilinosApplicationMPITestSuite)
// {
//     // The data communicator
//     const auto& r_comm = Testing::GetDefaultDataCommunicator();

//     // The dummy matrix
//     const int size = 6;

//     // Generate A matrix
//     std::vector<int> row_indexes = {0, 0, 0, 0, 1, 1, 1, 1, 2, 2, 2, 2, 2, 2, 3, 3, 3, 3, 3, 3, 4, 4, 4, 4, 5, 5, 5, 5};
//     std::vector<int> column_indexes = {0, 1, 2, 3, 0, 1, 2, 3, 0, 1, 2, 3, 4, 5, 0, 1, 2, 3, 4, 5, 2, 3, 4, 5, 2, 3, 4, 5};
//     std::vector<double> values = {2069000000.0, 0.0, -2069000000.0, 0.0, 0.0, 0.0, 0.0, 0.0, -2069000000.0, 0.0, 4138000000.0, 0.0, -2069000000.0, 0.0, 0.0, 0.0, 0.0, 0.0, 0.0, 0.0, -2069000000.0, 0.0, 2069000000.0, 0.0, 0.0, 0.0, 0.0, 0.0};
//     auto A = TrilinosCPPTestUtilities::GenerateSparseMatrix(r_comm, size, row_indexes, column_indexes, values);
//     const Epetra_Map* p_map = &(A.RowMap());

//     // Generate T matrix
//     row_indexes = {0,1,2,3,4,4,5};
//     column_indexes = {0,1,2,3,2,4,5};
//     values = {1,1,1,1,1,0,1};
//     auto T = TrilinosCPPTestUtilities::GenerateSparseMatrix(r_comm, size, row_indexes, column_indexes, values, p_map);

//     /* Intermediate multiplication */

//     // Create an Epetra_Matrix
//     TrilinosSparseMatrixType aux(::Copy, A.Graph());

//     // First multiplication
//     TrilinosSparseSpaceType::TransposeMult(T, A, aux, {true, false}, true, true);

//     // Values to check
//     row_indexes = {0, 0, 0, 0, 1, 1, 1, 1, 2, 2, 2, 2, 2, 2, 3, 3, 3, 3, 3, 3, 4, 4, 4, 4, 5, 5, 5, 5};
//     column_indexes = {0, 1, 2, 3, 0, 1, 2, 3, 0, 1, 2, 3, 4, 5, 0, 1, 2, 3, 4, 5, 2, 3, 4, 5, 2, 3, 4, 5};
//     values = {2069000000.0, 0.0, -2069000000.0, 0.0, 0.0, 0.0, 0.0, 0.0, -2069000000.0, 0.0, 2069000000.0, 0.0, 0.0, 0.0, 0.0, 0.0, 0.0, 0.0, 0.0, 0.0, -0.0, 0.0, 0.0, 0.0, 0.0, 0.0, 0.0, 0.0};

//     // Check
//     TrilinosCPPTestUtilities::CheckSparseMatrix(aux, row_indexes, column_indexes, values);

//     // Compute T' A T
//     const TrilinosSparseMatrixType copy_A(A);
//     TrilinosSparseSpaceType::BtDBProductOperation(A, copy_A, T, true, false, true);

//     // Values to check
//     row_indexes = {0, 0, 0, 0, 1, 1, 1, 1, 2, 2, 2, 2, 2, 2, 3, 3, 3, 3, 3, 3, 4, 4, 4, 4, 5, 5, 5, 5};
//     column_indexes = {0, 1, 2, 3, 0, 1, 2, 3, 0, 1, 2, 3, 4, 5, 0, 1, 2, 3, 4, 5, 2, 3, 4, 5, 2, 3, 4, 5};
//     values = {2069000000.0, 0.0, -2069000000.0, 0.0, 0.0, 0.0, 0.0, 0.0, -2069000000.0, 0.0, 2069000000.0, 0.0, 0.0, 0.0, 0.0, 0.0, 0.0, 0.0, 0.0, 0.0, 0.0, 0.0, 0.0, 0.0, 0.0, 0.0, 0.0, 0.0};

//     // Check
//     TrilinosCPPTestUtilities::CheckSparseMatrix(A, row_indexes, column_indexes, values);
// }

KRATOS_DISTRIBUTED_TEST_CASE_IN_SUITE(TrilinosBDBtProductOperation, KratosTrilinosApplicationMPITestSuite)
{
    // The data communicator
    const auto& r_comm = Testing::GetDefaultDataCommunicator();

    // The dummy matrix
    const int size = 2 * r_comm.Size();
    auto matrix_1 = TrilinosCPPTestUtilities::GenerateDummySparseMatrix(r_comm, size, 0.0, true);
    auto local_matrix_1 = TrilinosCPPTestUtilities::GenerateDummyLocalMatrix(size, 0.0, true);
    auto matrix_2 = TrilinosCPPTestUtilities::GenerateDummySparseMatrix(r_comm, size, 1.0, true);
    auto local_matrix_2 = TrilinosCPPTestUtilities::GenerateDummyLocalMatrix(size, 1.0, true);

    // Epetra coomunicator
    auto raw_mpi_comm = MPIDataCommunicator::GetMPICommunicator(r_comm);
    Epetra_MpiComm epetra_comm(raw_mpi_comm);

    // Create a map
    Epetra_Map Map(size,0,epetra_comm);

    // Create an Epetra_Matrix
    std::vector<int> NumNz;
    TrilinosSparseMatrixType mult(Copy, Map, NumNz.data());

    // Solution
    TrilinosSparseSpaceType::BDBtProductOperation(mult, matrix_1, matrix_2);

    // Check
    TrilinosLocalMatrixType multiply_reference;
    MathUtils<double>::BDBtProductOperation(multiply_reference, local_matrix_1, local_matrix_2);
    TrilinosCPPTestUtilities::CheckSparseMatrixFromLocalMatrix(mult, multiply_reference);

    // Non zero matrix
    auto second_mult = TrilinosCPPTestUtilities::GenerateDummySparseMatrix(r_comm, size, 0.0, true);

    // Solution
    TrilinosSparseSpaceType::BDBtProductOperation(second_mult, matrix_1, matrix_2);
    TrilinosCPPTestUtilities::CheckSparseMatrixFromLocalMatrix(second_mult, multiply_reference);
}

KRATOS_DISTRIBUTED_TEST_CASE_IN_SUITE(TrilinosInplaceMult, KratosTrilinosApplicationMPITestSuite)
{
    // The data communicator
    const auto& r_comm = Testing::GetDefaultDataCommunicator();

    // The dummy vector
    const int size = 2 * r_comm.Size();
    auto vector = TrilinosCPPTestUtilities::GenerateDummySparseVector(r_comm, size);
    auto local_vector = TrilinosCPPTestUtilities::GenerateDummyLocalVector(size);

    // Multiply
    const double mult = 2.0;

    // Solution
    TrilinosSparseSpaceType::InplaceMult(vector, mult);

    // Check
    local_vector *= mult;
    TrilinosCPPTestUtilities::CheckSparseVectorFromLocalVector(vector, local_vector);
}

KRATOS_DISTRIBUTED_TEST_CASE_IN_SUITE(TrilinosAssign, KratosTrilinosApplicationMPITestSuite)
{
    // The data communicator
    const auto& r_comm = Testing::GetDefaultDataCommunicator();

    // The dummy vector
    const int size = 2 * r_comm.Size();
    auto vector_1 = TrilinosCPPTestUtilities::GenerateDummySparseVector(r_comm, size);
    auto vector_2 = TrilinosCPPTestUtilities::GenerateDummySparseVector(r_comm, size, 1.0);
    auto local_vector_1 = TrilinosCPPTestUtilities::GenerateDummyLocalVector(size);
    auto local_vector_2 = TrilinosCPPTestUtilities::GenerateDummyLocalVector(size, 1.0);

    // Multiply
    const double mult = 2.0;

    // Solution
    TrilinosSparseSpaceType::Assign(vector_1, mult, vector_2);

    // Check
    local_vector_1 = mult * local_vector_2;
    TrilinosCPPTestUtilities::CheckSparseVectorFromLocalVector(vector_1, local_vector_1);
}

KRATOS_DISTRIBUTED_TEST_CASE_IN_SUITE(TrilinosUnaliasedAdd, KratosTrilinosApplicationMPITestSuite)
{
    // The data communicator
    const auto& r_comm = Testing::GetDefaultDataCommunicator();

    // The dummy vector
    const int size = 2 * r_comm.Size();
    auto vector_1 = TrilinosCPPTestUtilities::GenerateDummySparseVector(r_comm, size);
    auto vector_2 = TrilinosCPPTestUtilities::GenerateDummySparseVector(r_comm, size, 1.0);
    auto local_vector_1 = TrilinosCPPTestUtilities::GenerateDummyLocalVector(size);
    auto local_vector_2 = TrilinosCPPTestUtilities::GenerateDummyLocalVector(size, 1.0);

    // Multiply
    const double mult = 2.0;

    // Solution
    TrilinosSparseSpaceType::UnaliasedAdd(vector_1, mult, vector_2);

    // Check
    local_vector_1 += mult * local_vector_2;
    TrilinosCPPTestUtilities::CheckSparseVectorFromLocalVector(vector_1, local_vector_1);
}

KRATOS_DISTRIBUTED_TEST_CASE_IN_SUITE(TrilinosScaleAndAdd1, KratosTrilinosApplicationMPITestSuite)
{
    // The data communicator
    const auto& r_comm = Testing::GetDefaultDataCommunicator();

    // The dummy vector
    const int size = 2 * r_comm.Size();
    auto vector_1 = TrilinosCPPTestUtilities::GenerateDummySparseVector(r_comm, size);
    auto vector_2 = TrilinosCPPTestUtilities::GenerateDummySparseVector(r_comm, size, 1.0);
    auto vector_3 = TrilinosCPPTestUtilities::GenerateDummySparseVector(r_comm, size, 2.0);
    auto local_vector_1 = TrilinosCPPTestUtilities::GenerateDummyLocalVector(size);
    auto local_vector_2 = TrilinosCPPTestUtilities::GenerateDummyLocalVector(size, 1.0);
    auto local_vector_3 = TrilinosCPPTestUtilities::GenerateDummyLocalVector(size, 2.0);

    // Multiply
    const double mult_1 = 2.0;
    const double mult_2 = 1.5;

    // Solution
    TrilinosSparseSpaceType::ScaleAndAdd(mult_1, vector_2, mult_2, vector_3, vector_1);

    // Check
    local_vector_1 = mult_1 * local_vector_2 + mult_2 * local_vector_3;
    TrilinosCPPTestUtilities::CheckSparseVectorFromLocalVector(vector_1, local_vector_1);
}

KRATOS_DISTRIBUTED_TEST_CASE_IN_SUITE(TrilinosScaleAndAdd2, KratosTrilinosApplicationMPITestSuite)
{
    // The data communicator
    const auto& r_comm = Testing::GetDefaultDataCommunicator();

    // The dummy vector
    const int size = 2 * r_comm.Size();
    auto vector_1 = TrilinosCPPTestUtilities::GenerateDummySparseVector(r_comm, size);
    auto vector_2 = TrilinosCPPTestUtilities::GenerateDummySparseVector(r_comm, size, 1.0);
    auto local_vector_1 = TrilinosCPPTestUtilities::GenerateDummyLocalVector(size);
    auto local_vector_2 = TrilinosCPPTestUtilities::GenerateDummyLocalVector(size, 1.0);

    // Multiply
    const double mult_1 = 2.0;
    const double mult_2 = 1.5;

    // Solution
    TrilinosSparseSpaceType::ScaleAndAdd(mult_1, vector_2, mult_2, vector_1);

    // Check
    local_vector_1 = mult_1 * local_vector_2 + mult_2 * local_vector_1;
    TrilinosCPPTestUtilities::CheckSparseVectorFromLocalVector(vector_1, local_vector_1);
}

KRATOS_DISTRIBUTED_TEST_CASE_IN_SUITE(TrilinosVectorSetValue, KratosTrilinosApplicationMPITestSuite)
{
    // The data communicator
    const auto& r_comm = Testing::GetDefaultDataCommunicator();

    // The dummy vector
    const int size = 2 * r_comm.Size();
    const int rank = r_comm.Rank();
    auto vector = TrilinosCPPTestUtilities::GenerateDummySparseVector(r_comm, size);
    TrilinosLocalVectorType local_vector = ZeroVector(size);
    for (int i = 0; i < size; ++i) {
        local_vector[i] = 1.0;
    }

    // Solution global
    TrilinosSparseSpaceType::SetToZero(vector);
    for (int i = 0; i < 2; ++i) {
        TrilinosSparseSpaceType::SetValue(vector, rank * 2 + i, 1.0);
    }

    // Check global
    TrilinosCPPTestUtilities::CheckSparseVectorFromLocalVector(vector, local_vector);

    // Solution local
    TrilinosSparseSpaceType::SetToZero(vector);
    for (int i = 0; i < 2; ++i) {
        TrilinosSparseSpaceType::SetValue<false>(vector, i, 1.0);
    }

    // Check local
    TrilinosCPPTestUtilities::CheckSparseVectorFromLocalVector(vector, local_vector);
}

<<<<<<< HEAD
=======
KRATOS_DISTRIBUTED_TEST_CASE_IN_SUITE(TrilinosVectorSetValueWithoutGlobalAssembly, KratosTrilinosApplicationMPITestSuite)
{
    // The data communicator
    const auto& r_comm = Testing::GetDefaultDataCommunicator();

    // The dummy vector
    const int size = 2 * r_comm.Size();
    const int rank = r_comm.Rank();
    auto vector = TrilinosCPPTestUtilities::GenerateDummySparseVector(r_comm, size);
    TrilinosLocalVectorType local_vector = ZeroVector(size);
    for (int i = 0; i < size; ++i) {
        local_vector[i] = 1.0;
    }

    // Solution global
    TrilinosSparseSpaceType::SetToZero(vector);
    for (int i = 0; i < 2; ++i) {
        TrilinosSparseSpaceType::SetValueWithoutGlobalAssembly(vector, rank * 2 + i, 1.0);
    }
    vector.GlobalAssemble();

    // Check global
    TrilinosCPPTestUtilities::CheckSparseVectorFromLocalVector(vector, local_vector);

    // Solution local
    TrilinosSparseSpaceType::SetToZero(vector);
    for (int i = 0; i < 2; ++i) {
        TrilinosSparseSpaceType::SetValueWithoutGlobalAssembly<false>(vector, i, 1.0);
    }
    vector.GlobalAssemble();

    // Check local
    TrilinosCPPTestUtilities::CheckSparseVectorFromLocalVector(vector, local_vector);
}

>>>>>>> 5d4d9d61
KRATOS_DISTRIBUTED_TEST_CASE_IN_SUITE(TrilinosMatrixSetValue, KratosTrilinosApplicationMPITestSuite)
{
    // The data communicator
    const auto& r_comm = Testing::GetDefaultDataCommunicator();

    // The dummy vector
    const int size = 2 * r_comm.Size();
    const int rank = r_comm.Rank();
    auto matrix = TrilinosCPPTestUtilities::GenerateDummySparseMatrix(r_comm, size);
    TrilinosLocalMatrixType local_matrix = ZeroMatrix(size, size);
    for (int i = 0; i < size; ++i) {
        local_matrix(i, i) = 1.0;
    }

    // Solution global
    for (int i = 0; i < 2; ++i) {
        TrilinosSparseSpaceType::SetValue(matrix, rank * 2 + i, rank * 2 + i, 1.0);
    }

    // Check global
    TrilinosCPPTestUtilities::CheckSparseMatrixFromLocalMatrix(matrix, local_matrix);

    // Solution local
<<<<<<< HEAD
=======
    TrilinosSparseSpaceType::SetToZero(matrix);
>>>>>>> 5d4d9d61
    for (int i = 0; i < 2; ++i) {
        TrilinosSparseSpaceType::SetValue<false>(matrix, i, i, 1.0);
    }

    // Check local
    TrilinosCPPTestUtilities::CheckSparseMatrixFromLocalMatrix(matrix, local_matrix);
}

<<<<<<< HEAD
=======
KRATOS_DISTRIBUTED_TEST_CASE_IN_SUITE(TrilinosMatrixSetValueWithoutGlobalAssembly, KratosTrilinosApplicationMPITestSuite)
{
    // The data communicator
    const auto& r_comm = Testing::GetDefaultDataCommunicator();

    // The dummy vector
    const int size = 2 * r_comm.Size();
    const int rank = r_comm.Rank();
    auto matrix = TrilinosCPPTestUtilities::GenerateDummySparseMatrix(r_comm, size);
    TrilinosLocalMatrixType local_matrix = ZeroMatrix(size, size);
    for (int i = 0; i < size; ++i) {
        local_matrix(i, i) = 1.0;
    }

    // Solution global
    for (int i = 0; i < 2; ++i) {
        TrilinosSparseSpaceType::SetValueWithoutGlobalAssembly(matrix, rank * 2 + i, rank * 2 + i, 1.0);
    }
    matrix.GlobalAssemble();

    // Check global
    TrilinosCPPTestUtilities::CheckSparseMatrixFromLocalMatrix(matrix, local_matrix);

    // Solution local
    TrilinosSparseSpaceType::SetToZero(matrix);
    for (int i = 0; i < 2; ++i) {
        TrilinosSparseSpaceType::SetValueWithoutGlobalAssembly<false>(matrix, i, i, 1.0);
    }
    matrix.GlobalAssemble();

    // Check local
    TrilinosCPPTestUtilities::CheckSparseMatrixFromLocalMatrix(matrix, local_matrix);
}

>>>>>>> 5d4d9d61
KRATOS_DISTRIBUTED_TEST_CASE_IN_SUITE(TrilinosSet, KratosTrilinosApplicationMPITestSuite)
{
    // The data communicator
    const auto& r_comm = Testing::GetDefaultDataCommunicator();

    // The dummy vector
    const int size = 2 * r_comm.Size();
    auto vector = TrilinosCPPTestUtilities::GenerateDummySparseVector(r_comm, size);
    auto local_vector = TrilinosCPPTestUtilities::GenerateDummyLocalVector(size);

    // Set
    const double value = 2.0;

    // Solution
    TrilinosSparseSpaceType::Set(vector, value);

    // Check
    for (int i = 0; i < size; ++i) local_vector[i] = value;
    TrilinosCPPTestUtilities::CheckSparseVectorFromLocalVector(vector, local_vector);
}

KRATOS_DISTRIBUTED_TEST_CASE_IN_SUITE(TrilinosSetToZeroMatrix, KratosTrilinosApplicationMPITestSuite)
{
    // The data communicator
    const auto& r_comm = Testing::GetDefaultDataCommunicator();

    // The dummy vector
    const int size = 2 * r_comm.Size();
    auto matrix = TrilinosCPPTestUtilities::GenerateDummySparseMatrix(r_comm, size);
    TrilinosLocalMatrixType local_matrix = ZeroMatrix(size, size);

    // Solution
    TrilinosSparseSpaceType::SetToZero(matrix);

    // Check
    TrilinosCPPTestUtilities::CheckSparseMatrixFromLocalMatrix(matrix, local_matrix);
}

KRATOS_DISTRIBUTED_TEST_CASE_IN_SUITE(TrilinosSetToZeroVector, KratosTrilinosApplicationMPITestSuite)
{
    // The data communicator
    const auto& r_comm = Testing::GetDefaultDataCommunicator();

    // The dummy vector
    const int size = 2 * r_comm.Size();
    auto vector = TrilinosCPPTestUtilities::GenerateDummySparseVector(r_comm, size);
    TrilinosLocalVectorType local_vector = ZeroVector(size);

    // Solution
    TrilinosSparseSpaceType::SetToZero(vector);

    // Check
    TrilinosCPPTestUtilities::CheckSparseVectorFromLocalVector(vector, local_vector);
}

KRATOS_DISTRIBUTED_TEST_CASE_IN_SUITE(TrilinosCopyMatrixValues, KratosTrilinosApplicationMPITestSuite)
{
    // The data communicator
    const auto& r_comm = Testing::GetDefaultDataCommunicator();

    // The dummy vector
    const int size = 2 * r_comm.Size();
    auto matrix_1 = TrilinosCPPTestUtilities::GenerateDummySparseMatrix(r_comm, size, 0.0, true);
    auto matrix_2 = TrilinosCPPTestUtilities::GenerateDummySparseMatrix(r_comm, size, 0.0);
    auto local_matrix = TrilinosCPPTestUtilities::GenerateDummyLocalMatrix(size, 0.0);

    // Solution
    TrilinosSparseSpaceType::CopyMatrixValues(matrix_1, matrix_2);

    // Check
    TrilinosCPPTestUtilities::CheckSparseMatrixFromLocalMatrix(matrix_1, local_matrix);
}

KRATOS_DISTRIBUTED_TEST_CASE_IN_SUITE(TrilinosCheckAndCorrectZeroDiagonalValues, KratosTrilinosApplicationMPITestSuite)
{
    Model current_model;
    ModelPart& r_model_part = current_model.CreateModelPart("Main");
    auto& r_process_info = r_model_part.GetProcessInfo();
    r_process_info.SetValue(BUILD_SCALE_FACTOR, 1.0);

    // The data communicator
    const auto& r_comm = Testing::GetDefaultDataCommunicator();

    // The dummy matrix
    const int size = 12;
    auto matrix12x12 = TrilinosCPPTestUtilities::GenerateDummySparseMatrix(r_comm, size);

    // Generate Epetra communicator
    KRATOS_ERROR_IF_NOT(r_comm.IsDistributed()) << "Only distributed DataCommunicators can be used!" << std::endl;
    auto raw_mpi_comm = MPIDataCommunicator::GetMPICommunicator(r_comm);
    Epetra_MpiComm epetra_comm(raw_mpi_comm);

    // Dummy vector
    Epetra_Map map(size, 0, epetra_comm);
    TrilinosVectorType vector12(map);

    // Test the norm of the matrix
    double norm = 0.0;
    norm = TrilinosSparseSpaceType::CheckAndCorrectZeroDiagonalValues(r_process_info, matrix12x12, vector12, SCALING_DIAGONAL::NO_SCALING);
    KRATOS_CHECK_DOUBLE_EQUAL(norm, 1.0);
    if (r_comm.Rank() == 0) {
        const auto& raw_values = matrix12x12.ExpertExtractValues();
        KRATOS_CHECK_DOUBLE_EQUAL(raw_values[0], 1.0);
    }
}

KRATOS_DISTRIBUTED_TEST_CASE_IN_SUITE(TrilinosIsDistributed, KratosTrilinosApplicationMPITestSuite)
{
    KRATOS_CHECK(TrilinosSparseSpaceType::IsDistributed());
}

KRATOS_DISTRIBUTED_TEST_CASE_IN_SUITE(TrilinosGetScaleNorm, KratosTrilinosApplicationMPITestSuite)
{
    Model current_model;
    ModelPart& r_model_part = current_model.CreateModelPart("Main");
    auto& r_process_info = r_model_part.GetProcessInfo();
    r_process_info.SetValue(BUILD_SCALE_FACTOR, 3.0);

    // The data communicator
    const auto& r_comm = Testing::GetDefaultDataCommunicator();

    // The dummy matrix
    const int size = 12;
    auto matrix12x12 = TrilinosCPPTestUtilities::GenerateDummySparseMatrix(r_comm, size, 1.0);

    // Test the norm of the matrix
    double norm = 0.0;
    norm = TrilinosSparseSpaceType::GetScaleNorm(r_process_info, matrix12x12, SCALING_DIAGONAL::NO_SCALING);
    KRATOS_CHECK_DOUBLE_EQUAL(norm, 1.0);
    norm = TrilinosSparseSpaceType::GetScaleNorm(r_process_info, matrix12x12, SCALING_DIAGONAL::CONSIDER_PRESCRIBED_DIAGONAL);
    KRATOS_CHECK_DOUBLE_EQUAL(norm, 3.0);
    norm = TrilinosSparseSpaceType::GetScaleNorm(r_process_info, matrix12x12, SCALING_DIAGONAL::CONSIDER_NORM_DIAGONAL);
    KRATOS_CHECK_NEAR(norm, 2.124591464, 1.0e-6);
    norm = TrilinosSparseSpaceType::GetScaleNorm(r_process_info, matrix12x12, SCALING_DIAGONAL::CONSIDER_MAX_DIAGONAL);
    KRATOS_CHECK_DOUBLE_EQUAL(norm, 12.0);
    norm = TrilinosSparseSpaceType::GetAveragevalueDiagonal(matrix12x12);
    KRATOS_CHECK_DOUBLE_EQUAL(norm, 6.5);
    norm = TrilinosSparseSpaceType::GetMinDiagonal(matrix12x12);
    KRATOS_CHECK_DOUBLE_EQUAL(norm, 1.0);
}

} // namespace Kratos::Testing<|MERGE_RESOLUTION|>--- conflicted
+++ resolved
@@ -303,62 +303,6 @@
     // Solution
     TrilinosSparseSpaceType::BtDBProductOperation(second_mult, matrix_1, matrix_2);
     TrilinosCPPTestUtilities::CheckSparseMatrixFromLocalMatrix(second_mult, multiply_reference);
-<<<<<<< HEAD
-}
-
-KRATOS_DISTRIBUTED_TEST_CASE_IN_SUITE(TrilinosBtDBProductOperationRealCase, KratosTrilinosApplicationMPITestSuite)
-{
-    // The data communicator
-    const auto& r_comm = Testing::GetDefaultDataCommunicator();
-
-    // The dummy matrix
-    const int size = 6;
-
-    // Generate A matrix
-    std::vector<int> row_indexes = {0, 0, 0, 0, 1, 1, 1, 1, 2, 2, 2, 2, 2, 2, 3, 3, 3, 3, 3, 3, 4, 4, 4, 4, 5, 5, 5, 5};
-    std::vector<int> column_indexes = {0, 1, 2, 3, 0, 1, 2, 3, 0, 1, 2, 3, 4, 5, 0, 1, 2, 3, 4, 5, 2, 3, 4, 5, 2, 3, 4, 5};
-    std::vector<double> values = {2069000000.0, 0.0, -2069000000.0, 0.0, 0.0, 0.0, 0.0, 0.0, -2069000000.0, 0.0, 4138000000.0, 0.0, -2069000000.0, 0.0, 0.0, 0.0, 0.0, 0.0, 0.0, 0.0, -2069000000.0, 0.0, 2069000000.0, 0.0, 0.0, 0.0, 0.0, 0.0};
-    auto A = TrilinosCPPTestUtilities::GenerateSparseMatrix(r_comm, size, row_indexes, column_indexes, values);
-
-    // Generate T matrix
-    row_indexes = {0,1,2,3,4,4,5};
-    column_indexes = {0,1,2,3,2,4,5};
-    values = {1,1,1,1,1,0,1};
-    auto T = TrilinosCPPTestUtilities::GenerateSparseMatrix(r_comm, size, row_indexes, column_indexes, values);
-
-    /* Intermediate multiplication */
-    // Create a map
-    const int size1 = TrilinosSparseSpaceType::Size2(T);
-    Epetra_Map map(size1, 0, A.Comm());
-
-    // Create an Epetra_Matrix
-    std::vector<int> NumNz;
-    TrilinosSparseMatrixType aux(::Copy, map, NumNz.data());
-
-    // First multiplication
-    TrilinosSparseSpaceType::TransposeMult(T, A, aux, {true, false}, true, true);
-
-    // Values to check
-    row_indexes = {0, 0, 0, 0, 1, 1, 1, 1, 2, 2, 2, 2, 2, 2, 3, 3, 3, 3, 3, 3, 4, 4, 4, 4, 5, 5, 5, 5};
-    column_indexes = {0, 1, 2, 3, 0, 1, 2, 3, 0, 1, 2, 3, 4, 5, 0, 1, 2, 3, 4, 5, 2, 3, 4, 5, 2, 3, 4, 5};
-    values = {2069000000.0, 0.0, -2069000000.0, 0.0, 0.0, 0.0, 0.0, 0.0, -2069000000.0, 0.0, 2069000000.0, 0.0, 0.0, 0.0, 0.0, 0.0, 0.0, 0.0, 0.0, 0.0, -0.0, 0.0, 0.0, 0.0, 0.0, 0.0, 0.0, 0.0};
-
-    // Check
-    TrilinosCPPTestUtilities::CheckSparseMatrix(aux, row_indexes, column_indexes, values);
-
-    // Compute T' A T
-    const TrilinosSparseMatrixType copy_A(A);
-    TrilinosSparseSpaceType::BtDBProductOperation(A, copy_A, T, true, false, true);
-
-    // Values to check
-    row_indexes = {0, 0, 0, 0, 1, 1, 1, 1, 2, 2, 2, 2, 2, 2, 3, 3, 3, 3, 3, 3, 4, 4, 4, 4, 5, 5, 5, 5};
-    column_indexes = {0, 1, 2, 3, 0, 1, 2, 3, 0, 1, 2, 3, 4, 5, 0, 1, 2, 3, 4, 5, 2, 3, 4, 5, 2, 3, 4, 5};
-    values = {2069000000.0, 0.0, -2069000000.0, 0.0, 0.0, 0.0, 0.0, 0.0, -2069000000.0, 0.0, 2069000000.0, 0.0, 0.0, 0.0, 0.0, 0.0, 0.0, 0.0, 0.0, 0.0, 0.0, 0.0, 0.0, 0.0, 0.0, 0.0, 0.0, 0.0};
-
-    // Check
-    TrilinosCPPTestUtilities::CheckSparseMatrix(A, row_indexes, column_indexes, values);
-=======
->>>>>>> 5d4d9d61
 }
 
 // Error related to Trilinos issue: https://github.com/trilinos/Trilinos/issues/9252
@@ -601,8 +545,6 @@
     TrilinosCPPTestUtilities::CheckSparseVectorFromLocalVector(vector, local_vector);
 }
 
-<<<<<<< HEAD
-=======
 KRATOS_DISTRIBUTED_TEST_CASE_IN_SUITE(TrilinosVectorSetValueWithoutGlobalAssembly, KratosTrilinosApplicationMPITestSuite)
 {
     // The data communicator
@@ -638,7 +580,6 @@
     TrilinosCPPTestUtilities::CheckSparseVectorFromLocalVector(vector, local_vector);
 }
 
->>>>>>> 5d4d9d61
 KRATOS_DISTRIBUTED_TEST_CASE_IN_SUITE(TrilinosMatrixSetValue, KratosTrilinosApplicationMPITestSuite)
 {
     // The data communicator
@@ -662,10 +603,7 @@
     TrilinosCPPTestUtilities::CheckSparseMatrixFromLocalMatrix(matrix, local_matrix);
 
     // Solution local
-<<<<<<< HEAD
-=======
     TrilinosSparseSpaceType::SetToZero(matrix);
->>>>>>> 5d4d9d61
     for (int i = 0; i < 2; ++i) {
         TrilinosSparseSpaceType::SetValue<false>(matrix, i, i, 1.0);
     }
@@ -674,8 +612,6 @@
     TrilinosCPPTestUtilities::CheckSparseMatrixFromLocalMatrix(matrix, local_matrix);
 }
 
-<<<<<<< HEAD
-=======
 KRATOS_DISTRIBUTED_TEST_CASE_IN_SUITE(TrilinosMatrixSetValueWithoutGlobalAssembly, KratosTrilinosApplicationMPITestSuite)
 {
     // The data communicator
@@ -710,7 +646,6 @@
     TrilinosCPPTestUtilities::CheckSparseMatrixFromLocalMatrix(matrix, local_matrix);
 }
 
->>>>>>> 5d4d9d61
 KRATOS_DISTRIBUTED_TEST_CASE_IN_SUITE(TrilinosSet, KratosTrilinosApplicationMPITestSuite)
 {
     // The data communicator
