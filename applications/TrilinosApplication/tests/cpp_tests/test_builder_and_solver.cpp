--- conflicted
+++ resolved
@@ -630,8 +630,7 @@
         std::vector<double> values = {2069000000.0000000000000000, 1.0000000000000000, 4138000000.0000000000000000, -2069000000.0000000000000000, 1.0000000000000000, -2069000000.0000000000000000, 2069000000.0000000000000000, 1.0000000000000000};
 
         // Check assembly
-<<<<<<< HEAD
-        CheckAssembly(rA, row_indexes, column_indexes, values);
+        TrilinosCPPTestUtilities::CheckSparseMatrix(rA, row_indexes, column_indexes, values);
 
         // Testing scale
         Parameters parameters = Parameters(R"(
@@ -658,10 +657,7 @@
         values = {2069000000.0000000000000000, 22664800000.0000000000000000, 4138000000.0000000000000000, -2069000000.0000000000000000, 22664800000.0000000000000000, -2069000000.0000000000000000, 2069000000.0000000000000000, 22664800000.0000000000000000};
 
         // Check assembly
-        CheckAssembly(rA_scale, row_indexes, column_indexes, values);
-=======
-        TrilinosCPPTestUtilities::CheckSparseMatrix(rA, row_indexes, column_indexes, values);
->>>>>>> acb096d4
+        TrilinosCPPTestUtilities::CheckSparseMatrix(rA_scale, row_indexes, column_indexes, values);
     }
 
     /**
@@ -705,8 +701,7 @@
         std::vector<double> values = {2069000000.0000000000000000, 1.0000000000000000, 2069000000.0000000000000000, 1.0000000000000000, 1.0000000000000000, 1.0000000000000000};
 
         // Check assembly
-<<<<<<< HEAD
-        CheckAssembly(rA, row_indexes, column_indexes, values);
+        TrilinosCPPTestUtilities::CheckSparseMatrix(rA, row_indexes, column_indexes, values);
 
         // Testing scale
         Parameters parameters = Parameters(R"(
@@ -733,10 +728,7 @@
         values = {2069000000.0000000000000000, 22664800000.0000000000000000, 2069000000.0000000000000000, 22664800000.0000000000000000, 22664800000.0000000000000000, 22664800000.0000000000000000};
 
         // Check assembly
-        CheckAssembly(rA_scale, row_indexes, column_indexes, values);
-=======
-        TrilinosCPPTestUtilities::CheckSparseMatrix(rA, row_indexes, column_indexes, values);
->>>>>>> acb096d4
+        TrilinosCPPTestUtilities::CheckSparseMatrix(rA_scale, row_indexes, column_indexes, values);
     }
 
     // NOTE: Fails with more than one partition
