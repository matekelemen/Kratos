// KRATOS ___ ___  _  ___   __   ___ ___ ___ ___ 
//       / __/ _ \| \| \ \ / /__|   \_ _| __| __|
//      | (_| (_) | .` |\ V /___| |) | || _|| _| 
//       \___\___/|_|\_| \_/    |___/___|_| |_|  APPLICATION
//
//  License: BSD License
//					 Kratos default license: kratos/license.txt
//
//  Main authors:  Riccardo Rossi
//

#if !defined(KRATOS_RESIDUALBASED_SEMI_EULERIAN_CONVECTION_DIFFUSION_STRATEGY )
#define  KRATOS_RESIDUALBASED_SEMI_EULERIAN_CONVECTION_DIFFUSION_STRATEGY

/* System includes */

/* External includes */

/* Project includes */
#include "includes/define.h"
#include "includes/kernel.h"
#include "containers/model.h"
#include "includes/model_part.h"
#include "solving_strategies/strategies/solving_strategy.h"
#include "solving_strategies/strategies/residualbased_linear_strategy.h"
#include "solving_strategies/schemes/residualbased_incrementalupdate_static_scheme.h"
#include "convection_diffusion_application.h"
#include "solving_strategies/builder_and_solvers/residualbased_elimination_builder_and_solver_componentwise.h"
#include "includes/convection_diffusion_settings.h"
//#include "custom_utilities/convection_diffusion_settings.h"



namespace Kratos
{

/**@name Kratos Globals */
/*@{ */


/*@} */
/**@name Type Definitions */
/*@{ */

/*@} */


/**@name  Enum's */
/*@{ */


/*@} */
/**@name  Functions */
/*@{ */



/*@} */
/**@name Kratos Classes */
/*@{ */

/// This strategy is used to solve convection-diffusion problem.
/**   Detail class definition.

Exactly the same as the ResidualBasedEulerianConvectionDiffusionStrategy, except for the fact that the assembled elements are only transient diffusion elements.
* This strategy must be combined with an auxiliary tool to convect the particles, which can be particles ( like PFEM-2 ) or BFECC.
* For updates, simply work on the Eulerian strategy and copypaste to this strategy, only changing the name and the type of element.

*/
template<class TSparseSpace,
         class TDenseSpace,
         class TLinearSolver
         >
class ResidualBasedSemiEulerianConvectionDiffusionStrategy
    : public SolvingStrategy<TSparseSpace,TDenseSpace,TLinearSolver>
{
public:
    /**@name Type Definitions */
    /*@{ */

    /** Counted pointer of ClassName */
    KRATOS_CLASS_POINTER_DEFINITION( ResidualBasedSemiEulerianConvectionDiffusionStrategy );

    typedef SolvingStrategy<TSparseSpace,TDenseSpace,TLinearSolver> BaseType;

    typedef typename BaseType::TDataType TDataType;

    //typedef typename BaseType::DofSetType DofSetType;

    typedef typename BaseType::DofsArrayType DofsArrayType;

    typedef typename BaseType::TSystemMatrixType TSystemMatrixType;

    typedef typename BaseType::TSystemVectorType TSystemVectorType;

    typedef typename BaseType::LocalSystemVectorType LocalSystemVectorType;

    typedef typename BaseType::LocalSystemMatrixType LocalSystemMatrixType;



    /*@} */
    /**@name Life Cycle
    */
    /*@{ */

    /**
    @param model_part Reference to the ModelPart that contains the problem.
     @param pNewLinearSolver pointer to the solver for the temperature system.
     @paramReformDofAtEachIteration=true.
     @param time_order=2.
     @param prediction_order == 2.
    */


    ResidualBasedSemiEulerianConvectionDiffusionStrategy(
        ModelPart& model_part,
        typename TLinearSolver::Pointer pNewLinearSolver,
        bool ReformDofAtEachIteration = false,
        int dimension = 3
    )
        : SolvingStrategy<TSparseSpace,TDenseSpace,TLinearSolver>(model_part,false)
    {
        KRATOS_TRY

		GenerateMeshPart(dimension);
        KRATOS_WATCH(*mpConvectionModelPart);
		mdimension = dimension;
        mOldDt = 0.00;

        //ProcessInfo& rCurrentProcessInfo = BaseType::GetModelPart().GetProcessInfo();
        //ConvectionDiffusionSettings::Pointer my_settings = rCurrentProcessInfo.GetValue(CONVECTION_DIFFUSION_SETTINGS);
        //(mpConvectionModelPart->GetProcessInfo()).GetValue(CONVECTION_DIFFUSION_SETTINGS) = my_settings;
		Check();


        //initializing fractional velocity solution step
        typedef Scheme< TSparseSpace,  TDenseSpace > SchemeType;
        typename SchemeType::Pointer pscheme = typename SchemeType::Pointer
                                               ( new ResidualBasedIncrementalUpdateStaticScheme< TSparseSpace,  TDenseSpace >() );

        bool CalculateReactions = false;
        bool CalculateNormDxFlag = true;

        //choosing the solving strategy
//			mstep1 = typename BaseType::Pointer(
//				new ResidualBasedLinearStrategy<TSparseSpace,  TDenseSpace, TLinearSolver >
//				(model_part,pscheme,pNewLinearSolver,CalculateReactions,ReformDofAtEachIteration,CalculateNormDxFlag)  );
//			mstep1->SetEchoLevel(2);


        typedef typename BuilderAndSolver<TSparseSpace,TDenseSpace,TLinearSolver>::Pointer BuilderSolverTypePointer;

        //const Variable<double>& rUnknownVar= my_settings->GetUnknownVariable();
        //BuilderSolverTypePointer componentwise_build = BuilderSolverTypePointer(new	ResidualBasedEliminationBuilderAndSolverComponentwise<TSparseSpace,TDenseSpace,TLinearSolver,Variable<double> > (pNewLinearSolver,rUnknownVar) );
        //mstep1 = typename BaseType::Pointer( new ResidualBasedLinearStrategy<TSparseSpace,  TDenseSpace, TLinearSolver > 				(*mpConvectionModelPart,pscheme,pNewLinearSolver,componentwise_build,CalculateReactions,ReformDofAtEachIteration,CalculateNormDxFlag)  );

        BuilderSolverTypePointer pBuilderSolver = BuilderSolverTypePointer(new ResidualBasedBlockBuilderAndSolver<TSparseSpace,TDenseSpace,TLinearSolver>(pNewLinearSolver) );
        mstep1 = typename BaseType::Pointer( new ResidualBasedLinearStrategy<TSparseSpace,TDenseSpace,TLinearSolver >(*mpConvectionModelPart,pscheme,pNewLinearSolver,pBuilderSolver,CalculateReactions,ReformDofAtEachIteration,CalculateNormDxFlag) );


        mstep1->SetEchoLevel(2);

        KRATOS_CATCH("")
    }



    /** Destructor.
    */
    virtual ~ResidualBasedSemiEulerianConvectionDiffusionStrategy() {}

    /** Destructor.
    */

    //*********************************************************************************
    //**********************************************************************
    double Solve() override
    {
      KRATOS_TRY

        //calculate the BDF coefficients
        //careful. Using information from the currentprocessinfo of the original model part (not the convection model part)
      //ProcessInfo& rCurrentProcessInfo = BaseType::GetModelPart().GetProcessInfo();
      //double Dt = rCurrentProcessInfo[DELTA_TIME];
      //int stationary= rCurrentProcessInfo[STATIONARY];

	  //SOLVING THE PROBLEM
	  double Dp_norm = mstep1->Solve();

      return Dp_norm;
      KRATOS_CATCH("")
	}



    void SetEchoLevel(int Level) override
    {
        mstep1->SetEchoLevel(Level);
    }

    void Clear() override
    {
        mstep1->Clear();
    }

    int Check() override
    {
        KRATOS_TRY
        ProcessInfo& rCurrentProcessInfo = BaseType::GetModelPart().GetProcessInfo();
        if (rCurrentProcessInfo.Has(CONVECTION_DIFFUSION_SETTINGS)==false)
			KRATOS_THROW_ERROR(std::logic_error, "no CONVECTION_DIFFUSION_SETTINGS in model_part", "");
        //std::cout << "ConvDiff::Check(). If crashes, check CONVECTION_DIFFUSION_SETTINGS is defined" << std::endl;

        ConvectionDiffusionSettings::Pointer my_settings = rCurrentProcessInfo.GetValue(CONVECTION_DIFFUSION_SETTINGS);

		//DENSITY VARIABLE
		if(my_settings->IsDefinedDensityVariable()==true)
		{
			if (BaseType::GetModelPart().NodesBegin()->SolutionStepsDataHas(my_settings->GetDensityVariable()) == false)
				KRATOS_THROW_ERROR(std::logic_error, "ConvDiffSettings: Density Variable defined but not contained in the model part", "");
		}
		else
			std::cout << "No density variable assigned for ConvDiff. Assuming density=1" << std::endl;

		//DIFFUSION VARIABLE
		if(my_settings->IsDefinedDiffusionVariable()==true)
		{
			if (BaseType::GetModelPart().NodesBegin()->SolutionStepsDataHas(my_settings->GetDiffusionVariable()) == false)
				KRATOS_THROW_ERROR(std::logic_error, "ConvDiffSettings: Diffusion Variable defined but not contained in the model part", "");
		}
		else
			std::cout << "No diffusion variable assigned for ConvDiff. Assuming diffusivity=0" << std::endl;

		//UNKNOWN VARIABLE
		if(my_settings->IsDefinedUnknownVariable()==true)
		{
			if (BaseType::GetModelPart().NodesBegin()->SolutionStepsDataHas(my_settings->GetUnknownVariable()) == false)
				KRATOS_THROW_ERROR(std::logic_error, "ConvDiffSettings: Unknown Variable defined but not contained in the model part", "");
		}
		else
			KRATOS_THROW_ERROR(std::logic_error, "ConvDiffSettings: Unknown Variable not defined!", "");

		//VOLUME SOURCE VARIABLE
		//if(my_settings->IsDefinedVolumeSourceVariable()==true)
		//{
		//	if (BaseType::GetModelPart().NodesBegin()->SolutionStepsDataHas(my_settings->GetVolumeSourceVariable()) == false)
		//		KRATOS_THROW_ERROR(std::logic_error, "ConvDiffSettings: VolumeSource Variable defined but not contained in the model part", "");
		//}
		//else
		//	std::cout << "No VolumeSource variable assigned for ConvDiff. Assuming VolumeSource=0" << std::endl;
		if(my_settings->IsDefinedVolumeSourceVariable()==true)
			KRATOS_THROW_ERROR(std::logic_error, "ConvDiffSettings: VolumeSource not yet implemented", "");

		//SURFACE SOURCE VARIABLE
		//if(my_settings->IsDefinedSurfaceSourceVariable()==true)
		//{
		//	if (BaseType::GetModelPart().NodesBegin()->SolutionStepsDataHas(my_settings->GetSurfaceSourceVariable()) == false)
		//		KRATOS_THROW_ERROR(std::logic_error, "ConvDiffSettings: SurfaceSource Variable defined but not contained in the model part", "");
		//}
		//else
		//	std::cout << "No SurfaceSource variable assigned for ConvDiff. Assuming SurfaceSource=0" << std::endl;
		if(my_settings->IsDefinedSurfaceSourceVariable()==true)
			KRATOS_THROW_ERROR(std::logic_error, "ConvDiffSettings: SurfaceSource not yet implemented", "");

		//PROJECTION VARIABLE
		//used as intermediate variable, is the variable at time n+1 but only accounting for the convective term.
		if(my_settings->IsDefinedProjectionVariable()==true)
		{
			if (BaseType::GetModelPart().NodesBegin()->SolutionStepsDataHas(my_settings->GetProjectionVariable()) == false)
				KRATOS_THROW_ERROR(std::logic_error, "ConvDiffSettings: Projection Variable defined but not contained in the model part", "");
		}
		else
		{
			std::cout << "No Projection variable assigned for ConvDiff. Using PROJECTED_SCALAR1" << std::endl;
			my_settings->SetProjectionVariable(PROJECTED_SCALAR1);

		}
		//if(my_settings->IsDefinedProjectionVariable()==true)
		//	KRATOS_THROW_ERROR(std::logic_error, "ConvDiffSettings: ProjectionVariable not useed. Remove it", "");

		//CONVECTION VELOCITY VARIABLE
		//CURRENTLY WE ARE USING (VELOCITY -MESH_VELOCITY) TO CONVECT, so the ConvectionVariable must not be used:
		//if(my_settings->IsDefinedConvectionVariable()==true)
		//{
		//	if (BaseType::GetModelPart().NodesBegin()->SolutionStepsDataHas(my_settings->GetConvectionVariable()) == false)
		//		KRATOS_THROW_ERROR(std::logic_error, "ConvDiffSettings: Convection Variable defined but not contained in the model part", "");
		//}
		//else
		//	std::cout << "No Projection variable assigned for ConvDiff. Assuming Convection=0" << std::endl;
		if(my_settings->IsDefinedConvectionVariable()==true)
			KRATOS_THROW_ERROR(std::logic_error, "ConvDiffSettings: ConvectionVariable not used. Use VelocityVariable instead", "");

		//MESH VELOCITY VARIABLE
		if(my_settings->IsDefinedMeshVelocityVariable()==true)
		{
			if (BaseType::GetModelPart().NodesBegin()->SolutionStepsDataHas(my_settings->GetMeshVelocityVariable()) == false)
				KRATOS_THROW_ERROR(std::logic_error, "ConvDiffSettings: MeshVelocity Variable defined but not contained in the model part", "");
		}
		else
			std::cout << "No MeshVelocity variable assigned for ConvDiff. Assuming MeshVelocity=0" << std::endl;

		//VELOCITY VARIABLE
		if(my_settings->IsDefinedVelocityVariable()==true)
		{
			if (BaseType::GetModelPart().NodesBegin()->SolutionStepsDataHas(my_settings->GetVelocityVariable()) == false)
				KRATOS_THROW_ERROR(std::logic_error, "ConvDiffSettings: Velocity Variable defined but not contained in the model part", "");
		}
		else
			std::cout << "No Velocity variable assigned for ConvDiff. Assuming Velocity=0" << std::endl;

		//TRANSFER COEFFICIENT VARIABLE
		//if(my_settings->IsDefinedTransferCoefficientVariable()==true)
		//{
		//	if (BaseType::GetModelPart().NodesBegin()->SolutionStepsDataHas(my_settings->GetTransferCoefficientVariable()) == false)
		//		KRATOS_THROW_ERROR(std::logic_error, "ConvDiffSettings: TransferCoefficient Variable defined but not contained in the model part", "");
		//}
		//else
		//	std::cout << "No TransferCoefficient variable assigned for ConvDiff. Assuming TransferCoefficient=0" << std::endl;
		if(my_settings->IsDefinedTransferCoefficientVariable()==true)
			KRATOS_THROW_ERROR(std::logic_error, "ConvDiffSettings: TransferCoefficient not yet implemented", "");

		//SPECIFIC HEAT VARIABLE
		if(my_settings->IsDefinedSpecificHeatVariable()==true)
		{
			if (BaseType::GetModelPart().NodesBegin()->SolutionStepsDataHas(my_settings->GetSpecificHeatVariable()) == false)
				KRATOS_THROW_ERROR(std::logic_error, "ConvDiffSettings: SpecificHeat Variable defined but not contained in the model part", "");
		}
		else
			std::cout << "No SpecificHeat variable assigned for ConvDiff. Assuming SpecificHeat=1" << std::endl;

        return 0;

        KRATOS_CATCH("")

    }

    /*@} */
    /**@name Operators
    */
    /*@{ */

    /*@} */
    /**@name Operations */
    /*@{ */


    /*@} */
    /**@name Access */
    /*@{ */


    /*@} */
    /**@name Inquiry */
    /*@{ */


    /*@} */
    /**@name Friends */
    /*@{ */


    /*@} */

protected:
    /**@name Protected static Member Variables */
    /*@{ */


    /*@} */
    /**@name Protected member Variables */
    /*@{ */


    /*@} */
    /**@name Protected Operators*/
    /*@{ */


    /*@} */
    /**@name Protected Operations*/
    /*@{ */



    /*@} */
    /**@name Protected  Access */
    /*@{ */


    /*@} */
    /**@name Protected Inquiry */
    /*@{ */


    /*@} */
    /**@name Protected LifeCycle */
    /*@{ */



    /*@} */

private:
    /**@name Static Member Variables */
    /*@{ */


    /*@} */
    /**@name Member Variables */
    /*@{ */
<<<<<<< HEAD
    ModelPart* mpConvectionModelPart;
=======
    Kratos::unique_ptr<ModelPart> mpConvectionModelPart;
>>>>>>> 245c8829
    typename BaseType::Pointer mstep1;
    double mOldDt;
    int mdimension;





    /*@} */
    /**@name Private Operators*/
    /*@{ */

    /*@} */
    /**@name Private Operations*/
    /*@{ */

  void GenerateMeshPart(int dimension)
  {
<<<<<<< HEAD
    Model& current_model = BaseType::GetModelPart().GetOwnerModel();
    mpConvectionModelPart = &current_model.CreateModelPart("ConvectionPart",1);
=======
    auto tmp = Kratos::make_unique<ModelPart>("ConvectionPart",1);
    mpConvectionModelPart.swap(tmp); 
>>>>>>> 245c8829

	mpConvectionModelPart->SetProcessInfo(  BaseType::GetModelPart().pGetProcessInfo() );
    mpConvectionModelPart->SetBufferSize( BaseType::GetModelPart().GetBufferSize());

    //initializing mesh nodes
    mpConvectionModelPart->Nodes() = BaseType::GetModelPart().Nodes();

    //creating mesh elements
    ModelPart::ElementsContainerType& MeshElems = mpConvectionModelPart->Elements();
    Element::Pointer pElem;

    if(dimension == 2)
    for(ModelPart::ElementsContainerType::iterator it
        = BaseType::GetModelPart().ElementsBegin();

        it != BaseType::GetModelPart().ElementsEnd(); ++it) {

      pElem = Element::Pointer(new EulerianDiffusionElement<2,3>(
              (*it).Id(),
              (*it).pGetGeometry(),
              (*it).pGetProperties() ) );
      MeshElems.push_back(pElem);
    }

    if(dimension == 3)
    for(ModelPart::ElementsContainerType::iterator it
        = BaseType::GetModelPart().ElementsBegin();

        it != BaseType::GetModelPart().ElementsEnd(); ++it) {

      pElem = Element::Pointer(new EulerianDiffusionElement<3,4>(
              (*it).Id(),
              (*it).pGetGeometry(),
              (*it).pGetProperties() ) );
      MeshElems.push_back(pElem);
    }
  }

    /*@} */
    /**@name Private  Access */
    /*@{ */


    /*@} */
    /**@name Private Inquiry */
    /*@{ */


    /*@} */
    /**@name Un accessible methods */
    /*@{ */

    /** Copy constructor.
    */
    ResidualBasedSemiEulerianConvectionDiffusionStrategy(const ResidualBasedSemiEulerianConvectionDiffusionStrategy& Other);


    /*@} */

}; /* Class ResidualBasedSemiEulerianConvectionDiffusionStrategy */

/*@} */

/**@name Type Definitions */
/*@{ */


/*@} */

}  /* namespace Kratos.*/

#endif /* KRATOS_RESIDUALBASED_SEMI_EULERIAN_CONVECTION_DIFFUSION_STRATEGY  defined */
<|MERGE_RESOLUTION|>--- conflicted
+++ resolved
@@ -119,7 +119,9 @@
         bool ReformDofAtEachIteration = false,
         int dimension = 3
     )
-        : SolvingStrategy<TSparseSpace,TDenseSpace,TLinearSolver>(model_part,false)
+        : 
+        mModelPartWrapper(model_part.GetOwnerModel(), "ConvectionPart",1),
+        SolvingStrategy<TSparseSpace,TDenseSpace,TLinearSolver>(model_part,false)
     {
         KRATOS_TRY
 
@@ -409,11 +411,8 @@
     /*@} */
     /**@name Member Variables */
     /*@{ */
-<<<<<<< HEAD
+    UniqueModelPartPointerWrapper mModelPartWrapper;
     ModelPart* mpConvectionModelPart;
-=======
-    Kratos::unique_ptr<ModelPart> mpConvectionModelPart;
->>>>>>> 245c8829
     typename BaseType::Pointer mstep1;
     double mOldDt;
     int mdimension;
@@ -432,14 +431,6 @@
 
   void GenerateMeshPart(int dimension)
   {
-<<<<<<< HEAD
-    Model& current_model = BaseType::GetModelPart().GetOwnerModel();
-    mpConvectionModelPart = &current_model.CreateModelPart("ConvectionPart",1);
-=======
-    auto tmp = Kratos::make_unique<ModelPart>("ConvectionPart",1);
-    mpConvectionModelPart.swap(tmp); 
->>>>>>> 245c8829
-
 	mpConvectionModelPart->SetProcessInfo(  BaseType::GetModelPart().pGetProcessInfo() );
     mpConvectionModelPart->SetBufferSize( BaseType::GetModelPart().GetBufferSize());
 
