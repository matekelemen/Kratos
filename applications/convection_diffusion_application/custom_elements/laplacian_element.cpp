--- conflicted
+++ resolved
@@ -113,10 +113,7 @@
         //Calculating the cartesian derivatives (it is avoided storing them to minimize storage)
         noalias(DN_DX) = prod(DN_De[i_point],InvJ0);
 
-<<<<<<< HEAD
-=======
         auto N = row(N_gausspoint,i_point); //these are the N which correspond to the gauss point "i_point"
->>>>>>> 597c1240
         const double IntToReferenceWeight = integration_points[i_point].Weight() * DetJ0;
         const double conductivity_gauss = inner_prod(N, nodal_conductivity);
         noalias(rLeftHandSideMatrix) += IntToReferenceWeight * conductivity_gauss * prod(DN_DX, trans(DN_DX)); //
@@ -195,21 +192,6 @@
 
 //************************************************************************************
 //************************************************************************************
-<<<<<<< HEAD
-void LaplacianElement::GetValuesVector(Vector& rValues, int Step)
-{
-    const auto& r_geom = GetGeometry();
-    const unsigned int number_of_nodes = r_geom.PointsNumber();
-    if (rValues.size() != number_of_nodes)
-    {
-        rValues.resize(number_of_nodes,false);
-    }
-
-    for (unsigned int i = 0; i < number_of_nodes; i++)
-    {
-        rValues[i] = r_geom[i].FastGetSolutionStepValue(TEMPERATURE, Step);
-    }
-=======
 int LaplacianElement::Check(const ProcessInfo& rCurrentProcessInfo)
 {
     KRATOS_ERROR_IF_NOT(rCurrentProcessInfo.Has(CONVECTION_DIFFUSION_SETTINGS)) << "No CONVECTION_DIFFUSION_SETTINGS defined in ProcessInfo." << std::endl;
@@ -237,7 +219,6 @@
     }
 
     return Element::Check(rCurrentProcessInfo);
->>>>>>> 597c1240
 }
 
 } // Namespace Kratos
