--- conflicted
+++ resolved
@@ -213,18 +213,7 @@
 
         ///@}
 
-<<<<<<< HEAD
-        ///@name Member Variables
-		///@{
-
-		CoordinateTransformationBasePointerType mpCoordinateTransformation; /*!< The Coordinate Transformation */
-
-        ///@}
-
-	private:
-=======
     private:
->>>>>>> 51a99550
 
         ///@name Private Classes
         ///@{
@@ -390,16 +379,11 @@
         ///@{
         ///@}
 
-<<<<<<< HEAD
-		///@name Member Variables
-		///@{
-=======
         ///@name Member Variables
         ///@{
 
         CoordinateTransformationBasePointerType mpCoordinateTransformation; /*!< The Coordinate Transformation */
 
->>>>>>> 51a99550
         ///@}
 
         ///@name Serialization
