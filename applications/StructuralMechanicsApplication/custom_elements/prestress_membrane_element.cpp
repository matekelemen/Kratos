// KRATOS  ___|  |                   |                   |
//       \___ \  __|  __| |   |  __| __| |   |  __| _` | |
//             | |   |    |   | (    |   |   | |   (   | |
//       _____/ \__|_|   \__,_|\___|\__|\__,_|_|  \__,_|_| MECHANICS
//
//  License:		 BSD License
//					 license: structural_mechanics_application/license.txt
//
//  Main authors:    Long Chen, Anna Rehr
//


// System includes


// External includes


// Project includes
#include "includes/checks.h"
#include "custom_elements/prestress_membrane_element.hpp"
#include "structural_mechanics_application_variables.h"

namespace Kratos
{

// Constructor
PrestressMembraneElement::PrestressMembraneElement( IndexType NewId, GeometryType::Pointer pGeometry )
    : Element( NewId, pGeometry )
{

}

// Constructor
PrestressMembraneElement::PrestressMembraneElement(IndexType NewId, GeometryType::Pointer pGeometry, PropertiesType::Pointer pProperties)
    : Element( NewId, pGeometry, pProperties )
{

}

//***********************************************************************************
//***********************************************************************************

Element::Pointer PrestressMembraneElement::Create(
    IndexType NewId,
    NodesArrayType const& rThisNodes,
    PropertiesType::Pointer pProperties) const

{
    return Kratos::make_shared< PrestressMembraneElement >(NewId, GetGeometry().Create(rThisNodes), pProperties);
}

//***********************************************************************************
//***********************************************************************************
// Destructor
PrestressMembraneElement::~PrestressMembraneElement()
{
}

//***********************************************************************************
//***********************************************************************************

void PrestressMembraneElement::EquationIdVector(
    EquationIdVectorType& rResult,
    ProcessInfo& rCurrentProcessInfo)

{
  KRATOS_TRY;

  unsigned int num_nodes, local_size;
  unsigned int local_index = 0;

  num_nodes = GetGeometry().size();
  local_size = num_nodes * 3;

  const unsigned int d_pos = this->GetGeometry()[0].GetDofPosition(DISPLACEMENT_X);

  if (rResult.size() != local_size)
      rResult.resize(local_size, false);

  for (unsigned int i_node = 0; i_node < num_nodes; ++i_node)
  {
      rResult[local_index++] = this->GetGeometry()[i_node].GetDof(DISPLACEMENT_X, d_pos).EquationId();
      rResult[local_index++] = this->GetGeometry()[i_node].GetDof(DISPLACEMENT_Y, d_pos + 1).EquationId();
      rResult[local_index++] = this->GetGeometry()[i_node].GetDof(DISPLACEMENT_Z, d_pos + 2).EquationId();
  }

  KRATOS_CATCH("")
}

//***********************************************************************************
//***********************************************************************************

void PrestressMembraneElement::GetDofList(
    DofsVectorType& rElementalDofList,
    ProcessInfo& rCurrentProcessInfo)

{
    unsigned int num_nodes, local_size;
    num_nodes = GetGeometry().size();
    local_size = num_nodes * 3;

    if (rElementalDofList.size() != local_size)
        rElementalDofList.resize(local_size);

    unsigned int local_index = 0;

    for (unsigned int i_node = 0; i_node < num_nodes; ++i_node)
    {
        rElementalDofList[local_index++] = this->GetGeometry()[i_node].pGetDof(DISPLACEMENT_X);
        rElementalDofList[local_index++] = this->GetGeometry()[i_node].pGetDof(DISPLACEMENT_Y);
        rElementalDofList[local_index++] = this->GetGeometry()[i_node].pGetDof(DISPLACEMENT_Z);
    }
}

//***********************************************************************************
//***********************************************************************************

void PrestressMembraneElement::Initialize()

{
    KRATOS_TRY
    if(this->Id()==1)
    std::cout<<"Element initialized"<<std::endl;

    // reading integration points and local gradients
    const GeometryType::IntegrationPointsArrayType& integration_points = GetGeometry().IntegrationPoints();

    // define container sizes
    mDetJ0.resize(integration_points.size());
    mGab0.resize(integration_points.size());
    mGVector.resize(integration_points.size(), ZeroMatrix(2, 2));

    // compute base vectors in reference configuration, metrics
    ComputeBaseVectors(integration_points);

    // initialize prestress
    ComputePrestress(integration_points.size());

    // initialize formfinding
    if(this->Has(IS_FORMFINDING))
        InitializeFormfinding(integration_points.size());

    // Initialize Material
    InitializeMaterial(integration_points.size());

    KRATOS_CATCH( "" )
}



//***********************************************************************************
//***********************************************************************************

void PrestressMembraneElement::CalculateRightHandSide(
    VectorType& rRightHandSideVector,
    ProcessInfo& rCurrentProcessInfo)

{
    //calculation flags
    const bool calculate_stiffness_matrix_flag = false;
    const bool calculate_residual_vector_flag = true;
    MatrixType temp = Matrix();

    CalculateAll(temp, rRightHandSideVector, rCurrentProcessInfo, calculate_stiffness_matrix_flag, calculate_residual_vector_flag);
}

//***********************************************************************************
//***********************************************************************************

void PrestressMembraneElement::CalculateLocalSystem(
    MatrixType& rLeftHandSideMatrix,
    VectorType& rRightHandSideVector,
    ProcessInfo& rCurrentProcessInfo)

{
    //calculation flags
    const bool calculate_stiffness_matrix_flag = true;
    const bool calculate_residual_vector_flag = true;

    CalculateAll(rLeftHandSideMatrix, rRightHandSideVector, rCurrentProcessInfo, calculate_stiffness_matrix_flag, calculate_residual_vector_flag);
}

//***********************************************************************************
//***********************************************************************************

void PrestressMembraneElement::CalculateOnIntegrationPoints(
    const Variable<Matrix>& rVariable,
    std::vector<Matrix>& Output,
    const ProcessInfo& rCurrentProcessInfo)

{
    KRATOS_ERROR << "CalculateOnIntegrationPoints not implemented yet" << std::endl;
}

//***********************************************************************************
//***********************************************************************************

void PrestressMembraneElement::CalculateMassMatrix(
    MatrixType& rMassMatrix,
    ProcessInfo& rCurrentProcessInfo)

{
    KRATOS_TRY

    // LUMPED MASS MATRIX
    unsigned int number_of_nodes = GetGeometry().size();
    unsigned int mat_size = number_of_nodes * 3;

    if (rMassMatrix.size1() != mat_size)
    {
        rMassMatrix.resize(mat_size, mat_size);
    }

    noalias(rMassMatrix) = ZeroMatrix(mat_size, mat_size);

    double total_mass = mTotalDomainInitialSize * GetProperties()[THICKNESS] * GetProperties()[DENSITY];

    Vector lump_fact;

    lump_fact = GetGeometry().LumpingFactors(lump_fact);

    for (unsigned int i = 0; i < number_of_nodes; i++)
    {
        double temp = lump_fact[i] * total_mass;

        for (unsigned int j = 0; j < 3; j++)
        {
            unsigned int index = i * 3 + j;
            rMassMatrix(index, index) = temp;
        }
    }

    KRATOS_CATCH("")
}

//***********************************************************************************
//***********************************************************************************

void PrestressMembraneElement::CalculateDampingMatrix(
    MatrixType& rDampingMatrix,
    ProcessInfo& rCurrentProcessInfo)

{
    KRATOS_TRY

    // LUMPED DAMPING MATRIX

    unsigned int number_of_nodes = GetGeometry().size();
    unsigned int mat_size = number_of_nodes * 3;

    if (rDampingMatrix.size1() != mat_size)
        rDampingMatrix.resize(mat_size, mat_size);

    rDampingMatrix = ZeroMatrix(mat_size, mat_size);

    double total_mass = mTotalDomainInitialSize * GetProperties()[THICKNESS] * GetProperties()[DENSITY];

    Vector lump_fact;

    lump_fact = GetGeometry().LumpingFactors(lump_fact);

    for (unsigned int i = 0; i < number_of_nodes; i++)
    {
        double temp = lump_fact[i] * total_mass;

        for (unsigned int j = 0; j < 3; j++)
        {
            unsigned int index = i * 3 + j;
            rDampingMatrix(index, index) = temp;
        }
    }

    KRATOS_CATCH("")
}

//***********************************************************************************
//***********************************************************************************

void PrestressMembraneElement::FinalizeSolutionStep(
    ProcessInfo& rCurrentProcessInfo)
{
    for (unsigned int i = 0; i < mConstitutiveLawVector.size(); i++)
    {
        mConstitutiveLawVector[i]->FinalizeSolutionStep(GetProperties(),
            GetGeometry(),
            row(GetGeometry().ShapeFunctionsValues(), i),
            rCurrentProcessInfo);
    }
}

//##### From here, old code

//***********************************************************************************
//***********************************************************************************

void PrestressMembraneElement::GetValuesVector(
    Vector& rValues,
    int Step)

{
    const unsigned int number_of_nodes = GetGeometry().size();
    const unsigned int mat_size = number_of_nodes * 3;

    if (rValues.size() != mat_size)
        rValues.resize(mat_size);

    for (unsigned int i = 0; i < number_of_nodes; i++)
    {
        const array_1d<double, 3>& disp = GetGeometry()[i].FastGetSolutionStepValue(DISPLACEMENT, Step);
        unsigned int index = i * 3;
        rValues[index] = disp[0];
        rValues[index + 1] = disp[1];
        rValues[index + 2] = disp[2];
    }
}

//***********************************************************************************
//***********************************************************************************

void PrestressMembraneElement::GetFirstDerivativesVector(
    Vector& rValues,
    int Step)

{
    const unsigned int number_of_nodes = GetGeometry().size();
    const unsigned int mat_size = number_of_nodes * 3;

    if (rValues.size() != mat_size)
        rValues.resize(mat_size);

    for (unsigned int i = 0; i < number_of_nodes; i++)
    {
        const array_1d<double, 3>& vel = GetGeometry()[i].FastGetSolutionStepValue(VELOCITY, Step);
        unsigned int index = i * 3;
        rValues[index] = vel[0];
        rValues[index + 1] = vel[1];
        rValues[index + 2] = vel[2];
    }

}

//***********************************************************************************
//***********************************************************************************

void PrestressMembraneElement::GetSecondDerivativesVector(
    Vector& rValues,
    int Step)

{
    const unsigned int number_of_nodes = GetGeometry().size();
    const unsigned int mat_size = number_of_nodes * 3;

    if (rValues.size() != mat_size)
        rValues.resize(mat_size);

    for (unsigned int i = 0; i < number_of_nodes; i++)
    {
        const array_1d<double, 3>& acc = GetGeometry()[i].FastGetSolutionStepValue(ACCELERATION, Step);
        unsigned int index = i * 3;
        rValues[index] = acc[0];
        rValues[index + 1] = acc[1];
        rValues[index + 2] = acc[2];
    }
}

//***********************************************************************************
//***********************************************************************************
// --------- //
//  PRIVATE  //
// --------- //
//***********************************************************************************
//***********************************************************************************

void PrestressMembraneElement::CalculateAndAddKm(
    Matrix& rK,
    Matrix& rB,
    Matrix& rD,
    const double& rWeight)

{
    KRATOS_TRY

    unsigned int dim = rB.size2();
    Matrix temp(3, dim);
    noalias(temp) = prod(rD, rB);
    temp *= rWeight;
    Matrix Km(dim, dim);
    noalias(Km) = prod(trans(rB), temp);
    noalias(rK) += Km;

    KRATOS_CATCH("")
}

//***********************************************************************************
//***********************************************************************************

void PrestressMembraneElement::CalculateAndAddNonlinearKm(
    Matrix& rK,
    Matrix& rB11,
    Matrix& rB22,
    Matrix& rB12,
    Vector& rSD,
    const double& rWeight)

{
    KRATOS_TRY;

    const unsigned int number_of_nodes = GetGeometry().size();

    for (unsigned int n = 0; n < number_of_nodes; n++)
    {
        for (unsigned int i = 0; i < 3; i++)
        {
            for (unsigned int m = 0; m <= n; m++)
            {
                unsigned int check = 3;
                if (m == n)
                    check = i + 1;
                for (unsigned int j = 0; j < check; j++)
                {
                    rK(3 * n + i, 3 * m + j) += (rSD[0] * rB11(3 * n + i, 3 * m + j) + rSD[1] * rB22(3 * n + i, 3 * m + j) + rSD[2] * rB12(3 * n + i, 3 * m + j))*rWeight;
                    rK(3 * m + i, 3 * n + j) = rK(3 * n + i, 3 * m + j);
                }
            }
        }
    }

    KRATOS_CATCH("")
}

//***********************************************************************************
//***********************************************************************************

void PrestressMembraneElement::CalculateQ( 
    bounded_matrix<double, 3, 3>& Q,
    const unsigned int& rPointNumber)

{
    KRATOS_TRY
    Q(0, 0) = std::pow(mGVector[rPointNumber](0, 0), 2);
    Q(0, 1) = std::pow(mGVector[rPointNumber](0, 1), 2);
    Q(0, 2) = 2.00*mGVector[rPointNumber](0, 0)*mGVector[rPointNumber](0, 1);

    Q(1, 0) = std::pow(mGVector[rPointNumber](1, 0), 2);
    Q(1, 1) = std::pow(mGVector[rPointNumber](1, 1), 2);
    Q(1, 2) = 2.00*mGVector[rPointNumber](1, 0) * mGVector[rPointNumber](1, 1);

    Q(2, 0) = 2.00 * mGVector[rPointNumber](0, 0) * mGVector[rPointNumber](1, 0);
    Q(2, 1) = 2.00 * mGVector[rPointNumber](0, 1)*mGVector[rPointNumber](1, 1);
    Q(2, 2) = 2.00 * (mGVector[rPointNumber](0, 0) * mGVector[rPointNumber](1, 1) + mGVector[rPointNumber](0, 1)*mGVector[rPointNumber](1, 0));

    KRATOS_CATCH("")
}

//***********************************************************************************
//***********************************************************************************

void PrestressMembraneElement::CalculateB(
    Matrix& rB,
    const bounded_matrix<double, 3, 3>& rQ,
    const Matrix& DN_De,
    const array_1d<double, 3>& g1,
    const array_1d<double, 3>& g2)

{
    KRATOS_TRY

    const unsigned int number_of_nodes = GetGeometry().size();
    Matrix b(3, number_of_nodes * 3);

    for (unsigned int i = 0; i < number_of_nodes; i++)
    {
        unsigned int index = 3 * i;

        //first line
        b(0, index) = DN_De(i, 0) * g1[0];
        b(0, index + 1) = DN_De(i, 0) * g1[1];
        b(0, index + 2) = DN_De(i, 0) * g1[2];

        //second line
        b(1, index) = DN_De(i, 1) * g2[0];
        b(1, index + 1) = DN_De(i, 1) * g2[1];
        b(1, index + 2) = DN_De(i, 1) * g2[2];

        //third line
        b(2, index) = 0.5*(DN_De(i, 1) * g1[0] + DN_De(i, 0) * g2[0]);
        b(2, index + 1) = 0.5*(DN_De(i, 1) * g1[1] + DN_De(i, 0) * g2[1]);
        b(2, index + 2) = 0.5*(DN_De(i, 1) * g1[2] + DN_De(i, 0) * g2[2]);
    }

    rB = prod(rQ, b); 

    KRATOS_CATCH("")
}


//***********************************************************************************
//***********************************************************************************

void PrestressMembraneElement::CalculateStrain(
    Vector& rStrainVector,
    array_1d<double, 3>& rgab,
    array_1d<double, 3>& rGab)

{
    KRATOS_TRY

    rStrainVector[0] = 0.5 * (rgab[0] - rGab[0]);
    rStrainVector[1] = 0.5 * (rgab[1] - rGab[1]);
    rStrainVector[2] = 0.5 * (rgab[2] - rGab[2]);


    KRATOS_CATCH("")
}

//***********************************************************************************
//***********************************************************************************
// Anna I think this function is not used
// pleae have a look into one of the solid elemens on how to use it
// also please make it concisitent with the function from the solids, I think there are some deficiencies
void PrestressMembraneElement::CalculateAndAdd_BodyForce(
    const Vector& rN,
    const ProcessInfo& rCurrentProcessInfo,
    array_1d<double, 3>& BodyForce,
    VectorType& rRightHandSideVector,
    const double& rWeight)

{
    KRATOS_TRY

        unsigned int number_of_nodes = this->GetGeometry().size();
    const double density = this->GetProperties()[DENSITY];


    noalias(BodyForce) = ZeroVector(3);
    for (unsigned int i = 0; i<number_of_nodes; i++)
        BodyForce += rN[i] * this->GetGeometry()[i].FastGetSolutionStepValue(VOLUME_ACCELERATION);
    BodyForce *= density;

    for (unsigned int i = 0; i < number_of_nodes; i++)
    {
        int index = 3 * i;

        for (unsigned int j = 0; j < 3; j++)
            rRightHandSideVector[index + j] += rWeight * rN[i] * BodyForce[j];
    }

    KRATOS_CATCH("")
}

//***********************************************************************************
//***********************************************************************************

// Anna I think this is not used, is it needed?
void PrestressMembraneElement::CalculateAndAdd_PressureForce(
    VectorType& rResidualVector,
    const Vector& rN,
    const array_1d<double, 3>& rv3,
    const double& rPressure,
    const double& rWeight,
    const ProcessInfo& rCurrentProcessInfo)

{
    KRATOS_TRY

        unsigned int number_of_nodes = GetGeometry().size();

    for (unsigned int i = 0; i < number_of_nodes; i++)
    {
        int index = 3 * i;
        double coeff = rPressure * rN[i] * rWeight;
        rResidualVector[index] += coeff * rv3[0];
        rResidualVector[index + 1] += coeff * rv3[1];
        rResidualVector[index + 2] += coeff * rv3[2];
    }

    KRATOS_CATCH("")
}

//***********************************************************************************
//***********************************************************************************

void PrestressMembraneElement::CalculateAll(
    MatrixType& rLeftHandSideMatrix,
    VectorType& rRightHandSideVector,
    const ProcessInfo& rCurrentProcessInfo,
    const bool& rCalculateStiffnessMatrixFlag,
    const bool& rCalculateResidualVectorFlag)

{
    KRATOS_TRY

    // Initializing all needed variables
    const unsigned int number_of_nodes = GetGeometry().size();
    const unsigned int mat_size = number_of_nodes * 3;

    Vector strain_vector(3);
    Vector stress_vector(3);

    // set up Constitutive Law
    ConstitutiveLaw::Parameters Values(GetGeometry(), GetProperties(), rCurrentProcessInfo);

    // Set constitutive law flags:
    Flags &constitutive_law_options=Values.GetOptions();
    constitutive_law_options.Set(ConstitutiveLaw::USE_ELEMENT_PROVIDED_STRAIN, true);
    constitutive_law_options.Set(ConstitutiveLaw::COMPUTE_STRESS, true);
    // for formfinding: Constitutive Tensor is 0 Tensor
    if(this->Has(IS_FORMFINDING)){
        if(this->GetValue(IS_FORMFINDING))
            constitutive_law_options.Set(ConstitutiveLaw::COMPUTE_CONSTITUTIVE_TENSOR, false);
    }
    else
        constitutive_law_options.Set(ConstitutiveLaw::COMPUTE_CONSTITUTIVE_TENSOR, true);

    Values.SetStrainVector(strain_vector);       // this is the input parameter
    Values.SetStressVector(stress_vector);       // this is an output parameter

    // resizing as needed the LHS
    if (rCalculateStiffnessMatrixFlag == true)    // calculation of the matrix is required
    {
        if (rLeftHandSideMatrix.size1() != mat_size)
        {
            rLeftHandSideMatrix.resize(mat_size, mat_size);
        }

        noalias(rLeftHandSideMatrix) = ZeroMatrix(mat_size, mat_size); //resetting LHS
    }

    //resizing as needed the RHS
    if (rCalculateResidualVectorFlag == true) //calculation of the matrix is required
    {
        if (rRightHandSideVector.size() != mat_size)
        {
            rRightHandSideVector.resize(mat_size);
        }

        rRightHandSideVector = ZeroVector(mat_size); //resetting RHS
    }

    // reading integration points and local gradients
    const GeometryType::IntegrationPointsArrayType& integration_points = GetGeometry().IntegrationPoints();

    const GeometryType::ShapeFunctionsGradientsType& DN_De_container = GetGeometry().ShapeFunctionsLocalGradients();

    // calculating actual jacobian
    GeometryType::JacobiansType J;

    J = GetGeometry().Jacobian(J);

    for (unsigned int point_number = 0; point_number < integration_points.size(); point_number++)
    {
        // reading integration weight, shape function value and its gradients at this integration point
        const double integration_weight = integration_points[point_number].Weight();

        Matrix DN_De = DN_De_container[point_number];

        // covariant metric in deformed system
        array_1d<double, 3> gab;

        // Transformation Matrix Q
        bounded_matrix<double, 3, 3> Q;
        noalias(Q) = ZeroMatrix(3, 3);
        // basis vectors in deformed system
        array_1d<double, 3> g1;
        array_1d<double, 3> g2;
        array_1d<double, 3> g3;

        CalculateQ(Q, point_number);
        CalculateMetricDeformed(point_number, DN_De, gab, g1, g2);
        CalculateStrain(strain_vector, gab, mGab0[point_number]);

        Vector cartesian_strain_vector = prod(Q, strain_vector); //in refence configuration

        // Constitutive Matrices D
        Matrix D(3, 3, 0);
        Values.SetConstitutiveMatrix(D); // this is an output parameter

        //Deformation Gradient
        Values.SetDeformationGradientF(CalculateDeformationGradient(point_number));

        mConstitutiveLawVector[point_number]->CalculateMaterialResponse(Values, ConstitutiveLaw::StressMeasure_PK2);     // Why is the curviliear strains are used here?

        // Deformations for Non-linear force vector
        Vector strain_deformation;

        strain_deformation = prod(trans(D), cartesian_strain_vector);

        // Adding the pre-stress values as forces over length
        for (int i = 0; i < 3; ++i)
            strain_deformation[i] += GetValue(MEMBRANE_PRESTRESS)(i,point_number);

        // calculate B matrices
        Matrix B(3, mat_size);
        noalias(B) = ZeroMatrix(3, mat_size);
        CalculateB(B, Q, DN_De, g1, g2);

        // integration on the REFERENCE CONFIGURATION
        double DetJ0 = mDetJ0[point_number];
        double int_reference_weight = integration_weight * DetJ0 * GetProperties()[THICKNESS];

        // Nonlinear Deformation
        Matrix strain_local_cart_11(number_of_nodes * 3, number_of_nodes * 3);
        noalias(strain_local_cart_11) = ZeroMatrix(number_of_nodes * 3, number_of_nodes * 3);
        Matrix strain_local_cart_22(number_of_nodes * 3, number_of_nodes * 3);
        noalias(strain_local_cart_22) = ZeroMatrix(number_of_nodes * 3, number_of_nodes * 3);
        Matrix strain_local_cart_12(number_of_nodes * 3, number_of_nodes * 3);
        noalias(strain_local_cart_12) = ZeroMatrix(number_of_nodes * 3, number_of_nodes * 3);

        CalculateSecondVariationStrain(DN_De, strain_local_cart_11, strain_local_cart_22, strain_local_cart_12, Q);

        // LEFT HAND SIDE MATRIX
        if (rCalculateStiffnessMatrixFlag == true)
        {
            // adding membrane contribution to the stiffness matrix
            CalculateAndAddKm(rLeftHandSideMatrix, B, D, int_reference_weight);

            // adding non-linear-contribution to stiffness matrix
            CalculateAndAddNonlinearKm(rLeftHandSideMatrix,
                strain_local_cart_11, strain_local_cart_22, strain_local_cart_12,
                strain_deformation,
                int_reference_weight);
        }

        // RIGHT HAND SIDE VECTOR
        if (rCalculateResidualVectorFlag == true)         // calculation of the matrix is required
        {
            // operation performed: rRighthandSideVector -= Weight* IntForce
            noalias(rRightHandSideVector) -= int_reference_weight* prod(trans(B), strain_deformation);
        }
    } // end loop over integration points

    KRATOS_CATCH("")
}


//************************************************************************************
//************************************************************************************
void PrestressMembraneElement::GetValueOnIntegrationPoints(const Variable<Matrix>& rVariable,
    std::vector<Matrix>& rValues, const ProcessInfo& rCurrentProcessInfo)
{
    if (rVariable == GREEN_LAGRANGE_STRAIN_TENSOR)
    {
        CalculateOnIntegrationPoints(rVariable, rValues, rCurrentProcessInfo);
    }

    if (rVariable == PK2_STRESS_TENSOR)
    {
        CalculateOnIntegrationPoints(rVariable, rValues, rCurrentProcessInfo);
    }
    // VM
    if (rVariable == CAUCHY_STRESS_TENSOR)
    {
        CalculateOnIntegrationPoints(rVariable, rValues, rCurrentProcessInfo);
    }
    // VM
}
//***********************************************************************************
//***********************************************************************************
void PrestressMembraneElement::CalculateMetricDeformed(const unsigned int& rPointNumber, Matrix DN_De,
    array_1d<double, 3>& rgab,
    array_1d<double, 3>& rg1,
    array_1d<double, 3>& rg2)
{
    GeometryType::JacobiansType J_act;
    J_act = GetGeometry().Jacobian(J_act);

    array_1d<double, 3> g3;

    rg1[0] = J_act[rPointNumber](0, 0);
    rg2[0] = J_act[rPointNumber](0, 1);
    rg1[1] = J_act[rPointNumber](1, 0);
    rg2[1] = J_act[rPointNumber](1, 1);
    rg1[2] = J_act[rPointNumber](2, 0);
    rg2[2] = J_act[rPointNumber](2, 1);

    //basis vector g3
    MathUtils<double>::CrossProduct(g3, rg1, rg2);
    //differential area dA
    double dA = norm_2(g3);
    //normal vector _n
    array_1d<double, 3> n = g3 / dA;

    //GetCovariantMetric
    rgab[0] = inner_prod(rg1,rg1);
    rgab[1] = inner_prod(rg2,rg2);
    rgab[2] = inner_prod(rg1,rg2);

}

//***********************************************************************************
//***********************************************************************************
void PrestressMembraneElement::CalculateSecondVariationStrain(Matrix DN_De,
    Matrix & rStrainLocalCart11,
    Matrix & rStrainLocalCart22,
    Matrix & rStrainLocalCart12,
    bounded_matrix<double, 3, 3>& rQ)
{
    const unsigned int number_of_nodes = GetGeometry().size();

    Vector dd_strain_curvilinear(3);

    for (unsigned int n = 0; n < number_of_nodes; ++n)
    {
        for (unsigned int i = 0; i < 3; ++i)
        {
            for (unsigned int m = 0; m <= n; m++)
            {

                unsigned int limit = i + 1;
                if (m < n)
                    limit = 3;
                for (unsigned int j = 0; j < limit; j++)
                {
                    noalias(dd_strain_curvilinear) = ZeroVector(3);
                    if (j == i)
                    {
                        dd_strain_curvilinear[0] = DN_De(n, 0)*DN_De(m, 0);
                        dd_strain_curvilinear[1] = DN_De(n, 1)*DN_De(m, 1);
                        dd_strain_curvilinear[2] = 0.5*(DN_De(n, 0)*DN_De(m, 1) + DN_De(n, 1)*DN_De(m, 0));

                        rStrainLocalCart11(3 * n + i, 3 * m + j) = rQ(0, 0)*dd_strain_curvilinear[0] + rQ(0, 1)*dd_strain_curvilinear[1] + rQ(0, 2)*dd_strain_curvilinear[2];
                        rStrainLocalCart22(3 * n + i, 3 * m + j) = rQ(1, 0)*dd_strain_curvilinear[0] + rQ(1, 1)*dd_strain_curvilinear[1] + rQ(1, 2)*dd_strain_curvilinear[2];
                        rStrainLocalCart12(3 * n + i, 3 * m + j) = rQ(2, 0)*dd_strain_curvilinear[0] + rQ(2, 1)*dd_strain_curvilinear[1] + rQ(2, 2)*dd_strain_curvilinear[2];

                    }
                }
            }
        }
    }
}

//***********************************************************************************
//***********************************************************************************
void PrestressMembraneElement::ProjectPrestress(
    const unsigned int& rPointNumber){

    // definition prestress axes
    array_1d<double,3> global_prestress_axis1, global_prestress_axis2, global_prestress_axis3;
    for(unsigned int i=0; i<3;i++){
        global_prestress_axis1[i] = GetValue(PRESTRESS_AXIS_1_GLOBAL)(i,rPointNumber);
        global_prestress_axis2[i] = GetValue(PRESTRESS_AXIS_2_GLOBAL)(i,rPointNumber);
    }

    #ifdef KRATOS_DEBUG
        KRATOS_ERROR_IF(norm_2(global_prestress_axis1) < std::numeric_limits<double>::epsilon() && norm_2(global_prestress_axis1) > -std::numeric_limits<double>::epsilon()) << "division by zero!" << std::endl;
        KRATOS_ERROR_IF(norm_2(global_prestress_axis2) < std::numeric_limits<double>::epsilon() && norm_2(global_prestress_axis2) > -std::numeric_limits<double>::epsilon()) << "division by zero!" << std::endl;
    #endif

    // normalization global prestress axes
    global_prestress_axis1 /= norm_2(global_prestress_axis1);
    global_prestress_axis2 /= norm_2(global_prestress_axis2);

    // Compute global_prestress_axis3
    MathUtils<double>::CrossProduct(global_prestress_axis3, global_prestress_axis1, global_prestress_axis2);
    global_prestress_axis3 /= norm_2(global_prestress_axis3);

    // Compute local cartesian basis E1, E2, E3
    array_1d<double,3> E1 = column( GetValue(BASE_REF_1),rPointNumber )/norm_2(column( GetValue(BASE_REF_1),rPointNumber ));
    array_1d<double,3> E2, E3;
    MathUtils<double>::CrossProduct(E3,E1,column( GetValue(BASE_REF_2),rPointNumber ));
    E3 /= norm_2(E3);
    MathUtils<double>::CrossProduct(E2,E3,E1);
    E2 /= norm_2(E2);


    // Compute T1, T2, T3
    array_1d<double, 3> normal_projection_plane;
    MathUtils<double>::CrossProduct(normal_projection_plane, global_prestress_axis3, global_prestress_axis1);
    array_1d<double, 3> T1, T2, T3;
    MathUtils<double>::CrossProduct(T1, normal_projection_plane, E3);
    T1 /= norm_2(T1);
    MathUtils<double>::CrossProduct(T2,E3,T1);
    T2 /= norm_2(T2);
    T3 = E3;

    // Transform prestresses in the local cartesian cosy in reference configuration
    bounded_matrix<double,3,3> origin, target, tensor;
    noalias(origin) = ZeroMatrix(3,3);
    noalias(target) = ZeroMatrix(3,3);
    noalias(tensor) = ZeroMatrix(3,3);

    for (int i=0;i<3;i++){
        origin(i,0) = T1(i);
        origin(i,1) = T2(i);
        origin(i,2) = T3(i);
        target(i,0) = E1(i);
        target(i,1) = E2(i);
        target(i,2) = E3(i);
    }

    tensor.clear();
    tensor(0,0) = this->GetValue(MEMBRANE_PRESTRESS)(0,rPointNumber);
    tensor(1,1) = this->GetValue(MEMBRANE_PRESTRESS)(1,rPointNumber);
    tensor(1,0) = this->GetValue(MEMBRANE_PRESTRESS)(2,rPointNumber);
    tensor(0,1) = this->GetValue(MEMBRANE_PRESTRESS)(2,rPointNumber);

    // Transformation Stress Tensor
    StructuralMechanicsMathUtilities::TensorTransformation<3>(origin,origin,target,target,tensor);

    // store prestress values in the elemental data
    Matrix& prestress_matrix = GetValue(MEMBRANE_PRESTRESS);
    prestress_matrix(0,rPointNumber) = tensor(0,0);
    prestress_matrix(1,rPointNumber) = tensor(1,1);
    prestress_matrix(2,rPointNumber) = tensor(1,0);
}
//***********************************************************************************
//***********************************************************************************

void PrestressMembraneElement::InitializeSolutionStep(ProcessInfo& rCurrentProcessInfo){
    
}
//***********************************************************************************
//***********************************************************************************
<<<<<<< HEAD
void PrestressMembraneElement::InitializeNonLinearIteration(ProcessInfo& rCurrentProcessInfo){
    // for formfinding: update basevectors (and prestress in case of anisotropy)
    //if(this->Id()>43 && this->Id()<53)
    //    std::cout<<"Base Vectors"<<this->Id()<<": "<<GetValue(BASE_REF_1)<<","<<GetValue(BASE_REF_2)<<std::endl;
    if(this->Has(IS_FORMFINDING)){
        if(this->GetValue(IS_FORMFINDING)){
            const GeometryType::IntegrationPointsArrayType& integration_points = GetGeometry().IntegrationPoints();
            if(mAnisotropicPrestress == true){
                // update prestress in the anisotropic case
                for (unsigned int point_number = 0; point_number < integration_points.size(); ++point_number){
                    if(mAnisotropicPrestress == true)
                        UpdatePrestress(point_number);
                }
            }
            //update base vectors in reference configuration, metrics
            ComputeBaseVectors(integration_points);
        }
    }
=======

void PrestressMembraneElement::InitializeNonLinearIteration(ProcessInfo& rCurrentProcessInfo)
{
>>>>>>> 2544810e

}

//***********************************************************************************
//***********************************************************************************

void PrestressMembraneElement::InitializeMaterial(const unsigned int& NumberIntegrationPoints){
    if (mConstitutiveLawVector.size() == 0)
    {
        mConstitutiveLawVector.resize(NumberIntegrationPoints);

        for (unsigned int i = 0; i < mConstitutiveLawVector.size(); i++)
        {
            mConstitutiveLawVector[i] = GetProperties()[CONSTITUTIVE_LAW]->Clone();

            mConstitutiveLawVector[i]->InitializeMaterial(GetProperties(), GetGeometry(), row(GetGeometry().ShapeFunctionsValues(), i));
        }
    }
}

//***********************************************************************************
//***********************************************************************************
void PrestressMembraneElement::UpdatePrestress(const unsigned int& rPointNumber){
    // --1--computation relevant CoSys
    array_1d<double, 3> g1, g2, g3, gab; //base vectors/metric actual config
    array_1d<double, 3> G3;  // base vector reference config
    array_1d<double, 3> E1_tot,E2_tot, E3_tot; //local cartesian base vectors initial reference config
    array_1d<double, 3> E1, E2, E3; // local cartesian base vectors initial config
    array_1d<double, 3> base_ref_contra_tot_1, base_ref_contra_tot_2; //contravariant base vectors initial reference config

    ComputeRelevantCoSys(rPointNumber, g1, g2, g3, gab, G3, E1_tot, E2_tot, E3_tot, E1, E2, E3, base_ref_contra_tot_1, base_ref_contra_tot_2);

    // --2-- computation total deformation gradient
    bounded_matrix<double,3,3> deformation_gradient_total;
    for(unsigned int i=0; i<3; i++){
        for(unsigned int j=0; j<3; j++){
            deformation_gradient_total(i,j) = base_ref_contra_tot_1(j)*g1(i) + base_ref_contra_tot_2(j)*g2(i) + mG3Initial[rPointNumber](j)*g3(i);
        }
    }

    //--3--Compute the eigenvalues of the total deformation gradient
    bounded_matrix<double,3,3> origin, target, tensor;
    noalias(origin) = ZeroMatrix(3,3);
    noalias(target) = ZeroMatrix(3,3);
    noalias(tensor) = ZeroMatrix(3,3);
    double lambda_1, lambda_2;

    ComputeEigenvaluesDeformationGradient(rPointNumber,
                    origin, target, tensor,
                    base_ref_contra_tot_1,base_ref_contra_tot_2,
                    E1_tot, E2_tot, E3_tot,
                    gab,
                    lambda_1, lambda_2);

    //--4--Compute the eigenvectors in the reference and actual configuration
    bounded_matrix<double,3,3> N_act; // eigenvectors in actual configuration
    noalias(N_act) = ZeroMatrix(3,3);
    ComputeEigenvectorsDeformationGradient(rPointNumber,
                                tensor, origin,
                                deformation_gradient_total,
                                E1_tot, E2_tot,
                                lambda_1, lambda_2,
                                N_act);

    //--5--Compute the modified prestress
    ModifyPrestress(rPointNumber,
                    origin, target,tensor,
                    E1, E2, E3, G3,
                    g1, g2, g3, N_act,
                    lambda_1, lambda_2);
}
//***********************************************************************************
//***********************************************************************************

void PrestressMembraneElement::ComputeRelevantCoSys(const unsigned int& rPointNumber,
             array_1d<double, 3>& rg1,array_1d<double, 3>& rg2,array_1d<double, 3>& rg3, array_1d<double, 3>& rgab,
             array_1d<double, 3>& rG3,
             array_1d<double, 3>& rE1Tot, array_1d<double, 3>& rE2Tot,array_1d<double, 3>& rE3Tot,
             array_1d<double, 3>& rE1,array_1d<double, 3>& rE2,array_1d<double, 3>& rE3,
             array_1d<double, 3>& rBaseRefContraTot1,array_1d<double, 3>& rBaseRefContraTot2){

    const GeometryType::ShapeFunctionsGradientsType& DN_De_container = GetGeometry().ShapeFunctionsLocalGradients();
    Matrix DN_De = DN_De_container[rPointNumber];
    CalculateMetricDeformed(rPointNumber, DN_De, rgab, rg1, rg2);

    // compute the out-of-plane direction and normalize it
    MathUtils<double>::CrossProduct(rg3,rg1,rg2);
    rg3 /= norm_2(rg3);

    // computation of the out-of-plane direction in the reference configuration
    MathUtils<double>::CrossProduct(rG3,column( GetValue(BASE_REF_1),rPointNumber ),column( GetValue(BASE_REF_2),rPointNumber ));
    rG3 /= norm_2(rG3);

    //Compute cartesian basis in total reference configuration
    // rE1Tot = mG1Initial/|mG1Initial|, rE3Tot = mG3Initial
    rE1Tot = mG1Initial[rPointNumber]/norm_2(mG1Initial[rPointNumber]);
    rE3Tot = mG3Initial[rPointNumber];
    MathUtils<double>::CrossProduct(rE2Tot,rE3Tot,rE1Tot);
    rE2Tot /= norm_2(rE2Tot);

    //Compute cartesian basis in (updated) reference configuration
    // rE1 = BASE_REF_1/|BASE_REF_1|, rE3 = rG3
    rE1 = column( GetValue(BASE_REF_1),rPointNumber )/norm_2(column( GetValue(BASE_REF_1),rPointNumber));
    rE3 = rG3;
    MathUtils<double>::CrossProduct(rE2,rE3,rE1);
    rE2 /= norm_2(rE2);

    // Compute contravariant basis in total Reference configuration
    // -->Compute the metric in total reference configuration
    array_1d<double, 3> metric_reference_tot;
    metric_reference_tot(0)=inner_prod(mG1Initial[rPointNumber],mG1Initial[rPointNumber]);
    metric_reference_tot(1)=inner_prod(mG2Initial[rPointNumber],mG2Initial[rPointNumber]);
    metric_reference_tot(2)=inner_prod(mG2Initial[rPointNumber],mG1Initial[rPointNumber]);

    // -->Invert metric in (total) reference configuration
    double det_metric_tot = metric_reference_tot(0)*metric_reference_tot(1)-metric_reference_tot(2)*metric_reference_tot(2);
    array_1d<double, 3> inv_metric_tot;
    #ifdef KRATOS_DEBUG
        KRATOS_ERROR_IF(det_metric_tot < std::numeric_limits<double>::epsilon() && det_metric_tot > -std::numeric_limits<double>::epsilon()) << "division by zero!" << std::endl;
    #endif
    inv_metric_tot(0) = 1.0/det_metric_tot * metric_reference_tot(1);
    inv_metric_tot(1) = 1.0/det_metric_tot * metric_reference_tot(0);
    inv_metric_tot(2) = -1.0/det_metric_tot * metric_reference_tot(2);

    // -->Compute contravariant basis (in total reference configuration)
    rBaseRefContraTot1 = inv_metric_tot(0)*mG1Initial[rPointNumber] + inv_metric_tot(2)*mG2Initial[rPointNumber];
    rBaseRefContraTot2 = inv_metric_tot(2)*mG1Initial[rPointNumber] + inv_metric_tot(1)*mG2Initial[rPointNumber];

}
//***********************************************************************************
//***********************************************************************************

void PrestressMembraneElement::ComputeEigenvaluesDeformationGradient(const unsigned int& rPointNumber,
                    bounded_matrix<double,3,3>& rOrigin, bounded_matrix<double,3,3>& rTarget, bounded_matrix<double,3,3>& rTensor,
                    const array_1d<double, 3>& rBaseRefContraTot1, const array_1d<double, 3>& rBaseRefContraTot2,
                    const array_1d<double, 3>& rE1Tot, const array_1d<double, 3>& rE2Tot, const array_1d<double, 3>& rE3Tot,
                    const array_1d<double, 3>& rgab,
                    double& rLambda1, double& rLambda2){
    for (int i=0;i<3;i++){
        rOrigin(i,0) = rBaseRefContraTot1(i);
        rOrigin(i,1) = rBaseRefContraTot2(i);
        rOrigin(i,2) = mG3Initial[rPointNumber](i);
        rTarget(i,0) = rE1Tot(i);
        rTarget(i,1) = rE2Tot(i);
        rTarget(i,2) = rE3Tot(i);
    }
    rTensor.clear();
    rTensor(0,0) = rgab(0);
    rTensor(1,1) = rgab(1);
    rTensor(1,0) = rgab(2);
    rTensor(0,1) = rgab(2);

    // Transformation C rTensor
    StructuralMechanicsMathUtilities::TensorTransformation<3>(rOrigin,rOrigin,rTarget,rTarget,rTensor);

    // Compute the Eigenvalues
    // (C-lambda_i*I)N=0
    // rTensor:Eigenvalue in out-of-plane direction lambda_3 = 1 (no strain in this direction)

    //solution quadratic formula
    const double root = std::sqrt(std::abs((rTensor(0,0)+rTensor(1,1))*(rTensor(0,0)+rTensor(1,1))-4.0*(rTensor(0,0)*rTensor(1,1)-rTensor(0,1)*rTensor(1,0))));
    rLambda1 = (rTensor(0,0) + rTensor(1,1) + root)/2.0;
    rLambda2 = (rTensor(0,0) + rTensor(1,1) - root)/2.0;

    // Eigenvectors of C: lambda^2 --> root needed for "real" eigenvalues
    rLambda1 = std::sqrt(rLambda1);
    rLambda2 = std::sqrt(rLambda2);
}
//***********************************************************************************
//***********************************************************************************

void PrestressMembraneElement::ComputeEigenvectorsDeformationGradient(const unsigned int& rPointNumber,
                                bounded_matrix<double,3,3>& rTensor, bounded_matrix<double,3,3>& rOrigin,
                                const bounded_matrix<double,3,3>& rDeformationGradientTotal,
                                const array_1d<double, 3>& rE1Tot, const array_1d<double, 3>& rE2Tot,
                                const double Lambda1, const double Lambda2,
                                bounded_matrix<double,3,3>& rNAct){
    //Check if rTensor is the Identity Matrix -> no deformation
    //(rTensor-lambda^2*I)=ZeroMatrix
    bool principal_strain_state = false;
    rTensor(0,0) -= Lambda1*Lambda1;
    rTensor(1,1) -= Lambda2*Lambda2;
    if (std::abs(rTensor(0,0))<1.0e-6 && std::abs(rTensor(1,0))<1.0e-6 && std::abs(rTensor(0,1))<1.0e-6 && std::abs(rTensor(1,1))<1.0e-6)
        principal_strain_state = true;

    // compute C (=rTensor)
    noalias(rTensor) = prod(trans(rDeformationGradientTotal),rDeformationGradientTotal);

    // Eigenvectors in reference configuration: N_ref
    array_1d<double, 3> N_ref_1, N_ref_2, N_ref_3;
    N_ref_3 = mG3Initial[rPointNumber];

    if (principal_strain_state) {
        N_ref_1 = rE1Tot;
        N_ref_2 = rE2Tot;
    }
    else {
        //Compute the first principal direction
        //Eigenvector lies in the plan spanned up by G1 and G2
        //-> (C-lambda^2*I)N =(C-lambda^2*I)(alpha1*G1+alpha2*G2)=B1*alpha1+B2*alpha2 =0

        rTensor(0,0) -= Lambda1*Lambda1;
        rTensor(1,1) -= Lambda1*Lambda1;
        rTensor(2,2) -= Lambda1*Lambda1;

        column(rOrigin,0) = mG1Initial[rPointNumber];
        column(rOrigin,1) = mG2Initial[rPointNumber];

        bounded_matrix<double,3,3> B;
        noalias(B) = prec_prod(rTensor, rOrigin);

        // compute alpha1 and alpha2
        double alpha_1,alpha_2;
        unsigned int imax=0;  unsigned int jmax=0;
        for (unsigned int i=0;i<3;i++){
            for (unsigned int j=0;j<2;j++){
                if(std::abs(B(i,j))>std::abs(B(imax,jmax))){
                    imax=i;
                    jmax=j;
                }
            }
        }
        if (jmax==0){
          alpha_2 = 1.0;
          alpha_1 = -B(imax,1)/B(imax,0);
        }
        else{
          alpha_1 = 1.0;
          alpha_2 = -B(imax,0)/B(imax,1);
        }
        N_ref_1 = alpha_1*mG1Initial[rPointNumber] + alpha_2*mG2Initial[rPointNumber];
        MathUtils<double>::CrossProduct(N_ref_2,N_ref_3,N_ref_1);
    }
    //Eigenvectors in the actual configuration from n=F*N
    for (unsigned int i=0;i<3;i++){
            for (unsigned int j=0;j<3;j++){
                rNAct(i,0) += rDeformationGradientTotal(i,j)*N_ref_1(j);
                rNAct(i,1) += rDeformationGradientTotal(i,j)*N_ref_2(j);
                rNAct(i,2) += rDeformationGradientTotal(i,j)*N_ref_3(j);
            }
        }

    // normalize eigenvectors
    double length;
    for (unsigned int j=0;j<3;j++){
        length = norm_2(column(rNAct,j));
        for(unsigned int i=0;i<3;i++)
            rNAct(i,j) /= length;
        }
}

//***********************************************************************************
//***********************************************************************************

void PrestressMembraneElement::ModifyPrestress(const unsigned int& rPointNumber,
                    bounded_matrix<double,3,3>& rOrigin, bounded_matrix<double,3,3>& rTarget,bounded_matrix<double,3,3>& rTensor,
                    const array_1d<double, 3>& rE1, const array_1d<double, 3>& rE2, const array_1d<double, 3>& rE3, const array_1d<double, 3>& rG3,
                    const array_1d<double, 3>& rg1, const array_1d<double, 3>& rg2, const array_1d<double, 3>& rg3, const bounded_matrix<double,3,3>& rNAct,
                    const double Lambda1, const double Lambda2){
    // Transform prestresses from the local cosy in reference config to the curvilinear cosy in reference config, covariant
    for (int i=0;i<3;i++){
        rOrigin(i,0) = rE1(i);
        rOrigin(i,1) = rE2(i);
        rOrigin(i,2) = rE3(i);
        rTarget(i,0) = GetValue(BASE_REF_1)(i,rPointNumber);
        rTarget(i,1) = GetValue(BASE_REF_2)(i,rPointNumber);
        rTarget(i,2) = rG3(i);
    }
    rTensor.clear();
    rTensor(0,0) = GetValue(MEMBRANE_PRESTRESS)(0,rPointNumber);
    rTensor(1,1) = GetValue(MEMBRANE_PRESTRESS)(1,rPointNumber);
    rTensor(1,0) = GetValue(MEMBRANE_PRESTRESS)(2,rPointNumber);
    rTensor(0,1) = GetValue(MEMBRANE_PRESTRESS)(2,rPointNumber);

    StructuralMechanicsMathUtilities::TensorTransformation<3>(rOrigin,rOrigin,rTarget,rTarget,rTensor);

    // Computation actual stress in the covariant basis
    double detF;
    array_1d<double, 3> G1G2, g1g2;
    MathUtils<double>::CrossProduct(G1G2,column( GetValue(BASE_REF_1),rPointNumber ),column( GetValue(BASE_REF_2),rPointNumber ));
    MathUtils<double>::CrossProduct(g1g2,rg1,rg2);
    detF = norm_2(g1g2)/norm_2(G1G2);
    rTensor(0,0) /= detF;
    rTensor(1,1) /= detF;
    rTensor(1,0) /= detF;
    rTensor(0,1) /= detF;

    // Transform the prestress in the principal directions
    for (int i=0;i<3;i++){
        rOrigin(i,0) = rg1(i);
        rOrigin(i,1) = rg2(i);
        rOrigin(i,2) = rg3(i);
        rTarget(i,0) = rNAct(i,0);
        rTarget(i,1) = rNAct(i,1);
        rTarget(i,2) = rNAct(i,2);
    }

    StructuralMechanicsMathUtilities::TensorTransformation<3>(rOrigin,rOrigin,rTarget,rTarget,rTensor);

    // compute lambda_mod
    double lambda_mod_1, lambda_mod_2;
    double lambda_max = this->GetValue(LAMBDA_MAX);
    if(Lambda1 > lambda_max)
        lambda_mod_1 = lambda_max;
    else if(Lambda1 < 1.0/lambda_max)
        lambda_mod_1 = 1.0/lambda_max;
    else
        lambda_mod_1 = Lambda1;

    if(Lambda2 > lambda_max)
        lambda_mod_2 = lambda_max;
    else if(Lambda2 < 1.0/lambda_max)
        lambda_mod_2 = 1.0/lambda_max;
    else
        lambda_mod_2 = Lambda2;

    // compute modified prestress
    rTensor(0,0) *= Lambda1*lambda_mod_2 / (Lambda2* lambda_mod_1);
    rTensor(1,1) *= Lambda2*lambda_mod_1 / (Lambda1* lambda_mod_2);

    //transform the prestress into the actual local cartesian basis
    array_1d<double, 3> e1, e2, e3;
    e1 = rg1/norm_2(rg1);
    MathUtils<double>::CrossProduct(e3,e1,rg2);
    MathUtils<double>::CrossProduct(e2,e3,e1);
    e2 /= norm_2(e2);
    e3 /= norm_2(e3);
    for (int i=0;i<3;i++){
        rOrigin(i,0) = rNAct(i,0);
        rOrigin(i,1) = rNAct(i,1);
        rOrigin(i,2) = rNAct(i,2);
        rTarget(i,0) = e1(i);
        rTarget(i,1) = e2(i);
        rTarget(i,2) = e3(i);
    }

    StructuralMechanicsMathUtilities::TensorTransformation<3>(rOrigin,rOrigin,rTarget,rTarget,rTensor);

    Matrix& prestress_modified = GetValue(MEMBRANE_PRESTRESS);
    prestress_modified(0,rPointNumber) = rTensor(0,0);
    prestress_modified(1,rPointNumber) = rTensor(1,1);
    prestress_modified(2,rPointNumber) = rTensor(1,0);

}
void PrestressMembraneElement::ComputePrestress(const unsigned int& rIntegrationPointSize){
    // initialize prestress matrix and prestress directions (with dummy zero values)
    unsigned int strain_size = this->GetProperties().GetValue(CONSTITUTIVE_LAW)->GetStrainSize();
    Matrix prestress_matrix(strain_size,rIntegrationPointSize,0), prestress_direction1(3,rIntegrationPointSize,0), prestress_direction2(3,rIntegrationPointSize,0);
    if(this->Has(MEMBRANE_PRESTRESS) == false)
        this->SetValue(MEMBRANE_PRESTRESS,prestress_matrix);
    this->SetValue(PRESTRESS_AXIS_1_GLOBAL, prestress_direction1);
    this->SetValue(PRESTRESS_AXIS_2_GLOBAL, prestress_direction2);


    // determine if the prestress state is isotropic or anisotropic
    if(GetProperties().Has(MEMBRANE_PRESTRESS)){
        Matrix& prestress_variable = this->GetValue(MEMBRANE_PRESTRESS);
        Matrix& prestress_axis_1 = this->GetValue(PRESTRESS_AXIS_1_GLOBAL);
        Matrix& prestress_axis_2 = this->GetValue(PRESTRESS_AXIS_2_GLOBAL);

        if(GetProperties()[MEMBRANE_PRESTRESS](0,0)== GetProperties()[MEMBRANE_PRESTRESS](0,1) && GetProperties()[MEMBRANE_PRESTRESS](0,2) == 0)
            mAnisotropicPrestress = false;

        else
            mAnisotropicPrestress = true;


        // read prestress from the material properties
        for(unsigned int point_number = 0; point_number < rIntegrationPointSize;point_number ++){
            // anisotropic case: prestress projection in the membrane
            if(mAnisotropicPrestress) {
                    // Initialize Prestress
                    for (unsigned int i_strain=0; i_strain<strain_size; i_strain++){
                        prestress_variable(i_strain,point_number) = GetProperties()[MEMBRANE_PRESTRESS](0,i_strain);
                        if(GetProperties().Has(PRESTRESS_AXIS_2_GLOBAL) && GetProperties().Has(PRESTRESS_AXIS_1_GLOBAL) == true){
                            prestress_axis_1(i_strain,point_number) = GetProperties()[PRESTRESS_AXIS_1_GLOBAL](0,i_strain);
                            prestress_axis_2(i_strain,point_number) = GetProperties()[PRESTRESS_AXIS_2_GLOBAL](0,i_strain);
                        }
                    }
                    // in case that no prestress directions are prescribed: hardcode the prestress direction
                    if ((GetProperties().Has(PRESTRESS_AXIS_2_GLOBAL) == false) || (GetProperties().Has(PRESTRESS_AXIS_1_GLOBAL) == false)){
                        prestress_axis_1(0,point_number) = 1;
                        prestress_axis_1(1,point_number) = 0;
                        prestress_axis_1(2,point_number) = 0;

                        prestress_axis_2(0,point_number) = 0;
                        prestress_axis_2(1,point_number) = 1;
                        prestress_axis_2(2,point_number) = 0;
                    }

                    ProjectPrestress(point_number);
                }

            // in case of isotropic prestress: set prestress in the first step (no transformation necessary)
            else {
                for (unsigned int i_strain=0; i_strain<strain_size; i_strain++){
                    prestress_variable(i_strain,point_number) = GetProperties()[MEMBRANE_PRESTRESS](0,i_strain);
                }
            }
        }
    }
}

//***********************************************************************************
//***********************************************************************************

void PrestressMembraneElement::ComputeBaseVectors(const GeometryType::IntegrationPointsArrayType& rIntegrationPoints){
    // compute Jacobian
    GeometryType::JacobiansType J0;
    J0 = GetGeometry().Jacobian(J0);

    mTotalDomainInitialSize = 0.00;
    Matrix dummy;
    SetValue(BASE_REF_1,dummy);
    SetValue(BASE_REF_2, dummy);

    Matrix& base_1 = GetValue(BASE_REF_1);
    Matrix& base_2 = GetValue(BASE_REF_2);
    base_1.resize(3,rIntegrationPoints.size());
    base_2.resize(3,rIntegrationPoints.size());

    // Calculating geometry tensors in reference configuration on Integration points
    for (unsigned int point_number = 0; point_number < rIntegrationPoints.size(); point_number++)
    {
        // getting information for integration
        double integration_weight = rIntegrationPoints[point_number].Weight();

        // base vectors in reference configuration
        array_1d<double, 3> G1;
        array_1d<double, 3> G2;
        array_1d<double, 3> G3;

        G1[0] = J0[point_number](0, 0);
        G2[0] = J0[point_number](0, 1);
        G1[1] = J0[point_number](1, 0);
        G2[1] = J0[point_number](1, 1);
        G1[2] = J0[point_number](2, 0);
        G2[2] = J0[point_number](2, 1);

        // Store base vectors in reference configuration
        column(base_1,point_number) = G1;
        column(base_2,point_number) = G2;
        std::cout<<"base vectors"<<Id()<<": "<<base_1<<base_2<<std::endl;
        // base vector G3
        MathUtils<double>::CrossProduct(G3, G1, G2);
        // differential area dA
        const double dA = norm_2(G3);

        KRATOS_DEBUG_ERROR_IF(dA < 1E-15) << "PrestressMembraneElement with id" << this->GetId()
                                          << "has ZERO differential area!" << std::endl;

        // normal vector n
        array_1d<double, 3> n = G3 / dA;

        // Get CovariantMetric
        mGab0[point_number][0] = std::pow(G1[0], 2) + std::pow(G1[1], 2) + std::pow(G1[2], 2);
        mGab0[point_number][1] = std::pow(G2[0], 2) + std::pow(G2[1], 2) + std::pow(G2[2], 2);
        mGab0[point_number][2] = G1[0] * G2[0] + G1[1] * G2[1] + G1[2] * G2[2];

        array_1d<double, 3> Gab_contravariant_1, Gab_contravariant_2;
        ComputeContravariantBaseVectors(Gab_contravariant_1,Gab_contravariant_2, point_number);

        // build local cartesian coordinate system
        double lg1 = norm_2(G1);
        array_1d<double, 3> E1 = G1 / lg1;
        double lg_contravariant_2 = norm_2(Gab_contravariant_2);
        array_1d<double, 3> E2 = Gab_contravariant_2 / lg_contravariant_2;

        bounded_matrix<double, 2, 2> G;
        G(0, 0) = inner_prod(E1, Gab_contravariant_1);
        G(0, 1) = inner_prod(E1, Gab_contravariant_2);
        G(1, 0) = inner_prod(E2, Gab_contravariant_1);
        G(1, 1) = inner_prod(E2, Gab_contravariant_2);

        noalias(mGVector[point_number]) = ZeroMatrix(2, 2);
        // saving the G matrix for this point number
        noalias(mGVector[point_number]) = G;

        // Calculate the reduced mass matrix
        mDetJ0[point_number] = norm_2(G3);

        // Calculating the total area
        mTotalDomainInitialSize += mDetJ0[point_number] * integration_weight;
    }
}

//***********************************************************************************
//***********************************************************************************

void PrestressMembraneElement::ComputeContravariantBaseVectors(
                        array_1d<double, 3>& rG1Contra,
                        array_1d<double, 3>& rG2Contra,
                        const unsigned int& rPointNumber){
    // determinant metric
    double det_metric = mGab0[rPointNumber][0]*mGab0[rPointNumber][1]- mGab0[rPointNumber][2]*mGab0[rPointNumber][2];

    // contravariant metric
    array_1d<double, 3> metric_contra;
    metric_contra[0]= 1.0/det_metric * mGab0[rPointNumber][1];
    metric_contra[1]= 1.0/det_metric * mGab0[rPointNumber][0];
    metric_contra[2]= -1.0/det_metric * mGab0[rPointNumber][2];

    // contravariant base vectors
    rG1Contra = metric_contra[0]*column( GetValue(BASE_REF_1),rPointNumber ) + metric_contra[2]*column( GetValue(BASE_REF_2),rPointNumber );
    rG2Contra = metric_contra[2]*column( GetValue(BASE_REF_1),rPointNumber ) + metric_contra[1]*column( GetValue(BASE_REF_2),rPointNumber );
}
//***********************************************************************************
//***********************************************************************************

const Matrix PrestressMembraneElement::CalculateDeformationGradient(const unsigned int& rPointNumber){
    // Compute contravariant base vectors in reference configuration
    array_1d<double, 3> G1_contra, G2_contra;
    ComputeContravariantBaseVectors(G1_contra, G2_contra, rPointNumber);

    // Compute G3
    array_1d<double, 3> G3;
    MathUtils<double>::CrossProduct(G3, column( GetValue(BASE_REF_1),rPointNumber ), column( GetValue(BASE_REF_2),rPointNumber ));
    G3 = G3/ norm_2(G3);

    // Compute g1, g2, g3
    const GeometryType::ShapeFunctionsGradientsType& DN_De_container = GetGeometry().ShapeFunctionsLocalGradients();
    Matrix DN_De = DN_De_container[rPointNumber];
    array_1d<double, 3> g1, g2, g3, gab;
    CalculateMetricDeformed(rPointNumber, DN_De, gab, g1, g2);

    MathUtils<double>::CrossProduct(g3,g1,g2);
    g3 /= norm_2(g3);

    bounded_matrix<double,3,3> deformation_gradient;
    for(unsigned int i=0; i<3; i++){
        for(unsigned int j=0; j<3; j++){
            deformation_gradient(i,j) = G1_contra(j)*g1(i) + G2_contra(j)*g2(i) + G3(j)*g3(i);
        }
    }
    return deformation_gradient;
}
//***********************************************************************************
//***********************************************************************************

void PrestressMembraneElement::InitializeFormfinding(const unsigned int& rIntegrationPointSize){

    if(mAnisotropicPrestress == true){
        // store base vectors of the initial configuration
        mG1Initial.resize(rIntegrationPointSize);
        mG2Initial.resize(rIntegrationPointSize);
        mG3Initial.resize(rIntegrationPointSize);

        for(unsigned int point_number = 0; point_number < rIntegrationPointSize;point_number ++){
            mG1Initial[point_number] = column( GetValue(BASE_REF_1),point_number );
            mG2Initial[point_number] = column( GetValue(BASE_REF_2),point_number );

            // out-of-plane direction
            MathUtils<double>::CrossProduct(mG3Initial[point_number],mG1Initial[point_number],mG2Initial[point_number]);
            mG3Initial[point_number] /= norm_2(mG3Initial[point_number]);
        }

        // set lambda_max
        if(GetProperties().Has(LAMBDA_MAX))
            this->SetValue(LAMBDA_MAX,GetProperties()[LAMBDA_MAX]);
        else
            this->SetValue(LAMBDA_MAX,1.2);
    }
}
//***********************************************************************************
//***********************************************************************************
int PrestressMembraneElement::Check(const ProcessInfo& rCurrentProcessInfo)
{
    KRATOS_TRY
    const unsigned int number_of_nodes = this->GetGeometry().size();
    // const unsigned int dimension = this->GetGeometry().WorkingSpaceDimension();

    // Verify that the variables are correctly initialized
    KRATOS_CHECK_VARIABLE_KEY(DISPLACEMENT)
    KRATOS_CHECK_VARIABLE_KEY(VELOCITY)
    KRATOS_CHECK_VARIABLE_KEY(ACCELERATION)
    KRATOS_CHECK_VARIABLE_KEY(DENSITY)
    KRATOS_CHECK_VARIABLE_KEY(VOLUME_ACCELERATION)
    KRATOS_CHECK_VARIABLE_KEY(THICKNESS)

    // Check that the element's nodes contain all required SolutionStepData and Degrees of freedom
    for ( unsigned int i = 0; i < number_of_nodes; i++ ) {
        Node<3> &r_node = this->GetGeometry()[i];
        KRATOS_CHECK_VARIABLE_IN_NODAL_DATA(DISPLACEMENT,r_node)

        KRATOS_CHECK_DOF_IN_NODE(DISPLACEMENT_X, r_node)
        KRATOS_CHECK_DOF_IN_NODE(DISPLACEMENT_Y, r_node)
        KRATOS_CHECK_DOF_IN_NODE(DISPLACEMENT_Z, r_node)
    }

    // Verify that the constitutive law exists
    KRATOS_ERROR_IF_NOT(this->GetProperties().Has( CONSTITUTIVE_LAW )) << "Constitutive law not provided for property " << this->GetProperties().Id() << std::endl;

    // Verify that the constitutive law has the correct dimension
    const unsigned int strain_size = this->GetProperties().GetValue( CONSTITUTIVE_LAW )->GetStrainSize();
    KRATOS_ERROR_IF( strain_size != 3) << "Wrong constitutive law used. This is a membrane element! expected strain size is 3 (el id = ) " << this->Id() << std::endl;

    //check constitutive law
    for (unsigned int i = 0; i < mConstitutiveLawVector.size(); i++)
    {
        mConstitutiveLawVector[i]->Check(GetProperties(), GetGeometry(), rCurrentProcessInfo);

        ConstitutiveLaw::Features LawFeatures;
        mConstitutiveLawVector[i]->GetLawFeatures(LawFeatures);

        if (LawFeatures.mOptions.IsNot(ConstitutiveLaw::PLANE_STRESS_LAW))
            KRATOS_THROW_ERROR(std::logic_error, "Constitutive law is compatible only with a plane stress 2D law for membrane element with Id", this->Id())

            if (LawFeatures.mOptions.IsNot(ConstitutiveLaw::INFINITESIMAL_STRAINS))
                KRATOS_THROW_ERROR(std::logic_error, "Constitutive law is compatible only with a law using infinitessimal strains for membrane element with Id", this->Id())

                if (LawFeatures.mStrainSize != 3) KRATOS_THROW_ERROR(std::logic_error, "Constitutive law expects a strain size different from 3 for membrane element with Id", this->Id())
    }
    return 0;

    KRATOS_CATCH("");
}

void PrestressMembraneElement::save(Serializer& rSerializer) const
    {
      KRATOS_SERIALIZE_SAVE_BASE_CLASS(rSerializer, Element)
      rSerializer.save("ConstitutiveLawVector", mConstitutiveLawVector);
      rSerializer.save("DetJ0", mDetJ0);
      rSerializer.save("TotalDomainInitialSize", mTotalDomainInitialSize);
      rSerializer.save("G_ab", mGab0);
      rSerializer.save("G_Vector", mGVector);
      rSerializer.save("AnisotropicPrestress", mAnisotropicPrestress);
      rSerializer.save("G1Initial", mG1Initial);
      rSerializer.save("G2Initial", mG2Initial);
      rSerializer.save("G3Initial", mG3Initial);
    }

    void PrestressMembraneElement::load(Serializer& rSerializer)
    {
      KRATOS_SERIALIZE_LOAD_BASE_CLASS(rSerializer, Element)
      rSerializer.load("ConstitutiveLawVector", mConstitutiveLawVector);
      rSerializer.load("DetJ0", mDetJ0);
      rSerializer.load("TotalDomainInitialSize", mTotalDomainInitialSize);
      rSerializer.load("G_ab", mGab0);
      rSerializer.load("G_Vector", mGVector);
      rSerializer.load("AnisotropicPrestress", mAnisotropicPrestress);
      rSerializer.load("G1Initial", mG1Initial);
      rSerializer.load("G2Initial", mG2Initial);
      rSerializer.load("G3Initial", mG3Initial);
    }



//***********************************************************************************
//***********************************************************************************
} // Namespace Kratos.<|MERGE_RESOLUTION|>--- conflicted
+++ resolved
@@ -912,7 +912,6 @@
 }
 //***********************************************************************************
 //***********************************************************************************
-<<<<<<< HEAD
 void PrestressMembraneElement::InitializeNonLinearIteration(ProcessInfo& rCurrentProcessInfo){
     // for formfinding: update basevectors (and prestress in case of anisotropy)
     //if(this->Id()>43 && this->Id()<53)
@@ -931,11 +930,9 @@
             ComputeBaseVectors(integration_points);
         }
     }
-=======
 
 void PrestressMembraneElement::InitializeNonLinearIteration(ProcessInfo& rCurrentProcessInfo)
 {
->>>>>>> 2544810e
 
 }
 
