// KRATOS  ___|  |                   |                   |
//       \___ \  __|  __| |   |  __| __| |   |  __| _` | |
//             | |   |    |   | (    |   |   | |   (   | |
//       _____/ \__|_|   \__,_|\___|\__|\__,_|_|  \__,_|_| MECHANICS
//
//  License:		 BSD License
//					 license: structural_mechanics_application/license.txt
//
//  Main authors:    Long Chen, Anna Rehr
//


// System includes


// External includes


// Project includes
#include "includes/checks.h"
#include "custom_elements/prestress_membrane_element.hpp"
#include "structural_mechanics_application_variables.h"
#include "custom_utilities/structural_mechanics_element_utilities.h"

namespace Kratos
{

// Constructor
PrestressMembraneElement::PrestressMembraneElement( IndexType NewId, GeometryType::Pointer pGeometry )
    : Element( NewId, pGeometry )
{

}

// Constructor
PrestressMembraneElement::PrestressMembraneElement(IndexType NewId, GeometryType::Pointer pGeometry, PropertiesType::Pointer pProperties)
    : Element( NewId, pGeometry, pProperties )
{

}

//***********************************************************************************
//***********************************************************************************

Element::Pointer PrestressMembraneElement::Create(
    IndexType NewId,
    NodesArrayType const& rThisNodes,
    PropertiesType::Pointer pProperties) const

{
    return Kratos::make_shared< PrestressMembraneElement >(NewId, GetGeometry().Create(rThisNodes), pProperties);
}

//***********************************************************************************
//***********************************************************************************

Element::Pointer PrestressMembraneElement::Create(
    IndexType NewId,
    GeometryType::Pointer pGeom,
    PropertiesType::Pointer pProperties) const

{
    return Kratos::make_shared< PrestressMembraneElement >(NewId, pGeom, pProperties);
}

//***********************************************************************************
//***********************************************************************************
// Destructor
PrestressMembraneElement::~PrestressMembraneElement()
{
}

//***********************************************************************************
//***********************************************************************************

void PrestressMembraneElement::EquationIdVector(
    EquationIdVectorType& rResult,
    ProcessInfo& rCurrentProcessInfo)

{
  KRATOS_TRY;

  unsigned int num_nodes, local_size;
  unsigned int local_index = 0;

  num_nodes = GetGeometry().size();
  local_size = num_nodes * 3;

  const unsigned int d_pos = this->GetGeometry()[0].GetDofPosition(DISPLACEMENT_X);

  if (rResult.size() != local_size)
      rResult.resize(local_size, false);

  for (unsigned int i_node = 0; i_node < num_nodes; ++i_node)
  {
      rResult[local_index++] = this->GetGeometry()[i_node].GetDof(DISPLACEMENT_X, d_pos).EquationId();
      rResult[local_index++] = this->GetGeometry()[i_node].GetDof(DISPLACEMENT_Y, d_pos + 1).EquationId();
      rResult[local_index++] = this->GetGeometry()[i_node].GetDof(DISPLACEMENT_Z, d_pos + 2).EquationId();
  }

  KRATOS_CATCH("")
}

//***********************************************************************************
//***********************************************************************************

void PrestressMembraneElement::GetDofList(
    DofsVectorType& rElementalDofList,
    ProcessInfo& rCurrentProcessInfo)

{
    unsigned int num_nodes, local_size;
    num_nodes = GetGeometry().size();
    local_size = num_nodes * 3;

    if (rElementalDofList.size() != local_size)
        rElementalDofList.resize(local_size);

    unsigned int local_index = 0;

    for (unsigned int i_node = 0; i_node < num_nodes; ++i_node)
    {
        rElementalDofList[local_index++] = this->GetGeometry()[i_node].pGetDof(DISPLACEMENT_X);
        rElementalDofList[local_index++] = this->GetGeometry()[i_node].pGetDof(DISPLACEMENT_Y);
        rElementalDofList[local_index++] = this->GetGeometry()[i_node].pGetDof(DISPLACEMENT_Z);
    }
}

//***********************************************************************************
//***********************************************************************************

void PrestressMembraneElement::Initialize()

{
    KRATOS_TRY

    // reading integration points and local gradients
    const GeometryType::IntegrationPointsArrayType& integration_points = GetGeometry().IntegrationPoints();

    // define container sizes
    mDetJ0.resize(integration_points.size());
    mGab0.resize(integration_points.size());
    mGVector.resize(integration_points.size(), ZeroMatrix(2, 2));

    // compute base vectors in reference configuration, metrics
    ComputeBaseVectors(integration_points);

    // initialize prestress
    ComputePrestress(integration_points.size());

    // initialize formfinding
    if(this->Has(IS_FORMFINDING))
        InitializeFormfinding(integration_points.size());

    // Initialize Material
    InitializeMaterial(integration_points.size());

    KRATOS_CATCH( "" )
}

//***********************************************************************************
//***********************************************************************************

void PrestressMembraneElement::CalculateLeftHandSide(
    MatrixType& rLeftHandSideMatrix,
    ProcessInfo& rCurrentProcessInfo)

{
    //calculation flags
    const bool calculate_stiffness_matrix_flag = true;
    const bool calculate_residual_vector_flag = false;
    VectorType temp = VectorType();

    CalculateAll(
        rLeftHandSideMatrix,
        temp,
        rCurrentProcessInfo,
        calculate_stiffness_matrix_flag,
        calculate_residual_vector_flag);
}

//***********************************************************************************
//***********************************************************************************

void PrestressMembraneElement::CalculateRightHandSide(
    VectorType& rRightHandSideVector,
    ProcessInfo& rCurrentProcessInfo)

{
    //calculation flags
    const bool calculate_stiffness_matrix_flag = false;
    const bool calculate_residual_vector_flag = true;
    MatrixType temp = MatrixType();

    CalculateAll(
        temp,
        rRightHandSideVector,
        rCurrentProcessInfo,
        calculate_stiffness_matrix_flag,
        calculate_residual_vector_flag);
}


//***********************************************************************************
//***********************************************************************************

void PrestressMembraneElement::CalculateDampingMatrix(
    MatrixType& rDampingMatrix,
    ProcessInfo& rCurrentProcessInfo
    )
{
    const std::size_t matrix_size = GetGeometry().PointsNumber() * 3;

    StructuralMechanicsElementUtilities::CalculateRayleighDampingMatrix(
        *this,
        rDampingMatrix,
        rCurrentProcessInfo,
        matrix_size);
}

//***********************************************************************************
//***********************************************************************************

void PrestressMembraneElement::CalculateLocalSystem(
    MatrixType& rLeftHandSideMatrix,
    VectorType& rRightHandSideVector,
    ProcessInfo& rCurrentProcessInfo)

{
    //calculation flags
    const bool calculate_stiffness_matrix_flag = true;
    const bool calculate_residual_vector_flag = true;

    CalculateAll(rLeftHandSideMatrix, rRightHandSideVector, rCurrentProcessInfo, calculate_stiffness_matrix_flag, calculate_residual_vector_flag);
}

//***********************************************************************************
//***********************************************************************************

void PrestressMembraneElement::CalculateOnIntegrationPoints(
    const Variable<Matrix>& rVariable,
    std::vector<Matrix>& Output,
    const ProcessInfo& rCurrentProcessInfo)

{
    KRATOS_ERROR << "CalculateOnIntegrationPoints not implemented yet" << std::endl;
}

//***********************************************************************************
//***********************************************************************************

void PrestressMembraneElement::CalculateMassMatrix(
    MatrixType& rMassMatrix,
    ProcessInfo& rCurrentProcessInfo)

{
    KRATOS_TRY

    // LUMPED MASS MATRIX
    unsigned int number_of_nodes = GetGeometry().size();
    unsigned int mat_size = number_of_nodes * 3;

    if (rMassMatrix.size1() != mat_size) {
        rMassMatrix.resize(mat_size, mat_size);
    }

    noalias(rMassMatrix) = ZeroMatrix(mat_size, mat_size);

<<<<<<< HEAD
    const double total_mass = mTotalDomainInitialSize * GetProperties()[THICKNESS] * GetProperties()[DENSITY];
=======
    const double total_mass = mTotalDomainInitialSize * GetProperties()[THICKNESS] * StructuralMechanicsElementUtilities::GetDensityForMassMatrixComputation(*this);;
>>>>>>> 54c2fd17

    Vector lump_fact;

    lump_fact = GetGeometry().LumpingFactors(lump_fact);

    for (unsigned int i = 0; i < number_of_nodes; ++i) {
        const double temp = lump_fact[i] * total_mass;

        for (unsigned int j = 0; j < 3; ++j)
        {
            const unsigned int index = i * 3 + j;
            rMassMatrix(index, index) = temp;
        }
    }



    KRATOS_CATCH("")
}

//***********************************************************************************
//***********************************************************************************

void PrestressMembraneElement::FinalizeSolutionStep(
    ProcessInfo& rCurrentProcessInfo)
{
    for (unsigned int i = 0; i < mConstitutiveLawVector.size(); i++)
    {
        mConstitutiveLawVector[i]->FinalizeSolutionStep(GetProperties(),
            GetGeometry(),
            row(GetGeometry().ShapeFunctionsValues(), i),
            rCurrentProcessInfo);
    }
}

//##### From here, old code

//***********************************************************************************
//***********************************************************************************

void PrestressMembraneElement::GetValuesVector(
    Vector& rValues,
    int Step)

{
    const unsigned int number_of_nodes = GetGeometry().size();
    const unsigned int mat_size = number_of_nodes * 3;

    if (rValues.size() != mat_size)
        rValues.resize(mat_size);

    for (unsigned int i = 0; i < number_of_nodes; i++)
    {
        const array_1d<double, 3>& disp = GetGeometry()[i].FastGetSolutionStepValue(DISPLACEMENT, Step);
        const unsigned int index = i * 3;
        rValues[index] = disp[0];
        rValues[index + 1] = disp[1];
        rValues[index + 2] = disp[2];
    }
}

//***********************************************************************************
//***********************************************************************************

void PrestressMembraneElement::GetFirstDerivativesVector(
    Vector& rValues,
    int Step)

{
    const unsigned int number_of_nodes = GetGeometry().size();
    const unsigned int mat_size = number_of_nodes * 3;

    if (rValues.size() != mat_size)
        rValues.resize(mat_size);

    for (unsigned int i = 0; i < number_of_nodes; i++)
    {
        const array_1d<double, 3>& vel = GetGeometry()[i].FastGetSolutionStepValue(VELOCITY, Step);
        const unsigned int index = i * 3;
        rValues[index] = vel[0];
        rValues[index + 1] = vel[1];
        rValues[index + 2] = vel[2];
    }

}

//***********************************************************************************
//***********************************************************************************

void PrestressMembraneElement::GetSecondDerivativesVector(
    Vector& rValues,
    int Step)

{
    const unsigned int number_of_nodes = GetGeometry().size();
    const unsigned int mat_size = number_of_nodes * 3;

    if (rValues.size() != mat_size)
        rValues.resize(mat_size);

    for (unsigned int i = 0; i < number_of_nodes; i++)
    {
        const array_1d<double, 3>& acc = GetGeometry()[i].FastGetSolutionStepValue(ACCELERATION, Step);
        const unsigned int index = i * 3;
        rValues[index] = acc[0];
        rValues[index + 1] = acc[1];
        rValues[index + 2] = acc[2];
    }
}

//***********************************************************************************
//***********************************************************************************
// --------- //
//  PRIVATE  //
// --------- //
//***********************************************************************************
//***********************************************************************************

void PrestressMembraneElement::CalculateAndAddKm(
    Matrix& rK,
    Matrix& rB,
    Matrix& rD,
    const double& rWeight)

{
    KRATOS_TRY

    const unsigned int dim = rB.size2();
    Matrix temp(3, dim);
    noalias(temp) = prod(rD, rB);
    temp *= rWeight;
    Matrix Km(dim, dim);
    noalias(Km) = prod(trans(rB), temp);
    noalias(rK) += Km;

    KRATOS_CATCH("")
}

//***********************************************************************************
//***********************************************************************************

void PrestressMembraneElement::CalculateAndAddNonlinearKm(
    Matrix& rK,
    Matrix& rB11,
    Matrix& rB22,
    Matrix& rB12,
    Vector& rSD,
    const double& rWeight)

{
    KRATOS_TRY;

    const unsigned int number_of_nodes = GetGeometry().size();

    for (unsigned int n = 0; n < number_of_nodes; n++)
    {
        for (unsigned int i = 0; i < 3; i++)
        {
            for (unsigned int m = 0; m <= n; m++)
            {
                unsigned int check = 3;
                if (m == n)
                    check = i + 1;
                for (unsigned int j = 0; j < check; j++)
                {
                    rK(3 * n + i, 3 * m + j) += (rSD[0] * rB11(3 * n + i, 3 * m + j) + rSD[1] * rB22(3 * n + i, 3 * m + j) + rSD[2] * rB12(3 * n + i, 3 * m + j))*rWeight;
                    rK(3 * m + i, 3 * n + j) = rK(3 * n + i, 3 * m + j);
                }
            }
        }
    }

    KRATOS_CATCH("")
}

//***********************************************************************************
//***********************************************************************************

void PrestressMembraneElement::CalculateQ(
    BoundedMatrix<double, 3, 3>& Q,
    const unsigned int rPointNumber)

{
    KRATOS_TRY
    Q(0, 0) = std::pow(mGVector[rPointNumber](0, 0), 2);
    Q(0, 1) = std::pow(mGVector[rPointNumber](0, 1), 2);
    Q(0, 2) = 2.00*mGVector[rPointNumber](0, 0)*mGVector[rPointNumber](0, 1);

    Q(1, 0) = std::pow(mGVector[rPointNumber](1, 0), 2);
    Q(1, 1) = std::pow(mGVector[rPointNumber](1, 1), 2);
    Q(1, 2) = 2.00*mGVector[rPointNumber](1, 0) * mGVector[rPointNumber](1, 1);

    Q(2, 0) = 2.00 * mGVector[rPointNumber](0, 0) * mGVector[rPointNumber](1, 0);
    Q(2, 1) = 2.00 * mGVector[rPointNumber](0, 1)*mGVector[rPointNumber](1, 1);
    Q(2, 2) = 2.00 * (mGVector[rPointNumber](0, 0) * mGVector[rPointNumber](1, 1) + mGVector[rPointNumber](0, 1)*mGVector[rPointNumber](1, 0));

    KRATOS_CATCH("")
}

//***********************************************************************************
//***********************************************************************************

void PrestressMembraneElement::CalculateB(
    Matrix& rB,
    const BoundedMatrix<double, 3, 3>& rQ,
    const Matrix& DN_De,
    const array_1d<double, 3>& g1,
    const array_1d<double, 3>& g2)

{
    KRATOS_TRY

    const unsigned int number_of_nodes = GetGeometry().size();
    Matrix b(3, number_of_nodes * 3);

    for (unsigned int i = 0; i < number_of_nodes; i++)
    {
        unsigned int index = 3 * i;

        //first line
        b(0, index) = DN_De(i, 0) * g1[0];
        b(0, index + 1) = DN_De(i, 0) * g1[1];
        b(0, index + 2) = DN_De(i, 0) * g1[2];

        //second line
        b(1, index) = DN_De(i, 1) * g2[0];
        b(1, index + 1) = DN_De(i, 1) * g2[1];
        b(1, index + 2) = DN_De(i, 1) * g2[2];

        //third line
        b(2, index) = 0.5*(DN_De(i, 1) * g1[0] + DN_De(i, 0) * g2[0]);
        b(2, index + 1) = 0.5*(DN_De(i, 1) * g1[1] + DN_De(i, 0) * g2[1]);
        b(2, index + 2) = 0.5*(DN_De(i, 1) * g1[2] + DN_De(i, 0) * g2[2]);
    }

    rB = prod(rQ, b);

    KRATOS_CATCH("")
}


//***********************************************************************************
//***********************************************************************************

void PrestressMembraneElement::CalculateStrain(
    Vector& rStrainVector,
    array_1d<double, 3>& rgab,
    array_1d<double, 3>& rGab)

{
    KRATOS_TRY

    rStrainVector[0] = 0.5 * (rgab[0] - rGab[0]);
    rStrainVector[1] = 0.5 * (rgab[1] - rGab[1]);
    rStrainVector[2] = 0.5 * (rgab[2] - rGab[2]);

    KRATOS_CATCH("")
}

//***********************************************************************************
//***********************************************************************************
void PrestressMembraneElement::CalculateAndAddBodyForce(
    VectorType& rRightHandSideVector,
    const IndexType PointNumber,
    const double& rWeight) const

{
    KRATOS_TRY


    const double density = GetProperties()[DENSITY];

    VectorType body_force = ZeroVector(3);
    const SizeType number_of_nodes = this->GetGeometry().size();
    //const GeometryType::IntegrationPointsArrayType& integration_points = this->GetGeometry().IntegrationPoints();

    VectorType N = ZeroVector(number_of_nodes);
    const IntegrationMethod this_integration_method = this->GetGeometry().GetDefaultIntegrationMethod();
    N = row(this->GetGeometry().ShapeFunctionsValues(this_integration_method), PointNumber);

    //const double integration_weight = integration_points[PointNumber].Weight();

    for (IndexType i_node = 0; i_node < number_of_nodes; ++i_node)
    {
        noalias(body_force) += N[i_node] * density * GetGeometry()[i_node].FastGetSolutionStepValue(VOLUME_ACCELERATION);
        IndexType index = 3 * i_node;

        for (IndexType j = 0; j < 3; ++j)
            rRightHandSideVector[index + j] += rWeight * N[i_node] * body_force[j];
    }

    KRATOS_CATCH("")
}


//***********************************************************************************
//***********************************************************************************
void PrestressMembraneElement::CalculateAndAddPressureForce(
    VectorType& rResidualVector,
    const Vector& rN,
    const array_1d<double, 3>& rv3,
    const double& rPressure,
    const double& rWeight,
    const ProcessInfo& rCurrentProcessInfo)

{
    KRATOS_TRY

        unsigned int number_of_nodes = GetGeometry().size();

    for (unsigned int i = 0; i < number_of_nodes; i++)
    {
        int index = 3 * i;
        const double coeff = rPressure * rN[i] * rWeight;
        rResidualVector[index] += coeff * rv3[0];
        rResidualVector[index + 1] += coeff * rv3[1];
        rResidualVector[index + 2] += coeff * rv3[2];
    }

    KRATOS_CATCH("")
}

//***********************************************************************************
//***********************************************************************************

void PrestressMembraneElement::CalculateAll(
    MatrixType& rLeftHandSideMatrix,
    VectorType& rRightHandSideVector,
    const ProcessInfo& rCurrentProcessInfo,
    const bool rCalculateStiffnessMatrixFlag,
    const bool rCalculateResidualVectorFlag)

{
    KRATOS_TRY

    // Initializing all needed variables
    const unsigned int number_of_nodes = GetGeometry().size();
    const unsigned int mat_size = number_of_nodes * 3;

    Vector strain_vector(3);
    Vector stress_vector(3);

    // set up Constitutive Law
    ConstitutiveLaw::Parameters Values(GetGeometry(), GetProperties(), rCurrentProcessInfo);

    // Set constitutive law flags:
    Flags &constitutive_law_options=Values.GetOptions();
    constitutive_law_options.Set(ConstitutiveLaw::USE_ELEMENT_PROVIDED_STRAIN, true);
    constitutive_law_options.Set(ConstitutiveLaw::COMPUTE_STRESS, true);
    // for formfinding: Constitutive Tensor is 0 Tensor
    constitutive_law_options.Set(ConstitutiveLaw::COMPUTE_CONSTITUTIVE_TENSOR, true);
    if(this->Has(IS_FORMFINDING)){
        if(this->GetValue(IS_FORMFINDING))
            constitutive_law_options.Set(ConstitutiveLaw::COMPUTE_CONSTITUTIVE_TENSOR, false);
    }

    Values.SetStrainVector(strain_vector);       // this is the input parameter
    Values.SetStressVector(stress_vector);       // this is an output parameter

    // resizing as needed the LHS
    if (rCalculateStiffnessMatrixFlag == true)    // calculation of the matrix is required
    {
        if (rLeftHandSideMatrix.size1() != mat_size)
        {
            rLeftHandSideMatrix.resize(mat_size, mat_size);
        }

        noalias(rLeftHandSideMatrix) = ZeroMatrix(mat_size, mat_size); //resetting LHS
    }

    //resizing as needed the RHS
    if (rCalculateResidualVectorFlag == true) //calculation of the matrix is required
    {
        if (rRightHandSideVector.size() != mat_size)
        {
            rRightHandSideVector.resize(mat_size);
        }

        rRightHandSideVector = ZeroVector(mat_size); //resetting RHS
    }

    // reading integration points and local gradients
    const GeometryType::IntegrationPointsArrayType& integration_points = GetGeometry().IntegrationPoints();

    const GeometryType::ShapeFunctionsGradientsType& DN_De_container = GetGeometry().ShapeFunctionsLocalGradients();

    // calculating actual jacobian
    GeometryType::JacobiansType J;

    J = GetGeometry().Jacobian(J);

    for (unsigned int point_number = 0; point_number < integration_points.size(); point_number++)
    {
        // reading integration weight, shape function value and its gradients at this integration point
        const double integration_weight = integration_points[point_number].Weight();

        Matrix DN_De = DN_De_container[point_number];

        // covariant metric in deformed system
        array_1d<double, 3> gab;

        // Transformation Matrix Q
        BoundedMatrix<double, 3, 3> Q;
        noalias(Q) = ZeroMatrix(3, 3);
        // basis vectors in deformed system
        array_1d<double, 3> g1, g2, g3;

        CalculateQ(Q, point_number);
        CalculateMetricDeformed(point_number, DN_De, gab, g1, g2);
        CalculateStrain(strain_vector, gab, mGab0[point_number]);

        Vector cartesian_strain_vector = prod(Q, strain_vector); //in refence configuration

        // Constitutive Matrices D
        Matrix D(3, 3, 0);
        Values.SetConstitutiveMatrix(D); // this is an output parameter

        //Deformation Gradient
        Values.SetDeformationGradientF(CalculateDeformationGradient(point_number));

        mConstitutiveLawVector[point_number]->CalculateMaterialResponse(Values, ConstitutiveLaw::StressMeasure_PK2);

        // Deformations for Non-linear force vector
        Vector strain_deformation;

        strain_deformation = prod(trans(D), cartesian_strain_vector);

        // Adding the pre-stress values as forces over length
        for (int i = 0; i < 3; ++i)
            strain_deformation[i] += GetValue(MEMBRANE_PRESTRESS)(i,point_number);

        // calculate B matrices
        Matrix B(3, mat_size);
        noalias(B) = ZeroMatrix(3, mat_size);
        CalculateB(B, Q, DN_De, g1, g2);

        // integration on the REFERENCE CONFIGURATION
        double DetJ0 = mDetJ0[point_number];
        double int_reference_weight = integration_weight * DetJ0 * GetProperties()[THICKNESS];

        // Nonlinear Deformation
        Matrix strain_local_cart_11(number_of_nodes * 3, number_of_nodes * 3);
        noalias(strain_local_cart_11) = ZeroMatrix(number_of_nodes * 3, number_of_nodes * 3);
        Matrix strain_local_cart_22(number_of_nodes * 3, number_of_nodes * 3);
        noalias(strain_local_cart_22) = ZeroMatrix(number_of_nodes * 3, number_of_nodes * 3);
        Matrix strain_local_cart_12(number_of_nodes * 3, number_of_nodes * 3);
        noalias(strain_local_cart_12) = ZeroMatrix(number_of_nodes * 3, number_of_nodes * 3);

        CalculateSecondVariationStrain(DN_De, strain_local_cart_11, strain_local_cart_22, strain_local_cart_12, Q);

        // LEFT HAND SIDE MATRIX
        if (rCalculateStiffnessMatrixFlag == true)
        {
            // adding membrane contribution to the stiffness matrix
            CalculateAndAddKm(rLeftHandSideMatrix, B, D, int_reference_weight);

            // Adding non-linear-contribution to stiffness matrix
            CalculateAndAddNonlinearKm(rLeftHandSideMatrix,
                strain_local_cart_11, strain_local_cart_22, strain_local_cart_12,
                strain_deformation,
                int_reference_weight);
        }

        // RIGHT HAND SIDE VECTOR
        if (rCalculateResidualVectorFlag == true) { // calculation of the matrix is required
            if(this->Has(IS_FORMFINDING)) {
                if(this->GetValue(IS_FORMFINDING)) {
                    // operation performed: rRighthandSideVector -= Weight* IntForce
                    noalias(rRightHandSideVector) -= int_reference_weight* prod(trans(B), strain_deformation);
                }
                else {
                    CalculateAndAddBodyForce(rRightHandSideVector, point_number, int_reference_weight);
                    // operation performed: rRighthandSideVector -= Weight* IntForce
                    noalias(rRightHandSideVector) -= int_reference_weight* prod(trans(B), strain_deformation);
                }
            }
        }
    } // end loop over integration points

    KRATOS_CATCH("")
}


//************************************************************************************
//************************************************************************************
void PrestressMembraneElement::GetValueOnIntegrationPoints(const Variable<Matrix>& rVariable,
    std::vector<Matrix>& rValues, const ProcessInfo& rCurrentProcessInfo)
{
    CalculateOnIntegrationPoints(rVariable, rValues, rCurrentProcessInfo);
}
//***********************************************************************************
//***********************************************************************************
void PrestressMembraneElement::CalculateMetricDeformed(const unsigned int rPointNumber, Matrix DN_De,
    array_1d<double, 3>& rgab,
    array_1d<double, 3>& rg1,
    array_1d<double, 3>& rg2)
{
    GeometryType::JacobiansType J_act;
    J_act = GetGeometry().Jacobian(J_act);

    array_1d<double, 3> g3;

    rg1[0] = J_act[rPointNumber](0, 0);
    rg2[0] = J_act[rPointNumber](0, 1);
    rg1[1] = J_act[rPointNumber](1, 0);
    rg2[1] = J_act[rPointNumber](1, 1);
    rg1[2] = J_act[rPointNumber](2, 0);
    rg2[2] = J_act[rPointNumber](2, 1);

    //basis vector g3
    MathUtils<double>::CrossProduct(g3, rg1, rg2);
    //differential area dA
    double dA = norm_2(g3);
    //normal vector _n
    array_1d<double, 3> n = g3 / dA;

    //GetCovariantMetric
    rgab[0] = inner_prod(rg1,rg1);
    rgab[1] = inner_prod(rg2,rg2);
    rgab[2] = inner_prod(rg1,rg2);

}

//***********************************************************************************
//***********************************************************************************
void PrestressMembraneElement::CalculateSecondVariationStrain(Matrix DN_De,
    Matrix & rStrainLocalCart11,
    Matrix & rStrainLocalCart22,
    Matrix & rStrainLocalCart12,
    BoundedMatrix<double, 3, 3>& rQ)
{
    const unsigned int number_of_nodes = GetGeometry().size();

    Vector dd_strain_curvilinear(3);

    for (unsigned int n = 0; n < number_of_nodes; ++n)
    {
        for (unsigned int i = 0; i < 3; ++i)
        {
            for (unsigned int m = 0; m <= n; m++)
            {

                unsigned int limit = i + 1;
                if (m < n)
                    limit = 3;
                for (unsigned int j = 0; j < limit; j++)
                {
                    noalias(dd_strain_curvilinear) = ZeroVector(3);
                    if (j == i)
                    {
                        dd_strain_curvilinear[0] = DN_De(n, 0)*DN_De(m, 0);
                        dd_strain_curvilinear[1] = DN_De(n, 1)*DN_De(m, 1);
                        dd_strain_curvilinear[2] = 0.5*(DN_De(n, 0)*DN_De(m, 1) + DN_De(n, 1)*DN_De(m, 0));

                        rStrainLocalCart11(3 * n + i, 3 * m + j) = rQ(0, 0)*dd_strain_curvilinear[0] + rQ(0, 1)*dd_strain_curvilinear[1] + rQ(0, 2)*dd_strain_curvilinear[2];
                        rStrainLocalCart22(3 * n + i, 3 * m + j) = rQ(1, 0)*dd_strain_curvilinear[0] + rQ(1, 1)*dd_strain_curvilinear[1] + rQ(1, 2)*dd_strain_curvilinear[2];
                        rStrainLocalCart12(3 * n + i, 3 * m + j) = rQ(2, 0)*dd_strain_curvilinear[0] + rQ(2, 1)*dd_strain_curvilinear[1] + rQ(2, 2)*dd_strain_curvilinear[2];

                    }
                }
            }
        }
    }
}

//***********************************************************************************
//***********************************************************************************
void PrestressMembraneElement::ProjectPrestress(
    const unsigned int rPointNumber){

    // Compute local cartesian basis E1, E2, E3
    array_1d<double,3> E1 = column( GetValue(BASE_REF_1),rPointNumber )/norm_2(column( GetValue(BASE_REF_1),rPointNumber ));
    array_1d<double,3> E2, E3;
    MathUtils<double>::CrossProduct(E3,E1,column( GetValue(BASE_REF_2),rPointNumber ));
    E3 /= norm_2(E3);
    MathUtils<double>::CrossProduct(E2,E3,E1);
    E2 /= norm_2(E2);

    // definition in-plane prestress vectors
    array_1d<double, 3> T1, T2, T3;

    // Alternative 1: planar projection according to dissertation Roland Wuechner
    const std::string this_proyection_type = GetProperties().Has(PROJECTION_TYPE_COMBO) ? GetProperties()[PROJECTION_TYPE_COMBO] : "planar";
    if(this_proyection_type == "planar"){
        // definition prestress axes
        array_1d<double,3> global_prestress_axis1, global_prestress_axis2, global_prestress_axis3;
        for(unsigned int i=0; i<3;i++){
            global_prestress_axis1[i] = GetValue(PRESTRESS_AXIS_1)(i,rPointNumber);
            global_prestress_axis2[i] = GetValue(PRESTRESS_AXIS_2)(i,rPointNumber);
        }

        KRATOS_DEBUG_ERROR_IF(norm_2(global_prestress_axis1) < std::numeric_limits<double>::epsilon() && norm_2(global_prestress_axis1) > -std::numeric_limits<double>::epsilon()) << "division by zero!" << std::endl;
        KRATOS_DEBUG_ERROR_IF(norm_2(global_prestress_axis2) < std::numeric_limits<double>::epsilon() && norm_2(global_prestress_axis2) > -std::numeric_limits<double>::epsilon()) << "division by zero!" << std::endl;

        // normalization global prestress axes
        global_prestress_axis1 /= norm_2(global_prestress_axis1);
        global_prestress_axis2 /= norm_2(global_prestress_axis2);

        // Compute global_prestress_axis3
        MathUtils<double>::CrossProduct(global_prestress_axis3, global_prestress_axis1, global_prestress_axis2);
        global_prestress_axis3 /= norm_2(global_prestress_axis3);

        // Compute T1, T2, T3
        array_1d<double, 3> normal_projection_plane;
        MathUtils<double>::CrossProduct(normal_projection_plane, global_prestress_axis3, global_prestress_axis1);
        MathUtils<double>::CrossProduct(T1, normal_projection_plane, E3);
        T1 /= norm_2(T1);
        MathUtils<double>::CrossProduct(T2,E3,T1);
        T2 /= norm_2(T2);
        T3 = E3;
    } else if(this_proyection_type == "radial"){ // Alternative 2: radial projection (T1 = radial direction, T3 = out-of-plane direction, T2=T3xT1)
        // definition prestress axes
        array_1d<double,3> global_prestress_axis1; // = direction of rotational axis
        for(unsigned int i=0; i<3;i++)
            global_prestress_axis1[i] = GetValue(PRESTRESS_AXIS_1)(i,rPointNumber);

        KRATOS_DEBUG_ERROR_IF(norm_2(global_prestress_axis1) < std::numeric_limits<double>::epsilon() && norm_2(global_prestress_axis1) > -std::numeric_limits<double>::epsilon()) << "division by zero!" << std::endl;

        // compute T1, T2, T3
        MathUtils<double>::CrossProduct(T1, global_prestress_axis1, E3);
        T1 /= norm_2(T1);
        MathUtils<double>::CrossProduct(T2, E3, T1);
        T2 /= norm_2(T2);
        T3 = E3;
    }

    // Transform prestresses in the local cartesian cosy in reference configuration
    BoundedMatrix<double,3,3> origin, target, tensor;
    noalias(origin) = ZeroMatrix(3,3);
    noalias(target) = ZeroMatrix(3,3);
    noalias(tensor) = ZeroMatrix(3,3);

    for (int i=0;i<3;i++){
        origin(i,0) = T1(i);
        origin(i,1) = T2(i);
        origin(i,2) = T3(i);
        target(i,0) = E1(i);
        target(i,1) = E2(i);
        target(i,2) = E3(i);
    }

    tensor.clear();
    tensor(0,0) = this->GetValue(MEMBRANE_PRESTRESS)(0,rPointNumber);
    tensor(1,1) = this->GetValue(MEMBRANE_PRESTRESS)(1,rPointNumber);
    tensor(1,0) = this->GetValue(MEMBRANE_PRESTRESS)(2,rPointNumber);
    tensor(0,1) = this->GetValue(MEMBRANE_PRESTRESS)(2,rPointNumber);

    // Transformation Stress Tensor
    StructuralMechanicsMathUtilities::TensorTransformation<3>(origin,origin,target,target,tensor);

    // store prestress values in the elemental data
    Matrix& prestress_matrix = GetValue(MEMBRANE_PRESTRESS);
    prestress_matrix(0,rPointNumber) = tensor(0,0);
    prestress_matrix(1,rPointNumber) = tensor(1,1);
    prestress_matrix(2,rPointNumber) = tensor(1,0);
}

//***********************************************************************************
//***********************************************************************************
void PrestressMembraneElement::InitializeNonLinearIteration(ProcessInfo& rCurrentProcessInfo){
    // for formfinding: update basevectors (and prestress in case of anisotropy)
    if(this->Has(IS_FORMFINDING)){
        if(this->GetValue(IS_FORMFINDING)){
            const GeometryType::IntegrationPointsArrayType& integration_points = GetGeometry().IntegrationPoints();
            if(mAnisotropicPrestress == true){
                // update prestress in the anisotropic case
                for (unsigned int point_number = 0; point_number < integration_points.size(); ++point_number){
                    if(mAnisotropicPrestress == true)
                        UpdatePrestress(point_number);
                }
            }
            //update base vectors in reference configuration, metrics
            ComputeBaseVectors(integration_points);
        }
    }
}

//***********************************************************************************
//***********************************************************************************

void PrestressMembraneElement::InitializeMaterial(const unsigned int NumberIntegrationPoints){
    if (mConstitutiveLawVector.size() == 0)
    {
        mConstitutiveLawVector.resize(NumberIntegrationPoints);

        for (unsigned int i = 0; i < mConstitutiveLawVector.size(); i++)
        {
            mConstitutiveLawVector[i] = GetProperties()[CONSTITUTIVE_LAW]->Clone();

            mConstitutiveLawVector[i]->InitializeMaterial(GetProperties(), GetGeometry(), row(GetGeometry().ShapeFunctionsValues(), i));
        }
    }
}

//***********************************************************************************
//***********************************************************************************
void PrestressMembraneElement::UpdatePrestress(const unsigned int rPointNumber){
    // --1--computation relevant CoSys
    array_1d<double, 3> g1, g2, g3, gab; //base vectors/metric actual config
    array_1d<double, 3> G3;  // base vector reference config
    array_1d<double, 3> E1_tot,E2_tot, E3_tot; //local cartesian base vectors initial reference config
    array_1d<double, 3> E1, E2, E3; // local cartesian base vectors initial config
    array_1d<double, 3> base_ref_contra_tot_1, base_ref_contra_tot_2; //contravariant base vectors initial reference config

    ComputeRelevantCoSys(rPointNumber, g1, g2, g3, gab, G3, E1_tot, E2_tot, E3_tot, E1, E2, E3, base_ref_contra_tot_1, base_ref_contra_tot_2);

    // --2-- computation total deformation gradient
    BoundedMatrix<double,3,3> deformation_gradient_total;
    for(unsigned int i=0; i<3; i++){
        for(unsigned int j=0; j<3; j++){
            deformation_gradient_total(i,j) = base_ref_contra_tot_1(j)*g1(i) + base_ref_contra_tot_2(j)*g2(i) + mG3Initial[rPointNumber](j)*g3(i);
        }
    }

    //--3--Compute the eigenvalues of the total deformation gradient
    BoundedMatrix<double,3,3> origin, target, tensor;
    noalias(origin) = ZeroMatrix(3,3);
    noalias(target) = ZeroMatrix(3,3);
    noalias(tensor) = ZeroMatrix(3,3);
    double lambda_1, lambda_2;

    ComputeEigenvaluesDeformationGradient(rPointNumber,
                    origin, target, tensor,
                    base_ref_contra_tot_1,base_ref_contra_tot_2,
                    E1_tot, E2_tot, E3_tot,
                    gab,
                    lambda_1, lambda_2);

    //--4--Compute the eigenvectors in the reference and actual configuration
    BoundedMatrix<double,3,3> N_act; // eigenvectors in actual configuration
    noalias(N_act) = ZeroMatrix(3,3);
    ComputeEigenvectorsDeformationGradient(rPointNumber,
                                tensor, origin,
                                deformation_gradient_total,
                                E1_tot, E2_tot,
                                lambda_1, lambda_2,
                                N_act);

    //--5--Compute the modified prestress
    ModifyPrestress(rPointNumber,
                    origin, target,tensor,
                    E1, E2, E3, G3,
                    g1, g2, g3, N_act,
                    lambda_1, lambda_2);
}
//***********************************************************************************
//***********************************************************************************

void PrestressMembraneElement::ComputeRelevantCoSys(const unsigned int rPointNumber,
             array_1d<double, 3>& rg1,array_1d<double, 3>& rg2,array_1d<double, 3>& rg3, array_1d<double, 3>& rgab,
             array_1d<double, 3>& rG3,
             array_1d<double, 3>& rE1Tot, array_1d<double, 3>& rE2Tot,array_1d<double, 3>& rE3Tot,
             array_1d<double, 3>& rE1,array_1d<double, 3>& rE2,array_1d<double, 3>& rE3,
             array_1d<double, 3>& rBaseRefContraTot1,array_1d<double, 3>& rBaseRefContraTot2){

    const GeometryType::ShapeFunctionsGradientsType& DN_De_container = GetGeometry().ShapeFunctionsLocalGradients();
    Matrix DN_De = DN_De_container[rPointNumber];
    CalculateMetricDeformed(rPointNumber, DN_De, rgab, rg1, rg2);

    // compute the out-of-plane direction and normalize it
    MathUtils<double>::CrossProduct(rg3,rg1,rg2);
    rg3 /= norm_2(rg3);

    // computation of the out-of-plane direction in the reference configuration
    MathUtils<double>::CrossProduct(rG3,column( GetValue(BASE_REF_1),rPointNumber ),column( GetValue(BASE_REF_2),rPointNumber ));
    rG3 /= norm_2(rG3);

    //Compute cartesian basis in total reference configuration
    // rE1Tot = mG1Initial/|mG1Initial|, rE3Tot = mG3Initial
    rE1Tot = mG1Initial[rPointNumber]/norm_2(mG1Initial[rPointNumber]);
    rE3Tot = mG3Initial[rPointNumber];
    MathUtils<double>::CrossProduct(rE2Tot,rE3Tot,rE1Tot);
    rE2Tot /= norm_2(rE2Tot);

    //Compute cartesian basis in (updated) reference configuration
    // rE1 = BASE_REF_1/|BASE_REF_1|, rE3 = rG3
    rE1 = column( GetValue(BASE_REF_1),rPointNumber )/norm_2(column( GetValue(BASE_REF_1),rPointNumber));
    rE3 = rG3;
    MathUtils<double>::CrossProduct(rE2,rE3,rE1);
    rE2 /= norm_2(rE2);

    // Compute contravariant basis in total Reference configuration
    // -->Compute the metric in total reference configuration
    array_1d<double, 3> metric_reference_tot;
    metric_reference_tot(0)=inner_prod(mG1Initial[rPointNumber],mG1Initial[rPointNumber]);
    metric_reference_tot(1)=inner_prod(mG2Initial[rPointNumber],mG2Initial[rPointNumber]);
    metric_reference_tot(2)=inner_prod(mG2Initial[rPointNumber],mG1Initial[rPointNumber]);

    // -->Invert metric in (total) reference configuration
    double det_metric_tot = metric_reference_tot(0)*metric_reference_tot(1)-metric_reference_tot(2)*metric_reference_tot(2);
    array_1d<double, 3> inv_metric_tot;
    KRATOS_DEBUG_ERROR_IF(det_metric_tot < std::numeric_limits<double>::epsilon() && det_metric_tot > -std::numeric_limits<double>::epsilon()) << "division by zero!" << std::endl;
    inv_metric_tot(0) = 1.0/det_metric_tot * metric_reference_tot(1);
    inv_metric_tot(1) = 1.0/det_metric_tot * metric_reference_tot(0);
    inv_metric_tot(2) = -1.0/det_metric_tot * metric_reference_tot(2);

    // -->Compute contravariant basis (in total reference configuration)
    rBaseRefContraTot1 = inv_metric_tot(0)*mG1Initial[rPointNumber] + inv_metric_tot(2)*mG2Initial[rPointNumber];
    rBaseRefContraTot2 = inv_metric_tot(2)*mG1Initial[rPointNumber] + inv_metric_tot(1)*mG2Initial[rPointNumber];

}
//***********************************************************************************
//***********************************************************************************

void PrestressMembraneElement::ComputeEigenvaluesDeformationGradient(const unsigned int rPointNumber,
                    BoundedMatrix<double,3,3>& rOrigin, BoundedMatrix<double,3,3>& rTarget, BoundedMatrix<double,3,3>& rTensor,
                    const array_1d<double, 3>& rBaseRefContraTot1, const array_1d<double, 3>& rBaseRefContraTot2,
                    const array_1d<double, 3>& rE1Tot, const array_1d<double, 3>& rE2Tot, const array_1d<double, 3>& rE3Tot,
                    const array_1d<double, 3>& rgab,
                    double& rLambda1, double& rLambda2){
    for (int i=0;i<3;i++){
        rOrigin(i,0) = rBaseRefContraTot1(i);
        rOrigin(i,1) = rBaseRefContraTot2(i);
        rOrigin(i,2) = mG3Initial[rPointNumber](i);
        rTarget(i,0) = rE1Tot(i);
        rTarget(i,1) = rE2Tot(i);
        rTarget(i,2) = rE3Tot(i);
    }
    rTensor.clear();
    rTensor(0,0) = rgab(0);
    rTensor(1,1) = rgab(1);
    rTensor(1,0) = rgab(2);
    rTensor(0,1) = rgab(2);

    // Transformation C rTensor
    StructuralMechanicsMathUtilities::TensorTransformation<3>(rOrigin,rOrigin,rTarget,rTarget,rTensor);

    // Compute the Eigenvalues
    // (C-lambda_i*I)N=0
    // rTensor:Eigenvalue in out-of-plane direction lambda_3 = 1 (no strain in this direction)

    //solution quadratic formula
    const double root = std::sqrt(std::abs((rTensor(0,0)+rTensor(1,1))*(rTensor(0,0)+rTensor(1,1))-4.0*(rTensor(0,0)*rTensor(1,1)-rTensor(0,1)*rTensor(1,0))));
    rLambda1 = (rTensor(0,0) + rTensor(1,1) + root)/2.0;
    rLambda2 = (rTensor(0,0) + rTensor(1,1) - root)/2.0;

    // Eigenvectors of C: lambda^2 --> root needed for "real" eigenvalues
    rLambda1 = std::sqrt(rLambda1);
    rLambda2 = std::sqrt(rLambda2);
}
//***********************************************************************************
//***********************************************************************************

void PrestressMembraneElement::ComputeEigenvectorsDeformationGradient(const unsigned int rPointNumber,
                                BoundedMatrix<double,3,3>& rTensor, BoundedMatrix<double,3,3>& rOrigin,
                                const BoundedMatrix<double,3,3>& rDeformationGradientTotal,
                                const array_1d<double, 3>& rE1Tot, const array_1d<double, 3>& rE2Tot,
                                const double Lambda1, const double Lambda2,
                                BoundedMatrix<double,3,3>& rNAct){
    //Check if rTensor is the Identity Matrix -> no deformation
    //(rTensor-lambda^2*I)=ZeroMatrix
    bool principal_strain_state = false;
    rTensor(0,0) -= Lambda1*Lambda1;
    rTensor(1,1) -= Lambda2*Lambda2;
    if (std::abs(rTensor(0,0))<1.0e-6 && std::abs(rTensor(1,0))<1.0e-6 && std::abs(rTensor(0,1))<1.0e-6 && std::abs(rTensor(1,1))<1.0e-6)
        principal_strain_state = true;

    // compute C (=rTensor)
    noalias(rTensor) = prod(trans(rDeformationGradientTotal),rDeformationGradientTotal);

    // Eigenvectors in reference configuration: N_ref
    array_1d<double, 3> N_ref_1, N_ref_2, N_ref_3;
    N_ref_3 = mG3Initial[rPointNumber];

    if (principal_strain_state) {
        N_ref_1 = rE1Tot;
        N_ref_2 = rE2Tot;
    }
    else {
        //Compute the first principal direction
        //Eigenvector lies in the plan spanned up by G1 and G2
        //-> (C-lambda^2*I)N =(C-lambda^2*I)(alpha1*G1+alpha2*G2)=B1*alpha1+B2*alpha2 =0

        rTensor(0,0) -= Lambda1*Lambda1;
        rTensor(1,1) -= Lambda1*Lambda1;
        rTensor(2,2) -= Lambda1*Lambda1;

        column(rOrigin,0) = mG1Initial[rPointNumber];
        column(rOrigin,1) = mG2Initial[rPointNumber];

        BoundedMatrix<double,3,3> B;
        noalias(B) = prec_prod(rTensor, rOrigin);

        // compute alpha1 and alpha2
        double alpha_1,alpha_2;
        unsigned int imax=0;  unsigned int jmax=0;
        for (unsigned int i=0;i<3;i++){
            for (unsigned int j=0;j<2;j++){
                if(std::abs(B(i,j))>std::abs(B(imax,jmax))){
                    imax=i;
                    jmax=j;
                }
            }
        }
        if (jmax==0){
          alpha_2 = 1.0;
          alpha_1 = -B(imax,1)/B(imax,0);
        }
        else{
          alpha_1 = 1.0;
          alpha_2 = -B(imax,0)/B(imax,1);
        }
        N_ref_1 = alpha_1*mG1Initial[rPointNumber] + alpha_2*mG2Initial[rPointNumber];
        MathUtils<double>::CrossProduct(N_ref_2,N_ref_3,N_ref_1);
    }
    //Eigenvectors in the actual configuration from n=F*N
    for (unsigned int i=0;i<3;i++){
            for (unsigned int j=0;j<3;j++){
                rNAct(i,0) += rDeformationGradientTotal(i,j)*N_ref_1(j);
                rNAct(i,1) += rDeformationGradientTotal(i,j)*N_ref_2(j);
                rNAct(i,2) += rDeformationGradientTotal(i,j)*N_ref_3(j);
            }
        }

    // normalize eigenvectors
    double length;
    for (unsigned int j=0;j<3;j++){
        length = norm_2(column(rNAct,j));
        for(unsigned int i=0;i<3;i++)
            rNAct(i,j) /= length;
        }
}

//***********************************************************************************
//***********************************************************************************

void PrestressMembraneElement::ModifyPrestress(const unsigned int rPointNumber,
                    BoundedMatrix<double,3,3>& rOrigin, BoundedMatrix<double,3,3>& rTarget,BoundedMatrix<double,3,3>& rTensor,
                    const array_1d<double, 3>& rE1, const array_1d<double, 3>& rE2, const array_1d<double, 3>& rE3, const array_1d<double, 3>& rG3,
                    const array_1d<double, 3>& rg1, const array_1d<double, 3>& rg2, const array_1d<double, 3>& rg3, const BoundedMatrix<double,3,3>& rNAct,
                    const double Lambda1, const double Lambda2){
    // Transform prestresses from the local cosy in reference config to the curvilinear cosy in reference config, covariant
    for (int i=0;i<3;i++){
        rOrigin(i,0) = rE1(i);
        rOrigin(i,1) = rE2(i);
        rOrigin(i,2) = rE3(i);
        rTarget(i,0) = GetValue(BASE_REF_1)(i,rPointNumber);
        rTarget(i,1) = GetValue(BASE_REF_2)(i,rPointNumber);
        rTarget(i,2) = rG3(i);
    }
    rTensor.clear();
    rTensor(0,0) = GetValue(MEMBRANE_PRESTRESS)(0,rPointNumber);
    rTensor(1,1) = GetValue(MEMBRANE_PRESTRESS)(1,rPointNumber);
    rTensor(1,0) = GetValue(MEMBRANE_PRESTRESS)(2,rPointNumber);
    rTensor(0,1) = GetValue(MEMBRANE_PRESTRESS)(2,rPointNumber);

    StructuralMechanicsMathUtilities::TensorTransformation<3>(rOrigin,rOrigin,rTarget,rTarget,rTensor);

    // Computation actual stress in the covariant basis
    double detF;
    array_1d<double, 3> G1G2, g1g2;
    MathUtils<double>::CrossProduct(G1G2,column( GetValue(BASE_REF_1),rPointNumber ),column( GetValue(BASE_REF_2),rPointNumber ));
    MathUtils<double>::CrossProduct(g1g2,rg1,rg2);
    detF = norm_2(g1g2)/norm_2(G1G2);
    rTensor(0,0) /= detF;
    rTensor(1,1) /= detF;
    rTensor(1,0) /= detF;
    rTensor(0,1) /= detF;

    // Transform the prestress in the principal directions
    for (int i=0;i<3;i++){
        rOrigin(i,0) = rg1(i);
        rOrigin(i,1) = rg2(i);
        rOrigin(i,2) = rg3(i);
        rTarget(i,0) = rNAct(i,0);
        rTarget(i,1) = rNAct(i,1);
        rTarget(i,2) = rNAct(i,2);
    }

    StructuralMechanicsMathUtilities::TensorTransformation<3>(rOrigin,rOrigin,rTarget,rTarget,rTensor);

    // compute lambda_mod
    double lambda_mod_1, lambda_mod_2;
    double lambda_max = this->GetValue(LAMBDA_MAX);
    if(Lambda1 > lambda_max)
        lambda_mod_1 = lambda_max;
    else if(Lambda1 < 1.0/lambda_max)
        lambda_mod_1 = 1.0/lambda_max;
    else
        lambda_mod_1 = Lambda1;

    if(Lambda2 > lambda_max)
        lambda_mod_2 = lambda_max;
    else if(Lambda2 < 1.0/lambda_max)
        lambda_mod_2 = 1.0/lambda_max;
    else
        lambda_mod_2 = Lambda2;

    // compute modified prestress
    rTensor(0,0) *= Lambda1*lambda_mod_2 / (Lambda2* lambda_mod_1);
    rTensor(1,1) *= Lambda2*lambda_mod_1 / (Lambda1* lambda_mod_2);

    //transform the prestress into the actual local cartesian basis
    array_1d<double, 3> e1, e2, e3;
    e1 = rg1/norm_2(rg1);
    MathUtils<double>::CrossProduct(e3,e1,rg2);
    MathUtils<double>::CrossProduct(e2,e3,e1);
    e2 /= norm_2(e2);
    e3 /= norm_2(e3);
    for (int i=0;i<3;i++){
        rOrigin(i,0) = rNAct(i,0);
        rOrigin(i,1) = rNAct(i,1);
        rOrigin(i,2) = rNAct(i,2);
        rTarget(i,0) = e1(i);
        rTarget(i,1) = e2(i);
        rTarget(i,2) = e3(i);
    }

    StructuralMechanicsMathUtilities::TensorTransformation<3>(rOrigin,rOrigin,rTarget,rTarget,rTensor);

    Matrix& prestress_modified = GetValue(MEMBRANE_PRESTRESS);
    prestress_modified(0,rPointNumber) = rTensor(0,0);
    prestress_modified(1,rPointNumber) = rTensor(1,1);
    prestress_modified(2,rPointNumber) = rTensor(1,0);

}
void PrestressMembraneElement::ComputePrestress(const unsigned int rIntegrationPointSize){
    // initialize prestress matrix and prestress directions (with dummy zero values)
    unsigned int strain_size = this->GetProperties().GetValue(CONSTITUTIVE_LAW)->GetStrainSize();
    Matrix prestress_matrix(strain_size,rIntegrationPointSize,0), prestress_direction1(3,rIntegrationPointSize,0), prestress_direction2(3,rIntegrationPointSize,0);
    if(this->Has(MEMBRANE_PRESTRESS) == false)
        this->SetValue(MEMBRANE_PRESTRESS,prestress_matrix);
    this->SetValue(PRESTRESS_AXIS_1, prestress_direction1);
    this->SetValue(PRESTRESS_AXIS_2, prestress_direction2);

    const bool to_compute = GetProperties().Has(PROJECTION_TYPE_COMBO) ? GetProperties()[PROJECTION_TYPE_COMBO] != "file": true;

    if(to_compute) {
        if(GetProperties().Has(PRESTRESS_VECTOR)){
            Matrix& prestress_variable = this->GetValue(MEMBRANE_PRESTRESS);
            Matrix& prestress_axis_1 = this->GetValue(PRESTRESS_AXIS_1);
            Matrix& prestress_axis_2 = this->GetValue(PRESTRESS_AXIS_2);

            if(std::abs(GetProperties()[PRESTRESS_VECTOR](0)- GetProperties()[PRESTRESS_VECTOR](1)) <std::numeric_limits<double>::epsilon() && GetProperties()[PRESTRESS_VECTOR](2) == 0)
                mAnisotropicPrestress = false;

            else
                mAnisotropicPrestress = true;

            // read prestress from the material properties
            for(unsigned int point_number = 0; point_number < rIntegrationPointSize;point_number ++){
                // anisotropic case: prestress projection in the membrane
                if(mAnisotropicPrestress) {
                    // Initialize Prestress
                    for (unsigned int i_strain=0; i_strain<strain_size; i_strain++){
                        prestress_variable(i_strain,point_number) = GetProperties()[PRESTRESS_VECTOR](i_strain);
                        if(GetProperties().Has(PRESTRESS_AXIS_1_GLOBAL))
                            prestress_axis_1(i_strain,point_number) = GetProperties()[PRESTRESS_AXIS_1_GLOBAL](i_strain);
                        if(GetProperties().Has(PRESTRESS_AXIS_2_GLOBAL))
                            prestress_axis_2(i_strain,point_number) = GetProperties()[PRESTRESS_AXIS_2_GLOBAL](i_strain);

                    }
                    // in case that no prestress directions are prescribed: hardcode the prestress direction
                    if (GetProperties().Has(PRESTRESS_AXIS_1_GLOBAL) == false){
                        prestress_axis_1(0,point_number) = 1;
                        prestress_axis_1(1,point_number) = 0;
                        prestress_axis_1(2,point_number) = 0;
                    }
                    if (GetProperties().Has(PRESTRESS_AXIS_2_GLOBAL) == false){
                        prestress_axis_2(0,point_number) = 0;
                        prestress_axis_2(1,point_number) = 1;
                        prestress_axis_2(2,point_number) = 0;
                    }

                    // Project prestress in membrane plane
                    ProjectPrestress(point_number);
                }

                // in case of isotropic prestress: set prestress in the first step (no transformation necessary)
                else {
                    for (unsigned int i_strain=0; i_strain<strain_size; i_strain++){
                        prestress_variable(i_strain,point_number) = GetProperties()[PRESTRESS_VECTOR](i_strain);
                    }
                }
            }
        }
    }
}

//***********************************************************************************
//***********************************************************************************

void PrestressMembraneElement::ComputeBaseVectors(const GeometryType::IntegrationPointsArrayType& rIntegrationPoints){
    // compute Jacobian
    GeometryType::JacobiansType J0;
    J0 = GetGeometry().Jacobian(J0);

    mTotalDomainInitialSize = 0.00;
    Matrix dummy;
    SetValue(BASE_REF_1,dummy);
    SetValue(BASE_REF_2, dummy);

    Matrix& base_1 = GetValue(BASE_REF_1);
    Matrix& base_2 = GetValue(BASE_REF_2);
    base_1.resize(3,rIntegrationPoints.size());
    base_2.resize(3,rIntegrationPoints.size());

    // Calculating geometry tensors in reference configuration on Integration points
    for (unsigned int point_number = 0; point_number < rIntegrationPoints.size(); point_number++)
    {
        // getting information for integration
        double integration_weight = rIntegrationPoints[point_number].Weight();

        // base vectors in reference configuration
        array_1d<double, 3> G1, G2, G3;

        G1[0] = J0[point_number](0, 0);
        G2[0] = J0[point_number](0, 1);
        G1[1] = J0[point_number](1, 0);
        G2[1] = J0[point_number](1, 1);
        G1[2] = J0[point_number](2, 0);
        G2[2] = J0[point_number](2, 1);

        // Store base vectors in reference configuration
        column(base_1,point_number) = G1;
        column(base_2,point_number) = G2;
        // base vector G3
        MathUtils<double>::CrossProduct(G3, G1, G2);
        // differential area dA
        const double dA = norm_2(G3);

        KRATOS_DEBUG_ERROR_IF(dA < 1E-15) << "PrestressMembraneElement with id" << this->GetId()
                                          << "has ZERO differential area!" << std::endl;

        // normal vector n
        array_1d<double, 3> n = G3 / dA;

        // Get CovariantMetric
        mGab0[point_number][0] = std::pow(G1[0], 2) + std::pow(G1[1], 2) + std::pow(G1[2], 2);
        mGab0[point_number][1] = std::pow(G2[0], 2) + std::pow(G2[1], 2) + std::pow(G2[2], 2);
        mGab0[point_number][2] = G1[0] * G2[0] + G1[1] * G2[1] + G1[2] * G2[2];

        array_1d<double, 3> Gab_contravariant_1, Gab_contravariant_2;
        ComputeContravariantBaseVectors(Gab_contravariant_1,Gab_contravariant_2, point_number);

        // build local cartesian coordinate system
        double lg1 = norm_2(G1);
        array_1d<double, 3> E1 = G1 / lg1;
        double lg_contravariant_2 = norm_2(Gab_contravariant_2);
        array_1d<double, 3> E2 = Gab_contravariant_2 / lg_contravariant_2;

        BoundedMatrix<double, 2, 2> G;
        G(0, 0) = inner_prod(E1, Gab_contravariant_1);
        G(0, 1) = inner_prod(E1, Gab_contravariant_2);
        G(1, 0) = inner_prod(E2, Gab_contravariant_1);
        G(1, 1) = inner_prod(E2, Gab_contravariant_2);

        noalias(mGVector[point_number]) = ZeroMatrix(2, 2);
        // saving the G matrix for this point number
        noalias(mGVector[point_number]) = G;

        // Calculate the reduced mass matrix
        mDetJ0[point_number] = norm_2(G3);

        // Calculating the total area
        mTotalDomainInitialSize += mDetJ0[point_number] * integration_weight;
    }
}

//***********************************************************************************
//***********************************************************************************

void PrestressMembraneElement::ComputeContravariantBaseVectors(
                        array_1d<double, 3>& rG1Contra,
                        array_1d<double, 3>& rG2Contra,
                        const unsigned int rPointNumber){
    // determinant metric
    double det_metric = mGab0[rPointNumber][0]*mGab0[rPointNumber][1]- mGab0[rPointNumber][2]*mGab0[rPointNumber][2];

    // contravariant metric
    array_1d<double, 3> metric_contra;
    metric_contra[0]=  1.0/det_metric * mGab0[rPointNumber][1];
    metric_contra[1]=  1.0/det_metric * mGab0[rPointNumber][0];
    metric_contra[2]= -1.0/det_metric * mGab0[rPointNumber][2];

    // contravariant base vectors
    rG1Contra = metric_contra[0]*column( GetValue(BASE_REF_1),rPointNumber ) + metric_contra[2]*column( GetValue(BASE_REF_2),rPointNumber );
    rG2Contra = metric_contra[2]*column( GetValue(BASE_REF_1),rPointNumber ) + metric_contra[1]*column( GetValue(BASE_REF_2),rPointNumber );
}
//***********************************************************************************
//***********************************************************************************

const Matrix PrestressMembraneElement::CalculateDeformationGradient(const unsigned int rPointNumber){
    // Compute contravariant base vectors in reference configuration
    array_1d<double, 3> G1_contra, G2_contra;
    ComputeContravariantBaseVectors(G1_contra, G2_contra, rPointNumber);

    // Compute G3
    array_1d<double, 3> G3;
    MathUtils<double>::CrossProduct(G3, column( GetValue(BASE_REF_1),rPointNumber ), column( GetValue(BASE_REF_2),rPointNumber ));
    G3 = G3/ norm_2(G3);

    // Compute g1, g2, g3
    const GeometryType::ShapeFunctionsGradientsType& DN_De_container = GetGeometry().ShapeFunctionsLocalGradients();
    Matrix DN_De = DN_De_container[rPointNumber];
    array_1d<double, 3> g1, g2, g3, gab;
    CalculateMetricDeformed(rPointNumber, DN_De, gab, g1, g2);

    MathUtils<double>::CrossProduct(g3,g1,g2);
    g3 /= norm_2(g3);

    BoundedMatrix<double,3,3> deformation_gradient;
    for(unsigned int i=0; i<3; i++){
        for(unsigned int j=0; j<3; j++){
            deformation_gradient(i,j) = G1_contra(j)*g1(i) + G2_contra(j)*g2(i) + G3(j)*g3(i);
        }
    }
    return deformation_gradient;
}
//***********************************************************************************
//***********************************************************************************

void PrestressMembraneElement::InitializeFormfinding(const unsigned int rIntegrationPointSize){

    if(mAnisotropicPrestress == true){
        // store base vectors of the initial configuration
        mG1Initial.resize(rIntegrationPointSize);
        mG2Initial.resize(rIntegrationPointSize);
        mG3Initial.resize(rIntegrationPointSize);

        for(unsigned int point_number = 0; point_number < rIntegrationPointSize;point_number ++){
            mG1Initial[point_number] = column( GetValue(BASE_REF_1),point_number );
            mG2Initial[point_number] = column( GetValue(BASE_REF_2),point_number );

            // out-of-plane direction
            MathUtils<double>::CrossProduct(mG3Initial[point_number],mG1Initial[point_number],mG2Initial[point_number]);
            mG3Initial[point_number] /= norm_2(mG3Initial[point_number]);
        }

        // set lambda_max
        if(GetProperties().Has(LAMBDA_MAX))
            this->SetValue(LAMBDA_MAX,GetProperties()[LAMBDA_MAX]);
        else
            this->SetValue(LAMBDA_MAX,1.2);
    }
}
//***********************************************************************************
//***********************************************************************************
int PrestressMembraneElement::Check(const ProcessInfo& rCurrentProcessInfo)
{
    KRATOS_TRY
    const unsigned int number_of_nodes = this->GetGeometry().size();
    // const unsigned int dimension = this->GetGeometry().WorkingSpaceDimension();

    // Verify that the variables are correctly initialized
    KRATOS_CHECK_VARIABLE_KEY(DISPLACEMENT)
    KRATOS_CHECK_VARIABLE_KEY(VELOCITY)
    KRATOS_CHECK_VARIABLE_KEY(ACCELERATION)
    KRATOS_CHECK_VARIABLE_KEY(DENSITY)
    KRATOS_CHECK_VARIABLE_KEY(VOLUME_ACCELERATION)
    KRATOS_CHECK_VARIABLE_KEY(THICKNESS)

    // Check that the element's nodes contain all required SolutionStepData and Degrees of freedom
    for ( unsigned int i = 0; i < number_of_nodes; i++ ) {
        const Node<3> &r_node = this->GetGeometry()[i];
        KRATOS_CHECK_VARIABLE_IN_NODAL_DATA(DISPLACEMENT,r_node)

        KRATOS_CHECK_DOF_IN_NODE(DISPLACEMENT_X, r_node)
        KRATOS_CHECK_DOF_IN_NODE(DISPLACEMENT_Y, r_node)
        KRATOS_CHECK_DOF_IN_NODE(DISPLACEMENT_Z, r_node)
    }

    // Verify that the constitutive law exists
    KRATOS_ERROR_IF_NOT(this->GetProperties().Has( CONSTITUTIVE_LAW ))
        << "Constitutive law not provided for property " << this->GetProperties().Id() << std::endl;

    // Verify that the constitutive law has the correct dimension
    const unsigned int strain_size = this->GetProperties().GetValue( CONSTITUTIVE_LAW )->GetStrainSize();
    KRATOS_ERROR_IF( strain_size != 3) << "Wrong constitutive law used. This is a membrane element! "
        << "Expected strain size is 3 (el id = " << this->Id() << ")" << std::endl;

    //check constitutive law
    if(GetValue(IS_FORMFINDING)== false){
        for (unsigned int i = 0; i < mConstitutiveLawVector.size(); i++)
        {
            mConstitutiveLawVector[i]->Check(GetProperties(), GetGeometry(), rCurrentProcessInfo);

            ConstitutiveLaw::Features LawFeatures;
            mConstitutiveLawVector[i]->GetLawFeatures(LawFeatures);

            KRATOS_ERROR_IF(LawFeatures.mOptions.IsNot(ConstitutiveLaw::PLANE_STRESS_LAW))
                << "Constitutive law is compatible only with a plane stress 2D law for "
                << "membrane element with Id " << this->Id() << std::endl;

            KRATOS_ERROR_IF(LawFeatures.mOptions.IsNot(ConstitutiveLaw::INFINITESIMAL_STRAINS))
                << "Constitutive law is compatible only with a law using infinitessimal "
                << "strains for membrane element with Id " << this->Id() << std::endl;

            KRATOS_ERROR_IF(LawFeatures.mStrainSize != 3) << "Constitutive law expects a strain "
                << "size different from 3 for membrane element with Id "<< this->Id() <<std::endl;
        }
    }
    return 0;

    KRATOS_CATCH("");
}

void PrestressMembraneElement::save(Serializer& rSerializer) const
    {
      KRATOS_SERIALIZE_SAVE_BASE_CLASS(rSerializer, Element)
      rSerializer.save("ConstitutiveLawVector", mConstitutiveLawVector);
      rSerializer.save("DetJ0", mDetJ0);
      rSerializer.save("TotalDomainInitialSize", mTotalDomainInitialSize);
      rSerializer.save("G_ab", mGab0);
      rSerializer.save("G_Vector", mGVector);
      rSerializer.save("AnisotropicPrestress", mAnisotropicPrestress);
      rSerializer.save("G1Initial", mG1Initial);
      rSerializer.save("G2Initial", mG2Initial);
      rSerializer.save("G3Initial", mG3Initial);
    }

    void PrestressMembraneElement::load(Serializer& rSerializer)
    {
      KRATOS_SERIALIZE_LOAD_BASE_CLASS(rSerializer, Element)
      rSerializer.load("ConstitutiveLawVector", mConstitutiveLawVector);
      rSerializer.load("DetJ0", mDetJ0);
      rSerializer.load("TotalDomainInitialSize", mTotalDomainInitialSize);
      rSerializer.load("G_ab", mGab0);
      rSerializer.load("G_Vector", mGVector);
      rSerializer.load("AnisotropicPrestress", mAnisotropicPrestress);
      rSerializer.load("G1Initial", mG1Initial);
      rSerializer.load("G2Initial", mG2Initial);
      rSerializer.load("G3Initial", mG3Initial);
    }



//***********************************************************************************
//***********************************************************************************
} // Namespace Kratos.<|MERGE_RESOLUTION|>--- conflicted
+++ resolved
@@ -266,11 +266,7 @@
 
     noalias(rMassMatrix) = ZeroMatrix(mat_size, mat_size);
 
-<<<<<<< HEAD
-    const double total_mass = mTotalDomainInitialSize * GetProperties()[THICKNESS] * GetProperties()[DENSITY];
-=======
     const double total_mass = mTotalDomainInitialSize * GetProperties()[THICKNESS] * StructuralMechanicsElementUtilities::GetDensityForMassMatrixComputation(*this);;
->>>>>>> 54c2fd17
 
     Vector lump_fact;
 
