// KRATOS  ___|  |                   |                   |
//       \___ \  __|  __| |   |  __| __| |   |  __| _` | |
//             | |   |    |   | (    |   |   | |   (   | |
//       _____/ \__|_|   \__,_|\___|\__|\__,_|_|  \__,_|_| MECHANICS
//
//  License:		 BSD License
//					 license: structural_mechanics_application/license.txt
//
//  Main authors:    Massimo Petracca
//

#include "shell_thin_element_3D3N.hpp"
#include "custom_utilities/shellt3_corotational_coordinate_transformation.hpp"
#include "custom_utilities/shell_utilities.h"
#include "geometries/triangle_3d_3.h"

#include <string>
#include <iomanip>

//----------------------------------------
// preprocessors for the integration
// method used by this element.

//#define OPT_1_POINT_INTEGRATION

//----------------------------------------
// preprocessors to handle the output
// in case of 3 integration points

//#define OPT_USES_INTERIOR_GAUSS_POINTS

#ifdef OPT_1_POINT_INTEGRATION
#define OPT_INTERPOLATE_RESULTS_TO_STANDARD_GAUSS_POINTS(X)
#else
#ifdef OPT_USES_INTERIOR_GAUSS_POINTS
#define OPT_INTERPOLATE_RESULTS_TO_STANDARD_GAUSS_POINTS(X)
#else
#define OPT_INTERPOLATE_RESULTS_TO_STANDARD_GAUSS_POINTS(X) ShellUtilities::InterpToStandardGaussPoints(X)
#endif // OPT_USES_INTERIOR_GAUSS_POINTS
#endif // OPT_1_POINT_INTEGRATION

//#define OPT_AVARAGE_RESULTS

namespace Kratos
{

// namespace Utilities
// {
// inline void InterpToStandardGaussPoints(double& v1, double& v2, double& v3)
// {
//     double vg1 = v1;
//     double vg2 = v2;
//     double vg3 = v3;
// #ifdef OPT_AVARAGE_RESULTS
//     v1 = (vg1+vg2+vg3)/3.0;
//     v2 = (vg1+vg2+vg3)/3.0;
//     v3 = (vg1+vg2+vg3)/3.0;
// #else
//     v1 = (2.0*vg1)/3.0 - vg2/3.0       + (2.0*vg3)/3.0;
//     v2 = (2.0*vg1)/3.0 + (2.0*vg2)/3.0 - vg3/3.0;
//     v3 = (2.0*vg2)/3.0 - vg1/3.0       + (2.0*vg3)/3.0;
// #endif // OPT_AVARAGE_RESULTS
// }
//
// inline void InterpToStandardGaussPoints(std::vector< double >& v)
// {
//     if(v.size() != 3) return;
//     InterpToStandardGaussPoints(v[0], v[1], v[2]);
// }
//
// inline void InterpToStandardGaussPoints(std::vector< array_1d<double,3> >& v)
// {
//     if(v.size() != 3) return;
//     for(size_t i = 0; i < 3; i++)
//         InterpToStandardGaussPoints(v[0][i], v[1][i], v[2][i]);
// }
//
// inline void InterpToStandardGaussPoints(std::vector< array_1d<double,6> >& v)
// {
//     if(v.size() != 3) return;
//     for(size_t i = 0; i < 6; i++)
//         InterpToStandardGaussPoints(v[0][i], v[1][i], v[2][i]);
// }
//
// inline void InterpToStandardGaussPoints(std::vector< Vector >& v)
// {
//     if(v.size() != 3) return;
//     size_t ncomp = v[0].size();
//     for(int i = 1; i < 3; i++)
//         if(v[i].size() != ncomp)
//             return;
//     for(size_t i = 0; i < ncomp; i++)
//         InterpToStandardGaussPoints(v[0][i], v[1][i], v[2][i]);
// }
//
// inline void InterpToStandardGaussPoints(std::vector< Matrix >& v)
// {
//     if(v.size() != 3) return;
//     size_t nrows = v[0].size1();
//     size_t ncols = v[0].size2();
//     for(int i = 1; i < 3; i++)
//         if(v[i].size1() != nrows || v[i].size2() != ncols)
//             return;
//     for(size_t i = 0; i < nrows; i++)
//         for(size_t j = 0; j < ncols; j++)
//             InterpToStandardGaussPoints(v[0](i,j), v[1](i,j), v[2](i,j));
// }
//
// }

// =====================================================================================
//
// CalculationData
//
// =====================================================================================

ShellThinElement3D3N::CalculationData::CalculationData(const CoordinateTransformationBasePointerType& pCoordinateTransformation,
        const ProcessInfo& rCurrentProcessInfo)
    : LCS0( pCoordinateTransformation->CreateReferenceCoordinateSystem() )
    , LCS( pCoordinateTransformation->CreateLocalCoordinateSystem() )
    , CurrentProcessInfo(rCurrentProcessInfo)

{
}

// =====================================================================================
//
// Class ShellThinElement3D3N
//
// =====================================================================================

ShellThinElement3D3N::ShellThinElement3D3N(IndexType NewId,
        GeometryType::Pointer pGeometry,
        bool NLGeom)
    : BaseShellElement(NewId, pGeometry)
    , mpCoordinateTransformation( NLGeom ?
                                  new ShellT3_CorotationalCoordinateTransformation(pGeometry) :
                                  new ShellT3_CoordinateTransformation(pGeometry))
{
}

ShellThinElement3D3N::ShellThinElement3D3N(IndexType NewId,
        GeometryType::Pointer pGeometry,
        PropertiesType::Pointer pProperties,
        bool NLGeom)
    : BaseShellElement(NewId, pGeometry, pProperties)
    , mpCoordinateTransformation( NLGeom ?
                                  new ShellT3_CorotationalCoordinateTransformation(pGeometry) :
                                  new ShellT3_CoordinateTransformation(pGeometry))
{
}

ShellThinElement3D3N::ShellThinElement3D3N(IndexType NewId,
        GeometryType::Pointer pGeometry,
        PropertiesType::Pointer pProperties,
        CoordinateTransformationBasePointerType pCoordinateTransformation)
    : BaseShellElement(NewId, pGeometry, pProperties)
    , mpCoordinateTransformation(pCoordinateTransformation)
{
}

ShellThinElement3D3N::~ShellThinElement3D3N()
{
}

Element::Pointer ShellThinElement3D3N::Create(IndexType NewId, NodesArrayType const& ThisNodes, PropertiesType::Pointer pProperties) const
{
    GeometryType::Pointer newGeom( GetGeometry().Create(ThisNodes) );
    return Kratos::make_shared< ShellThinElement3D3N >(NewId, newGeom, pProperties, mpCoordinateTransformation->Create(newGeom) );
}

void ShellThinElement3D3N::Initialize()
{
    KRATOS_TRY

    const GeometryType & geom = GetGeometry();
    const PropertiesType & props = GetProperties();

    if(geom.PointsNumber() != 3)
        KRATOS_THROW_ERROR(std::logic_error, "ShellThinElement3D3N Element - Wrong number of nodes", geom.PointsNumber());

    const SizeType num_gps = GetNumberOfGPs();

    if(mSections.size() != num_gps)
    {
        const Matrix & shapeFunctionsValues = geom.ShapeFunctionsValues(GetIntegrationMethod());

       ShellCrossSection::Pointer theSection;
       if(props.Has(SHELL_CROSS_SECTION))   
        {
            theSection = props[SHELL_CROSS_SECTION];
        }
		else if (ShellCrossSection::CheckIsOrthotropic(props))
		{
			// make new instance of shell cross section
			theSection =
				ShellCrossSection::Pointer(new ShellCrossSection());

			// Parse material properties for each layer
			theSection->ParseOrthotropicPropertyMatrix(this->pGetProperties());
		}
		else
        {
            theSection = ShellCrossSection::Pointer(new ShellCrossSection());
            theSection->BeginStack();
            theSection->AddPly(props[THICKNESS], 0.0, 5, this->pGetProperties());
            theSection->EndStack();
        }

        mSections.clear();
        for(SizeType i = 0; i < num_gps; ++i)
        {
            ShellCrossSection::Pointer sectionClone = theSection->Clone();
            sectionClone->SetSectionBehavior(GetSectionBehavior());
            sectionClone->InitializeCrossSection(props, geom, row( shapeFunctionsValues, i ));
            mSections.push_back(sectionClone);
        }
    }

    mpCoordinateTransformation->Initialize();

    this->SetupOrientationAngles();

    KRATOS_CATCH("")
}

void ShellThinElement3D3N::InitializeNonLinearIteration(ProcessInfo& rCurrentProcessInfo)
{
    mpCoordinateTransformation->InitializeNonLinearIteration(rCurrentProcessInfo);

    BaseInitializeNonLinearIteration(rCurrentProcessInfo);
}

void ShellThinElement3D3N::FinalizeNonLinearIteration(ProcessInfo& rCurrentProcessInfo)
{
    mpCoordinateTransformation->FinalizeNonLinearIteration(rCurrentProcessInfo);

    BaseFinalizeNonLinearIteration(rCurrentProcessInfo);
}

void ShellThinElement3D3N::InitializeSolutionStep(ProcessInfo& rCurrentProcessInfo)
{
    BaseInitializeSolutionStep(rCurrentProcessInfo);

    mpCoordinateTransformation->InitializeSolutionStep(rCurrentProcessInfo);
}

void ShellThinElement3D3N::FinalizeSolutionStep(ProcessInfo& rCurrentProcessInfo)
{
    BaseFinalizeSolutionStep(rCurrentProcessInfo);

    mpCoordinateTransformation->FinalizeSolutionStep(rCurrentProcessInfo);
}

void ShellThinElement3D3N::CalculateMassMatrix(MatrixType& rMassMatrix, ProcessInfo& rCurrentProcessInfo)
{
    if((rMassMatrix.size1() != 18) || (rMassMatrix.size2() != 18))
        rMassMatrix.resize(18, 18, false);
    noalias(rMassMatrix) = ZeroMatrix(18, 18);

    // Compute the local coordinate system.

    ShellT3_LocalCoordinateSystem referenceCoordinateSystem(
        mpCoordinateTransformation->CreateReferenceCoordinateSystem() );

    // lumped area

    double lump_area = referenceCoordinateSystem.Area() / 3.0;

    // Calculate avarage mass per unit area

    const SizeType num_gps = GetNumberOfGPs();

    double av_mass_per_unit_area = 0.0;
    for(std::size_t i = 0; i < num_gps; i++)
        av_mass_per_unit_area += mSections[i]->CalculateMassPerUnitArea();
    av_mass_per_unit_area /= double(num_gps);

    // loop on nodes
    for(std::size_t i = 0; i < 3; i++)
    {
        std::size_t index = i * 6;

        double nodal_mass = av_mass_per_unit_area * lump_area;

        // translational mass
        rMassMatrix(index, index)            = nodal_mass;
        rMassMatrix(index + 1, index + 1)    = nodal_mass;
        rMassMatrix(index + 2, index + 2)    = nodal_mass;

        // rotational mass - neglected for the moment...
    }
}

// =====================================================================================
//
// Class ShellThinElement3D3N - Results on Gauss Points
//
// =====================================================================================

void ShellThinElement3D3N::GetValueOnIntegrationPoints(const Variable<double>& rVariable,
        std::vector<double>& rValues,
        const ProcessInfo& rCurrentProcessInfo)
{
    const SizeType num_gps = GetNumberOfGPs();

    if (rValues.size() != num_gps)
        rValues.resize(num_gps);

    // The membrane formulation needs to iterate to find the correct
    // mid-surface strain values.
    //
    // Check if we are doing a non-linear analysis type. If not, print warning
    // for just the first element.

    if (this->Id() == 1)
	{
		if (!rCurrentProcessInfo.Has(NL_ITERATION_NUMBER))
		{
			std::cout << "\nWARNING:\nGauss point results have been requested for a linear analysis."
				<< "\nThe membrane formulation used in the specified shell element"
				<< "(ShellThinElement3D3N) requires iteration to accurately determine "
				<< "recovered quantities (strain, stress, etc...).\n"
				<< "Please switch to 'analysis_type = Non-Linear' in your json file for accurate recovered quantities."
				<< std::endl;
		}
	}


	if (rVariable == VON_MISES_STRESS ||
		rVariable == VON_MISES_STRESS_TOP_SURFACE ||
		rVariable == VON_MISES_STRESS_MIDDLE_SURFACE ||
		rVariable == VON_MISES_STRESS_BOTTOM_SURFACE)
	{
		// Von mises calcs
		// Initialize common calculation variables
		CalculationData data(mpCoordinateTransformation, rCurrentProcessInfo);
		data.CalculateLHS = false;
		data.CalculateRHS = true;
		InitializeCalculationData(data);

		// Gauss Loop.
		for (std::size_t i = 0; i < num_gps; i++)
		{
			// set the current integration point index
			data.gpIndex = i;
			ShellCrossSection::Pointer& section = mSections[i];

			// calculate beta0
			CalculateBeta0(data);

			// calculate the total strain displ. matrix
			CalculateBMatrix(data);

			// compute generalized strains
			noalias(data.generalizedStrains) = prod(data.B, data.localDisplacements);

			// calculate section response
			CalculateSectionResponse(data);

			// Compute stresses
			CalculateStressesFromForceResultants(data.generalizedStresses,
				section->GetThickness());

			// calculate von mises stress
			CalculateVonMisesStress(data, rVariable, rValues[i]);

		} // end gauss loop
	}
	else if (rVariable == TSAI_WU_RESERVE_FACTOR)
	{
		// resize output
		if (rValues.size() != num_gps)
			rValues.resize(num_gps);

		// Just to store the rotation matrix for visualization purposes
		Matrix R(mStrainSize, mStrainSize);

		// Initialize common calculation variables
		CalculationData data(mpCoordinateTransformation, rCurrentProcessInfo);
		data.CalculateLHS = false;
		data.CalculateRHS = true;
		InitializeCalculationData(data);

		// Get all laminae strengths
		const PropertiesType & props = GetProperties();
		ShellCrossSection::Pointer & section = mSections[0];
		std::vector<Matrix> Laminae_Strengths =
			std::vector<Matrix>(section->NumberOfPlies());
		for (unsigned int ply = 0; ply < section->NumberOfPlies(); ply++)
		{
			Laminae_Strengths[ply].resize(3, 3, 0.0);
			Laminae_Strengths[ply].clear();
		}
		section->GetLaminaeStrengths(Laminae_Strengths, props);

		// Retrieve ply orientations
		Vector ply_orientation(section->NumberOfPlies());
		section->GetLaminaeOrientation(ply_orientation);
		double total_rotation = 0.0;

		// Gauss Loop.
		for (std::size_t i = 0; i < num_gps; i++)
		{
			// set the current integration point index
			data.gpIndex = i;
			ShellCrossSection::Pointer& section = mSections[i];

			// calculate beta0
			CalculateBeta0(data);

			// calculate the total strain displ. matrix
			CalculateBMatrix(data);

			// compute generalized strains
			noalias(data.generalizedStrains) = prod(data.B, data.localDisplacements);

			//Calculate lamina stresses
			CalculateLaminaStrains(data);
			CalculateLaminaStresses(data);

			// Rotate lamina stress to lamina material principal directions
			for (unsigned int ply = 0; ply < section->NumberOfPlies(); ply++)
			{
				total_rotation = -ply_orientation[ply] - (section->GetOrientationAngle());
				section->GetRotationMatrixForGeneralizedStresses(total_rotation, R);
				//top surface of current ply
				data.rlaminateStresses[2 * ply] = prod(R, data.rlaminateStresses[2 * ply]);
				//bottom surface of current ply
				data.rlaminateStresses[2 * ply + 1] = prod(R, data.rlaminateStresses[2 * ply + 1]);
			}

			// Calculate Tsai-Wu criterion for each ply, take min of all plies
			double min_tsai_wu = 0.0;
			double temp_tsai_wu = 0.0;
			for (unsigned int ply = 0; ply < section->NumberOfPlies(); ply++)
			{
				temp_tsai_wu = CalculateTsaiWuPlaneStress(data, Laminae_Strengths[ply], ply);
				if (ply == 0)
				{
					min_tsai_wu = temp_tsai_wu;
				}
				else if (temp_tsai_wu < min_tsai_wu)
				{
					min_tsai_wu = temp_tsai_wu;
				}
			}

			// Output min Tsai-Wu result
			rValues[i] = min_tsai_wu;

		}// Gauss loop
	}
	else
	{
		for (SizeType i = 0; i < num_gps; i++)
			mSections[i]->GetValue(rVariable, rValues[i]);
	}

    OPT_INTERPOLATE_RESULTS_TO_STANDARD_GAUSS_POINTS(rValues);
}

void ShellThinElement3D3N::GetValueOnIntegrationPoints(const Variable<Vector>& rVariable,
        std::vector<Vector>& rValues,
        const ProcessInfo& rCurrentProcessInfo)
{
    const SizeType num_gps = GetNumberOfGPs();

	if (rVariable == LOCAL_AXIS_1)
	{
		// LOCAL_AXIS_1 output DOES NOT include the effect of section
		// orientation, which rotates the entrire element section in-plane
		// and is used in element stiffness calculation.

        if (rValues.size() != num_gps) rValues.resize(num_gps);

		for (SizeType i = 0; i < num_gps; ++i) rValues[i] = ZeroVector(3);
		// Initialize common calculation variables
		ShellT3_LocalCoordinateSystem localCoordinateSystem(mpCoordinateTransformation->CreateReferenceCoordinateSystem());

		for (std::size_t GP = 0; GP < 1; GP++)
		{
			rValues[GP] = localCoordinateSystem.Vx();
		}
	}
	else if (rVariable == LOCAL_MATERIAL_ORIENTATION_VECTOR_1)
	{
		// LOCAL_MATERIAL_ORIENTATION_VECTOR_1 output DOES include the effect of
		// section orientation, which rotates the entrire element section
		// in-plane and is used in the element stiffness calculation.

		// Resize output
		if (rValues.size() != num_gps) rValues.resize(num_gps);
		for (SizeType i = 0; i < num_gps; ++i) rValues[i] = ZeroVector(3);

		// Initialize common calculation variables
		// Compute the local coordinate system.
		ShellT3_LocalCoordinateSystem localCoordinateSystem(mpCoordinateTransformation->CreateReferenceCoordinateSystem());

		// Get local axis 1 in flattened LCS space
		Vector3 localAxis1 = localCoordinateSystem.P2() - localCoordinateSystem.P1();

		// Perform rotation of local axis 1 to fiber1 in flattened LCS space
		Matrix localToFiberRotation = Matrix(3, 3, 0.0);
		double fiberSectionRotation = mSections[0]->GetOrientationAngle();
		double c = std::cos(fiberSectionRotation);
		double s = std::sin(fiberSectionRotation);
		localToFiberRotation(0, 0) = c;
		localToFiberRotation(0, 1) = -s;
		localToFiberRotation(1, 0) = s;
		localToFiberRotation(1, 1) = c;
		localToFiberRotation(2, 2) = 1.0;

		Vector3 temp = prod(localToFiberRotation, localAxis1);

		// Transform result back to global cartesian coords and normalize
		Matrix localToGlobalSmall = localCoordinateSystem.Orientation();
		Vector3 fiberAxis1 = prod(trans(localToGlobalSmall), temp);
		fiberAxis1 /= std::sqrt(inner_prod(fiberAxis1, fiberAxis1));

		//write results
		for (std::size_t dir = 0; dir < 1; dir++)
		{
			rValues[dir] = fiberAxis1;
		}
	}
}

void ShellThinElement3D3N::GetValueOnIntegrationPoints(const Variable<Matrix>& rVariable,
        std::vector<Matrix>& rValues,
        const ProcessInfo& rCurrentProcessInfo)
{
	// The membrane formulation needs to iterate to find the correct
	// mid-surface strain values.
	//
	// Check if we are doing a non-linear analysis type. If not, print warning
	// for just the first element.

	if (this->Id() == 1)
	{
		if (!rCurrentProcessInfo.Has(NL_ITERATION_NUMBER))
		{
			std::cout << "\nWARNING:\nGauss point results have been requested for a linear analysis."
				<< "\nThe membrane formulation used in the specified shell element"
				<< "(ShellThinElement3D3N) requires iteration to accurately determine "
				<< "recovered quantities (strain, stress, etc...).\n"
				<< "Please switch to 'analysis_type = Non-Linear' in your json file for accurate recovered quantities."
				<< std::endl;
		}
	}

    if(TryGetValueOnIntegrationPoints_GeneralizedStrainsOrStresses(rVariable, rValues, rCurrentProcessInfo)) return;
}

void ShellThinElement3D3N::GetValueOnIntegrationPoints(const Variable<array_1d<double,3> >& rVariable,
        std::vector<array_1d<double,3> >& rValues,
        const ProcessInfo& rCurrentProcessInfo)
{
    if(TryGetValueOnIntegrationPoints_MaterialOrientation(rVariable, rValues, rCurrentProcessInfo)) return;
}

void ShellThinElement3D3N::GetValueOnIntegrationPoints(const Variable<array_1d<double,6> >& rVariable,
        std::vector<array_1d<double,6> >& rValues,
        const ProcessInfo& rCurrentProcessInfo)
{
}

void ShellThinElement3D3N::CalculateOnIntegrationPoints(const Variable<double>& rVariable, std::vector<double>& rValues, const ProcessInfo & rCurrentProcessInfo)
{
	GetValueOnIntegrationPoints(rVariable, rValues, rCurrentProcessInfo);
}

void ShellThinElement3D3N::CalculateOnIntegrationPoints(const Variable<Vector>& rVariable,
	std::vector<Vector>& rOutput,
	const ProcessInfo& rCurrentProcessInfo)
{
	GetValueOnIntegrationPoints(rVariable, rOutput, rCurrentProcessInfo);
}

void ShellThinElement3D3N::CalculateOnIntegrationPoints(const Variable<Matrix>& rVariable,
	std::vector<Matrix>& rValues,
	const ProcessInfo& rCurrentProcessInfo)
{
	GetValueOnIntegrationPoints(rVariable, rValues, rCurrentProcessInfo);
}

void ShellThinElement3D3N::CalculateOnIntegrationPoints(const Variable<array_1d<double, 3> >& rVariable,
	std::vector<array_1d<double, 3> >& rValues,
	const ProcessInfo& rCurrentProcessInfo)
{
	GetValueOnIntegrationPoints(rVariable, rValues, rCurrentProcessInfo);
}

void ShellThinElement3D3N::CalculateOnIntegrationPoints(const Variable<array_1d<double, 6> >& rVariable,
	std::vector<array_1d<double, 6> >& rValues,
	const ProcessInfo& rCurrentProcessInfo)
{
	GetValueOnIntegrationPoints(rVariable, rValues, rCurrentProcessInfo);
}

void ShellThinElement3D3N::Calculate(const Variable<Matrix>& rVariable, Matrix & Output, const ProcessInfo & rCurrentProcessInfo)
{
	if (rVariable == LOCAL_ELEMENT_ORIENTATION)
	{
		Output.resize(3, 3, false);

		// Compute the local coordinate system.
		ShellT3_LocalCoordinateSystem localCoordinateSystem(mpCoordinateTransformation->CreateReferenceCoordinateSystem());
		Output = localCoordinateSystem.Orientation();
	}
}

<<<<<<< HEAD
void ShellThinElement3D3N::SetCrossSectionsOnIntegrationPoints(std::vector< ShellCrossSection::Pointer >& crossSections)
{
    KRATOS_TRY
    if(crossSections.size() != OPT_NUM_GP)
        KRATOS_THROW_ERROR(std::logic_error, "The number of cross section is wrong", crossSections.size());
    mSections.clear();
    for(SizeType i = 0; i <crossSections.size(); i++)
        mSections.push_back(crossSections[i]);
    this->SetupOrientationAngles();
    KRATOS_CATCH("")
}

void ShellThinElement3D3N::ResetSections()
{
    mSections.clear();
}

std::string ShellThinElement3D3N::Info() const
{
	return "ShellThinElement3D3N";
	//fusseder TODO: seperate between linear and nonliner case!!!!
}

=======
>>>>>>> 63322f48
// =====================================================================================
//
// Class ShellThinElement3D3N - Private methods
//
// =====================================================================================

void ShellThinElement3D3N::CheckGeneralizedStressOrStrainOutput(const Variable<Matrix>& rVariable, int & ijob, bool & bGlobal)
{
	if (rVariable == SHELL_STRAIN)
	{
		ijob = 1;
	}
	else if (rVariable == SHELL_STRAIN_GLOBAL)
	{
		ijob = 1;
		bGlobal = true;
	}
	else if (rVariable == SHELL_CURVATURE)
	{
		ijob = 2;
	}
	else if (rVariable == SHELL_CURVATURE_GLOBAL)
	{
		ijob = 2;
		bGlobal = true;
	}
	else if (rVariable == SHELL_FORCE)
	{
		ijob = 3;
	}
	else if (rVariable == SHELL_FORCE_GLOBAL)
	{
		ijob = 3;
		bGlobal = true;
	}
	else if (rVariable == SHELL_MOMENT)
	{
		ijob = 4;
	}
	else if (rVariable == SHELL_MOMENT_GLOBAL)
	{
		ijob = 4;
		bGlobal = true;
	}
	else if (rVariable == SHELL_STRESS_TOP_SURFACE)
	{
		ijob = 5;
	}
	else if (rVariable == SHELL_STRESS_TOP_SURFACE_GLOBAL)
	{
		ijob = 5;
		bGlobal = true;
	}
	else if (rVariable == SHELL_STRESS_MIDDLE_SURFACE)
	{
		ijob = 6;
	}
	else if (rVariable == SHELL_STRESS_MIDDLE_SURFACE_GLOBAL)
	{
		ijob = 6;
		bGlobal = true;
	}
	else if (rVariable == SHELL_STRESS_BOTTOM_SURFACE)
	{
		ijob = 7;
	}
	else if (rVariable == SHELL_STRESS_BOTTOM_SURFACE_GLOBAL)
	{
		ijob = 7;
		bGlobal = true;
	}
	else if (rVariable == SHELL_ORTHOTROPIC_STRESS_BOTTOM_SURFACE)
	{
		ijob = 8;
	}
	else if (rVariable == SHELL_ORTHOTROPIC_STRESS_BOTTOM_SURFACE_GLOBAL)
	{
		ijob = 8;
		bGlobal = true;
	}
	else if (rVariable == SHELL_ORTHOTROPIC_STRESS_TOP_SURFACE)
	{
		ijob = 9;
	}
	else if (rVariable == SHELL_ORTHOTROPIC_STRESS_TOP_SURFACE_GLOBAL)
	{
		ijob = 9;
		bGlobal = true;
	}
}

void ShellThinElement3D3N::CalculateStressesFromForceResultants(VectorType & rstresses, const double & rthickness)
{
	// Refer http://www.colorado.edu/engineering/CAS/courses.d/AFEM.d/AFEM.Ch20.d/AFEM.Ch20.pdf

	// membrane forces -> in-plane stresses (av. across whole thickness)
	rstresses[0] /= rthickness;
	rstresses[1] /= rthickness;
	rstresses[2] /= rthickness;

	// bending moments -> peak in-plane stresses (@ top and bottom surface)
	rstresses[3] *= 6.0 / (rthickness*rthickness);
	rstresses[4] *= 6.0 / (rthickness*rthickness);
	rstresses[5] *= 6.0 / (rthickness*rthickness);
}

void ShellThinElement3D3N::CalculateLaminaStrains(CalculationData & data)
{
	ShellCrossSection::Pointer& section = mSections[data.gpIndex];

	// Get laminate properties
	double thickness = section->GetThickness();
	double z_current = thickness / -2.0; // start from the top of the 1st layer

										 // Establish current strains at the midplane
										 // (element coordinate system)
	double e_x = data.generalizedStrains[0];
	double e_y = data.generalizedStrains[1];
	double e_xy = data.generalizedStrains[2];	//this is still engineering
												//strain (2xtensorial shear)
	double kap_x = data.generalizedStrains[3];
	double kap_y = data.generalizedStrains[4];
	double kap_xy = data.generalizedStrains[5];	//this is still engineering

												// Get ply thicknesses
	Vector ply_thicknesses = Vector(section->NumberOfPlies(), 0.0);
	section->GetPlyThicknesses(ply_thicknesses);

	// Resize output vector. 2 Surfaces for each ply
	data.rlaminateStrains.resize(2 * section->NumberOfPlies());
	for (unsigned int i = 0; i < 2 * section->NumberOfPlies(); i++)
	{
		data.rlaminateStrains[i].resize(6, false);
		data.rlaminateStrains[i].clear();
	}

	// Loop over all plies - start from bottom ply, bottom surface
	for (unsigned int plyNumber = 0;
		plyNumber < section->NumberOfPlies(); ++plyNumber)
	{
		// Calculate strains at top surface, arranged in columns.
		// (element coordinate system)
		data.rlaminateStrains[2 * plyNumber][0] = e_x + z_current*kap_x;
		data.rlaminateStrains[2 * plyNumber][1] = e_y + z_current*kap_y;
		data.rlaminateStrains[2 * plyNumber][2] = e_xy + z_current*kap_xy;

		// Move to bottom surface of current layer
		z_current += ply_thicknesses[plyNumber];

		// Calculate strains at bottom surface, arranged in columns
		// (element coordinate system)
		data.rlaminateStrains[2 * plyNumber + 1][0] = e_x + z_current*kap_x;
		data.rlaminateStrains[2 * plyNumber + 1][1] = e_y + z_current*kap_y;
		data.rlaminateStrains[2 * plyNumber + 1][2] = e_xy + z_current*kap_xy;
	}
}

void ShellThinElement3D3N::CalculateLaminaStresses(CalculationData & data)
{
	ShellCrossSection::Pointer& section = mSections[data.gpIndex];

	// Setup flag to compute ply constitutive matrices
	// (units [Pa] and rotated to element orientation)
	section->SetupGetPlyConstitutiveMatrices();
	Flags& options = data.SectionParameters.GetOptions();
	options.Set(ConstitutiveLaw::COMPUTE_CONSTITUTIVE_TENSOR, true);
	section->CalculateSectionResponse(data.SectionParameters,
		ConstitutiveLaw::StressMeasure_PK2);
	CalculateSectionResponse(data);

	// Resize output vector. 2 Surfaces for each ply
	data.rlaminateStresses.resize(2 * section->NumberOfPlies());
	for (unsigned int i = 0; i < 2 * section->NumberOfPlies(); i++)
	{
		data.rlaminateStresses[i].resize(6, false);
		data.rlaminateStresses[i].clear();
	}

	// Loop over all plies - start from top ply, top surface
	for (unsigned int plyNumber = 0;
		plyNumber < section->NumberOfPlies(); ++plyNumber)
	{
		// determine stresses at currrent ply, top surface
		// (element coordinate system)
		data.rlaminateStresses[2 * plyNumber] = prod(
			section->GetPlyConstitutiveMatrix(plyNumber),
			data.rlaminateStrains[2 * plyNumber]);

		// determine stresses at currrent ply, bottom surface
		// (element coordinate system)
		data.rlaminateStresses[2 * plyNumber + 1] = prod(
			section->GetPlyConstitutiveMatrix(plyNumber),
			data.rlaminateStrains[2 * plyNumber + 1]);
	}
}

double ShellThinElement3D3N::CalculateTsaiWuPlaneStress(const CalculationData & data, const Matrix & rLamina_Strengths, const unsigned int & rPly)
{
	// Incoming lamina strengths are organized as follows:
	// Refer to 'shell_cross_section.cpp' for details.
	//
	//	|	T1,		C1,		T2	|
	//	|	C2,		S12,	S13	|
	//	|   S23		0		0	|

	// Convert raw lamina strengths into tsai strengths F_i and F_ij.
	// Refer Reddy (2003) Section 10.9.4 (re-ordered for kratos DOFs).
	// All F_i3 components ignored - thin shell theory.
	//

	// Should be FALSE unless testing against other programs that ignore it.
	bool disable_in_plane_interaction = false;

	// First, F_i
	Vector F_i = Vector(3, 0.0);
	F_i[0] = 1.0 / rLamina_Strengths(0, 0) - 1.0 / rLamina_Strengths(0, 1);
	F_i[1] = 1.0 / rLamina_Strengths(0, 2) - 1.0 / rLamina_Strengths(1, 0);
	F_i[2] = 0.0;

	// Second, F_ij
	Matrix F_ij = Matrix(3, 3, 0.0);
	F_ij.clear();
	F_ij(0, 0) = 1.0 / rLamina_Strengths(0, 0) / rLamina_Strengths(0, 1);	// 11
	F_ij(1, 1) = 1.0 / rLamina_Strengths(0, 2) / rLamina_Strengths(1, 0);	// 22
	F_ij(2, 2) = 1.0 / rLamina_Strengths(1, 1) / rLamina_Strengths(1, 1);	// 12
	F_ij(0, 1) = F_ij(1, 0) = -0.5 / std::sqrt(rLamina_Strengths(0, 0)*rLamina_Strengths(0, 1)*rLamina_Strengths(0, 2)*rLamina_Strengths(1, 0));

	if (disable_in_plane_interaction)
	{
		F_ij(0, 1) = F_ij(1, 0) = 0.0;
	}


	// Evaluate Tsai-Wu @ top surface of current layer
	double var_a = 0.0;
	double var_b = 0.0;
	for (std::size_t i = 0; i < 3; i++)
	{
		var_b += F_i[i] * data.rlaminateStresses[2 * rPly][i];
		for (std::size_t j = 0; j < 3; j++)
		{
			var_a += F_ij(i, j)*data.rlaminateStresses[2 * rPly][i] * data.rlaminateStresses[2 * rPly][j];
		}
	}
	double tsai_reserve_factor_top = (-1.0*var_b + std::sqrt(var_b*var_b + 4.0 * var_a)) / 2.0 / var_a;

	// Evaluate Tsai-Wu @ bottom surface of current layer
	var_a = 0.0;
	var_b = 0.0;
	for (std::size_t i = 0; i < 3; i++)
	{
		var_b += F_i[i] * data.rlaminateStresses[2 * rPly + 1][i];
		for (std::size_t j = 0; j < 3; j++)
		{
			var_a += F_ij(i, j)*data.rlaminateStresses[2 * rPly + 1][i] * data.rlaminateStresses[2 * rPly + 1][j];
		}
	}
	double tsai_reserve_factor_bottom = (-1.0*var_b + std::sqrt(var_b*var_b + 4.0 * var_a)) / 2.0 / var_a;

	// Return min of both surfaces as the result for the whole ply
	return std::min(tsai_reserve_factor_bottom, tsai_reserve_factor_top);
}

void ShellThinElement3D3N::CalculateVonMisesStress(const CalculationData & data, const Variable<double>& rVariable, double & rVon_Mises_Result)
{
	// calc von mises stresses at top mid and bottom surfaces for
	// thin shell
	double von_mises_top, von_mises_mid, von_mises_bottom;
	double sxx, syy, sxy;

	// top surface: membrane and +bending contributions
	//				(no transverse shear)
	sxx = data.generalizedStresses[0] + data.generalizedStresses[3];
	syy = data.generalizedStresses[1] + data.generalizedStresses[4];
	sxy = data.generalizedStresses[2] + data.generalizedStresses[5];
	von_mises_top = sxx*sxx - sxx*syy + syy*syy + 3.0*sxy*sxy;

	// mid surface: membrane only contributions
	//				(no bending or transverse shear)
	sxx = data.generalizedStresses[0];
	syy = data.generalizedStresses[1];
	sxy = data.generalizedStresses[2];
	von_mises_mid = sxx*sxx - sxx*syy + syy*syy +
		3.0*(sxy*sxy);

	// bottom surface:	membrane and bending contributions
	//					(no transverse shear)
	sxx = data.generalizedStresses[0] - data.generalizedStresses[3];
	syy = data.generalizedStresses[1] - data.generalizedStresses[4];
	sxy = data.generalizedStresses[2] - data.generalizedStresses[5];
	von_mises_bottom = sxx*sxx - sxx*syy + syy*syy + 3.0*sxy*sxy;

	// Output requested quantity
	if (rVariable == VON_MISES_STRESS_TOP_SURFACE)
	{
		rVon_Mises_Result = std::sqrt(von_mises_top);
	}
	else if (rVariable == VON_MISES_STRESS_MIDDLE_SURFACE)
	{
		rVon_Mises_Result = std::sqrt(von_mises_mid);
	}
	else if (rVariable == VON_MISES_STRESS_BOTTOM_SURFACE)
	{
		rVon_Mises_Result = std::sqrt(von_mises_bottom);
	}
	else if (rVariable == VON_MISES_STRESS)
	{
		// take the greatest value and output
		rVon_Mises_Result =
			std::sqrt(std::max(von_mises_top,
				std::max(von_mises_mid, von_mises_bottom)));
	}
}

void ShellThinElement3D3N::DecimalCorrection(Vector& a)
{
    double norm = norm_2(a);
    double tolerance = std::max(norm * 1.0E-12, 1.0E-12);
    for(SizeType i = 0; i < a.size(); i++)
        if(std::abs(a(i)) < tolerance)
            a(i) = 0.0;
}

void ShellThinElement3D3N::SetupOrientationAngles()
{
    if (this->Has(MATERIAL_ORIENTATION_ANGLE))
    {
        for (CrossSectionContainerType::iterator it = mSections.begin(); it != mSections.end(); ++it)
        (*it)->SetOrientationAngle(this->GetValue(MATERIAL_ORIENTATION_ANGLE));
    }
    else
    {
        ShellT3_LocalCoordinateSystem lcs( mpCoordinateTransformation->CreateReferenceCoordinateSystem() );

        Vector3Type normal;
        noalias( normal ) = lcs.Vz();

        Vector3Type dZ;
        dZ(0) = 0.0;
        dZ(1) = 0.0;
        dZ(2) = 1.0; // for the moment let's take this. But the user can specify its own triad! TODO

        Vector3Type dirX;
        MathUtils<double>::CrossProduct(dirX,   dZ, normal);

        // try to normalize the x vector. if it is near zero it means that we need
        // to choose a default one.
        double dirX_norm = dirX(0)*dirX(0) + dirX(1)*dirX(1) + dirX(2)*dirX(2);
        if(dirX_norm < 1.0E-12)
        {
            dirX(0) = 1.0;
            dirX(1) = 0.0;
            dirX(2) = 0.0;
        }
        else if(dirX_norm != 1.0)
        {
            dirX_norm = std::sqrt(dirX_norm);
            dirX /= dirX_norm;
        }

        Vector3Type elem_dirX = lcs.Vx();

        // now calculate the angle between the element x direction and the material x direction.
        Vector3Type& a = elem_dirX;
        Vector3Type& b = dirX;
        double a_dot_b = a(0)*b(0) + a(1)*b(1) + a(2)*b(2);
        if(a_dot_b < -1.0) a_dot_b = -1.0;
        if(a_dot_b >  1.0) a_dot_b =  1.0;
        double angle = std::acos( a_dot_b );

        // if they are not counter-clock-wise, let's change the sign of the angle
        if(angle != 0.0)
        {
            const MatrixType& R = lcs.Orientation();
            if( dirX(0)*R(1, 0) + dirX(1)*R(1, 1) + dirX(2)*R(1, 2) < 0.0 )
                angle = -angle;
        }

        for(CrossSectionContainerType::iterator it = mSections.begin(); it != mSections.end(); ++it)
            (*it)->SetOrientationAngle(angle);
    }
}

void ShellThinElement3D3N::InitializeCalculationData(CalculationData& data)
{
    //-------------------------------------
    // Computation of all stuff that remain
    // constant throughout the calculations

    //-------------------------------------
    // geometry data

    const double x12 = data.LCS0.X1() - data.LCS0.X2();
    const double x23 = data.LCS0.X2() - data.LCS0.X3();
    const double x31 = data.LCS0.X3() - data.LCS0.X1();
    const double x21 = -x12;
    const double x32 = -x23;
    const double x13 = -x31;

    const double y12 = data.LCS0.Y1() - data.LCS0.Y2();
    const double y23 = data.LCS0.Y2() - data.LCS0.Y3();
    const double y31 = data.LCS0.Y3() - data.LCS0.Y1();
    const double y21 = -y12;
    const double y32 = -y23;
    const double y13 = -y31;

    const double A  = 0.5*(y21*x13 - x21*y13);
    const double A2 = 2.0*A;
    const double A4 = 4.0*A;
    const double AA4 = A * A4;

    const double LL21 = x21*x21 + y21*y21;
    const double LL32 = x32*x32 + y32*y32;
    const double LL13 = x13*x13 + y13*y13;

    // Note: here we compute the avarage thickness,
    // since L is constant over the element.
    // Now it is not necessary to compute the avarage
    // because the current implementation of the cross section
    // doesn't have a variable thickness
    // (for example as a function of the spatial coordinates...).
    // This is just a place-holder for future
    // implementation of a variable thickness

    double h = 0.0;
    for(unsigned int i = 0; i < mSections.size(); i++)
        h += mSections[i]->GetThickness();
    h /= (double)mSections.size();

    data.hMean = h;
    data.TotalArea = A;
    data.TotalVolume = A * h;

    // this is the integration weight
    // used during the gauss loop.
    // it is dArea because it will
    // multiply section stress resultants
    // and section constitutive matrices
    // that already take into accout the
    // thickness

    const SizeType num_gps = GetNumberOfGPs();

    data.dA = A / (double)num_gps;

    // crete the integration point locations
    if(data.gpLocations.size() != 0) data.gpLocations.clear();
    data.gpLocations.resize( num_gps );
#ifdef OPT_1_POINT_INTEGRATION
    array_1d<double,3>& gp0 = data.gpLocations[0];
    gp0[0] = 1.0/3.0;
    gp0[1] = 1.0/3.0;
    gp0[2] = 1.0/3.0;
#else
    array_1d<double,3>& gp0 = data.gpLocations[0];
    array_1d<double,3>& gp1 = data.gpLocations[1];
    array_1d<double,3>& gp2 = data.gpLocations[2];
#ifdef OPT_USES_INTERIOR_GAUSS_POINTS
    gp0[0] = 1.0/6.0;
    gp0[1] = 1.0/6.0;
    gp0[2] = 2.0/3.0;
    gp1[0] = 2.0/3.0;
    gp1[1] = 1.0/6.0;
    gp1[2] = 1.0/6.0;
    gp2[0] = 1.0/6.0;
    gp2[1] = 2.0/3.0;
    gp2[2] = 1.0/6.0;
#else
    gp0[0] = 0.5;
    gp0[1] = 0.5;
    gp0[2] = 0.0;
    gp1[0] = 0.0;
    gp1[1] = 0.5;
    gp1[2] = 0.5;
    gp2[0] = 0.5;
    gp2[1] = 0.0;
    gp2[2] = 0.5;
#endif // OPT_USES_INTERIOR_GAUSS_POINTS

#endif // OPT_1_POINT_INTEGRATION

    // cartesian derivatives
    data.dNxy.resize(3, 2, false);
    data.dNxy(0, 0) = (y13 - y12)/A2;
    data.dNxy(0, 1) = (x12 - x13)/A2;
    data.dNxy(1, 0) =        -y13/A2;
    data.dNxy(1, 1) =         x13/A2;
    data.dNxy(2, 0) =         y12/A2;
    data.dNxy(2, 1) =        -x12/A2;

    //-------------------------------------
    // template parameters

    const double b1    =  1.0;
    const double b2    =  2.0;
    const double b3    =  1.0;
    const double b4    =  0.0;
    const double b5    =  1.0;
    const double b6    = -1.0;
    const double b7    = -1.0;
    const double b8    = -1.0;
    const double b9    = -2.0;

    const double alpha   =  1.5;
    const double alpha_6 =  alpha / 6.0;

    //--------------------------------------
    // calculate L - Lumping matrix
    // for the construction of the basic
    // stiffness

    double L_mult = 0.5/A;

    data.L.resize(3, 9, false);

    data.L(0, 0) = L_mult * y23;
    data.L(1, 0) = 0.00;
    data.L(2, 0) = L_mult * x32;
    data.L(0, 1) = 0.00;
    data.L(1, 1) = L_mult * x32;
    data.L(2, 1) = L_mult * y23;
    data.L(0, 2) = L_mult * y23*(y13-y21)*alpha_6;
    data.L(1, 2) = L_mult * x32*(x31-x12)*alpha_6;
    data.L(2, 2) = L_mult * 2.00*(x31*y13-x12*y21)*alpha_6;
    data.L(0, 3) = L_mult * y31;
    data.L(1, 3) = 0.00;
    data.L(2, 3) = L_mult * x13;
    data.L(0, 4) = 0.00;
    data.L(1, 4) = L_mult * x13;
    data.L(2, 4) = L_mult * y31;
    data.L(0, 5) = L_mult * y31*(y21-y32)*alpha_6;
    data.L(1, 5) = L_mult * x13*(x12-x23)*alpha_6;
    data.L(2, 5) = L_mult * 2.00*(x12*y21-x23*y32)*alpha_6;
    data.L(0, 6) = L_mult * y12;
    data.L(1, 6) = 0.00;
    data.L(2, 6) = L_mult * x21;
    data.L(0, 7) = 0.00;
    data.L(1, 7) = L_mult * x21;
    data.L(2, 7) = L_mult * y12;
    data.L(0, 8) = L_mult * y12*(y32-y13)*alpha_6;
    data.L(1, 8) = L_mult * x21*(x23-x31)*alpha_6;
    data.L(2, 8) = L_mult * 2.00*(x23*y32-x31*y13)*alpha_6;

    //--------------------------------------
    // calculate Q1,Q2,Q3 - matrices
    // for the construction of the
    // higher order stiffness

    data.Q1.resize(3, 3, false);

    data.Q1(0,0) = b1*A2/(LL21*3.00);
    data.Q1(0,1) = b2*A2/(LL21*3.00);
    data.Q1(0,2) = b3*A2/(LL21*3.00);
    data.Q1(1,0) = b4*A2/(LL32*3.00);
    data.Q1(1,1) = b5*A2/(LL32*3.00);
    data.Q1(1,2) = b6*A2/(LL32*3.00);
    data.Q1(2,0) = b7*A2/(LL13*3.00);
    data.Q1(2,1) = b8*A2/(LL13*3.00);
    data.Q1(2,2) = b9*A2/(LL13*3.00);

    data.Q2.resize(3, 3, false);

    data.Q2(0,0) = b9*A2/(LL21*3.00);
    data.Q2(0,1) = b7*A2/(LL21*3.00);
    data.Q2(0,2) = b8*A2/(LL21*3.00);
    data.Q2(1,0) = b3*A2/(LL32*3.00);
    data.Q2(1,1) = b1*A2/(LL32*3.00);
    data.Q2(1,2) = b2*A2/(LL32*3.00);
    data.Q2(2,0) = b6*A2/(LL13*3.00);
    data.Q2(2,1) = b4*A2/(LL13*3.00);
    data.Q2(2,2) = b5*A2/(LL13*3.00);

    data.Q3.resize(3, 3, false);

    data.Q3(0,0) = b5*A2/(LL21*3.00);
    data.Q3(0,1) = b6*A2/(LL21*3.00);
    data.Q3(0,2) = b4*A2/(LL21*3.00);
    data.Q3(1,0) = b8*A2/(LL32*3.00);
    data.Q3(1,1) = b9*A2/(LL32*3.00);
    data.Q3(1,2) = b7*A2/(LL32*3.00);
    data.Q3(2,0) = b2*A2/(LL13*3.00);
    data.Q3(2,1) = b3*A2/(LL13*3.00);
    data.Q3(2,2) = b1*A2/(LL13*3.00);

    //--------------------------------------
    // calculate Te, TTu -
    // transformation matrices
    // for the construction of the
    // higher order stiffness

    data.Te.resize(3, 3, false);

    data.Te(0,0) = 1.0/AA4 * y23*y13*LL21;
    data.Te(0,1) = 1.0/AA4 * y31*y21*LL32;
    data.Te(0,2) = 1.0/AA4 * y12*y32*LL13;
    data.Te(1,0) = 1.0/AA4 * x23*x13*LL21;
    data.Te(1,1) = 1.0/AA4 * x31*x21*LL32;
    data.Te(1,2) = 1.0/AA4 * x12*x32*LL13;
    data.Te(2,0) = 1.0/AA4 * (y23*x31+x32*y13)*LL21;
    data.Te(2,1) = 1.0/AA4 * (y31*x12+x13*y21)*LL32;
    data.Te(2,2) = 1.0/AA4 * (y12*x23+x21*y32)*LL13;

    data.TTu.resize(3, 9, false);

    for(unsigned int i=0; i<3; i++)
    {
        data.TTu(i, 0) = 1.0/A4 * x32;
        data.TTu(i, 1) = 1.0/A4 * y32;
        data.TTu(i, 2) = 0.0;
        data.TTu(i, 3) = 1.0/A4 * x13;
        data.TTu(i, 4) = 1.0/A4 * y13;
        data.TTu(i, 5) = 0.0;
        data.TTu(i, 6) = 1.0/A4 * x21;
        data.TTu(i, 7) = 1.0/A4 * y21;
        data.TTu(i, 8) = 0.0;
    }
    data.TTu(0, 2) = 1.0;
    data.TTu(1, 5) = 1.0;
    data.TTu(2, 8) = 1.0;

    //--------------------------------------
    // calculate the displacement vector
    // in global and local coordinate systems

<<<<<<< HEAD
    data.globalDisplacements.resize(OPT_NUM_DOFS, false);
    ShellThinElement3D3N::GetValuesVector( data.globalDisplacements ); //changed by MFusseder in order to ensure
    // that dofs of primal solution are used during computing sensitivities. (The GetValuesVector function is overwritten
    // by corresponding adjoint element. There adjoint dofs are used)
=======
    data.globalDisplacements.resize(18, false);
    GetValuesVector( data.globalDisplacements );
>>>>>>> 63322f48

    data.localDisplacements =
        mpCoordinateTransformation->CalculateLocalDisplacements(
            data.LCS, data.globalDisplacements);

    //--------------------------------------
    // Finally allocate all auxiliary
    // matrices to be used later on
    // during the element integration.
    // Just to avoid re-allocations

    data.B.resize(mStrainSize, 18, false);
    data.D.resize(mStrainSize, mStrainSize, false);
    data.BTD.resize(18, mStrainSize, false);

    data.generalizedStrains.resize(mStrainSize, false);
    data.generalizedStresses.resize(mStrainSize, false);

    data.N.resize(3, false);

    data.Q.resize(3, 3, false);
    data.Qh.resize(3, 9, false);
    data.TeQ.resize(3, 3, false);

    data.H1.resize(9, false);
    data.H2.resize(9, false);
    data.H3.resize(9, false);
    data.H4.resize(9, false);
    data.Bb.resize(3, 9, false);

    //--------------------------------------
    // Initialize the section parameters

    data.SectionParameters.SetElementGeometry( GetGeometry() );
    data.SectionParameters.SetMaterialProperties( GetProperties() );
    data.SectionParameters.SetProcessInfo( data.CurrentProcessInfo );

    data.SectionParameters.SetGeneralizedStrainVector( data.generalizedStrains );
    data.SectionParameters.SetGeneralizedStressVector( data.generalizedStresses );
    data.SectionParameters.SetConstitutiveMatrix( data.D );

    data.SectionParameters.SetShapeFunctionsDerivatives( data.dNxy );

    Flags& options = data.SectionParameters.GetOptions();
    options.Set(ConstitutiveLaw::COMPUTE_STRESS, data.CalculateRHS);
    options.Set(ConstitutiveLaw::COMPUTE_CONSTITUTIVE_TENSOR, data.CalculateLHS);
}

void ShellThinElement3D3N::CalculateBMatrix(CalculationData& data)
{
    //---------------------------------------------
    // geom data
    array_1d<double, 3>& gpLoc = data.gpLocations[data.gpIndex];
    double loc1 = gpLoc[0];
    double loc2 = gpLoc[1];
    double loc3 = gpLoc[2];

    const double x12 = data.LCS0.X1() - data.LCS0.X2();
    const double x23 = data.LCS0.X2() - data.LCS0.X3();
    const double x31 = data.LCS0.X3() - data.LCS0.X1();
    const double y12 = data.LCS0.Y1() - data.LCS0.Y2();
    const double y23 = data.LCS0.Y2() - data.LCS0.Y3();
    const double y31 = data.LCS0.Y3() - data.LCS0.Y1();

    //---------------------------------------------
    // set to zero the total B matrix
    data.B.clear();

    //---------------------------------------------
    // membrane basic part L
    // already computed.it is constant over the
    // element

    //---------------------------------------------
    // membrane higher order part Qh
    noalias( data.Q )  = loc1 * data.Q1;
    noalias( data.Q ) += loc2 * data.Q2;
    noalias( data.Q ) += loc3 * data.Q3;
    noalias( data.TeQ ) = prod( data.Te, data.Q );
    noalias( data.Qh  ) = /*1.5**/std::sqrt(data.beta0) * prod( data.TeQ, data.TTu );

    //---------------------------------------------
    // compute the bending B matrix (DKT)

    const double LL12 = x12*x12 + y12*y12;
    const double LL23 = x23*x23 + y23*y23;
    const double LL31 = x31*x31 + y31*y31;

    const double p4 = -6.0*x23/(LL23);
    const double p5 = -6.0*x31/(LL31);
    const double p6 = -6.0*x12/(LL12);

    const double t4 = -6.0*y23/(LL23);
    const double t5 = -6.0*y31/(LL31);
    const double t6 = -6.0*y12/(LL12);

    const double q4 = 3.0*x23*y23/(LL23);
    const double q5 = 3.0*x31*y31/(LL31);
    const double q6 = 3.0*x12*y12/(LL12);

    const double r4 = 3.0*y23*y23/(LL23);
    const double r5 = 3.0*y31*y31/(LL31);
    const double r6 = 3.0*y12*y12/(LL12);

    const double area = 0.5*(y12*x31 - x12*y31);

    data.H1[0] = p6*(1.0-2.0*loc2) + (p5-p6)*loc3;
    data.H1[1] = q6*(1.0-2.0*loc2) - (q5+q6)*loc3;
    data.H1[2]= -4.0+6.0*(loc2+loc3) + r6*(1.0-2*loc2) - loc3*(r5+r6);
    data.H1[3] = -p6*(1.0-2.0*loc2) + (p4+p6)*loc3;
    data.H1[4] = q6*(1.0-2.0*loc2) - (q6-q4)*loc3;
    data.H1[5]= -2.0+6.0*loc2  + r6*(1-2.0*loc2) + loc3*(r4-r6);
    data.H1[6] = -(p4+p5)*loc3;
    data.H1[7] = (q4-q5)*loc3;
    data.H1[8]= -loc3*(r5-r4);

    data.H2[0] = t6*(1.0-2.0*loc2) + (t5-t6)*loc3;
    data.H2[1] = 1.0 + r6*(1.0-2.0*loc2) - loc3*(r5+r6);
    data.H2[2]= -q6*(1.0-2.0*loc2)+loc3*(q5+q6);
    data.H2[3] = -t6*(1.0-2.0*loc2) + (t4+t6)*loc3;
    data.H2[4] = -1.0 + r6*(1-2*loc2) + loc3*(r4-r6);
    data.H2[5]= -q6*(1.0-2.0*loc2)-loc3*(q4-q6);
    data.H2[6] = -(t5+t4)*loc3;
    data.H2[7] = (r4-r5)*loc3;
    data.H2[8]= -loc3*(q4-q5);

    data.H3[0] = -p5*(1.0-2.0*loc3) - (p6-p5)*loc2;
    data.H3[1] = q5*(1.0-2.0*loc3) - (q5+q6)*loc2;
    data.H3[2]= -4.0 + 6.0*(loc2+loc3) + r5*(1.0-2.0*loc3) - loc2*(r5+r6);
    data.H3[3] = loc2*(p4+p6);
    data.H3[4] = loc2*(q4-q6);
    data.H3[5]= -loc2*(r6-r4);
    data.H3[6] = p5*(1.0-2.0*loc3) - (p4+p5)*loc2;
    data.H3[7] = q5*(1.0-2.0*loc3)+loc2*(q4-q5);
    data.H3[8]= -2.0+6.0*loc3+r5*(1.0-2.0*loc3)+loc2*(r4-r5);

    data.H4[0] = -t5*(1.0-2.0*loc3) - (t6-t5)*loc2;
    data.H4[1] = 1.0+r5*(1.0-2.0*loc3)-loc2*(r5+r6);
    data.H4[2]= -q5*(1.0-2.0*loc3)+loc2*(q5+q6);
    data.H4[3] = (t4+t6)*loc2;
    data.H4[4] = (r4-r6)*loc2;
    data.H4[5]= -loc2*(q4-q6);
    data.H4[6] = t5*(1.0-2.0*loc3) - (t5+t4)*loc2;
    data.H4[7] = -1.0+r5*(1.0-2.0*loc3)+loc2*(r4-r5);
    data.H4[8]= -q5*(1.0-2.0*loc3)-loc2*(q4-q5);

    double temp = 0.5 / area;
    for(int i =0; i<9; i++)
    {
        data.Bb(0, i) = temp * ( y31*data.H1[i] + y12*data.H3[i]);
        data.Bb(1, i) = temp * (-x31*data.H2[i] - x12*data.H4[i]);
        data.Bb(2, i) = temp * (-x31*data.H1[i] - x12*data.H3[i] + y31*data.H2[i] + y12*data.H4[i] );
    }

    //---------------------------------------------
    // assemble the 2 mamebrane contributions
    // and the bending contribution
    // into the combined B matrix
    for(int nodeid = 0; nodeid < 3; nodeid++)
    {
        int i = nodeid * 3;
        int j = nodeid * 6;

        // membrane map: [0,1,5] <- [0,1,2]

        data.B(0, j  ) = data.L(0, i  ) + data.Qh(0, i  );
        data.B(0, j+1) = data.L(0, i+1) + data.Qh(0, i+1);
        data.B(0, j+5) = data.L(0, i+2) + data.Qh(0, i+2);

        data.B(1, j  ) = data.L(1, i  ) + data.Qh(1, i  );
        data.B(1, j+1) = data.L(1, i+1) + data.Qh(1, i+1);
        data.B(1, j+5) = data.L(1, i+2) + data.Qh(1, i+2);

        data.B(2, j  ) = data.L(2, i  ) + data.Qh(2, i  );
        data.B(2, j+1) = data.L(2, i+1) + data.Qh(2, i+1);
        data.B(2, j+5) = data.L(2, i+2) + data.Qh(2, i+2);

        // bending map: [2,3,4] <- [0,1,2]

        data.B(3, j+2) = data.Bb(0, i  );
        data.B(3, j+3) = data.Bb(0, i+1);
        data.B(3, j+4) = data.Bb(0, i+2);

        data.B(4, j+2) = data.Bb(1, i  );
        data.B(4, j+3) = data.Bb(1, i+1);
        data.B(4, j+4) = data.Bb(1, i+2);

        data.B(5, j+2) = data.Bb(2, i  );
        data.B(5, j+3) = data.Bb(2, i+1);
        data.B(5, j+4) = data.Bb(2, i+2);
    }
}

void ShellThinElement3D3N::CalculateBeta0(CalculationData& data)
{
    data.beta0 = 1.0; // to be changed!
}

void ShellThinElement3D3N::CalculateSectionResponse(CalculationData& data)
{
#ifdef OPT_USES_INTERIOR_GAUSS_POINTS
    const Matrix & shapeFunctions = GetGeometry().ShapeFunctionsValues(mIntegrationMethod);
    for(int nodeid = 0; nodeid < GetGeometry().PointsNumber(); nodeid++)
        data.N(nodeid) = shapeFunctions(data.gpIndex, nodeid);
#else
    const array_1d<double,3>& loc = data.gpLocations[data.gpIndex];
    data.N(0) = 1.0 - loc[1] - loc[2];
    data.N(1) = loc[1];
    data.N(2) = loc[2];
#endif // !OPT_USES_INTERIOR_GAUSS_POINTS

    ShellCrossSection::Pointer& section = mSections[data.gpIndex];
    data.SectionParameters.SetShapeFunctionsValues( data.N );
    section->CalculateSectionResponse( data.SectionParameters, ConstitutiveLaw::StressMeasure_PK2 );
}

void ShellThinElement3D3N::CalculateGaussPointContribution(CalculationData& data, MatrixType& LHS, VectorType& RHS)
{
    // calculate beta0
    CalculateBeta0( data );
    
    // calculate the total strain displ. matrix
    CalculateBMatrix( data );

    // compute generalized strains
    noalias( data.generalizedStrains ) = prod( data.B, data.localDisplacements );

    // calculate section response
    CalculateSectionResponse( data );

    // multiply the section tangent matrices and stress resultants by 'dA'
    data.D *= data.dA;
    //******
    Vector3Type& iSig = data.Sig[data.gpIndex];
    iSig(0) = data.generalizedStresses(0);
    iSig(1) = data.generalizedStresses(1);
    iSig(2) = data.generalizedStresses(2);
    //******
    data.generalizedStresses *= data.dA;

    // Add all contributions to the Stiffness Matrix
    noalias( data.BTD ) = prod( trans( data.B ), data.D );
    noalias( LHS ) += prod( data.BTD, data.B );

    // Add all contributions to the residual vector
    noalias( RHS ) -= prod( trans( data.B ), data.generalizedStresses );
}

void ShellThinElement3D3N::ApplyCorrectionToRHS(CalculationData& data, VectorType& RHS)
{
    Vector3Type meanS;
    meanS.clear();
    for(int i = 0; i < 3; i++)
        noalias( meanS ) += data.Sig[i];
    meanS /= 3.0;

    for(int i = 0; i < 3; i++)
    {
        int i1 = i;
        int i2 = i == 2 ? 0 : i+1;

        const Vector3Type& p1 = data.LCS0.Nodes()[i1];
        const Vector3Type& p2 = data.LCS0.Nodes()[i2];
        /*const Vector3Type& s1 = data.Sig[i1];
        const Vector3Type& s2 = data.Sig[i2];*/
        const Vector3Type& s1 = meanS;
        const Vector3Type& s2 = meanS;
        /*const Vector3Type& s1 = data.Sig[i];
        const Vector3Type& s2 = data.Sig[i];*/

        Vector3Type t = p2 - p1;
        Vector3Type z;
        z(0) = 0.0;
        z(1) = 0.0;
        z(2) = 1.0;
        Vector3Type n;
        MathUtils<double>::CrossProduct(n,  t,z);
        n /= MathUtils<double>::Norm3(n);

        double sx, sy;
        sx = s1(0)*n(0) + s1(2)*n(1);
        sy = s1(2)*n(0) + s1(1)*n(1);
        double q1 = std::sqrt(sx*sx + sy*sy);
        sx = s2(0)*n(0) + s2(2)*n(1);
        sy = s2(2)*n(0) + s2(1)*n(1);
        double q2 = std::sqrt(sx*sx + sy*sy);

        double q0 = (q1+q2)/2.0;

        double L = std::sqrt(t(0)*t(0) + t(1)*t(1));

        double m = 1.0/8.0*L*L*q0;

        RHS(i1*6 + 5) -= m;
        RHS(i2*6 + 5) += m;
    }
}

void ShellThinElement3D3N::AddBodyForces(CalculationData& data, VectorType& rRightHandSideVector)
{
    const GeometryType& geom = GetGeometry();
    const SizeType num_gps = GetNumberOfGPs();

    // Get shape functions
#ifdef OPT_USES_INTERIOR_GAUSS_POINTS
    const Matrix & N = GetGeometry().ShapeFunctionsValues(mIntegrationMethod);
#else
    Matrix N(3,3);


    for(unsigned int igauss = 0; igauss < num_gps; igauss++)
    {
        const array_1d<double,3>& loc = data.gpLocations[igauss];
        N(igauss,0) = 1.0 - loc[1] - loc[2];
        N(igauss,1) = loc[1];
        N(igauss,2) = loc[2];
    }
#endif // !OPT_USES_INTERIOR_GAUSS_POINTS

    // auxiliary
    array_1d<double, 3> bf;

    // gauss loop to integrate the external force vector
    for(unsigned int igauss = 0; igauss < num_gps; igauss++)
    {
        // get mass per unit area
        double mass_per_unit_area = mSections[igauss]->CalculateMassPerUnitArea();

        // interpolate nodal volume accelerations to this gauss point
        // and obtain the body force vector
        bf.clear();
        for(unsigned int inode = 0; inode < 3; inode++)
        {
            if( geom[inode].SolutionStepsDataHas(VOLUME_ACCELERATION) ) //temporary, will be checked once at the beginning only
                bf += N(igauss,inode) * geom[inode].FastGetSolutionStepValue(VOLUME_ACCELERATION);
        }
        bf *= (mass_per_unit_area * data.dA);

        // add it to the RHS vector
        for(unsigned int inode = 0; inode < 3; inode++)
        {
            unsigned int index = inode*6;
            double iN = N(igauss,inode);
            rRightHandSideVector[index + 0] += iN * bf[0];
            rRightHandSideVector[index + 1] += iN * bf[1];
            rRightHandSideVector[index + 2] += iN * bf[2];
        }
    }
}

void ShellThinElement3D3N::CalculateAll(MatrixType& rLeftHandSideMatrix,
    VectorType& rRightHandSideVector,
    ProcessInfo& rCurrentProcessInfo,
    const bool CalculateStiffnessMatrixFlag,
    const bool CalculateResidualVectorFlag)
{
    // Resize the Left Hand Side if necessary,
    // and initialize it to Zero

    if((rLeftHandSideMatrix.size1() != 18) || (rLeftHandSideMatrix.size2() != 18))
        rLeftHandSideMatrix.resize(18, 18, false);
    noalias(rLeftHandSideMatrix) = ZeroMatrix(18, 18);

    // Resize the Right Hand Side if necessary,
    // and initialize it to Zero

    if(rRightHandSideVector.size() != 18)
        rRightHandSideVector.resize(18, false);
    noalias(rRightHandSideVector) = ZeroVector(18);

    // Initialize common calculation variables
    
    CalculationData data(mpCoordinateTransformation, rCurrentProcessInfo);
    data.CalculateLHS = CalculateStiffnessMatrixFlag;
    data.CalculateRHS = CalculateResidualVectorFlag;
    InitializeCalculationData(data);

    // Gauss Loop.
    for(std::size_t i = 0; i < GetNumberOfGPs(); ++i)
    {
        data.gpIndex = i;
        CalculateGaussPointContribution(data, rLeftHandSideMatrix, rRightHandSideVector);
    }

    //ApplyCorrectionToRHS(data, rRightHandSideVector);

    // Let the CoordinateTransformation finalize the calculation.
    // This will handle the transformation of the local matrices/vectors to
    // the global coordinate system.

    mpCoordinateTransformation->FinalizeCalculations(data.LCS,
            data.globalDisplacements,
            data.localDisplacements,
            rLeftHandSideMatrix,
            rRightHandSideVector,
<<<<<<< HEAD
            RHSrequired,
            LHSrequired);       
=======
            CalculateResidualVectorFlag,
            CalculateStiffnessMatrixFlag);
>>>>>>> 63322f48

    // Add body forces contributions. This doesn't depend on the coordinate system

    AddBodyForces(data, rRightHandSideVector);
}

bool ShellThinElement3D3N::TryGetValueOnIntegrationPoints_MaterialOrientation(const Variable<array_1d<double,3> >& rVariable,
        std::vector<array_1d<double,3> >& rValues,
        const ProcessInfo& rCurrentProcessInfo)
{
    // Check the required output

    int ijob = 0;
    if(rVariable == MATERIAL_ORIENTATION_DX)
        ijob = 1;
    else if(rVariable == MATERIAL_ORIENTATION_DY)
        ijob = 2;
    else if(rVariable == MATERIAL_ORIENTATION_DZ)
        ijob = 3;

    // quick return

    if(ijob == 0) return false;

    const SizeType num_gps = GetNumberOfGPs();

    // resize output
    if(rValues.size() != num_gps)
        rValues.resize(num_gps);

    // Compute the local coordinate system.

    ShellT3_LocalCoordinateSystem localCoordinateSystem(
        mpCoordinateTransformation->CreateLocalCoordinateSystem() );

    Vector3Type eZ = localCoordinateSystem.Vz();

    // Gauss Loop
    if(ijob == 1)
    {
        Vector3Type eX = localCoordinateSystem.Vx();
        for(SizeType i = 0; i < num_gps; i++)
        {
            QuaternionType q = QuaternionType::FromAxisAngle(eZ(0), eZ(1), eZ(2), mSections[i]->GetOrientationAngle());
            q.RotateVector3(eX, rValues[i]);
        }
    }
    else if(ijob == 2)
    {
        Vector3Type eY = localCoordinateSystem.Vy();
        for(SizeType i = 0; i < num_gps; i++)
        {
            QuaternionType q = QuaternionType::FromAxisAngle(eZ(0), eZ(1), eZ(2), mSections[i]->GetOrientationAngle());
            q.RotateVector3(eY, rValues[i]);
        }
    }
    else if(ijob == 3)
    {
        for(SizeType i = 0; i < num_gps; i++)
        {
            noalias( rValues[i] ) = eZ;
        }
    }

    return true;
}

bool ShellThinElement3D3N::TryGetValueOnIntegrationPoints_GeneralizedStrainsOrStresses(const Variable<Matrix>& rVariable,
        std::vector<Matrix>& rValues,
        const ProcessInfo& rCurrentProcessInfo)
{
    // Check the required output

    int ijob = 0;
    bool bGlobal = false;
    CheckGeneralizedStressOrStrainOutput(rVariable, ijob, bGlobal);

    // quick return

    if(ijob == 0) return false;

    const SizeType num_gps = GetNumberOfGPs();

    // resize output
    if(rValues.size() != num_gps)
        rValues.resize(num_gps);

    // Just to store the rotation matrix for visualization purposes

    Matrix R(mStrainSize, mStrainSize);
    Matrix aux33(3, 3);

    // Initialize common calculation variables

    CalculationData data(mpCoordinateTransformation, rCurrentProcessInfo);
    data.CalculateLHS = false;
    data.CalculateRHS = true;
    InitializeCalculationData(data);

    // Gauss Loop.

    for(std::size_t i = 0; i < num_gps; i++)
    {
        // set the current integration point index
        data.gpIndex = i;
        ShellCrossSection::Pointer& section = mSections[i];

        // calculate beta0
        CalculateBeta0( data );

        // calculate the total strain displ. matrix
        CalculateBMatrix( data );

        // compute generalized strains
        noalias( data.generalizedStrains ) = prod( data.B, data.localDisplacements );

        // calculate section response
        if (ijob > 2)
		{
			if (ijob > 7)
			{
				//Calculate lamina stresses
				CalculateLaminaStrains(data);
				CalculateLaminaStresses(data);
			}
			else
			{
				// calculate force resultants
				CalculateSectionResponse(data);

				if (ijob > 4)
				{
					// Compute stresses
					CalculateStressesFromForceResultants(data.generalizedStresses,
						section->GetThickness());
				}
			}
		}

        // adjust output
        DecimalCorrection( data.generalizedStrains );
        DecimalCorrection( data.generalizedStresses );

        // store the results, but first rotate them back to the section coordinate system.
        // we want to visualize the results in that system not in the element one!
        if(section->GetOrientationAngle() != 0.0 && !bGlobal)
        {
			if (ijob > 7)
			{
				section->GetRotationMatrixForGeneralizedStresses(-(section->GetOrientationAngle()), R);
				for (unsigned int i = 0; i < data.rlaminateStresses.size(); i++)
				{
					data.rlaminateStresses[i] = prod(R, data.rlaminateStresses[i]);
				}

				section->GetRotationMatrixForGeneralizedStrains(-(section->GetOrientationAngle()), R);
				for (unsigned int i = 0; i < data.rlaminateStrains.size(); i++)
				{
					data.rlaminateStrains[i] = prod(R, data.rlaminateStrains[i]);
				}
			}
			else if (ijob > 2)
            {
                section->GetRotationMatrixForGeneralizedStresses( -(section->GetOrientationAngle()), R );
                data.generalizedStresses = prod( R, data.generalizedStresses );
            }
            else
            {
                section->GetRotationMatrixForGeneralizedStrains( -(section->GetOrientationAngle()), R );
                data.generalizedStrains = prod( R, data.generalizedStrains );
            }
        }

        // save results
        Matrix & iValue = rValues[i];
        if(iValue.size1() != 3 || iValue.size2() != 3)
            iValue.resize(3, 3, false);

        if(ijob == 1) // strains
        {
            iValue(0, 0) = data.generalizedStrains(0);
            iValue(1, 1) = data.generalizedStrains(1);
            iValue(2, 2) = 0.0;
            iValue(0, 1) = iValue(1, 0) = 0.5 * data.generalizedStrains(2);
            iValue(0, 2) = iValue(2, 0) = 0.0;
            iValue(1, 2) = iValue(2, 1) = 0.0;
        }
        else if(ijob == 2) // curvatures
        {
            iValue(0, 0) = data.generalizedStrains(3);
            iValue(1, 1) = data.generalizedStrains(4);
            iValue(2, 2) = 0.0;
            iValue(0, 1) = iValue(1, 0) = 0.5 * data.generalizedStrains(5);
            iValue(0, 2) = iValue(2, 0) = 0.0;
            iValue(1, 2) = iValue(2, 1) = 0.0;
        }
        else if(ijob == 3) // forces
        {
            iValue(0, 0) = data.generalizedStresses(0);
            iValue(1, 1) = data.generalizedStresses(1);
            iValue(2, 2) = 0.0;
            iValue(0, 1) = iValue(1, 0) = data.generalizedStresses(2);
            iValue(0, 2) = iValue(2, 0) = 0.0;
            iValue(1, 2) = iValue(2, 1) = 0.0;
        }
        else if(ijob == 4) // moments
        {
            iValue(0, 0) = data.generalizedStresses(3);
            iValue(1, 1) = data.generalizedStresses(4);
            iValue(2, 2) = 0.0;
            iValue(0, 1) = iValue(1, 0) = data.generalizedStresses(5);
            iValue(0, 2) = iValue(2, 0) = 0.0;
            iValue(1, 2) = iValue(2, 1) = 0.0;
        }
		else if (ijob == 5) // SHELL_STRESS_TOP_SURFACE
		{
			iValue(0, 0) = data.generalizedStresses(0) +
				data.generalizedStresses(3);
			iValue(1, 1) = data.generalizedStresses(1) +
				data.generalizedStresses(4);
			iValue(2, 2) = 0.0;
			iValue(0, 1) = iValue(1, 0) = data.generalizedStresses[2] +
				data.generalizedStresses[5];
			iValue(0, 2) = iValue(2, 0) = 0.0;
			iValue(1, 2) = iValue(2, 1) = 0.0;
		}
		else if (ijob == 6) // SHELL_STRESS_MIDDLE_SURFACE
		{
			iValue(0, 0) = data.generalizedStresses(0);
			iValue(1, 1) = data.generalizedStresses(1);
			iValue(2, 2) = 0.0;
			iValue(0, 1) = iValue(1, 0) = data.generalizedStresses[2];
			iValue(0, 2) = iValue(2, 0) = 0.0;
			iValue(1, 2) = iValue(2, 1) = 0.0;
		}
		else if (ijob == 7) // SHELL_STRESS_BOTTOM_SURFACE
		{
			iValue(0, 0) = data.generalizedStresses(0) -
				data.generalizedStresses(3);
			iValue(1, 1) = data.generalizedStresses(1) -
				data.generalizedStresses(4);
			iValue(2, 2) = 0.0;
			iValue(0, 1) = iValue(1, 0) = data.generalizedStresses[2] -
				data.generalizedStresses[5];
			iValue(0, 2) = iValue(2, 0) = 0.0;
			iValue(1, 2) = iValue(2, 1) = 0.0;
		}
		else if (ijob == 8) // SHELL_ORTHOTROPIC_STRESS_BOTTOM_SURFACE
		{
			iValue(0, 0) =
				data.rlaminateStresses[data.rlaminateStresses.size() - 1][0];
			iValue(1, 1) =
				data.rlaminateStresses[data.rlaminateStresses.size() - 1][1];
			iValue(2, 2) = 0.0;
			iValue(0, 1) = iValue(1, 0) =
				data.rlaminateStresses[data.rlaminateStresses.size() - 1][2];
			iValue(0, 2) = iValue(2, 0) = 0.0;
			iValue(1, 2) = iValue(2, 1) = 0.0;
		}
		else if (ijob == 9) // SHELL_ORTHOTROPIC_STRESS_TOP_SURFACE
		{
			iValue(0, 0) = data.rlaminateStresses[0][0];
			iValue(1, 1) = data.rlaminateStresses[0][1];
			iValue(2, 2) = 0.0;
			iValue(0, 1) = iValue(1, 0) = data.rlaminateStresses[0][2];
			iValue(0, 2) = iValue(2, 0) = 0.0;
			iValue(1, 2) = iValue(2, 1) = 0.0;
		}

        // if requested, rotate the results in the global coordinate system
        if(bGlobal)
        {
            const Matrix& RG = data.LCS.Orientation();
            noalias( aux33 ) = prod( trans( RG ), iValue );
            noalias( iValue ) = prod( aux33, RG );
        }
    }

    OPT_INTERPOLATE_RESULTS_TO_STANDARD_GAUSS_POINTS(rValues);

    return true;
}

ShellCrossSection::SectionBehaviorType ShellThinElement3D3N::GetSectionBehavior()
{
    return ShellCrossSection::Thin;
}

// =====================================================================================
//
// Class ShellThinElement3D3N - Serialization
//
// =====================================================================================

void ShellThinElement3D3N::save(Serializer& rSerializer) const
{
    KRATOS_SERIALIZE_SAVE_BASE_CLASS(rSerializer,  BaseShellElement );
    rSerializer.save("CTr", mpCoordinateTransformation);
}

void ShellThinElement3D3N::load(Serializer& rSerializer)
{
    KRATOS_SERIALIZE_SAVE_BASE_CLASS(rSerializer,  BaseShellElement );
    rSerializer.load("CTr", mpCoordinateTransformation);
}

}<|MERGE_RESOLUTION|>--- conflicted
+++ resolved
@@ -610,19 +610,6 @@
 	}
 }
 
-<<<<<<< HEAD
-void ShellThinElement3D3N::SetCrossSectionsOnIntegrationPoints(std::vector< ShellCrossSection::Pointer >& crossSections)
-{
-    KRATOS_TRY
-    if(crossSections.size() != OPT_NUM_GP)
-        KRATOS_THROW_ERROR(std::logic_error, "The number of cross section is wrong", crossSections.size());
-    mSections.clear();
-    for(SizeType i = 0; i <crossSections.size(); i++)
-        mSections.push_back(crossSections[i]);
-    this->SetupOrientationAngles();
-    KRATOS_CATCH("")
-}
-
 void ShellThinElement3D3N::ResetSections()
 {
     mSections.clear();
@@ -634,8 +621,6 @@
 	//fusseder TODO: seperate between linear and nonliner case!!!!
 }
 
-=======
->>>>>>> 63322f48
 // =====================================================================================
 //
 // Class ShellThinElement3D3N - Private methods
@@ -1260,15 +1245,10 @@
     // calculate the displacement vector
     // in global and local coordinate systems
 
-<<<<<<< HEAD
-    data.globalDisplacements.resize(OPT_NUM_DOFS, false);
-    ShellThinElement3D3N::GetValuesVector( data.globalDisplacements ); //changed by MFusseder in order to ensure
+    data.globalDisplacements.resize(18, false);
+    ShellThinElement3D3N::GetValuesVector( data.globalDisplacements );//changed by MFusseder in order to ensure
     // that dofs of primal solution are used during computing sensitivities. (The GetValuesVector function is overwritten
     // by corresponding adjoint element. There adjoint dofs are used)
-=======
-    data.globalDisplacements.resize(18, false);
-    GetValuesVector( data.globalDisplacements );
->>>>>>> 63322f48
 
     data.localDisplacements =
         mpCoordinateTransformation->CalculateLocalDisplacements(
@@ -1664,13 +1644,8 @@
             data.localDisplacements,
             rLeftHandSideMatrix,
             rRightHandSideVector,
-<<<<<<< HEAD
-            RHSrequired,
-            LHSrequired);       
-=======
             CalculateResidualVectorFlag,
             CalculateStiffnessMatrixFlag);
->>>>>>> 63322f48
 
     // Add body forces contributions. This doesn't depend on the coordinate system
 
