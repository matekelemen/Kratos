// KRATOS  ___|  |                   |                   |
//       \___ \  __|  __| |   |  __| __| |   |  __| _` | |
//             | |   |    |   | (    |   |   | |   (   | |
//       _____/ \__|_|   \__,_|\___|\__|\__,_|_|  \__,_|_| MECHANICS
//
//  License:        BSD License
//	                license: structural_mechanics_application/license.txt
//
//  Main authors:    Armin Geiser
//

// System includes

// External includes
#include <pybind11/stl.h>

// Project includes
#include "custom_python/add_custom_response_functions_to_python.h"

// Processes
#include "custom_response_functions/adjoint_processes/replace_multiple_elements_and_conditions_process.h"

// Response Functions
#include "custom_response_functions/response_utilities/strain_energy_response_function_utility.h"
#include "custom_response_functions/response_utilities/mass_response_function_utility.h"
#include "custom_response_functions/response_utilities/eigenfrequency_response_function_utility.h"

#include "response_functions/adjoint_response_function.h"
#include "custom_response_functions/response_utilities/adjoint_local_stress_response_function.h"
#include "custom_response_functions/response_utilities/adjoint_nodal_displacement_response_function.h"
#include "custom_response_functions/response_utilities/adjoint_linear_strain_energy_response_function.h"
#include "custom_response_functions/response_utilities/adjoint_nodal_reaction_response_function.h"

namespace Kratos {
namespace Python {

void  AddCustomResponseFunctionUtilitiesToPython(pybind11::module& m)
{
    namespace py = pybind11;

    // Response Functions
    py::class_<StrainEnergyResponseFunctionUtility, StrainEnergyResponseFunctionUtility::Pointer >
        (m, "StrainEnergyResponseFunctionUtility")
        .def(py::init<ModelPart&, Parameters>())
        .def("Initialize", &StrainEnergyResponseFunctionUtility::Initialize)
        .def("CalculateValue", &StrainEnergyResponseFunctionUtility::CalculateValue)
        .def("CalculateGradient", &StrainEnergyResponseFunctionUtility::CalculateGradient);

    py::class_<MassResponseFunctionUtility, MassResponseFunctionUtility::Pointer >
        (m, "MassResponseFunctionUtility")
        .def(py::init<ModelPart&, Parameters>())
        .def("Initialize", &MassResponseFunctionUtility::Initialize)
        .def("CalculateValue", &MassResponseFunctionUtility::CalculateValue)
        .def("CalculateGradient", &MassResponseFunctionUtility::CalculateGradient);

    py::class_<EigenfrequencyResponseFunctionUtility, EigenfrequencyResponseFunctionUtility::Pointer >
        (m, "EigenfrequencyResponseFunctionUtility")
        .def(py::init<ModelPart&, Parameters>())
        .def("Initialize", &EigenfrequencyResponseFunctionUtility::Initialize)
        .def("CalculateValue", &EigenfrequencyResponseFunctionUtility::CalculateValue)
        .def("CalculateGradient", &EigenfrequencyResponseFunctionUtility::CalculateGradient);

    // Processes
    py::class_<ReplaceMultipleElementsAndConditionsProcess, ReplaceMultipleElementsAndConditionsProcess::Pointer , Process>
        (m, "ReplaceMultipleElementsAndConditionsProcess")
        .def(py::init<ModelPart&, Parameters>());

    // Response Functions
    py::class_<AdjointLocalStressResponseFunction, AdjointLocalStressResponseFunction::Pointer, AdjointResponseFunction>
        (m, "AdjointLocalStressResponseFunction")
        .def(py::init<ModelPart&, Parameters>());

    py::class_<AdjointNodalDisplacementResponseFunction, AdjointNodalDisplacementResponseFunction::Pointer, AdjointResponseFunction>
        (m, "AdjointNodalDisplacementResponseFunction")
        .def(py::init<ModelPart&, Parameters>());

    py::class_<AdjointLinearStrainEnergyResponseFunction, AdjointLinearStrainEnergyResponseFunction::Pointer, AdjointResponseFunction>
        (m, "AdjointLinearStrainEnergyResponseFunction")
        .def(py::init<ModelPart&, Parameters>());

<<<<<<< HEAD
=======
    py::class_<AdjointNodalReactionResponseFunction, AdjointNodalReactionResponseFunction::Pointer, AdjointResponseFunction>
        (m, "AdjointNodalReactionResponseFunction")
        .def(py::init<ModelPart&, Parameters>());

    // Adjoint postprocess
    py::class_<AdjointPostprocess, AdjointPostprocess::Pointer>
      (m, "AdjointPostprocess")
      .def(py::init<ModelPart&, AdjointResponseFunction&, Parameters>())
      .def("Initialize", &AdjointPostprocess::Initialize)
      .def("InitializeSolutionStep", &AdjointPostprocess::InitializeSolutionStep)
      .def("FinalizeSolutionStep", &AdjointPostprocess::FinalizeSolutionStep)
      .def("UpdateSensitivities", &AdjointPostprocess::UpdateSensitivities);
>>>>>>> 9a1f2da5
}

}  // namespace Python.
} // Namespace Kratos
<|MERGE_RESOLUTION|>--- conflicted
+++ resolved
@@ -78,21 +78,9 @@
         (m, "AdjointLinearStrainEnergyResponseFunction")
         .def(py::init<ModelPart&, Parameters>());
 
-<<<<<<< HEAD
-=======
     py::class_<AdjointNodalReactionResponseFunction, AdjointNodalReactionResponseFunction::Pointer, AdjointResponseFunction>
         (m, "AdjointNodalReactionResponseFunction")
         .def(py::init<ModelPart&, Parameters>());
-
-    // Adjoint postprocess
-    py::class_<AdjointPostprocess, AdjointPostprocess::Pointer>
-      (m, "AdjointPostprocess")
-      .def(py::init<ModelPart&, AdjointResponseFunction&, Parameters>())
-      .def("Initialize", &AdjointPostprocess::Initialize)
-      .def("InitializeSolutionStep", &AdjointPostprocess::InitializeSolutionStep)
-      .def("FinalizeSolutionStep", &AdjointPostprocess::FinalizeSolutionStep)
-      .def("UpdateSensitivities", &AdjointPostprocess::UpdateSensitivities);
->>>>>>> 9a1f2da5
 }
 
 }  // namespace Python.
