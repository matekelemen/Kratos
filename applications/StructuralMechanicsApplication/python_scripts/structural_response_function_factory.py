--- conflicted
+++ resolved
@@ -24,17 +24,12 @@
     elif response_type == "adjoint_local_stress":
         return structural_response.AdjointResponseFunction(response_id, response_settings, model)
 
-<<<<<<< HEAD
     elif response_type == "adjoint_max_stress":
-=======
+        return structural_response.AdjointResponseFunction(response_id, response_settings, model)
+
     elif response_type == "adjoint_nodal_reaction":
->>>>>>> 1a7fe70f
         return structural_response.AdjointResponseFunction(response_id, response_settings, model)
 
     else:
         raise NameError("The type of the following response function is not specified: "+ response_id +
-<<<<<<< HEAD
-                        ".\nAvailable types are: 'mass', 'strain_energy', 'eigenfrequency', 'adjoint_nodal_displacement', 'adjoint_linear_strain_energy', 'adjoint_local_stress', 'adjoint_max_stress'." )
-=======
-                        ".\nAvailable types are: 'mass', 'strain_energy', 'eigenfrequency', 'adjoint_nodal_displacement', 'adjoint_linear_strain_energy', 'adjoint_local_stress', 'adjoint_nodal_reaction'." )
->>>>>>> 1a7fe70f
+                        ".\nAvailable types are: 'mass', 'strain_energy', 'eigenfrequency', 'adjoint_nodal_displacement', 'adjoint_linear_strain_energy', 'adjoint_local_stress', 'adjoint_max_stress', 'adjoint_nodal_reaction'." )