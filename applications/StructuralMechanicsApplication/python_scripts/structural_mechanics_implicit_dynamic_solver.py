--- conflicted
+++ resolved
@@ -69,15 +69,9 @@
         scheme_type = self.settings["scheme_type"].GetString()
 
         # Setting the Rayleigh damping parameters
-<<<<<<< HEAD
-        proces_info = self.main_model_part.ProcessInfo
-        proces_info[StructuralMechanicsApplication.RAYLEIGH_ALPHA] = self.settings["rayleigh_alpha"].GetDouble()
-        proces_info[StructuralMechanicsApplication.RAYLEIGH_BETA] = self.settings["rayleigh_beta"].GetDouble()
-=======
         process_info = self.main_model_part.ProcessInfo
-        process_info[StructuralMechanicsApplication.RAYLEIGH_ALPHA] = self.dynamic_settings["rayleigh_alpha"].GetDouble()
-        process_info[StructuralMechanicsApplication.RAYLEIGH_BETA] = self.dynamic_settings["rayleigh_beta"].GetDouble()
->>>>>>> adc068b8
+        process_info[StructuralMechanicsApplication.RAYLEIGH_ALPHA] = self.settings["rayleigh_alpha"].GetDouble()
+        process_info[StructuralMechanicsApplication.RAYLEIGH_BETA] = self.settings["rayleigh_beta"].GetDouble()
 
         # Setting the time integration schemes
         if(scheme_type == "newmark"):
