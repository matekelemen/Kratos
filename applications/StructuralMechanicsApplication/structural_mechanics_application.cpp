--- conflicted
+++ resolved
@@ -490,11 +490,7 @@
     // For MPC implementations
     KRATOS_REGISTER_VARIABLE(MPC_DATA_CONTAINER)
 
-<<<<<<< HEAD
-
-=======
     KRATOS_REGISTER_VARIABLE(INELASTIC_FLAG)
->>>>>>> 81d2aef7
     // Register linear elastics laws
     Serializer::Register("TrussConstitutiveLaw", mTrussConstitutiveLaw);
     Serializer::Register("BeamConstitutiveLaw", mBeamConstitutiveLaw);
