# import Kratos
import KratosMultiphysics 
import KratosMultiphysics.StructuralMechanicsApplication as StructuralMechanicsApplication

# Import Kratos "wrapper" for unittests
import KratosMultiphysics.KratosUnittest as KratosUnittest

try:
  import KratosMultiphysics.ExternalSolversApplication as ExternalSolversApplication
  missing_external_dependencies = False
  missing_application = ''
except ImportError as e:
    missing_external_dependencies = True
    # extract name of the missing application from the error message
    import re
    missing_application = re.search(r'''.*'KratosMultiphysics\.(.*)'.*''','{0}'.format(e)).group(1)

# Import the tests o test_classes to create the suits
## SMALL 
# CL tests
from constitutive_law_test import TestConstitutiveLaw as TTestConstitutiveLaw
# Simple patch tests
from test_patch_test_small_strain import TestPatchTestSmallStrain as TTestPatchTestSmallStrain
from test_patch_test_large_strain import TestPatchTestLargeStrain as TTestPatchTestLargeStrain
from test_quadratic_elements import TestQuadraticElements  as TTestQuadraticElements
from test_patch_test_shells import TestPatchTestShells  as TTestPatchTestShells
# Test loading conditions
from test_loading_conditions import TestLoadingConditions  as TestLoadingConditions
# Basic moving mesh test
from SmallTests import SimpleMeshMovingTest                as TSimpleMeshMovingTest
# Dynamic basic tests
from SmallTests import DynamicBossakTests                  as TDynamicBossakTests
from SmallTests import DynamicNewmarkTests                 as TDynamicNewmarkTests
# Nodal damping test
from test_nodal_damping import NodalDampingTests           as TNodalDampingTests
# Patch test Small Displacements
from SmallTests import SDTwoDShearQuaPatchTest             as TSDTwoDShearQuaPatchTest
from SmallTests import SDTwoDShearTriPatchTest             as TSDTwoDShearTriPatchTest
from SmallTests import SDTwoDTensionQuaPatchTest           as TSDTwoDTensionQuaPatchTest
from SmallTests import SDTwoDTensionTriPatchTest           as TSDTwoDTensionTriPatchTest
from SmallTests import SDThreeDShearHexaPatchTest          as TSDThreeDShearHexaPatchTest
from SmallTests import SDThreeDShearTetraPatchTest         as TSDThreeDShearTetraPatchTest
from SmallTests import SDThreeDTensionHexaPatchTest        as TSDThreeDTensionHexaPatchTest
from SmallTests import SDThreeDTensionTetraPatchTest       as TSDThreeDTensionTetraPatchTest
# Patch test Total Lagrangian
from SmallTests import TLTwoDShearQuaPatchTest             as TTLTwoDShearQuaPatchTest
from SmallTests import TLTwoDShearTriPatchTest             as TTLTwoDShearTriPatchTest
from SmallTests import TLTwoDTensionQuaPatchTest           as TTLTwoDTensionQuaPatchTest
from SmallTests import TLTwoDTensionTriPatchTest           as TTLTwoDTensionTriPatchTest
from SmallTests import TLThreeDShearHexaPatchTest          as TTLThreeDShearHexaPatchTest
from SmallTests import TLThreeDShearTetraPatchTest         as TTLThreeDShearTetraPatchTest
from SmallTests import TLThreeDTensionHexaPatchTest        as TTLThreeDTensionHexaPatchTest
from SmallTests import TLThreeDTensionTetraPatchTest       as TTLThreeDTensionTetraPatchTest
# Patch test Updated Lagrangian
from SmallTests import ULTwoDShearQuaPatchTest             as TULTwoDShearQuaPatchTest
from SmallTests import ULTwoDShearTriPatchTest             as TULTwoDShearTriPatchTest
from SmallTests import ULTwoDTensionQuaPatchTest           as TULTwoDTensionQuaPatchTest
from SmallTests import ULTwoDTensionTriPatchTest           as TULTwoDTensionTriPatchTest
from SmallTests import ULThreeDShearHexaPatchTest          as TULThreeDShearHexaPatchTest
from SmallTests import ULThreeDShearTetraPatchTest         as TULThreeDShearTetraPatchTest
from SmallTests import ULThreeDTensionHexaPatchTest        as TULThreeDTensionHexaPatchTest
from SmallTests import ULThreeDTensionTetraPatchTest       as TULThreeDTensionTetraPatchTest
# SPRISM tests
from SmallTests import SprismMembranePatchTests            as TSprismMembranePatchTests
from SmallTests import SprismBendingPatchTests             as TSprismBendingPatchTests
# Eigenvalues tests
from SmallTests import EigenQ4Thick2x2PlateTests           as TEigenQ4Thick2x2PlateTests
from SmallTests import EigenTL3D8NCubeTests                as TEigenTL3D8NCubeTests
from SmallTests import Eigen3D3NThinCircleTests            as TEigen3D3NThinCircleTests
# Membrane tests
<<<<<<< HEAD
from SmallTests import Fofi4PointTentnoCableTests          as TFofi4PointTentnoCableTests
from SmallTests import MembraneQ4PointLoadTests            as TMembraneQ4PointLoadTests
=======
from SmallTests import Fofi4PointTentnoCableTests       as TFofi4PointTentnoCableTests
from SmallTests import Fofi4PointTentCableTests         as TFofi4PointTentCableTests
from SmallTests import MembraneQ4PointLoadTests         as TMembraneQ4PointLoadTests
from SmallTests import MembraneQ4TrussPointLoadTests    as TMembraneQ4TrussPointLoadTests
# 2Node Element tests
from SmallTests import Simple3D2NTrussTest as T3D2NTrussTest
from SmallTests import Simple3D2NTrussLinearTest as T3D2NTrussLinearTest
from SmallTests import Simple3D2NTrussDynamicTest as T3D2NTrussDynamicTest
from SmallTests import Simple3D2NBeamCrTest as T3D2NBeamCrTest
from SmallTests import Simple3D2NBeamCrLinearTest as T3D2NBeamCrLinearTest
from SmallTests import Simple3D2NBeamCrDynamicTest as T3D2NBeamCrDynamicTest
# Multipoint constraint tests
from test_multipoint_contstraints import TestMultipointConstraints as TTestMultipointConstraints
from test_multipoint_contstraints import TestMultipointConstraintsTwo as TTestMultipointConstraintsTwo




>>>>>>> f78eb3f4
# Nodal damping test
from test_nodal_damping import NodalDampingTests           as TNodalDampingTests
# Spring damper element test
from test_spring_damper_element import SpringDamperElementTests as TSpringDamperElementTests

## NIGTHLY TESTS
# Shell test
from NightlyTests import ShellQ4ThickBendingRollUpTests    as TShellQ4ThickBendingRollUpTests
from NightlyTests import ShellQ4ThickDrillingRollUpTests   as TShellQ4ThickDrillingRollUpTests
from NightlyTests import ShellT3ThinBendingRollUpTests     as TShellT3ThinBendingRollUpTests
from NightlyTests import ShellT3ThinDrillingRollUpTests    as TShellT3ThinDrillingRollUpTests
from NightlyTests import ShellT3IsotropicScordelisTests    as TShellT3IsotropicScordelisTests

from NightlyTests import ShellT3ThickLinearStaticTests     as TShellT3ThickLinearStaticTests
from NightlyTests import ShellT3ThickNonLinearStaticTests  as TShellT3ThickNonLinearStaticTests
from NightlyTests import ShellT3ThickLinearDynamicTests    as TShellT3ThickLinearDynamicTests
from NightlyTests import ShellT3ThickNonLinearDynamicTests as TShellT3ThickNonLinearDynamicTests

from NightlyTests import ShellQ4ThinLinearStaticTests      as TShellQ4ThinLinearStaticTests
from NightlyTests import ShellQ4ThinNonLinearStaticTests   as TShellQ4ThinNonLinearStaticTests
from NightlyTests import ShellQ4ThinLinearDynamicTests     as TShellQ4ThinLinearDynamicTests
from NightlyTests import ShellQ4ThinNonLinearDynamicTests  as TShellQ4ThinNonLinearDynamicTests



# CL tests
##from NightlyTests import IsotropicDamageSimoJuPSTest    as TIsotropicDamageSimoJuPSTest

## VALIDATION TESTS
# SPRISM tests
#from ValidationTests import SprismPanTests              as TSprismPanTests

def AssambleTestSuites():
    ''' Populates the test suites to run.

    Populates the test suites to run. At least, it should pupulate the suites:
    "small", "nighlty" and "all"

    Return
    ------

    suites: A dictionary of suites
        The set of suites with its test_cases added.
    '''
    suites = KratosUnittest.KratosSuites

    # Create a test suit with the selected tests (Small tests):
    smallSuite = suites['small']
    # Simple patch tests
    smallSuite.addTest(TTestConstitutiveLaw('test_Uniaxial_HyperElastic_3D'))
    smallSuite.addTest(TTestPatchTestSmallStrain('test_SmallDisplacementElement_2D_triangle'))
    smallSuite.addTest(TTestPatchTestSmallStrain('test_SmallDisplacementElement_2D_quadrilateral'))
    smallSuite.addTest(TTestPatchTestSmallStrain('test_SmallDisplacementElement_3D_hexa'))
    smallSuite.addTest(TTestPatchTestLargeStrain('test_TL_2D_triangle'))
    smallSuite.addTest(TTestPatchTestLargeStrain('test_TL_2D_quadrilateral'))
    smallSuite.addTest(TTestPatchTestLargeStrain('test_TL_3D_hexa'))
    smallSuite.addTest(TTestPatchTestLargeStrain('test_UL_2D_triangle'))
    smallSuite.addTest(TTestPatchTestLargeStrain('test_UL_2D_quadrilateral'))
    smallSuite.addTest(TTestPatchTestLargeStrain('test_UL_3D_hexa'))
    smallSuite.addTest(TTestQuadraticElements('test_Quad8'))
    smallSuite.addTest(TTestPatchTestShells('test_thin_shell_triangle'))
    smallSuite.addTest(TTestPatchTestShells('test_thick_shell_triangle'))
    smallSuite.addTest(TTestPatchTestShells('test_thin_shell_quadrilateral'))
    smallSuite.addTest(TTestPatchTestShells('test_thick_shell_quadrilateral'))
    # Test loading conditions
    smallSuite.addTest(TestLoadingConditions('test_execution'))
    # Basic moving mesh test
    smallSuite.addTest(TSimpleMeshMovingTest('test_execution'))
    # Dynamic basic tests
    smallSuite.addTest(TDynamicBossakTests('test_execution'))
    smallSuite.addTest(TDynamicNewmarkTests('test_execution'))
    # Nodal damping test
    smallSuite.addTest(TNodalDampingTests('test_execution'))
    # Patch test Small Displacements
    smallSuite.addTest(TSDTwoDShearQuaPatchTest('test_execution'))
    smallSuite.addTest(TSDTwoDShearTriPatchTest('test_execution'))
    smallSuite.addTest(TSDTwoDTensionQuaPatchTest('test_execution'))
    smallSuite.addTest(TSDTwoDTensionTriPatchTest('test_execution'))
    smallSuite.addTest(TSDThreeDShearHexaPatchTest('test_execution'))
    smallSuite.addTest(TSDThreeDShearTetraPatchTest('test_execution'))
    smallSuite.addTest(TSDThreeDTensionHexaPatchTest('test_execution'))
    smallSuite.addTest(TSDThreeDTensionTetraPatchTest('test_execution'))
    # Patch test Total Lagrangian
    smallSuite.addTest(TTLTwoDShearQuaPatchTest('test_execution'))
    smallSuite.addTest(TTLTwoDShearTriPatchTest('test_execution'))
    smallSuite.addTest(TTLTwoDTensionQuaPatchTest('test_execution'))
    smallSuite.addTest(TTLTwoDTensionTriPatchTest('test_execution'))
    smallSuite.addTest(TTLThreeDShearHexaPatchTest('test_execution'))
    smallSuite.addTest(TTLThreeDShearTetraPatchTest('test_execution'))
    smallSuite.addTest(TTLThreeDTensionHexaPatchTest('test_execution'))
    smallSuite.addTest(TTLThreeDTensionTetraPatchTest('test_execution'))
    # Patch test Updated Lagrangian
    smallSuite.addTest(TULTwoDShearQuaPatchTest('test_execution'))
    smallSuite.addTest(TULTwoDShearTriPatchTest('test_execution'))
    smallSuite.addTest(TULTwoDTensionQuaPatchTest('test_execution'))
    smallSuite.addTest(TULTwoDTensionTriPatchTest('test_execution'))
    smallSuite.addTest(TULThreeDShearHexaPatchTest('test_execution'))
    smallSuite.addTest(TULThreeDShearTetraPatchTest('test_execution'))
    smallSuite.addTest(TULThreeDTensionHexaPatchTest('test_execution'))
    smallSuite.addTest(TULThreeDTensionTetraPatchTest('test_execution'))
    # SPRISM tests
    smallSuite.addTest(TSprismMembranePatchTests('test_execution'))
    smallSuite.addTest(TSprismBendingPatchTests('test_execution'))
    # Membrane tests
    smallSuite.addTest(TFofi4PointTentnoCableTests('test_execution'))
    smallSuite.addTest(TFofi4PointTentCableTests('test_execution'))
    smallSuite.addTest(TMembraneQ4PointLoadTests('test_execution'))
    smallSuite.addTest(TMembraneQ4TrussPointLoadTests('test_execution'))
    # 2Node Element tests    
    smallSuite.addTest(T3D2NTrussDynamicTest('test_execution')) 
    smallSuite.addTest(T3D2NTrussLinearTest('test_execution'))  
    smallSuite.addTest(T3D2NTrussTest('test_execution'))  
    smallSuite.addTest(T3D2NBeamCrTest('test_execution'))    
    smallSuite.addTest(T3D2NBeamCrLinearTest('test_execution'))  
    smallSuite.addTest(T3D2NBeamCrDynamicTest('test_execution')) 
    # Nodal damping test
    smallSuite.addTest(TNodalDampingTests('test_execution'))



    if (missing_external_dependencies == False):
        if( hasattr(KratosMultiphysics.ExternalSolversApplication,  "FEASTSolver") ):
            # Eigenvalues tests
            smallSuite.addTest(TEigenQ4Thick2x2PlateTests('test_execution'))
            smallSuite.addTest(TEigen3D3NThinCircleTests('test_execution'))
            smallSuite.addTest(TEigenTL3D8NCubeTests('test_execution'))
            # Element damping test
            smallSuite.addTest(TSpringDamperElementTests('test_execution'))
        else:
            print("FEASTSolver solver is not included in the compilation of the External Solvers Application")
    
    # Multipoint tests
    smallSuite.addTest(TTestMultipointConstraints('test_MPC_Constraints'))
    smallSuite.addTest(TTestMultipointConstraintsTwo('test_MPC_Constraints'))

    # Create a test suit with the selected tests plus all small tests
    nightSuite = suites['nightly']
    nightSuite.addTests(smallSuite)
    # Shell tests
    nightSuite.addTest(TShellQ4ThickBendingRollUpTests('test_execution'))
    # nightSuite.addTest(TShellQ4ThickDrillingRollUpTests('test_execution')) # FIXME: Needs get up to date
    nightSuite.addTest(TShellT3ThinBendingRollUpTests('test_execution'))
    nightSuite.addTest(TShellT3ThinDrillingRollUpTests('test_execution'))
    nightSuite.addTest(TShellT3IsotropicScordelisTests('test_execution'))

    nightSuite.addTest(TShellT3ThickLinearStaticTests('test_execution'))
    nightSuite.addTest(TShellT3ThickNonLinearStaticTests('test_execution'))
    nightSuite.addTest(TShellT3ThickLinearDynamicTests('test_execution'))
    nightSuite.addTest(TShellT3ThickNonLinearDynamicTests('test_execution'))

    nightSuite.addTest(TShellQ4ThinLinearStaticTests('test_execution'))
    nightSuite.addTest(TShellQ4ThinNonLinearStaticTests('test_execution'))
    nightSuite.addTest(TShellQ4ThinLinearDynamicTests('test_execution'))
    nightSuite.addTest(TShellQ4ThinNonLinearDynamicTests('test_execution'))
    # CL tests
    ##nightSuite.addTest(TIsotropicDamageSimoJuPSTest('test_execution'))
    
    # For very long tests that should not be in nighly and you can use to validate 
    validationSuite = suites['validation']
    # SPRISM tests
    ####validationSuite.addTest(TSprismPanTests('test_execution'))
    
    # Create a test suit that contains all the tests:
    allSuite = suites['all']
    allSuite.addTests(
        KratosUnittest.TestLoader().loadTestsFromTestCases([
            TTestConstitutiveLaw,
            TTestPatchTestSmallStrain,
            TTestPatchTestLargeStrain,
            TTestQuadraticElements,
            TTestPatchTestShells,
            TestLoadingConditions,
            TSimpleMeshMovingTest,
            TDynamicBossakTests,
            TDynamicNewmarkTests,
            TNodalDampingTests,
            TSDTwoDShearQuaPatchTest,
            TSDTwoDShearTriPatchTest,
            TSDTwoDTensionQuaPatchTest,
            TSDTwoDTensionTriPatchTest,
            TSDThreeDShearHexaPatchTest,
            TSDThreeDShearTetraPatchTest,
            TSDThreeDTensionHexaPatchTest,
            TSDThreeDTensionTetraPatchTest,
            TTLTwoDShearQuaPatchTest,
            TTLTwoDShearTriPatchTest,
            TTLTwoDTensionQuaPatchTest,
            TTLTwoDTensionTriPatchTest,
            TTLThreeDShearHexaPatchTest,
            TTLThreeDShearTetraPatchTest,
            TTLThreeDTensionHexaPatchTest,
            TTLThreeDTensionTetraPatchTest,
            TULTwoDShearQuaPatchTest,
            TULTwoDShearTriPatchTest,
            TULTwoDTensionQuaPatchTest,
            TULTwoDTensionTriPatchTest,
            TULThreeDShearHexaPatchTest,
            TULThreeDShearTetraPatchTest,
            TULThreeDTensionHexaPatchTest,
            TULThreeDTensionTetraPatchTest,
            TSprismMembranePatchTests,
            TSprismBendingPatchTests,
            TFofi4PointTentnoCableTests,
            TMembraneQ4PointLoadTests,
            TShellQ4ThickBendingRollUpTests,
            # TShellQ4ThickDrillingRollUpTests, # FIXME: Needs get up to date
            TShellT3ThinBendingRollUpTests,
            TShellT3ThinDrillingRollUpTests,
            TShellT3IsotropicScordelisTests,
<<<<<<< HEAD
=======
            TTestMultipointConstraints,
            TTestMultipointConstraintsTwo,
>>>>>>> f78eb3f4
            TShellT3ThickLinearStaticTests,
            TShellT3ThickNonLinearStaticTests,
            TShellT3ThickLinearDynamicTests,
            TShellT3ThickNonLinearDynamicTests,
            TShellQ4ThinLinearStaticTests,
            TShellQ4ThinNonLinearStaticTests,
            TShellQ4ThinLinearDynamicTests,
            TShellQ4ThinNonLinearDynamicTests,
<<<<<<< HEAD
=======
            T3D2NTrussTest,
            T3D2NTrussLinearTest,
            T3D2NTrussDynamicTest,
            T3D2NBeamCrTest,
            T3D2NBeamCrLinearTest,
            T3D2NBeamCrDynamicTest,
>>>>>>> f78eb3f4
            ####TIsotropicDamageSimoJuPSTest, # FIXME: Need CL correspondent
            ####TSprismPanTests # FIXME: Needs get up to date
        ])
    )
        
    if (missing_external_dependencies == False):
        if( hasattr(KratosMultiphysics.ExternalSolversApplication,  "FEASTSolver") ):
            allSuite.addTests(
                KratosUnittest.TestLoader().loadTestsFromTestCases([
                    TSpringDamperElementTests,
                    TEigenQ4Thick2x2PlateTests,
                    TEigenTL3D8NCubeTests,
                    TEigen3D3NThinCircleTests
                ])
            )
        else:
            print("FEASTSolver solver is not included in the compilation of the External Solvers Application")

    return suites

if __name__ == '__main__':
    KratosUnittest.runTests(AssambleTestSuites())<|MERGE_RESOLUTION|>--- conflicted
+++ resolved
@@ -68,10 +68,6 @@
 from SmallTests import EigenTL3D8NCubeTests                as TEigenTL3D8NCubeTests
 from SmallTests import Eigen3D3NThinCircleTests            as TEigen3D3NThinCircleTests
 # Membrane tests
-<<<<<<< HEAD
-from SmallTests import Fofi4PointTentnoCableTests          as TFofi4PointTentnoCableTests
-from SmallTests import MembraneQ4PointLoadTests            as TMembraneQ4PointLoadTests
-=======
 from SmallTests import Fofi4PointTentnoCableTests       as TFofi4PointTentnoCableTests
 from SmallTests import Fofi4PointTentCableTests         as TFofi4PointTentCableTests
 from SmallTests import MembraneQ4PointLoadTests         as TMembraneQ4PointLoadTests
@@ -87,10 +83,6 @@
 from test_multipoint_contstraints import TestMultipointConstraints as TTestMultipointConstraints
 from test_multipoint_contstraints import TestMultipointConstraintsTwo as TTestMultipointConstraintsTwo
 
-
-
-
->>>>>>> f78eb3f4
 # Nodal damping test
 from test_nodal_damping import NodalDampingTests           as TNodalDampingTests
 # Spring damper element test
@@ -300,11 +292,8 @@
             TShellT3ThinBendingRollUpTests,
             TShellT3ThinDrillingRollUpTests,
             TShellT3IsotropicScordelisTests,
-<<<<<<< HEAD
-=======
             TTestMultipointConstraints,
             TTestMultipointConstraintsTwo,
->>>>>>> f78eb3f4
             TShellT3ThickLinearStaticTests,
             TShellT3ThickNonLinearStaticTests,
             TShellT3ThickLinearDynamicTests,
@@ -313,15 +302,12 @@
             TShellQ4ThinNonLinearStaticTests,
             TShellQ4ThinLinearDynamicTests,
             TShellQ4ThinNonLinearDynamicTests,
-<<<<<<< HEAD
-=======
             T3D2NTrussTest,
             T3D2NTrussLinearTest,
             T3D2NTrussDynamicTest,
             T3D2NBeamCrTest,
             T3D2NBeamCrLinearTest,
             T3D2NBeamCrDynamicTest,
->>>>>>> f78eb3f4
             ####TIsotropicDamageSimoJuPSTest, # FIXME: Need CL correspondent
             ####TSprismPanTests # FIXME: Needs get up to date
         ])
