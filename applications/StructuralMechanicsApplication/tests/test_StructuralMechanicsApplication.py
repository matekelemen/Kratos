--- conflicted
+++ resolved
@@ -65,16 +65,11 @@
 from SmallTests import EigenTL3D8NCubeTests                as TEigenTL3D8NCubeTests
 from SmallTests import Eigen3D3NThinCircleTests            as TEigen3D3NThinCircleTests
 # Membrane tests
-<<<<<<< HEAD
-from SmallTests import Fofi4PointTentnoCableTests          as TFofi4PointTentnoCableTests
-from SmallTests import MembraneQ4PointLoadTests            as TMembraneQ4PointLoadTests
-=======
 from SmallTests import Fofi4PointTentnoCableTests       as TFofi4PointTentnoCableTests
 from SmallTests import Fofi4PointTentCableTests         as TFofi4PointTentCableTests
 from SmallTests import MembraneQ4PointLoadTests         as TMembraneQ4PointLoadTests
 from SmallTests import MembraneQ4TrussPointLoadTests    as TMembraneQ4TrussPointLoadTests
 
->>>>>>> b8c0a534
 # Nodal damping test
 from test_nodal_damping import NodalDampingTests           as TNodalDampingTests
 # Spring damper element test
@@ -266,7 +261,6 @@
             TShellT3ThinBendingRollUpTests,
             TShellT3ThinDrillingRollUpTests,
             TShellT3IsotropicScordelisTests,
-<<<<<<< HEAD
             TShellT3ThickLinearStaticTests,
             TShellT3ThickNonLinearStaticTests,
             TShellT3ThickLinearDynamicTests,
@@ -277,10 +271,6 @@
             TShellQ4ThinNonLinearDynamicTests,
             ####TIsotropicDamageSimoJuPSTest, # FIXME: Need CL correspondent
             ####TSprismPanTests # FIXME: Needs get up to date
-=======
-            ###TIsotropicDamageSimoJuPSTest, # FIXME: Need CL correspondent
-            ###TSprismPanTests # FIXME: Needs get up to date
->>>>>>> b8c0a534
         ])
     )
         
