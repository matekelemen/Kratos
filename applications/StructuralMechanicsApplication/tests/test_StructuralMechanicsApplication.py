--- conflicted
+++ resolved
@@ -322,19 +322,12 @@
                     "FEASTSolver")):
             allSuite.addTests(
                 KratosUnittest.TestLoader().loadTestsFromTestCases([
-<<<<<<< HEAD
                     TSpringDamperElementTests,
                     TEigenQ4Thick2x2PlateTests,
                     TEigenTL3D8NCubeTests,
                     TEigen3D3NThinCircleTests,
                     THarmonicAnalysisTests
-                ])
-            )
-=======
-                    TSpringDamperElementTests, TEigenQ4Thick2x2PlateTests,
-                    TEigenTL3D8NCubeTests, TEigen3D3NThinCircleTests
                 ]))
->>>>>>> 0b16c6b7
         else:
             print(
                 "FEASTSolver solver is not included in the compilation of the External Solvers Application"
