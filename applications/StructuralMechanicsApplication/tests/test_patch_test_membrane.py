--- conflicted
+++ resolved
@@ -296,35 +296,6 @@
 
         return mp
 
-<<<<<<< HEAD
-    def __post_process(self, main_model_part):
-        from gid_output_process import GiDOutputProcess
-        self.gid_output = GiDOutputProcess(main_model_part,
-                                    "gid_output",
-                                    KratosMultiphysics.Parameters("""
-                                        {
-                                            "result_file_configuration" : {
-                                                "gidpost_flags": {
-                                                    "GiDPostMode": "GiD_PostBinary",
-                                                    "WriteDeformedMeshFlag": "WriteUndeformed",
-                                                    "WriteConditionsFlag": "WriteConditions",
-                                                    "MultiFileFlag": "SingleFile"
-                                                },
-                                                "nodal_results"       : ["DISPLACEMENT"],
-                                                "gauss_point_results" : []
-                                            }
-                                        }
-                                        """)
-                                    )
-
-        self.gid_output.ExecuteInitialize()
-        self.gid_output.ExecuteBeforeSolutionLoop()
-        self.gid_output.ExecuteInitializeSolutionStep()
-        self.gid_output.PrintOutput()
-        self.gid_output.ExecuteFinalizeSolutionStep()
-        self.gid_output.ExecuteFinalize()
-=======
->>>>>>> f9463a44
 
 class StaticPatchTestMembrane(BasePatchTestMembrane):
 
@@ -352,7 +323,6 @@
 
         self._check_static_results(mp.Nodes[9],displacement_results)
 
-<<<<<<< HEAD
         #self.__post_process(mp)
 
     def test_membrane_wrinkling_law(self):
@@ -416,8 +386,6 @@
         self.assertAlmostEqual(mp.Nodes[3].GetSolutionStepValue(KratosMultiphysics.DISPLACEMENT_X), 0.15072065295319598,4)
 
 
-=======
->>>>>>> f9463a44
 class DynamicPatchTestMembrane(BasePatchTestMembrane):
 
     def test_membrane_3d3n_dynamic(self):
