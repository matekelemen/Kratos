--- conflicted
+++ resolved
@@ -78,14 +78,9 @@
 
 void AxisymElasticIsotropic::CalculateElasticMatrix(VoigtSizeMatrixType& C, ConstitutiveLaw::Parameters& rValues)
 {
-<<<<<<< HEAD
-    const double E  = mGetMaterialValueFunction(YOUNG_MODULUS, rValues);
-    const double NU = mGetMaterialValueFunction(POISSON_RATIO, rValues);
-=======
     const Properties& MaterialProperties = rValues.GetMaterialProperties();
     const double E = MaterialProperties[YOUNG_MODULUS];
     const double NU = MaterialProperties[POISSON_RATIO];
->>>>>>> e4e1273d
 
     if (C.size1() != 4 || C.size2() != 4)
         C.resize(4, 4, false);
