// KRATOS  ___|  |                   |                   |
//       \___ \  __|  __| |   |  __| __| |   |  __| _` | |
//             | |   |    |   | (    |   |   | |   (   | |
//       _____/ \__|_|   \__,_|\___|\__|\__,_|_|  \__,_|_| MECHANICS
//
//  License:		 BSD License
//					 license: structural_mechanics_application/license.txt
//
//  Main authors:    Armin Geiser, https://github.com/armingeiser
//

// System includes
#if !defined(ADJOINT_SEMI_ANALYTIC_BASE_CONDITION )
#define  ADJOINT_SEMI_ANALYTIC_BASE_CONDITION

// System includes

// External includes

// Project includes
#include "includes/condition.h"

namespace Kratos
{

///@name Kratos Globals
///@{

///@}
///@name Type Definitions
///@{

///@}
///@name  Enum's
///@{

///@}
///@name  Functions
///@{

///@}
///@name Kratos Classes
///@{

/** \brief AdjointSemiAnalyticBaseCondition
 *
 * This condition is a wrapper for a primal condition to calculate condition derivatives using
 * finite differencing (adjoint semi analytic approach). It is designed to be used in adjoint
 * sensitivity analysis
 */

template <typename TPrimalCondition>
class AdjointSemiAnalyticBaseCondition
    : public Condition
{
public:
    ///@name Type Definitions
    ///@{
    /// Counted pointer of AdjointSemiAnalyticBaseCondition
    KRATOS_CLASS_INTRUSIVE_POINTER_DEFINITION( AdjointSemiAnalyticBaseCondition );

    ///@}
    ///@name Life Cycle
    ///@{

    AdjointSemiAnalyticBaseCondition(IndexType NewId = 0)
    : Condition(NewId),
      mpPrimalCondition(Kratos::make_intrusive<TPrimalCondition>(NewId, pGetGeometry()))
    {
    }

    AdjointSemiAnalyticBaseCondition(IndexType NewId, GeometryType::Pointer pGeometry)
    : Condition(NewId, pGeometry),
      mpPrimalCondition(Kratos::make_intrusive<TPrimalCondition>(NewId, pGeometry))
    {
    }

    AdjointSemiAnalyticBaseCondition(IndexType NewId,
                        GeometryType::Pointer pGeometry,
                        PropertiesType::Pointer pProperties)
    : Condition(NewId, pGeometry, pProperties),
      mpPrimalCondition(Kratos::make_intrusive<TPrimalCondition>(NewId, pGeometry, pProperties))
    {
    }

    ///@}
    ///@name Operators
    ///@{

    ///@}
    ///@name Informations
    ///@{

    ///@}
    ///@name Operations
    ///@{

    Condition::Pointer Create(IndexType NewId,
                              NodesArrayType const& ThisNodes,
                              PropertiesType::Pointer pProperties) const override
    {
        return Kratos::make_intrusive<AdjointSemiAnalyticBaseCondition<TPrimalCondition>>(
            NewId, GetGeometry().Create(ThisNodes), pProperties);
    }

    Condition::Pointer Create(IndexType NewId,
                              GeometryType::Pointer pGeometry,
                              PropertiesType::Pointer pProperties) const override
    {
        return Kratos::make_intrusive<AdjointSemiAnalyticBaseCondition<TPrimalCondition>>(
            NewId, pGeometry, pProperties);
    }

    void EquationIdVector(EquationIdVectorType& rResult, const ProcessInfo& rCurrentProcessInfo ) const override;

    void GetDofList(DofsVectorType& ElementalDofList, const ProcessInfo& rCurrentProcessInfo ) const override;

    IntegrationMethod GetIntegrationMethod() override
    {
        return mpPrimalCondition->GetIntegrationMethod();
    }

    void GetValuesVector(Vector& rValues, int Step = 0 ) const override;

    void Initialize(const ProcessInfo& rCurrentProcessInfo) override
    {
        mpPrimalCondition->Initialize(rCurrentProcessInfo);
    }

    void ResetConstitutiveLaw() override
    {
        mpPrimalCondition->ResetConstitutiveLaw();
    }

    void CleanMemory() override
    {
        mpPrimalCondition->CleanMemory();
    }

    void InitializeSolutionStep(ProcessInfo& rCurrentProcessInfo) override
    {
        mpPrimalCondition->InitializeSolutionStep(rCurrentProcessInfo);
    }

    void InitializeNonLinearIteration(ProcessInfo& rCurrentProcessInfo) override
    {
        mpPrimalCondition->InitializeNonLinearIteration(rCurrentProcessInfo);
    }

    void FinalizeNonLinearIteration(ProcessInfo& rCurrentProcessInfo) override
    {
        mpPrimalCondition->FinalizeNonLinearIteration(rCurrentProcessInfo);
    }

    void FinalizeSolutionStep(ProcessInfo& rCurrentProcessInfo) override
    {
        mpPrimalCondition->FinalizeSolutionStep(rCurrentProcessInfo);
    }

    void CalculateLocalSystem(MatrixType& rLeftHandSideMatrix,
				      VectorType& rRightHandSideVector,
				      ProcessInfo& rCurrentProcessInfo) override
    {
        mpPrimalCondition->CalculateLocalSystem(rLeftHandSideMatrix,
				    rRightHandSideVector,
				    rCurrentProcessInfo);
    }

    void CalculateLeftHandSide(MatrixType& rLeftHandSideMatrix,
				       ProcessInfo& rCurrentProcessInfo) override
    {
        mpPrimalCondition->CalculateLeftHandSide(rLeftHandSideMatrix,
					rCurrentProcessInfo);
    }

    void CalculateLeftHandSide(std::vector< MatrixType >& rLeftHandSideMatrices,
					const std::vector< Variable< MatrixType > >& rLHSVariables,
					ProcessInfo& rCurrentProcessInfo) override
    {
        mpPrimalCondition->CalculateLeftHandSide(rLeftHandSideMatrices,
					rLHSVariables,
					rCurrentProcessInfo);
    }

    void CalculateRightHandSide(VectorType& rRightHandSideVector,
					ProcessInfo& rCurrentProcessInfo) override
    {
        mpPrimalCondition->CalculateRightHandSide(rRightHandSideVector,
					rCurrentProcessInfo);
    }

    void CalculateRightHandSide(std::vector< VectorType >& rRightHandSideVectors,
					const std::vector< Variable< VectorType > >& rRHSVariables,
					ProcessInfo& rCurrentProcessInfo) override
    {
        mpPrimalCondition->CalculateRightHandSide(rRightHandSideVectors,
					rRHSVariables,
					rCurrentProcessInfo);
    }

    void CalculateFirstDerivativesContributions(MatrixType& rLeftHandSideMatrix,
							VectorType& rRightHandSideVector,
							ProcessInfo& rCurrentProcessInfo) override
    {
        mpPrimalCondition->CalculateFirstDerivativesContributions(rLeftHandSideMatrix,
							rRightHandSideVector,
							rCurrentProcessInfo);
    }

    void CalculateFirstDerivativesLHS(MatrixType& rLeftHandSideMatrix,
					      ProcessInfo& rCurrentProcessInfo) override
    {
        mpPrimalCondition->CalculateFirstDerivativesLHS(rLeftHandSideMatrix,
					    rCurrentProcessInfo);
    }

    void CalculateFirstDerivativesRHS(VectorType& rRightHandSideVector,
					      ProcessInfo& rCurrentProcessInfo) override
    {
        mpPrimalCondition->CalculateFirstDerivativesRHS(rRightHandSideVector,
					      rCurrentProcessInfo);
    }

    void CalculateSecondDerivativesContributions(MatrixType& rLeftHandSideMatrix,
							 VectorType& rRightHandSideVector,
							 ProcessInfo& rCurrentProcessInfo) override
    {
        mpPrimalCondition->CalculateSecondDerivativesContributions(rLeftHandSideMatrix,
							 rRightHandSideVector,
							 rCurrentProcessInfo);
    }

    void CalculateSecondDerivativesLHS(MatrixType& rLeftHandSideMatrix,
					       ProcessInfo& rCurrentProcessInfo) override
    {
        mpPrimalCondition->CalculateSecondDerivativesLHS(rLeftHandSideMatrix,
					       rCurrentProcessInfo);
    }

    void CalculateSecondDerivativesRHS(VectorType& rRightHandSideVector,
					       ProcessInfo& rCurrentProcessInfo) override
    {
        mpPrimalCondition->CalculateSecondDerivativesRHS(rRightHandSideVector,
					       rCurrentProcessInfo);
    }

    void CalculateMassMatrix(MatrixType& rMassMatrix, ProcessInfo& rCurrentProcessInfo) override
    {
        mpPrimalCondition->CalculateMassMatrix(rMassMatrix, rCurrentProcessInfo);
    }

    void CalculateDampingMatrix(MatrixType& rDampingMatrix, ProcessInfo& rCurrentProcessInfo) override
    {
        mpPrimalCondition->CalculateDampingMatrix(rDampingMatrix, rCurrentProcessInfo);
    }

    void Calculate(const Variable<double >& rVariable,
			   double& Output,
			   const ProcessInfo& rCurrentProcessInfo) override
    {
        KRATOS_ERROR << "Calculate of the adjoint base condition is called!" << std::endl;
    }

    void Calculate(const Variable< array_1d<double,3> >& rVariable,
			   array_1d<double,3>& Output,
			   const ProcessInfo& rCurrentProcessInfo) override
    {
        KRATOS_ERROR << "Calculate of the adjoint base condition is called!" << std::endl;
    }

    void Calculate(const Variable<Vector >& rVariable,
			   Vector& Output,
			   const ProcessInfo& rCurrentProcessInfo) override
    {
        KRATOS_ERROR << "Calculate of the adjoint base condition is called!" << std::endl;
    }

    void Calculate(const Variable<Matrix >& rVariable,
			   Matrix& Output,
			   const ProcessInfo& rCurrentProcessInfo) override
    {
        KRATOS_ERROR << "Calculate of the adjoint base condition is called!" << std::endl;
    }


    void CalculateOnIntegrationPoints(const Variable<double>& rVariable,
					      std::vector<double>& rOutput,
					      const ProcessInfo& rCurrentProcessInfo) override;

    void CalculateOnIntegrationPoints(const Variable<array_1d<double, 3 > >& rVariable,
					      std::vector< array_1d<double, 3 > >& Output,
					      const ProcessInfo& rCurrentProcessInfo) override;

    void CalculateOnIntegrationPoints(const Variable<Vector >& rVariable,
					      std::vector< Vector >& Output,
					      const ProcessInfo& rCurrentProcessInfo) override
    {
        KRATOS_ERROR << "CalculateOnIntegrationPoints of the adjoint base condition is called!" << std::endl;
    }

    void CalculateOnIntegrationPoints(const Variable<Matrix >& rVariable,
					      std::vector< Matrix >& Output,
					      const ProcessInfo& rCurrentProcessInfo) override
    {
        KRATOS_ERROR << "CalculateOnIntegrationPoints of the adjoint base condition is called!" << std::endl;
    }

<<<<<<< HEAD
    void GetValueOnIntegrationPoints(const Variable<double>& rVariable,
                         std::vector<double>& rValues,
                         const ProcessInfo& rCurrentProcessInfo) override
    {
        this->CalculateOnIntegrationPoints(rVariable, rValues, rCurrentProcessInfo);
    }

    void GetValueOnIntegrationPoints(const Variable<array_1d<double, 3 > >& rVariable,
                         std::vector< array_1d<double, 3 > >& rValues,
                         const ProcessInfo& rCurrentProcessInfo) override
    {
        this->CalculateOnIntegrationPoints(rVariable, rValues, rCurrentProcessInfo);
    }

=======
>>>>>>> 6dfc1055
    int Check( const ProcessInfo& rCurrentProcessInfo ) const override;

    /**
     * Calculates the pseudo-load contribution of the condition w.r.t.  a scalar design variable.
     */
    void CalculateSensitivityMatrix(const Variable<double>& rDesignVariable,
                                            Matrix& rOutput,
                                            const ProcessInfo& rCurrentProcessInfo) override;

    /**
     * Calculates the pseudo-load contribution of the condition w.r.t.  a vector design variable.
     */
    void CalculateSensitivityMatrix(const Variable<array_1d<double,3> >& rDesignVariable,
                                            Matrix& rOutput,
                                            const ProcessInfo& rCurrentProcessInfo) override;

    Condition::Pointer pGetPrimalCondition()
    {
        return mpPrimalCondition;
    }

    const Condition::Pointer pGetPrimalCondition() const
    {
        return mpPrimalCondition;
    }

    ///@}
    ///@name Access
    ///@{


    ///@}
    ///@name Inquiry
    ///@{


    ///@}
    ///@name Input and output
    ///@{


    ///@}
    ///@name Friends
    ///@{


    ///@}

protected:
    ///@name Protected static Member Variables
    ///@{


    ///@}
    ///@name Protected member Variables
    ///@{

    Condition::Pointer mpPrimalCondition;

    ///@}
    ///@name Protected Operators
    ///@{


    ///@}
    ///@name Protected Operations
    ///@{

    ///@}
    ///@name Protected  Access
    ///@{


    ///@}
    ///@name Protected Inquiry
    ///@{


    ///@}
    ///@name Protected LifeCycle
    ///@{

    ///@}

private:
    ///@name Static Member Variables
    ///@{


    ///@}
    ///@name Member Variables
    ///@{



    ///@}
    ///@name Private Operators
    ///@{

    ///@}
    ///@name Private Operations
    ///@{

    /**
     * Get the perturbation size for a scalar variable
     */
    double GetPerturbationSize(const Variable<double>& rDesignVariable, const ProcessInfo& rCurrentProcessInfo) const;

    /**
     * Get the perturbation size for a vector variable
     */
    double GetPerturbationSize(const Variable<array_1d<double,3>>& rDesignVariable, const ProcessInfo& rCurrentProcessInfo) const;

    /**
     * Get the perturbation size modification factor for a scalar variable.
     * The computed factor reflects the current value of the property (design variable).
     * Note: This approach is only based on experience.
     * This can be overwritten by derived classes.
     */
    virtual double GetPerturbationSizeModificationFactor(const Variable<double>& rVariable) const;

    /**
     * Get the perturbation size modification factor for a vector variable.
     * The computed factor reflects the size of the geometry.
     * Note: This approach is only based on experience.
     * This can be overwritten by derived classes.
     */
    virtual double GetPerturbationSizeModificationFactor(const Variable<array_1d<double,3>>& rDesignVariable) const;


    ///@}
    ///@name Private  Access
    ///@{


    ///@}
    ///@name Private Inquiry
    ///@{

    ///@}
    ///@name Serialization
    ///@{

    friend class Serializer;

    void save( Serializer& rSerializer ) const override
    {
        KRATOS_SERIALIZE_SAVE_BASE_CLASS( rSerializer, Condition );
        rSerializer.save("mpPrimalCondition", mpPrimalCondition);
    }

    void load( Serializer& rSerializer ) override
    {
        KRATOS_SERIALIZE_LOAD_BASE_CLASS( rSerializer, Condition );
        rSerializer.load("mpPrimalCondition", mpPrimalCondition);
    }

    ///@}
    ///@name Un accessible methods
    ///@{

    ///@}

}; // Class AdjointSemiAnalyticBaseCondition

///@}
///@name Type Definitions
///@{


///@}
///@name Input and output
///@{

///@}

}  // namespace Kratos.

#endif // ADJOINT_SEMI_ANALYTIC_BASE_CONDITION  defined

<|MERGE_RESOLUTION|>--- conflicted
+++ resolved
@@ -305,23 +305,6 @@
         KRATOS_ERROR << "CalculateOnIntegrationPoints of the adjoint base condition is called!" << std::endl;
     }
 
-<<<<<<< HEAD
-    void GetValueOnIntegrationPoints(const Variable<double>& rVariable,
-                         std::vector<double>& rValues,
-                         const ProcessInfo& rCurrentProcessInfo) override
-    {
-        this->CalculateOnIntegrationPoints(rVariable, rValues, rCurrentProcessInfo);
-    }
-
-    void GetValueOnIntegrationPoints(const Variable<array_1d<double, 3 > >& rVariable,
-                         std::vector< array_1d<double, 3 > >& rValues,
-                         const ProcessInfo& rCurrentProcessInfo) override
-    {
-        this->CalculateOnIntegrationPoints(rVariable, rValues, rCurrentProcessInfo);
-    }
-
-=======
->>>>>>> 6dfc1055
     int Check( const ProcessInfo& rCurrentProcessInfo ) const override;
 
     /**
