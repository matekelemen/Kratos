// KRATOS  ___|  |                   |                   |
//       \___ \  __|  __| |   |  __| __| |   |  __| _` | |
//             | |   |    |   | (    |   |   | |   (   | |
//       _____/ \__|_|   \__,_|\___|\__|\__,_|_|  \__,_|_| MECHANICS
//
//  License:     BSD License
//           license: structural_mechanics_application/license.txt
//
//  Main authors:    Armin Geiser, https://github.com/armingeiser
//                   Daniel Baumgaertner, https://github.com/dbaumgaertner
//


#include "adjoint_finite_difference_small_displacement_element.h"
#include "structural_mechanics_application_variables.h"
#include "custom_response_functions/response_utilities/stress_response_definitions.h"
#include "includes/checks.h"
#include "custom_elements/small_displacement.h"


namespace Kratos
{

template <class TPrimalElement>
void AdjointFiniteDifferencingSmallDisplacementElement<TPrimalElement>::CalculateStressDisplacementDerivative(const Variable<Vector>& rStressVariable,
                                                                                            Matrix& rOutput, const ProcessInfo& rCurrentProcessInfo)
{
    KRATOS_TRY;

    // First check applicability of this function
    KRATOS_ERROR_IF(rStressVariable != STRESS_ON_GP)
        << "AdjointFiniteDifferencingSmallDisplacementElement::CalculateStressDisplacementDerivative: Invalid stress variable! Stress variable not supported for this element!" << std::endl;

    TracedStressType traced_stress_type = static_cast<TracedStressType>(this->GetValue(TRACED_STRESS_TYPE));
    KRATOS_ERROR_IF(traced_stress_type != TracedStressType::VON_MISES_STRESS)
        << "AdjointFiniteDifferencingSmallDisplacementElement::CalculateStressDisplacementDerivative: Invalid stress type! Stress type not supported for this element!" << std::endl;

    KRATOS_ERROR_IF(rCurrentProcessInfo.Has(NL_ITERATION_NUMBER))
        << "This stress displacement derivative computation is only usable for linear cases!" << std::endl;

    // Some working variables
    const SizeType num_nodes = this->mpPrimalElement->GetGeometry().PointsNumber();
    const SizeType dimension = this->mpPrimalElement->GetGeometry().WorkingSpaceDimension();
    const SizeType num_dofs_per_node = (this->mHasRotationDofs) ?  2 * dimension : dimension;
    const SizeType num_dofs = num_nodes * num_dofs_per_node;

    KRATOS_ERROR_IF(dimension != 3)
        << "AdjointFiniteDifferencingSmallDisplacementElement::CalculateStressDisplacementDerivative: Invalid element dimension! Currently only 3D SmallDisplacementElements are supported!" << std::endl;

    // Build vector of variables containing the DOF-variables of the primal problem
<<<<<<< HEAD
    std::vector<Variable<double>> primal_solution_variable_list {DISPLACEMENT_X, DISPLACEMENT_Y, DISPLACEMENT_Z};
=======
    std::vector<const Variable<double>*> primal_solution_variable_list {&DISPLACEMENT_X, &DISPLACEMENT_Y, &DISPLACEMENT_Z};
>>>>>>> 2691b8ec

    std::vector<Matrix> stress_tensor;
    this->mpPrimalElement->CalculateOnIntegrationPoints(PK2_STRESS_TENSOR, stress_tensor, rCurrentProcessInfo);

    const unsigned int number_integration_points = stress_tensor.size();

    // Computation of prefactors
    std::vector<double> sensitivity_prefactors(number_integration_points);

    for(IndexType k = 0; k < number_integration_points; ++k)
    {
        Matrix & PK2_k = stress_tensor[k];
        double radicant = 0.0;
        radicant += PK2_k(0,0)*PK2_k(0,0) + PK2_k(1,1)*PK2_k(1,1) + PK2_k(2,2)*PK2_k(2,2);
        radicant -= PK2_k(0,0)*PK2_k(1,1) + PK2_k(0,0)*PK2_k(2,2) + PK2_k(1,1)*PK2_k(2,2);
        radicant += 3*PK2_k(0,1)*PK2_k(0,1) + 3*PK2_k(0,2)*PK2_k(0,2) + 3*PK2_k(1,2)*PK2_k(1,2);
        sensitivity_prefactors[k] = 0.5/std::sqrt(radicant);
    }

    // Store primal results and initialize deformation
    Vector initial_state_variables;
    initial_state_variables.resize(num_dofs, false);

    for (IndexType i = 0; i < num_nodes; ++i)
    {
        const IndexType index = i * num_dofs_per_node;
        for(IndexType j = 0; j < primal_solution_variable_list.size(); ++j)
        {
            initial_state_variables[index + j] = this->mpPrimalElement->GetGeometry()[i].FastGetSolutionStepValue(*primal_solution_variable_list[j]);
            this->mpPrimalElement->GetGeometry()[i].FastGetSolutionStepValue(*primal_solution_variable_list[j]) = 0.0;
        }
    }

    // Compute gradient using unit deformation states
    rOutput.resize(num_dofs, number_integration_points, false);
    rOutput.clear();

    std::vector<Matrix> partial_stress_derivatives;

    for (IndexType i = 0; i < num_nodes; ++i)
    {
        const IndexType index = i * num_dofs_per_node;

        for(IndexType j = 0; j < primal_solution_variable_list.size(); ++j)
        {
            this->mpPrimalElement->GetGeometry()[i].FastGetSolutionStepValue(*primal_solution_variable_list[j]) = 1.0;
            this->mpPrimalElement->CalculateOnIntegrationPoints(PK2_STRESS_TENSOR, partial_stress_derivatives, rCurrentProcessInfo);

            for(IndexType k = 0; k < number_integration_points; ++k)
            {
                double sensitivity_entry_k = 0.0;
                Matrix & PK2_k = stress_tensor[k];

                sensitivity_entry_k += 2*PK2_k(0,0)*partial_stress_derivatives[k](0,0);
                sensitivity_entry_k += 2*PK2_k(1,1)*partial_stress_derivatives[k](1,1);
                sensitivity_entry_k += 2*PK2_k(2,2)*partial_stress_derivatives[k](2,2);

                sensitivity_entry_k -= PK2_k(1,1)*partial_stress_derivatives[k](0,0);
                sensitivity_entry_k -= PK2_k(0,0)*partial_stress_derivatives[k](1,1);

                sensitivity_entry_k -= PK2_k(0,0)*partial_stress_derivatives[k](2,2);
                sensitivity_entry_k -= PK2_k(2,2)*partial_stress_derivatives[k](0,0);

                sensitivity_entry_k -= PK2_k(1,1)*partial_stress_derivatives[k](2,2);
                sensitivity_entry_k -= PK2_k(2,2)*partial_stress_derivatives[k](1,1);

                sensitivity_entry_k += 6*PK2_k(0,1)*partial_stress_derivatives[k](0,1);
                sensitivity_entry_k += 6*PK2_k(0,2)*partial_stress_derivatives[k](0,2);
                sensitivity_entry_k += 6*PK2_k(1,2)*partial_stress_derivatives[k](1,2);

                sensitivity_entry_k *= sensitivity_prefactors[k];

                rOutput(index+j, k) = sensitivity_entry_k;
            }

            this->mpPrimalElement->GetGeometry()[i].FastGetSolutionStepValue(*primal_solution_variable_list[j]) = 0.0;
        }
    }

    // Recall primal solution
    for (IndexType i = 0; i < num_nodes; ++i)
    {
        const IndexType index = i * num_dofs_per_node;
        for(IndexType j = 0; j < primal_solution_variable_list.size(); ++j)
            this->mpPrimalElement->GetGeometry()[i].FastGetSolutionStepValue(*primal_solution_variable_list[j]) = initial_state_variables[index + j];
    }

    KRATOS_CATCH("")
}

template <class TPrimalElement>
int AdjointFiniteDifferencingSmallDisplacementElement<TPrimalElement>::Check(const ProcessInfo& rCurrentProcessInfo) const
{
    KRATOS_TRY;

    int return_value = BaseType::Check(rCurrentProcessInfo);

    KRATOS_ERROR_IF_NOT(this->mpPrimalElement) << "Primal element pointer is nullptr!" << std::endl;

    const SizeType number_of_nodes = this->GetGeometry().size();
    const SizeType dimension = this->GetGeometry().WorkingSpaceDimension();

    // Verify that the variables are correctly initialized
    KRATOS_CHECK_VARIABLE_KEY(DISPLACEMENT)
    KRATOS_CHECK_VARIABLE_KEY(ACCELERATION)
    KRATOS_CHECK_VARIABLE_KEY(DENSITY)

    // Check that the element's nodes contain all required SolutionStepData and Degrees of freedom
    for ( IndexType i = 0; i < number_of_nodes; i++ ) {
        const NodeType &rnode = this->GetGeometry()[i];
        KRATOS_CHECK_VARIABLE_IN_NODAL_DATA(DISPLACEMENT,rnode)

        KRATOS_CHECK_DOF_IN_NODE(ADJOINT_DISPLACEMENT_X, rnode)
        KRATOS_CHECK_DOF_IN_NODE(ADJOINT_DISPLACEMENT_Y, rnode)
        KRATOS_CHECK_DOF_IN_NODE(ADJOINT_DISPLACEMENT_Z, rnode)
    }

    // Verify that the constitutive law exists
    KRATOS_ERROR_IF_NOT(this->GetProperties().Has( CONSTITUTIVE_LAW )) << "Constitutive law not provided for property " << this->GetProperties().Id() << std::endl;

    // Verify that the constitutive law has the correct dimension
    const SizeType strain_size = this->GetProperties().GetValue( CONSTITUTIVE_LAW )->GetStrainSize();
    if ( dimension == 2 ) {
        KRATOS_ERROR_IF( strain_size < 3 || strain_size > 4) << "Wrong constitutive law used. This is a 2D element! expected strain size is 3 or 4 (el id = ) " << this->Id() << std::endl;
    } else {
        KRATOS_ERROR_IF_NOT(strain_size == 6) << "Wrong constitutive law used. This is a 3D element! expected strain size is 6 (el id = ) "<<  this->Id() << std::endl;
    }

    return return_value;

    KRATOS_CATCH( "" );
}

template <class TPrimalElement>
void AdjointFiniteDifferencingSmallDisplacementElement<TPrimalElement>::save(Serializer& rSerializer) const
{
    KRATOS_SERIALIZE_SAVE_BASE_CLASS(rSerializer, BaseType);
}

template <class TPrimalElement>
void AdjointFiniteDifferencingSmallDisplacementElement<TPrimalElement>::load(Serializer& rSerializer)
{
    KRATOS_SERIALIZE_LOAD_BASE_CLASS( rSerializer, BaseType);
}

template class AdjointFiniteDifferencingSmallDisplacementElement<SmallDisplacement>;

} // namespace Kratos.

<|MERGE_RESOLUTION|>--- conflicted
+++ resolved
@@ -48,11 +48,7 @@
         << "AdjointFiniteDifferencingSmallDisplacementElement::CalculateStressDisplacementDerivative: Invalid element dimension! Currently only 3D SmallDisplacementElements are supported!" << std::endl;
 
     // Build vector of variables containing the DOF-variables of the primal problem
-<<<<<<< HEAD
-    std::vector<Variable<double>> primal_solution_variable_list {DISPLACEMENT_X, DISPLACEMENT_Y, DISPLACEMENT_Z};
-=======
     std::vector<const Variable<double>*> primal_solution_variable_list {&DISPLACEMENT_X, &DISPLACEMENT_Y, &DISPLACEMENT_Z};
->>>>>>> 2691b8ec
 
     std::vector<Matrix> stress_tensor;
     this->mpPrimalElement->CalculateOnIntegrationPoints(PK2_STRESS_TENSOR, stress_tensor, rCurrentProcessInfo);
