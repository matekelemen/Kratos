--- conflicted
+++ resolved
@@ -270,11 +270,7 @@
  * @param rRotationMatrix The rotation matrix from local to global axes
  * It assumes 3 dofs per node: u,v,theta
  */
-<<<<<<< HEAD
 void BuildRotationMatrixForBeam(
-=======
-void BuildRotationMatrixFor2D2NBeam(
->>>>>>> 6370d5d9
     BoundedMatrix<double, 3, 3>& rRotationMatrix,
     const double AlphaAngle);
 
@@ -288,7 +284,6 @@
     BoundedMatrix<double, 6, 6>& rElementSizeRotationMatrix);
 
 /**
-<<<<<<< HEAD
  * @brief This function fills an element size rotation matrix a local rotation matrix
  * @param rRotationMatrix The rotation matrix from local to global axes
  * It assumes 3 dofs per node: u,v,theta
@@ -298,8 +293,6 @@
     BoundedMatrix<double, 9, 9>& rElementSizeRotationMatrix);
 
 /**
-=======
->>>>>>> 6370d5d9
  * @brief This function computes the inclination angle of a 2 noded beam
  * @param rGeometry The geometry of the beam
  * It assumes 3 dofs per node: u,v,theta
@@ -317,11 +310,7 @@
  * @brief This function computes the shear psi factor
  * @param rValues The constitutive law parameters
  */
-<<<<<<< HEAD
-double CalculatePhi(ConstitutiveLaw::Parameters &rValues, const double L);
-=======
 double CalculatePhi(const Properties& rProperties, const double L);
->>>>>>> 6370d5d9
 
 } // namespace StructuralMechanicsElementUtilities.
 }  // namespace Kratos.