// KRATOS  ___|  |                   |                   |
//       \___ \  __|  __| |   |  __| __| |   |  __| _` | |
//             | |   |    |   | (    |   |   | |   (   | |
//       _____/ \__|_|   \__,_|\___|\__|\__,_|_|  \__,_|_| MECHANICS
//
//  License:             BSD License
//                                       license: StructuralMechanicsApplication/license.txt
//
//  Main authors:    Vicente Mataix Ferrandiz
//

// System includes
#include <unordered_set>

// External includes

// Project includes
#include "includes/kernel.h"
#include "containers/model.h"
#include "custom_processes/shell_to_solid_shell_process.h"
#include "structural_mechanics_application_variables.h"
#include "includes/model_part_io.h"

namespace Kratos
{
template<SizeType TNumNodes>
ShellToSolidShellProcess<TNumNodes>::ShellToSolidShellProcess(
        ModelPart& rThisModelPart,
        Parameters ThisParameters
        ):mrThisModelPart(rThisModelPart),
          mThisParameters(ThisParameters)
{
    KRATOS_TRY

    Parameters default_parameters = Parameters(R"(
    {
        "element_name"                         : "SolidShellElementSprism3D6N",
        "new_constitutive_law_name"            : "",
        "model_part_name"                      : "",
        "number_of_layers"                     : 1,
        "export_to_mdpa"                       : false,
        "output_name"                          : "output",
        "computing_model_part_name"            : "computing_domain",
        "create_submodelparts_external_layers" : false,
        "append_submodelparts_external_layers" : false,
        "initialize_elements"                  : false
    })" );

    mThisParameters.ValidateAndAssignDefaults(default_parameters);

    KRATOS_CATCH("")
}

/***********************************************************************************/
/***********************************************************************************/

template<SizeType TNumNodes>
void ShellToSolidShellProcess<TNumNodes>::Execute()
{
    KRATOS_TRY

    // The name of the submodelpart
    const std::string& model_part_name = mThisParameters["model_part_name"].GetString();
    ModelPart& geometry_model_part = model_part_name == "" ? mrThisModelPart : mrThisModelPart.GetSubModelPart(model_part_name);

    // We initialize some values use later
    NodeType::Pointer p_node_begin = *(geometry_model_part.NodesBegin().base());

    // Auxiliar model part where to store new nodes and elements
<<<<<<< HEAD
    ModelPart& auxiliar_model_part = Kernel::GetModel().CreateModelPart("AuxiliarModelPart");
=======
    ModelPart auxiliar_model_part;
    const bool create_submodelparts_external_layers = mThisParameters["create_submodelparts_external_layers"].GetBool();
    const bool append_submodelparts_external_layers = mThisParameters["append_submodelparts_external_layers"].GetBool();
    ModelPart auxiliar_model_part_upper, auxiliar_model_part_lower;
>>>>>>> 78a2d64d

    // Auxiliar values
    NodesArrayType& nodes_array = geometry_model_part.Nodes();
    ElementsArrayType& elements_array = geometry_model_part.Elements();
    const SizeType geometry_number_of_nodes = nodes_array.size();
    const SizeType geometry_number_of_elements = elements_array.size();
    const SizeType total_number_of_nodes = mrThisModelPart.Nodes().size();
    const SizeType total_number_of_conditions = mrThisModelPart.Conditions().size();
    const SizeType total_number_of_elements = mrThisModelPart.Elements().size();

    // First we reoder the ids
    ReorderAllIds(true);

    // We copy the dof from the first node
    NodeType::DofsContainerType dofs = nodes_array.begin()->GetDofs();

    // We initialize the thickness
    #pragma omp parallel for
    for(int i = 0; i < static_cast<int>(nodes_array.size()); ++i) {
        auto it_node = nodes_array.begin() + i;
        it_node->SetValue(THICKNESS, 0.0);
        it_node->SetValue(NODAL_AREA, 0.0);
    }

    // We initialize the normal
    #pragma omp parallel for
    for(int i = 0; i < static_cast<int>(geometry_number_of_elements); ++i)
        (elements_array.begin() + i)->SetValue(NORMAL, ZeroVector(3));

    // Calculate the mean of the normal in all the nodes
    ComputeNodesMeanNormalModelPartNonHistorical();

    // We compute the nodal thickness
    #pragma omp parallel for
    for(int i = 0; i < static_cast<int>(geometry_number_of_elements); ++i) {
        auto it_elem = elements_array.begin() + i;

        // We get the thickness
        KRATOS_DEBUG_ERROR_IF_NOT(it_elem->GetProperties().Has(THICKNESS)) << "ERROR:: THICKNESS NOT DEFINED" << std::endl;
        const double thickness = it_elem->GetProperties()[THICKNESS];

        auto geom = it_elem->GetGeometry();
        for (IndexType i = 0; i < TNumNodes; ++i) {
            auto& node = geom[i];
            node.SetLock();
            node.GetValue(THICKNESS) += thickness;
            node.GetValue(NODAL_AREA) += 1.0;
            node.UnSetLock();
        }
    }

    #pragma omp parallel for
    for(int i = 0; i < static_cast<int>(geometry_number_of_nodes); ++i) {
        auto it_node = nodes_array.begin() + i;
        double& thickness = it_node->GetValue(THICKNESS);
        thickness /= it_node->GetValue(NODAL_AREA);
    }

    // We create the new nodes
    const SizeType number_of_layers = mThisParameters["number_of_layers"].GetInt();
    for(IndexType i = 0; i < geometry_number_of_nodes; ++i) {
        auto it_node = nodes_array.begin() + i;

        const array_1d<double, 3>& normal = it_node->GetValue(NORMAL);
        const double thickness = it_node->GetValue(THICKNESS);
        array_1d<double, 3> coordinates = it_node->Coordinates() - 0.5 * normal * thickness;
        const double delta_thickness = thickness/static_cast<double>(number_of_layers);

        IndexType node_id = total_number_of_nodes + i + 1;
        NodeType::Pointer p_node0 = auxiliar_model_part.CreateNewNode(node_id, coordinates[0], coordinates[1], coordinates[2]);

        // Set the DOFs in the nodes
        for (auto it_dof = dofs.begin(); it_dof != dofs.end(); ++it_dof)
            p_node0->pAddDof(*it_dof);

        // We copy the step data
        CopyVariablesList(p_node0, p_node_begin);

        // We add the node to the external layers
        if (create_submodelparts_external_layers) auxiliar_model_part_lower.AddNode(p_node0);

        for (IndexType j = 0; j < number_of_layers; ++j) {
            coordinates += normal * delta_thickness;
            node_id = (j + 1) * geometry_number_of_nodes + total_number_of_nodes + i + 1;
            NodeType::Pointer p_node1 = auxiliar_model_part.CreateNewNode(node_id, coordinates[0], coordinates[1], coordinates[2]);

            // Set the DOFs in the nodes
            for (auto it_dof = dofs.begin(); it_dof != dofs.end(); ++it_dof)
                p_node1->pAddDof(*it_dof);

            // We copy the step data
            CopyVariablesList(p_node1, p_node_begin);

            // We add the node to the external layers
            if (create_submodelparts_external_layers && j == (number_of_layers - 1)) auxiliar_model_part_upper.AddNode(p_node1);
        }

        // We set the flag TO_ERASE for later remove the nodes
        it_node->Set(TO_ERASE, true);
    }

    const std::string& element_name = mThisParameters["element_name"].GetString();
    Element const& r_clone_element = KratosComponents<Element>::Get(element_name);
    KRATOS_ERROR_IF_NOT(r_clone_element.GetGeometry().size() == 2 * TNumNodes) << "ERROR: Element " << element_name << " has a different number of nodes to " << 2 * TNumNodes << std::endl;

    // We will save the list of properties ids to later set the CL
    std::unordered_set<IndexType> set_id_properties;

    // We create the new elements
    IndexType element_counter = total_number_of_elements;
    for(IndexType i = 0; i < geometry_number_of_elements; ++i) {
        auto it_elem = elements_array.begin() + i;

        auto p_prop = it_elem->pGetProperties();
        set_id_properties.insert(p_prop->Id());
        for (IndexType j = 0; j < number_of_layers; ++j) {
            std::vector<IndexType> element_node_ids (2 * TNumNodes);
            for (IndexType k = 0; k < TNumNodes; ++k) {
                const IndexType index_node = it_elem->GetGeometry()[k].Id();
                element_node_ids[k] = total_number_of_nodes + index_node + j * geometry_number_of_nodes;
                element_node_ids[k + TNumNodes] = total_number_of_nodes + index_node + (j + 1) * geometry_number_of_nodes;
            }
            element_counter++;
            auxiliar_model_part.CreateNewElement(element_name, element_counter, element_node_ids, p_prop);
        }

        // We set the flag TO_ERASE for later remove the elements
        it_elem->Set(TO_ERASE, true);
    }

    // We create the conditions if necessary
    if (create_submodelparts_external_layers) {
        const std::string condition_name = "SurfaceCondition3D" + std::to_string(TNumNodes) + "N";
        IndexType condition_counter = total_number_of_conditions;
        for(IndexType i = 0; i < geometry_number_of_elements; ++i) {
            auto it_elem = elements_array.begin() + i;

            auto p_prop = it_elem->pGetProperties();
            set_id_properties.insert(p_prop->Id());

            std::vector<IndexType> upper_condition_node_ids (TNumNodes);
            std::vector<IndexType> lower_condition_node_ids (TNumNodes);
            for (IndexType k = 0; k < TNumNodes; ++k) {
                const IndexType index_node = it_elem->GetGeometry()[k].Id();
                lower_condition_node_ids[TNumNodes - (k + 1)] = total_number_of_nodes + index_node; // We invert the order for the lower face to have the normal in the right direction
                upper_condition_node_ids[k] = total_number_of_nodes + index_node + number_of_layers * geometry_number_of_nodes;
            }
            condition_counter++;
            auxiliar_model_part_lower.CreateNewCondition(condition_name, condition_counter, lower_condition_node_ids, p_prop);
            condition_counter++;
            auxiliar_model_part_upper.CreateNewCondition(condition_name, condition_counter, upper_condition_node_ids, p_prop);
        }
    }

    // We reassign a new constitutive law
    const std::string& new_constitutive_law_name = mThisParameters["new_constitutive_law_name"].GetString();
    if (new_constitutive_law_name != "") {
        auto p_constitutive_law = KratosComponents<ConstitutiveLaw>().Get(new_constitutive_law_name).Clone();
        for (auto id_prop : set_id_properties) {
            auto p_prop = geometry_model_part.pGetProperties(id_prop);
            p_prop->SetValue(CONSTITUTIVE_LAW, p_constitutive_law);
        }
    }

    // Finally we remove the old nodes and elements
    mrThisModelPart.RemoveNodesFromAllLevels(TO_ERASE);
    mrThisModelPart.RemoveElementsFromAllLevels(TO_ERASE);

    // We copy the new model part to the original one
    geometry_model_part.AddNodes( auxiliar_model_part.NodesBegin(), auxiliar_model_part.NodesEnd() );
    geometry_model_part.AddElements( auxiliar_model_part.ElementsBegin(), auxiliar_model_part.ElementsEnd() );
    
    // We copy the external layers
    if (create_submodelparts_external_layers) {
        const std::string name_upper = "Upper_"+model_part_name;
        ModelPart::Pointer p_upper_model_part = append_submodelparts_external_layers ? geometry_model_part.CreateSubModelPart(name_upper) : mrThisModelPart.CreateSubModelPart(name_upper);
        p_upper_model_part->AddNodes( auxiliar_model_part_upper.NodesBegin(), auxiliar_model_part_upper.NodesEnd() );
        p_upper_model_part->AddConditions( auxiliar_model_part_upper.ConditionsBegin(), auxiliar_model_part_upper.ConditionsEnd() );
        const std::string name_lower = "Lower_"+model_part_name;
        ModelPart::Pointer p_lower_model_part = append_submodelparts_external_layers ? geometry_model_part.CreateSubModelPart(name_lower) : mrThisModelPart.CreateSubModelPart(name_lower);
        p_lower_model_part->AddNodes( auxiliar_model_part_lower.NodesBegin(), auxiliar_model_part_lower.NodesEnd() );
        p_lower_model_part->AddConditions( auxiliar_model_part_lower.ConditionsBegin(), auxiliar_model_part_lower.ConditionsEnd() );
    }

    // We add to the computing model part if available
    const std::string& computing_model_part_name = mThisParameters["computing_model_part_name"].GetString();
    if (computing_model_part_name != "") {
        ModelPart& computing_model_part = mrThisModelPart.GetSubModelPart(computing_model_part_name);
        computing_model_part.AddNodes( auxiliar_model_part.NodesBegin(), auxiliar_model_part.NodesEnd() );
        computing_model_part.AddElements( auxiliar_model_part.ElementsBegin(), auxiliar_model_part.ElementsEnd() );
        computing_model_part.AddConditions( auxiliar_model_part_upper.ConditionsBegin(), auxiliar_model_part_upper.ConditionsEnd() );
        computing_model_part.AddConditions( auxiliar_model_part_lower.ConditionsBegin(), auxiliar_model_part_lower.ConditionsEnd() );
    }

    // Reorder again all the IDs
    ReorderAllIds();

    // We initialize the new elements
    if (mThisParameters["initialize_elements"].GetBool()) {
        InitializeElements();
    }

    if (mThisParameters["export_to_mdpa"].GetBool()) {
        const std::string& output_name = mThisParameters["output_name"].GetString();
        std::ofstream output_file;
        ModelPartIO model_part_io(output_name, IO::WRITE);
        model_part_io.WriteModelPart(mrThisModelPart);
    }
    
    Kernel::GetModel().DeleteModelPart("AuxiliarModelPart");

    KRATOS_CATCH("")
}

/***********************************************************************************/
/***********************************************************************************/

template<SizeType TNumNodes>
void ShellToSolidShellProcess<TNumNodes>::ReorderAllIds(const bool ReorderAccordingShellConnectivity)
{
    if (!ReorderAccordingShellConnectivity) {
        NodesArrayType& nodes_array = mrThisModelPart.Nodes();
        for(SizeType i = 0; i < nodes_array.size(); ++i)
            (nodes_array.begin() + i)->SetId(i + 1);
    } else {
        // The name of the submodelpart
        const std::string& model_part_name = mThisParameters["model_part_name"].GetString();
        ModelPart& geometry_model_part = model_part_name == "" ? mrThisModelPart : mrThisModelPart.GetSubModelPart(model_part_name);

        // Auxiliar model part where to store new nodes and elements
        ModelPart auxiliar_model_part;

        // Auxiliar values
        NodesArrayType& nodes_array = geometry_model_part.Nodes();
        const SizeType geometry_number_of_nodes = nodes_array.size();
        NodesArrayType& total_nodes_array = mrThisModelPart.Nodes();
        const SizeType total_number_of_nodes = total_nodes_array.size();

        // We reoder first all the nodes
        for(SizeType i = 0; i < total_number_of_nodes; ++i)
            (total_nodes_array.begin() + i)->SetId(total_number_of_nodes + i + 1);

        // We reoder now just the shell the nodes
        for(SizeType i = 0; i < geometry_number_of_nodes; ++i) {
            auto it_node = nodes_array.begin() + i;
            it_node->SetId(i + 1);
            it_node->Set(VISITED, true);
        }

        // We reoder the rest of all the nodes
        IndexType aux_index = 0;
        for(SizeType i = 0; i < total_number_of_nodes; ++i) {
            auto it_node = total_nodes_array.begin() + i;
            if (it_node->IsNot(VISITED)) {
                it_node->SetId(geometry_number_of_nodes + aux_index + 1);
                aux_index++;
            } else {
                it_node->Set(VISITED, false);
            }
        }
    }

    ConditionsArrayType& condition_array = mrThisModelPart.Conditions();
    for(SizeType i = 0; i < condition_array.size(); ++i)
        (condition_array.begin() + i)->SetId(i + 1);

    ElementsArrayType& element_array = mrThisModelPart.Elements();
    for(SizeType i = 0; i < element_array.size(); ++i)
        (element_array.begin() + i)->SetId(i + 1);
}

/***********************************************************************************/
/***********************************************************************************/

template<SizeType TNumNodes>
void ShellToSolidShellProcess<TNumNodes>::InitializeElements()
{
    ElementsArrayType& element_array = mrThisModelPart.Elements();
    for(SizeType i = 0; i < element_array.size(); ++i)
        (element_array.begin() + i)->Initialize();
}

/***********************************************************************************/
/***********************************************************************************/

template<SizeType TNumNodes>
inline void ShellToSolidShellProcess<TNumNodes>::ComputeNodesMeanNormalModelPartNonHistorical()
{
    // Tolerance
    const double tolerance = std::numeric_limits<double>::epsilon();

    // The name of the submodelpart
    const std::string& model_part_name = mThisParameters["model_part_name"].GetString();
    ModelPart& geometry_model_part = model_part_name == "" ? mrThisModelPart : mrThisModelPart.GetSubModelPart(model_part_name);

    // We iterate over the nodes
    NodesArrayType& nodes_array = geometry_model_part.Nodes();
    const int num_nodes = static_cast<int>(nodes_array.size());

    #pragma omp parallel for
    for(int i = 0; i < num_nodes; ++i)
        (nodes_array.begin() + i)->SetValue(NORMAL, ZeroVector(3));

    // Sum all the nodes normals
    ElementsArrayType& elements_array = geometry_model_part.Elements();

    #pragma omp parallel for
    for(int i = 0; i < static_cast<int>(elements_array.size()); ++i) {
        auto it_elem = elements_array.begin() + i;
        GeometryType& this_geometry = it_elem->GetGeometry();

        // Aux coordinates
        array_1d<double, 3> aux_coords;
        aux_coords = this_geometry.PointLocalCoordinates(aux_coords, this_geometry.Center());

        it_elem->SetValue(NORMAL, this_geometry.UnitNormal(aux_coords));

        const unsigned int number_nodes = this_geometry.PointsNumber();

        for (unsigned int i = 0; i < number_nodes; ++i) {
            auto& this_node = this_geometry[i];
            aux_coords = this_geometry.PointLocalCoordinates(aux_coords, this_node.Coordinates());
            const array_1d<double, 3>& normal = this_geometry.UnitNormal(aux_coords);
            auto& aux_normal = this_node.GetValue(NORMAL);
            for (unsigned int index = 0; index < 3; ++index) {
                #pragma omp atomic
                aux_normal[index] += normal[index];
            }
        }
    }

    #pragma omp parallel for
    for(int i = 0; i < num_nodes; ++i) {
        auto it_node = nodes_array.begin() + i;

        array_1d<double, 3>& normal = it_node->GetValue(NORMAL);
        const double norm_normal = norm_2(normal);
        if (norm_normal > tolerance) normal /= norm_normal;
        else KRATOS_ERROR << "WARNING:: ZERO NORM NORMAL IN NODE: " << it_node->Id() << std::endl;
    }
}

/***********************************************************************************/
/***********************************************************************************/

template<SizeType TNumNodes>
inline void ShellToSolidShellProcess<TNumNodes>::CopyVariablesList(
    NodeType::Pointer pNodeNew,
    NodeType::Pointer pNodeOld
    )
{
    auto& node_data = pNodeNew->SolutionStepData();
    auto& node_data_reference = pNodeOld->SolutionStepData();
    node_data.SetVariablesList(node_data_reference.pGetVariablesList());
}

/***********************************************************************************/
/***********************************************************************************/

template class ShellToSolidShellProcess<3>;
template class ShellToSolidShellProcess<4>;
// class ShellToSolidShellProcess
} // namespace Kratos<|MERGE_RESOLUTION|>--- conflicted
+++ resolved
@@ -67,14 +67,13 @@
     NodeType::Pointer p_node_begin = *(geometry_model_part.NodesBegin().base());
 
     // Auxiliar model part where to store new nodes and elements
-<<<<<<< HEAD
-    ModelPart& auxiliar_model_part = Kernel::GetModel().CreateModelPart("AuxiliarModelPart");
-=======
     ModelPart auxiliar_model_part;
     const bool create_submodelparts_external_layers = mThisParameters["create_submodelparts_external_layers"].GetBool();
     const bool append_submodelparts_external_layers = mThisParameters["append_submodelparts_external_layers"].GetBool();
-    ModelPart auxiliar_model_part_upper, auxiliar_model_part_lower;
->>>>>>> 78a2d64d
+
+    Model& current_model = mrThisModelPart.GetOwnerModel();
+    ModelPart& auxiliar_model_part_upper = current_model.CreateNewModelPart("upper");
+    ModelPart& auxiliar_model_part_lower = current_model.CreateNewModelPart("lower");
 
     // Auxiliar values
     NodesArrayType& nodes_array = geometry_model_part.Nodes();
@@ -284,7 +283,9 @@
         model_part_io.WriteModelPart(mrThisModelPart);
     }
     
-    Kernel::GetModel().DeleteModelPart("AuxiliarModelPart");
+    current_model.DeleteModelPart("AuxiliarModelPart");
+    current_model.DeleteModelPart("upper");
+    current_model.DeleteModelPart("lower");
 
     KRATOS_CATCH("")
 }
