// KRATOS  ___|  |                   |                   |
//       \___ \  __|  __| |   |  __| __| |   |  __| _` | |
//             | |   |    |   | (    |   |   | |   (   | |
//       _____/ \__|_|   \__,_|\___|\__|\__,_|_|  \__,_|_| MECHANICS
//
//  License:		 BSD License
//					 license: structural_mechanics_application/license.txt
//
//  Main authors:    Riccardo Rossi
//

#if !defined(KRATOS_SURFACE_LOAD_CONDITION_3D_H_INCLUDED )
#define  KRATOS_SURFACE_LOAD_CONDITION_3D_H_INCLUDED

// System includes

// External includes

// Project includes
#include "includes/define.h"
#include "custom_conditions/base_load_condition.h"

namespace Kratos
{

///@name Kratos Globals
///@{

///@}
///@name Type Definitions
///@{

///@}
///@name  Enum's
///@{

///@}
///@name  Functions
///@{

///@}
///@name Kratos Classes
///@{

class KRATOS_API(STRUCTURAL_MECHANICS_APPLICATION)  SurfaceLoadCondition3D
    : public BaseLoadCondition
{
public:

    ///@name Type Definitions
    ///@{

    // Counted pointer of SurfaceLoadCondition3D
    KRATOS_CLASS_POINTER_DEFINITION( SurfaceLoadCondition3D );

    ///@}
    ///@name Life Cycle
    ///@{

    // Constructor void
    SurfaceLoadCondition3D();

    // Constructor using an array of nodes
    SurfaceLoadCondition3D(
        IndexType NewId,
        GeometryType::Pointer pGeometry
        );

    // Constructor using an array of nodes with properties
    SurfaceLoadCondition3D(
        IndexType NewId,
        GeometryType::Pointer pGeometry,
        PropertiesType::Pointer pProperties
        );

    // Destructor
    ~SurfaceLoadCondition3D() override;

    ///@}
    ///@name Operators
    ///@{


    ///@}
    ///@name Operations
    ///@{

    // Name Operations
    Condition::Pointer Create(
        IndexType NewId,
        GeometryType::Pointer pGeom,
        PropertiesType::Pointer pProperties
        ) const override;

    Condition::Pointer Create(
        IndexType NewId,
        NodesArrayType const& ThisNodes,
<<<<<<< HEAD
        PropertiesType::Pointer pProperties 
        ) const override;  
=======
        PropertiesType::Pointer pProperties
        ) const override;

    std::string Info() const override; //fusseder needed for sensitivity analysis    
>>>>>>> 3b69870b

    ///@}
    ///@name Access
    ///@{


    ///@}
    ///@name Inquiry
    ///@{


    ///@}
    ///@name Input and output
    ///@{

    ///@}
    ///@name Friends
    ///@{

protected:

    ///@name Protected static Member Variables
    ///@{

    ///@}
    ///@name Protected member Variables
    ///@{

    ///@}
    ///@name Protected Operators
    ///@{

    ///@}
    ///@name Protected Operations
    ///@{

    /**
     * This functions calculates both the RHS and the LHS
     * @param rLeftHandSideMatrix: The LHS
     * @param rRightHandSideVector: The RHS
     * @param rCurrentProcessInfo: The current process info instance
     * @param CalculateStiffnessMatrixFlag: The flag to set if compute the LHS
     * @param CalculateResidualVectorFlag: The flag to set if compute the RHS
     */
    void CalculateAll(
        MatrixType& rLeftHandSideMatrix,
        VectorType& rRightHandSideVector,
        ProcessInfo& rCurrentProcessInfo,
        const bool CalculateStiffnessMatrixFlag,
        const bool CalculateResidualVectorFlag
        ) override;

    void CalculateAndSubKp(
        Matrix& K,
        const array_1d<double, 3>& ge,
        const array_1d<double, 3>& gn,
        const Matrix& DN_De,
        const Vector& N,
        const double Pressure,
        const double Weight );

    void MakeCrossMatrix(
        BoundedMatrix<double, 3, 3>& M,
        const array_1d<double, 3>& U
        );

    void CalculateAndAddPressureForce(
        VectorType& rResidualVector,
        const Vector& N,
        const array_1d<double, 3 >& Normal,
        const double Pressure,
        const double Weight,
        const ProcessInfo& rCurrentProcessInfo
        );

    ///@}
    ///@name Protected  Access
    ///@{

    ///@}
    ///@name Protected Inquiry
    ///@{

    ///@}
    ///@name Protected LifeCycle
    ///@{

private:
    ///@name Private static Member Variables
    ///@{

    ///@}
    ///@name Private member Variables
    ///@{

    ///@}
    ///@name Private Operators
    ///@{

    ///@}
    ///@name Private Operations
    ///@{

    ///@}
    ///@name Private  Access
    ///@{

    ///@}
    ///@name Private Inquiry
    ///@{

    ///@}
    ///@name Private LifeCycle
    ///@{

    ///@}
    ///@name Unaccessible methods
    ///@{

    ///@}
    ///@name Serialization
    ///@{

    friend class Serializer;

    void save( Serializer& rSerializer ) const override
    {
        KRATOS_SERIALIZE_SAVE_BASE_CLASS( rSerializer, BaseLoadCondition );
    }

    void load( Serializer& rSerializer ) override
    {
        KRATOS_SERIALIZE_LOAD_BASE_CLASS( rSerializer, BaseLoadCondition );
    }


}; // class SurfaceLoadCondition3D.

///@name Type Definitions
///@{

///@}
///@name Input and output
///@{

} // namespace Kratos.

#endif // KRATOS_SURFACE_LOAD_CONDITION_3D_H_INCLUDED  defined<|MERGE_RESOLUTION|>--- conflicted
+++ resolved
@@ -95,15 +95,8 @@
     Condition::Pointer Create(
         IndexType NewId,
         NodesArrayType const& ThisNodes,
-<<<<<<< HEAD
-        PropertiesType::Pointer pProperties 
-        ) const override;  
-=======
         PropertiesType::Pointer pProperties
         ) const override;
-
-    std::string Info() const override; //fusseder needed for sensitivity analysis    
->>>>>>> 3b69870b
 
     ///@}
     ///@name Access
