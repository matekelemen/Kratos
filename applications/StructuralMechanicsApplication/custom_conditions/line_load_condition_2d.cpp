--- conflicted
+++ resolved
@@ -242,18 +242,10 @@
     KRATOS_TRY
 
     Matrix Kij( 2, 2 );
-
-<<<<<<< HEAD
     const auto& r_properties = GetProperties();
     const double h0 = r_properties.Has(THICKNESS) ? r_properties.GetValue(THICKNESS): 1.0;
     BoundedMatrix<double, 2, 2> Cross_gn;
     Cross_gn( 0, 0 ) =  0.0;
-=======
-    //TODO: decide what to do with thickness
-    //const double h0 = GetProperties()[THICKNESS];
-    const double h0 = 1.00;
-    Cross_gn( 0, 0 ) = 0.0;
->>>>>>> e7d5c2bd
     Cross_gn( 0, 1 ) =  h0;
     Cross_gn( 1, 0 ) = -h0;
     Cross_gn( 1, 1 ) =  0.0;
