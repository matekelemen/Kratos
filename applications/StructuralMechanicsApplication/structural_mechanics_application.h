// KRATOS  ___|  |                   |                   |
//       \___ \  __|  __| |   |  __| __| |   |  __| _` | |
//             | |   |    |   | (    |   |   | |   (   | |
//       _____/ \__|_|   \__,_|\___|\__|\__,_|_|  \__,_|_| MECHANICS
//
//  License:		 BSD License
//					 license: structural_mechanics_application/license.txt
//
//  Main authors:    Riccardo Rossi
//

#if !defined(KRATOS_STRUCTURAL_MECHANICS_APPLICATION_H_INCLUDED )
#define  KRATOS_STRUCTURAL_MECHANICS_APPLICATION_H_INCLUDED

// System includes
#include <string>
#include <iostream>

// External includes

// Project includes
#include "includes/define.h"
#include "includes/kratos_application.h"

#include "structural_mechanics_application_variables.h"

/* ELEMENTS */
/* Adding beam element */
#include "custom_elements/small_displacement_beam_element_3D2N.hpp"

/* Adding shells and membranes elements */
#include "custom_elements/isotropic_shell_element.hpp"
#include "custom_elements/membrane_element.hpp"
#include "custom_elements/prestress_membrane_element.hpp"
#include "custom_elements/shell_thick_element_3D4N.hpp"
#include "custom_elements/shell_thin_element_3D3N.hpp"
#include "custom_elements/total_lagrangian.h"
#include "custom_elements/kinematic_linear.h"
#include "custom_elements/nodal_concentrated_element.hpp"
#include "custom_elements/SprismElement3D6N.hpp"

/* CONDITIONS */
#include "custom_conditions/point_moment_3D_condition.hpp"
#include "custom_conditions/point_torque_3D_condition.hpp"
#include "custom_conditions/base_load_condition.h"
#include "custom_conditions/line_load_condition_2d.h"
#include "custom_conditions/surface_load_condition_3d.h"

/* UTILITIES */
// Cross sections
#include "custom_utilities/shell_cross_section.hpp"

namespace Kratos
{

///@name Kratos Globals
///@{

///@}
///@name Type Definitions
///@{

///@}
///@name  Enum's
///@{

///@}
///@name  Functions
///@{

///@}
///@name Kratos Classes
///@{

/// Short class definition.
/**
 * This application features Elements, Conditions, Constitutive laws and Utilities
 * for structural analysis problems
 */
class KratosStructuralMechanicsApplication : public KratosApplication
{
public:
    ///@name Type Definitions
    ///@{


    /// Pointer definition of KratosStructuralMechanicsApplication
    KRATOS_CLASS_POINTER_DEFINITION(KratosStructuralMechanicsApplication);

    ///@}
    ///@name Life Cycle
    ///@{

    /// Default constructor.
    KratosStructuralMechanicsApplication();

    /// Destructor.
    virtual ~KratosStructuralMechanicsApplication() {}


    ///@}
    ///@name Operators
    ///@{


    ///@}
    ///@name Operations
    ///@{

    virtual void Register();



    ///@}
    ///@name Access
    ///@{


    ///@}
    ///@name Inquiry
    ///@{


    ///@}
    ///@name Input and output
    ///@{

    /// Turn back information as a string.
    virtual std::string Info() const
    {
        return "KratosStructuralMechanicsApplication";
    }

    /// Print information about this object.
    virtual void PrintInfo(std::ostream& rOStream) const
    {
        rOStream << Info();
        PrintData(rOStream);
    }

    ///// Print object's data.
    virtual void PrintData(std::ostream& rOStream) const
    {
        KRATOS_WATCH("in my application");
        KRATOS_WATCH(KratosComponents<VariableData>::GetComponents().size() );
        rOStream << "Variables:" << std::endl;
        KratosComponents<VariableData>().PrintData(rOStream);
        rOStream << std::endl;
        rOStream << "Elements:" << std::endl;
        KratosComponents<Element>().PrintData(rOStream);
        rOStream << std::endl;
        rOStream << "Conditions:" << std::endl;
        KratosComponents<Condition>().PrintData(rOStream);
    }


    ///@}
    ///@name Friends
    ///@{


    ///@}

protected:
    ///@name Protected static Member Variables
    ///@{


    ///@}
    ///@name Protected member Variables
    ///@{


    ///@}
    ///@name Protected Operators
    ///@{


    ///@}
    ///@name Protected Operations
    ///@{


    ///@}
    ///@name Protected  Access
    ///@{


    ///@}
    ///@name Protected Inquiry
    ///@{


    ///@}
    ///@name Protected LifeCycle
    ///@{


    ///@}

private:
    ///@name Static Member Variables
    ///@{



    //       static const ApplicationCondition  msApplicationCondition;

    ///@}
    ///@name Member Variables
    ///@{


    /* ELEMENTS */
    // Adding the beam element 
    const SmallDisplacementBeamElement3D2N   mSmallDisplacementBeamElement3D2N;

    // Adding the shells elements 
    const IsotropicShellElement  mIsotropicShellElement3D3N;
    const ShellThickElement3D4N  mShellThickElement3D4N;
    const ShellThickElement3D4N  mShellThickCorotationalElement3D4N;
    const ShellThinElement3D3N   mShellThinElement3D3N;
    const ShellThinElement3D3N   mShellThinCorotationalElement3D3N;

    // Adding the membrane element 
    const MembraneElement mMembraneElement3D3N;
    const MembraneElement mMembraneElement3D4N;
    const PrestressMembraneElement mPreStressMembraneElement3D3N;
    const PrestressMembraneElement mPreStressMembraneElement3D4N;
    
    // Adding the SPRISM element 
    const SprismElement3D6N mSprismElement3D6N;
    
    // Adding the nodal concentrated element 
    const NodalConcentratedElement mNodalConcentratedElement2D1N;
    const NodalConcentratedElement mNodalConcentratedDampedElement2D1N;
    const NodalConcentratedElement mNodalConcentratedElement3D1N;
<<<<<<< HEAD
    
    
=======
    const NodalConcentratedElement mNodalConcentratedDampedElement3D1N;

>>>>>>> ba056ced
    /* CONDITIONS*/
    // Beam moment condition
    const PointMoment3DCondition   mPointMomentCondition3D1N;
    // Torque condition
    const PointTorque3DCondition   mPointTorqueCondition3D1N;

    //total lagrangian
    const TotalLagrangian mTotalLagrangian2D3N;
    const TotalLagrangian mTotalLagrangian2D4N;
    const TotalLagrangian mTotalLagrangian2D6N;
    const TotalLagrangian mTotalLagrangian2D8N;
    const TotalLagrangian mTotalLagrangian2D9N;
    const TotalLagrangian mTotalLagrangian3D4N;
    const TotalLagrangian mTotalLagrangian3D6N;
    const TotalLagrangian mTotalLagrangian3D8N;
    const TotalLagrangian mTotalLagrangian3D10N;
    const TotalLagrangian mTotalLagrangian3D15N;
    const TotalLagrangian mTotalLagrangian3D20N;
    const TotalLagrangian mTotalLagrangian3D27N;

    const KinematicLinear mKinematicLinear2D3N;
    const KinematicLinear mKinematicLinear2D4N;
    const KinematicLinear mKinematicLinear2D6N;
    const KinematicLinear mKinematicLinear2D8N;
    const KinematicLinear mKinematicLinear2D9N;
    const KinematicLinear mKinematicLinear3D4N;
    const KinematicLinear mKinematicLinear3D6N;
    const KinematicLinear mKinematicLinear3D8N;
    const KinematicLinear mKinematicLinear3D10N;
    const KinematicLinear mKinematicLinear3D15N;
    const KinematicLinear mKinematicLinear3D20N;
    const KinematicLinear mKinematicLinear3D27N;
    

   const LineLoadCondition2D              mLineLoadCondition2D2N;
   const LineLoadCondition2D              mLineLoadCondition2D3N;

   const SurfaceLoadCondition3D    mSurfaceLoadCondition3D3N;
   const SurfaceLoadCondition3D    mSurfaceLoadCondition3D4N;
   const SurfaceLoadCondition3D    mSurfaceLoadCondition3D6N;
   const SurfaceLoadCondition3D    mSurfaceLoadCondition3D8N;
   const SurfaceLoadCondition3D    mSurfaceLoadCondition3D9N;

    

    ///@}
    ///@name Private Operators
    ///@{


    ///@}
    ///@name Private Operations
    ///@{


    ///@}
    ///@name Private  Access
    ///@{


    ///@}
    ///@name Private Inquiry
    ///@{


    ///@}
    ///@name Un accessible methods
    ///@{

    /// Assignment operator.
    KratosStructuralMechanicsApplication& operator=(KratosStructuralMechanicsApplication const& rOther);

    /// Copy constructor.
    KratosStructuralMechanicsApplication(KratosStructuralMechanicsApplication const& rOther);


    ///@}

}; // Class KratosStructuralMechanicsApplication

///@}

///@name Type Definitions
///@{


///@}
///@name Input and output
///@{

///@}


}  // namespace Kratos.

#endif // KRATOS_STRUCTURAL_MECHANICS_APPLICATION_H_INCLUDED  defined 

<|MERGE_RESOLUTION|>--- conflicted
+++ resolved
@@ -108,8 +108,6 @@
     ///@{
 
     virtual void Register();
-
-
 
     ///@}
     ///@name Access
@@ -153,7 +151,6 @@
         KratosComponents<Condition>().PrintData(rOStream);
     }
 
-
     ///@}
     ///@name Friends
     ///@{
@@ -202,9 +199,7 @@
     ///@name Static Member Variables
     ///@{
 
-
-
-    //       static const ApplicationCondition  msApplicationCondition;
+//     static const ApplicationCondition  msApplicationCondition;
 
     ///@}
     ///@name Member Variables
@@ -213,14 +208,14 @@
 
     /* ELEMENTS */
     // Adding the beam element 
-    const SmallDisplacementBeamElement3D2N   mSmallDisplacementBeamElement3D2N;
+    const SmallDisplacementBeamElement3D2N mSmallDisplacementBeamElement3D2N;
 
     // Adding the shells elements 
-    const IsotropicShellElement  mIsotropicShellElement3D3N;
-    const ShellThickElement3D4N  mShellThickElement3D4N;
-    const ShellThickElement3D4N  mShellThickCorotationalElement3D4N;
-    const ShellThinElement3D3N   mShellThinElement3D3N;
-    const ShellThinElement3D3N   mShellThinCorotationalElement3D3N;
+    const IsotropicShellElement mIsotropicShellElement3D3N;
+    const ShellThickElement3D4N mShellThickElement3D4N;
+    const ShellThickElement3D4N mShellThickCorotationalElement3D4N;
+    const ShellThinElement3D3N mShellThinElement3D3N;
+    const ShellThinElement3D3N mShellThinCorotationalElement3D3N;
 
     // Adding the membrane element 
     const MembraneElement mMembraneElement3D3N;
@@ -235,20 +230,23 @@
     const NodalConcentratedElement mNodalConcentratedElement2D1N;
     const NodalConcentratedElement mNodalConcentratedDampedElement2D1N;
     const NodalConcentratedElement mNodalConcentratedElement3D1N;
-<<<<<<< HEAD
-    
-    
-=======
     const NodalConcentratedElement mNodalConcentratedDampedElement3D1N;
 
->>>>>>> ba056ced
-    /* CONDITIONS*/
-    // Beam moment condition
-    const PointMoment3DCondition   mPointMomentCondition3D1N;
-    // Torque condition
-    const PointTorque3DCondition   mPointTorqueCondition3D1N;
-
-    //total lagrangian
+    // Linear kinematic elements
+    const KinematicLinear mKinematicLinear2D3N;
+    const KinematicLinear mKinematicLinear2D4N;
+    const KinematicLinear mKinematicLinear2D6N;
+    const KinematicLinear mKinematicLinear2D8N;
+    const KinematicLinear mKinematicLinear2D9N;
+    const KinematicLinear mKinematicLinear3D4N;
+    const KinematicLinear mKinematicLinear3D6N;
+    const KinematicLinear mKinematicLinear3D8N;
+    const KinematicLinear mKinematicLinear3D10N;
+    const KinematicLinear mKinematicLinear3D15N;
+    const KinematicLinear mKinematicLinear3D20N;
+    const KinematicLinear mKinematicLinear3D27N;
+    
+    // Total lagrangian
     const TotalLagrangian mTotalLagrangian2D3N;
     const TotalLagrangian mTotalLagrangian2D4N;
     const TotalLagrangian mTotalLagrangian2D6N;
@@ -261,31 +259,23 @@
     const TotalLagrangian mTotalLagrangian3D15N;
     const TotalLagrangian mTotalLagrangian3D20N;
     const TotalLagrangian mTotalLagrangian3D27N;
-
-    const KinematicLinear mKinematicLinear2D3N;
-    const KinematicLinear mKinematicLinear2D4N;
-    const KinematicLinear mKinematicLinear2D6N;
-    const KinematicLinear mKinematicLinear2D8N;
-    const KinematicLinear mKinematicLinear2D9N;
-    const KinematicLinear mKinematicLinear3D4N;
-    const KinematicLinear mKinematicLinear3D6N;
-    const KinematicLinear mKinematicLinear3D8N;
-    const KinematicLinear mKinematicLinear3D10N;
-    const KinematicLinear mKinematicLinear3D15N;
-    const KinematicLinear mKinematicLinear3D20N;
-    const KinematicLinear mKinematicLinear3D27N;
-    
-
-   const LineLoadCondition2D              mLineLoadCondition2D2N;
-   const LineLoadCondition2D              mLineLoadCondition2D3N;
-
-   const SurfaceLoadCondition3D    mSurfaceLoadCondition3D3N;
-   const SurfaceLoadCondition3D    mSurfaceLoadCondition3D4N;
-   const SurfaceLoadCondition3D    mSurfaceLoadCondition3D6N;
-   const SurfaceLoadCondition3D    mSurfaceLoadCondition3D8N;
-   const SurfaceLoadCondition3D    mSurfaceLoadCondition3D9N;
-
-    
+    
+    /* CONDITIONS*/
+    // Line load
+    const LineLoadCondition2D mLineLoadCondition2D2N;
+    const LineLoadCondition2D mLineLoadCondition2D3N;
+
+    // Surface load
+    const SurfaceLoadCondition3D mSurfaceLoadCondition3D3N;
+    const SurfaceLoadCondition3D mSurfaceLoadCondition3D4N;
+    const SurfaceLoadCondition3D mSurfaceLoadCondition3D6N;
+    const SurfaceLoadCondition3D mSurfaceLoadCondition3D8N;
+    const SurfaceLoadCondition3D mSurfaceLoadCondition3D9N;
+    
+    // Beam moment condition
+    const PointMoment3DCondition mPointMomentCondition3D1N;
+    // Torque condition
+    const PointTorque3DCondition mPointTorqueCondition3D1N;
 
     ///@}
     ///@name Private Operators
