// KRATOS  ___|  |                   |                   |
//       \___ \  __|  __| |   |  __| __| |   |  __| _` | |
//             | |   |    |   | (    |   |   | |   (   | |
//       _____/ \__|_|   \__,_|\___|\__|\__,_|_|  \__,_|_| MECHANICS
//
//  License:         BSD License
//                     license: structural_mechanics_application/license.txt
//
//  Main authors:    Riccardo Rossi
//    Co-authors:    Vicente Mataix Ferrandiz
//

#if !defined(KRATOS_STRUCTURAL_MECHANICS_APPLICATION_H_INCLUDED )
#define  KRATOS_STRUCTURAL_MECHANICS_APPLICATION_H_INCLUDED

// System includes
#include <string>
#include <iostream>

// External includes

// Project includes
#include "includes/define.h"
#include "includes/kratos_application.h"

/* ELEMENTS */

/* Adding truss element */
#include "custom_elements/truss_element_3D2N.hpp"
#include "custom_elements/truss_element_linear_3D2N.hpp"
#include "custom_elements/cable_element_3D2N.hpp"

/* Adding beam element */
#include "custom_elements/cr_beam_element_3D2N.hpp"
#include "custom_elements/cr_beam_element_linear_3D2N.hpp"
#include "custom_elements/cr_beam_element_2D2N.hpp"
#include "custom_elements/cr_beam_element_linear_2D2N.hpp"

/* Adding the adjoint elements */
#include "custom_response_functions/adjoint_elements/adjoint_finite_difference_shell_element.h"
#include "custom_response_functions/adjoint_elements/adjoint_finite_difference_cr_beam_element_3D2N.h"
#include "custom_response_functions/adjoint_elements/adjoint_finite_difference_truss_element_3D2N.h"
#include "custom_response_functions/adjoint_elements/adjoint_finite_difference_truss_element_linear_3D2N.h"
#include "custom_response_functions/adjoint_elements/adjoint_solid_element.h"

/* Adding shells and membranes elements */
#include "custom_elements/isotropic_shell_element.hpp"
#include "custom_elements/prestress_membrane_element.hpp"
#include "custom_elements/shell_thick_element_3D4N.hpp"
#include "custom_elements/shell_thin_element_3D4N.hpp"
#include "custom_elements/shell_thin_element_3D3N.hpp"
#include "custom_elements/shell_thick_element_3D3N.hpp"
#include "custom_elements/nodal_concentrated_element.hpp"

/* Adding the spring damper element */
#include "custom_elements/spring_damper_element_3D2N.hpp"

/* Adding the SPRISM element */
#include "custom_elements/solid_shell_element_sprism_3D6N.h"

/* Adding solid elements */
#include "custom_elements/small_displacement.h"
#include "custom_elements/axisym_small_displacement.h"
#include "custom_elements/total_lagrangian.h"
#include "custom_elements/axisym_total_lagrangian.h"
#include "custom_elements/updated_lagrangian.h"
#include "custom_elements/axisym_updated_lagrangian.h"
#include "custom_elements/small_displacement_bbar.h"

/* CONDITIONS */
#include "custom_conditions/base_load_condition.h"
#include "custom_conditions/point_load_condition.h"
#include "custom_conditions/point_contact_condition.h"
#include "custom_conditions/axisym_point_load_condition.h"
#include "custom_conditions/line_load_condition.h"
#include "custom_conditions/line_load_condition_2d.h"
#include "custom_conditions/axisym_line_load_condition_2d.h"
#include "custom_conditions/surface_load_condition_3d.h"
#include "custom_conditions/point_moment_condition_3d.h"

/* Adding the adjoint conditions */
#include "custom_response_functions/adjoint_conditions/adjoint_semi_analytic_point_load_condition.h"

/* CONSTITUTIVE LAWS */
#include "custom_constitutive/truss_plasticity_constitutive_law.h"
#include "custom_constitutive/truss_constitutive_law.h"
#include "custom_constitutive/beam_constitutive_law.h"
#include "custom_constitutive/elastic_isotropic_3d.h"
#include "custom_constitutive/axisym_elastic_isotropic.h"
#include "custom_constitutive/linear_plane_strain.h"
#include "custom_constitutive/linear_plane_stress.h"
#include "custom_constitutive/elastic_isotropic_plane_stress_uncoupled_shear.h"
#include "custom_constitutive/hyper_elastic_isotropic_kirchhoff_3d.h"
#include "custom_constitutive/hyper_elastic_isotropic_kirchhoff_plane_stress_2d.h"
#include "custom_constitutive/hyper_elastic_isotropic_kirchhoff_plane_strain_2d.h"
#include "custom_constitutive/hyper_elastic_isotropic_neo_hookean_3d.h"
#include "custom_constitutive/hyper_elastic_isotropic_neo_hookean_plane_strain_2d.h"
#include "custom_constitutive/linear_elastic_orthotropic_2D_law.h"
#include "custom_constitutive/small_strain_j2_plasticity_plane_strain_2d.h"
#include "custom_constitutive/small_strain_j2_plasticity_3d.h"
#include "custom_constitutive/small_strain_isotropic_damage_3d.h"
#include "custom_constitutive/small_strain_isotropic_damage_plane_strain_2d.h"
#include "custom_constitutive/small_strain_isotropic_damage_traction_only_3d.h"
#include "custom_constitutive/plane_stress_d_plus_d_minus_damage_masonry_2d.h"
#include "custom_constitutive/d_plus_d_minus_damage_masonry_3d.h"

// Advanced Constitutive laws
#include "custom_constitutive/small_strain_isotropic_plasticity_factory.h"
#include "custom_constitutive/generic_small_strain_isotropic_plasticity.h"
#include "custom_constitutive/generic_small_strain_kinematic_plasticity.h"
#include "custom_constitutive/finite_strain_isotropic_plasticity_factory.h"
#include "custom_constitutive/generic_finite_strain_isotropic_plasticity.h"
#include "custom_constitutive/generic_small_strain_isotropic_damage.h"
#include "custom_constitutive/small_strain_isotropic_damage_factory.h"
#include "custom_constitutive/viscous_generalized_kelvin.h"
#include "custom_constitutive/viscous_generalized_maxwell.h"
#include "custom_constitutive/generic_small_strain_viscoplasticity_3d.h"
#include "custom_constitutive/generic_small_strain_d_plus_d_minus_damage.h"
#include "custom_constitutive/plasticity_isotropic_kinematic_j2.h"
#include "custom_constitutive/generic_small_strain_plastic_damage_model.h"
#include "custom_constitutive/generic_small_strain_orthotropic_damage.h"


// Integrators
#include "custom_constitutive/constitutive_laws_integrators/generic_constitutive_law_integrator_damage.h"
#include "custom_constitutive/constitutive_laws_integrators/generic_constitutive_law_integrator_plasticity.h"
#include "custom_constitutive/constitutive_laws_integrators/generic_constitutive_law_integrator_kinematic_plasticity.h"
#include "custom_constitutive/constitutive_laws_integrators/generic_finite_strain_constitutive_law_integrator_plasticity.h"
#include "custom_constitutive/constitutive_laws_integrators/d+d-constitutive_law_integrators/generic_compression_constitutive_law_integrator.h"
#include "custom_constitutive/constitutive_laws_integrators/d+d-constitutive_law_integrators/generic_tension_constitutive_law_integrator.h"
#include "custom_constitutive/generic_small_strain_high_cycle_fatigue_law.h"

// Yield surfaces
#include "custom_constitutive/yield_surfaces/generic_yield_surface.h"
#include "custom_constitutive/yield_surfaces/von_mises_yield_surface.h"
#include "custom_constitutive/yield_surfaces/modified_mohr_coulomb_yield_surface.h"
#include "custom_constitutive/yield_surfaces/mohr_coulomb_yield_surface.h"
#include "custom_constitutive/yield_surfaces/rankine_yield_surface.h"
#include "custom_constitutive/yield_surfaces/simo_ju_yield_surface.h"
#include "custom_constitutive/yield_surfaces/drucker_prager_yield_surface.h"
#include "custom_constitutive/yield_surfaces/tresca_yield_surface.h"

// Plastic potentials
#include "custom_constitutive/plastic_potentials/generic_plastic_potential.h"
#include "custom_constitutive/plastic_potentials/von_mises_plastic_potential.h"
#include "custom_constitutive/plastic_potentials/tresca_plastic_potential.h"
#include "custom_constitutive/plastic_potentials/modified_mohr_coulomb_plastic_potential.h"
#include "custom_constitutive/plastic_potentials/mohr_coulomb_plastic_potential.h"
#include "custom_constitutive/plastic_potentials/drucker_prager_plastic_potential.h"

// Rules of mixtures
#include "custom_constitutive/rule_of_mixtures_law.h"

namespace Kratos
{

///@name Kratos Globals
///@{

///@}
///@name Type Definitions
///@{

///@}
///@name  Enum's
///@{

///@}
///@name  Functions
///@{

///@}
///@name Kratos Classes
///@{

/**
 * @class KratosStructuralMechanicsApplication
 * @ingroup StructuralMechanicsApplication
 * @brief This application features Elements, Conditions, Constitutive laws and Utilities for structural analysis problems
 * @author Riccardo Rossi
 */
class KRATOS_API(STRUCTURAL_MECHANICS_APPLICATION) KratosStructuralMechanicsApplication : public KratosApplication
{
public:
    ///@name Type Definitions
    ///@{


    /// Pointer definition of KratosStructuralMechanicsApplication
    KRATOS_CLASS_POINTER_DEFINITION(KratosStructuralMechanicsApplication);

    ///@}
    ///@name Life Cycle
    ///@{

    /// Default constructor.
    KratosStructuralMechanicsApplication();

    /// Destructor.
    ~KratosStructuralMechanicsApplication() override {}


    ///@}
    ///@name Operators
    ///@{


    ///@}
    ///@name Operations
    ///@{

    void Register() override;

    ///@}
    ///@name Access
    ///@{


    ///@}
    ///@name Inquiry
    ///@{


    ///@}
    ///@name Input and output
    ///@{

    /// Turn back information as a string.
    std::string Info() const override
    {
        return "KratosStructuralMechanicsApplication";
    }

    /// Print information about this object.
    void PrintInfo(std::ostream& rOStream) const override
    {
        rOStream << Info();
        PrintData(rOStream);
    }

    ///// Print object's data.
    void PrintData(std::ostream& rOStream) const override
    {
        KRATOS_INFO("KratosStructuralMechanicsApplication") << "Has the following number of components: " << KratosComponents<VariableData>::GetComponents().size() << std::endl;
        rOStream << "Variables:" << std::endl;
        KratosComponents<VariableData>().PrintData(rOStream);
        rOStream << std::endl;
        rOStream << "Elements:" << std::endl;
        KratosComponents<Element>().PrintData(rOStream);
        rOStream << std::endl;
        rOStream << "Conditions:" << std::endl;
        KratosComponents<Condition>().PrintData(rOStream);
    }

    ///@}
    ///@name Friends
    ///@{


    ///@}

protected:
    ///@name Protected static Member Variables
    ///@{


    ///@}
    ///@name Protected member Variables
    ///@{


    ///@}
    ///@name Protected Operators
    ///@{


    ///@}
    ///@name Protected Operations
    ///@{


    ///@}
    ///@name Protected  Access
    ///@{


    ///@}
    ///@name Protected Inquiry
    ///@{


    ///@}
    ///@name Protected LifeCycle
    ///@{


    ///@}

private:
    ///@name Static Member Variables
    ///@{

//     static const ApplicationCondition  msApplicationCondition;

    ///@}
    ///@name Member Variables
    ///@{


    /* ELEMENTS */

    // Adding the truss element
    const TrussElement3D2N mTrussElement3D2N;
    const TrussElementLinear3D2N mTrussLinearElement3D2N;
    const CableElement3D2N mCableElement3D2N;

    // Adding the beam element
    const CrBeamElement3D2N mCrBeamElement3D2N;
    const CrBeamElementLinear3D2N mCrLinearBeamElement3D2N;
    const CrBeamElement2D2N mCrBeamElement2D2N;
    const CrBeamElementLinear2D2N mCrLinearBeamElement2D2N;


    // Adding the shells elements
    const IsotropicShellElement mIsotropicShellElement3D3N;
    const ShellThickElement3D4N mShellThickElement3D4N;
    const ShellThickElement3D4N mShellThickCorotationalElement3D4N;
    const ShellThinElement3D4N   mShellThinCorotationalElement3D4N;
    const ShellThinElement3D3N mShellThinElement3D3N;
    const ShellThinElement3D3N mShellThinCorotationalElement3D3N;
    const ShellThickElement3D3N  mShellThickCorotationalElement3D3N;

    // Adding the membrane element
    const PrestressMembraneElement mPreStressMembraneElement3D3N;
    const PrestressMembraneElement mPreStressMembraneElement3D4N;

    // Adding the SPRISM element
    const SolidShellElementSprism3D6N mSolidShellElementSprism3D6N;

    // Adding the nodal concentrated element
    const NodalConcentratedElement mNodalConcentratedElement2D1N;
    const NodalConcentratedElement mNodalConcentratedDampedElement2D1N;
    const NodalConcentratedElement mNodalConcentratedElement3D1N;
    const NodalConcentratedElement mNodalConcentratedDampedElement3D1N;

    // Linear kinematic elements
    const SmallDisplacement mSmallDisplacement2D3N;
    const SmallDisplacement mSmallDisplacement2D4N;
    const SmallDisplacement mSmallDisplacement2D6N;
    const SmallDisplacement mSmallDisplacement2D8N;
    const SmallDisplacement mSmallDisplacement2D9N;
    const SmallDisplacement mSmallDisplacement3D4N;
    const SmallDisplacement mSmallDisplacement3D6N;
    const SmallDisplacement mSmallDisplacement3D8N;
    const SmallDisplacement mSmallDisplacement3D10N;
    const SmallDisplacement mSmallDisplacement3D15N;
    const SmallDisplacement mSmallDisplacement3D20N;
    const SmallDisplacement mSmallDisplacement3D27N;

    const SmallDisplacementBbar mSmallDisplacementBbar2D4N;
    const SmallDisplacementBbar mSmallDisplacementBbar3D8N;

    const AxisymSmallDisplacement mAxisymSmallDisplacement2D3N;
    const AxisymSmallDisplacement mAxisymSmallDisplacement2D4N;
    const AxisymSmallDisplacement mAxisymSmallDisplacement2D6N;
    const AxisymSmallDisplacement mAxisymSmallDisplacement2D8N;
    const AxisymSmallDisplacement mAxisymSmallDisplacement2D9N;

    // Total lagrangian
    const TotalLagrangian mTotalLagrangian2D3N;
    const TotalLagrangian mTotalLagrangian2D4N;
    const TotalLagrangian mTotalLagrangian2D6N;
    const TotalLagrangian mTotalLagrangian2D8N;
    const TotalLagrangian mTotalLagrangian2D9N;
    const TotalLagrangian mTotalLagrangian3D4N;
    const TotalLagrangian mTotalLagrangian3D6N;
    const TotalLagrangian mTotalLagrangian3D8N;
    const TotalLagrangian mTotalLagrangian3D10N;
    const TotalLagrangian mTotalLagrangian3D15N;
    const TotalLagrangian mTotalLagrangian3D20N;
    const TotalLagrangian mTotalLagrangian3D27N;

    const AxisymTotalLagrangian mAxisymTotalLagrangian2D3N;
    const AxisymTotalLagrangian mAxisymTotalLagrangian2D4N;
    const AxisymTotalLagrangian mAxisymTotalLagrangian2D6N;
    const AxisymTotalLagrangian mAxisymTotalLagrangian2D8N;
    const AxisymTotalLagrangian mAxisymTotalLagrangian2D9N;

    // Updated lagrangian
    const UpdatedLagrangian mUpdatedLagrangian2D3N;
    const UpdatedLagrangian mUpdatedLagrangian2D4N;
    const UpdatedLagrangian mUpdatedLagrangian2D6N;
    const UpdatedLagrangian mUpdatedLagrangian2D8N;
    const UpdatedLagrangian mUpdatedLagrangian2D9N;
    const UpdatedLagrangian mUpdatedLagrangian3D4N;
    const UpdatedLagrangian mUpdatedLagrangian3D6N;
    const UpdatedLagrangian mUpdatedLagrangian3D8N;
    const UpdatedLagrangian mUpdatedLagrangian3D10N;
    const UpdatedLagrangian mUpdatedLagrangian3D15N;
    const UpdatedLagrangian mUpdatedLagrangian3D20N;
    const UpdatedLagrangian mUpdatedLagrangian3D27N;

    const AxisymUpdatedLagrangian mAxisymUpdatedLagrangian2D3N;
    const AxisymUpdatedLagrangian mAxisymUpdatedLagrangian2D4N;
    const AxisymUpdatedLagrangian mAxisymUpdatedLagrangian2D6N;
    const AxisymUpdatedLagrangian mAxisymUpdatedLagrangian2D8N;
    const AxisymUpdatedLagrangian mAxisymUpdatedLagrangian2D9N;

    // Adding the spring damper element
    const SpringDamperElement3D2N mSpringDamperElement3D2N;

    // Adding adjoint elements
    const AdjointFiniteDifferencingShellElement<ShellThinElement3D3N> mAdjointFiniteDifferencingShellThinElement3D3N;
    const AdjointFiniteDifferenceCrBeamElement<CrBeamElementLinear3D2N> mAdjointFiniteDifferenceCrBeamElementLinear3D2N;
    const AdjointFiniteDifferenceTrussElement<TrussElement3D2N> mAdjointFiniteDifferenceTrussElement3D2N;
    const AdjointFiniteDifferenceTrussElementLinear<TrussElementLinear3D2N> mAdjointFiniteDifferenceTrussLinearElement3D2N;
    const AdjointSolidElement<TotalLagrangian> mTotalLagrangianAdjoint2D3N;
    const AdjointSolidElement<TotalLagrangian> mTotalLagrangianAdjoint2D4N;
    const AdjointSolidElement<TotalLagrangian> mTotalLagrangianAdjoint2D6N;
    const AdjointSolidElement<TotalLagrangian> mTotalLagrangianAdjoint3D4N;
    const AdjointSolidElement<TotalLagrangian> mTotalLagrangianAdjoint3D8N;

    /* CONDITIONS*/
    // Point load
    const PointLoadCondition mPointLoadCondition2D1N;
    const PointLoadCondition mPointLoadCondition3D1N;
    const PointContactCondition mPointContactCondition2D1N;
    const PointContactCondition mPointContactCondition3D1N;

    const AxisymPointLoadCondition mAxisymPointLoadCondition2D1N;

    // Line load
    const LineLoadCondition<2> mLineLoadCondition2D2N;
    const LineLoadCondition<2> mLineLoadCondition2D3N;
    const LineLoadCondition<3> mLineLoadCondition3D2N;
    const LineLoadCondition<3> mLineLoadCondition3D3N;

    const AxisymLineLoadCondition2D mAxisymLineLoadCondition2D2N;
    const AxisymLineLoadCondition2D mAxisymLineLoadCondition2D3N;

    // Surface load
    const SurfaceLoadCondition3D mSurfaceLoadCondition3D3N;
    const SurfaceLoadCondition3D mSurfaceLoadCondition3D4N;
    const SurfaceLoadCondition3D mSurfaceLoadCondition3D6N;
    const SurfaceLoadCondition3D mSurfaceLoadCondition3D8N;
    const SurfaceLoadCondition3D mSurfaceLoadCondition3D9N;

    // Point moment
    const PointMomentCondition3D mPointMomentCondition3D1N;

    // Adjoint Conditions
    const AdjointSemiAnalyticPointLoadCondition<PointLoadCondition> mAdjointSemiAnalyticPointLoadCondition2D1N;
    const AdjointSemiAnalyticPointLoadCondition<PointLoadCondition> mAdjointSemiAnalyticPointLoadCondition3D1N;

    /* CONSTITUTIVE LAWS */
    // Linear elastics laws
    const TrussConstitutiveLaw mTrussConstitutiveLaw;
    const TrussPlasticityConstitutiveLaw mTrussPlasticityConstitutiveLaw;
    const BeamConstitutiveLaw mBeamConstitutiveLaw;
    const ElasticIsotropic3D mElasticIsotropic3D;
    const AxisymElasticIsotropic mAxisymElasticIsotropic;
    const LinearPlaneStrain  mLinearPlaneStrain;
    const LinearPlaneStress  mLinearPlaneStress;
    const ElasticIsotropicPlaneStressUncoupledShear  mElasticIsotropicPlaneStressUncoupledShear;
    const HyperElasticIsotropicKirchhoff3D  mHyperElasticIsotropicKirchhoff3D;
    const HyperElasticIsotropicKirchhoffPlaneStress2D  mHyperElasticIsotropicKirchhoffPlaneStress2D;
    const HyperElasticIsotropicKirchhoffPlaneStrain2D  mHyperElasticIsotropicKirchhoffPlaneStrain2D;
    const HyperElasticIsotropicNeoHookean3D  mHyperElasticIsotropicNeoHookean3D;
    const HyperElasticIsotropicNeoHookeanPlaneStrain2D  mHyperElasticIsotropicNeoHookeanPlaneStrain2D;
    const LinearElasticOrthotropic2DLaw mLinearElasticOrthotropic2DLaw;

    const SmallStrainJ2Plasticity3D mSmallStrainJ2Plasticity3D;
    const SmallStrainJ2PlasticityPlaneStrain2D mSmallStrainJ2PlasticityPlaneStrain2D;
    const SmallStrainIsotropicDamage3D mSmallStrainIsotropicDamage3D;
    const SmallStrainIsotropicDamagePlaneStrain2D mSmallStrainIsotropicDamagePlaneStrain2D;
    const SmallStrainIsotropicDamageTractionOnly3D mSmallStrainIsotropicDamageTractionOnly3D;

    // Damage and plasticity laws
    const SmallStrainIsotropicPlasticityFactory mSmallStrainIsotropicPlasticityFactory;
    const FiniteStrainIsotropicPlasticityFactory mFiniteStrainIsotropicPlasticityFactory;
    const SmallStrainIsotropicDamageFactory mSmallStrainIsotropicDamageFactory;
    const ViscousGeneralizedKelvin<ElasticIsotropic3D> mViscousGeneralizedKelvin3D;
    const ViscousGeneralizedMaxwell<ElasticIsotropic3D> mViscousGeneralizedMaxwell3D;
    const GenericSmallStrainViscoplasticity3D mGenericSmallStrainViscoplasticity3D;
    const PlasticityIsotropicKinematicJ2 mPlasticityIsotropicKinematicJ2;

    /// Plasticity
    /* Small strain */
    const GenericSmallStrainIsotropicPlasticity <GenericConstitutiveLawIntegratorPlasticity<VonMisesYieldSurface<VonMisesPlasticPotential<6>>>> mSmallStrainIsotropicPlasticity3DVonMisesVonMises;
    const GenericSmallStrainIsotropicPlasticity <GenericConstitutiveLawIntegratorPlasticity<VonMisesYieldSurface<ModifiedMohrCoulombPlasticPotential<6>>>> mSmallStrainIsotropicPlasticity3DVonMisesModifiedMohrCoulomb;
    const GenericSmallStrainIsotropicPlasticity <GenericConstitutiveLawIntegratorPlasticity<VonMisesYieldSurface<DruckerPragerPlasticPotential<6>>>> mSmallStrainIsotropicPlasticity3DVonMisesDruckerPrager;
    const GenericSmallStrainIsotropicPlasticity <GenericConstitutiveLawIntegratorPlasticity<VonMisesYieldSurface<TrescaPlasticPotential<6>>>> mSmallStrainIsotropicPlasticity3DVonMisesTresca;
    const GenericSmallStrainIsotropicPlasticity <GenericConstitutiveLawIntegratorPlasticity<ModifiedMohrCoulombYieldSurface<VonMisesPlasticPotential<6>>>> mSmallStrainIsotropicPlasticity3DModifiedMohrCoulombVonMises;
    const GenericSmallStrainIsotropicPlasticity <GenericConstitutiveLawIntegratorPlasticity<ModifiedMohrCoulombYieldSurface<ModifiedMohrCoulombPlasticPotential<6>>>> mSmallStrainIsotropicPlasticity3DModifiedMohrCoulombModifiedMohrCoulomb;
    const GenericSmallStrainIsotropicPlasticity <GenericConstitutiveLawIntegratorPlasticity<ModifiedMohrCoulombYieldSurface<DruckerPragerPlasticPotential<6>>>> mSmallStrainIsotropicPlasticity3DModifiedMohrCoulombDruckerPrager;
    const GenericSmallStrainIsotropicPlasticity <GenericConstitutiveLawIntegratorPlasticity<ModifiedMohrCoulombYieldSurface<TrescaPlasticPotential<6>>>> mSmallStrainIsotropicPlasticity3DModifiedMohrCoulombTresca;
    const GenericSmallStrainIsotropicPlasticity <GenericConstitutiveLawIntegratorPlasticity<TrescaYieldSurface<VonMisesPlasticPotential<6>>>> mSmallStrainIsotropicPlasticity3DTrescaVonMises;
    const GenericSmallStrainIsotropicPlasticity <GenericConstitutiveLawIntegratorPlasticity<TrescaYieldSurface<ModifiedMohrCoulombPlasticPotential<6>>>> mSmallStrainIsotropicPlasticity3DTrescaModifiedMohrCoulomb;
    const GenericSmallStrainIsotropicPlasticity <GenericConstitutiveLawIntegratorPlasticity<TrescaYieldSurface<DruckerPragerPlasticPotential<6>>>> mSmallStrainIsotropicPlasticity3DTrescaDruckerPrager;
    const GenericSmallStrainIsotropicPlasticity <GenericConstitutiveLawIntegratorPlasticity<TrescaYieldSurface<TrescaPlasticPotential<6>>>> mSmallStrainIsotropicPlasticity3DTrescaTresca;
    const GenericSmallStrainIsotropicPlasticity <GenericConstitutiveLawIntegratorPlasticity<DruckerPragerYieldSurface<VonMisesPlasticPotential<6>>>> mSmallStrainIsotropicPlasticity3DDruckerPragerVonMises;
    const GenericSmallStrainIsotropicPlasticity <GenericConstitutiveLawIntegratorPlasticity<DruckerPragerYieldSurface<ModifiedMohrCoulombPlasticPotential<6>>>> mSmallStrainIsotropicPlasticity3DDruckerPragerModifiedMohrCoulomb;
    const GenericSmallStrainIsotropicPlasticity <GenericConstitutiveLawIntegratorPlasticity<DruckerPragerYieldSurface<DruckerPragerPlasticPotential<6>>>> mSmallStrainIsotropicPlasticity3DDruckerPragerDruckerPrager;
    const GenericSmallStrainIsotropicPlasticity <GenericConstitutiveLawIntegratorPlasticity<DruckerPragerYieldSurface<TrescaPlasticPotential<6>>>> mSmallStrainIsotropicPlasticity3DDruckerPragerTresca;
    const GenericSmallStrainIsotropicPlasticity <GenericConstitutiveLawIntegratorPlasticity<VonMisesYieldSurface<MohrCoulombPlasticPotential<6>>>> mSmallStrainIsotropicPlasticity3DVonMisesMohrCoulomb;
    const GenericSmallStrainIsotropicPlasticity <GenericConstitutiveLawIntegratorPlasticity<MohrCoulombYieldSurface<VonMisesPlasticPotential<6>>>> mSmallStrainIsotropicPlasticity3DMohrCoulombVonMises;
    const GenericSmallStrainIsotropicPlasticity <GenericConstitutiveLawIntegratorPlasticity<MohrCoulombYieldSurface<MohrCoulombPlasticPotential<6>>>> mSmallStrainIsotropicPlasticity3DMohrCoulombMohrCoulomb;
    const GenericSmallStrainIsotropicPlasticity <GenericConstitutiveLawIntegratorPlasticity<MohrCoulombYieldSurface<DruckerPragerPlasticPotential<6>>>> mSmallStrainIsotropicPlasticity3DMohrCoulombDruckerPrager;
    const GenericSmallStrainIsotropicPlasticity <GenericConstitutiveLawIntegratorPlasticity<MohrCoulombYieldSurface<TrescaPlasticPotential<6>>>> mSmallStrainIsotropicPlasticity3DMohrCoulombTresca;
    const GenericSmallStrainIsotropicPlasticity <GenericConstitutiveLawIntegratorPlasticity<TrescaYieldSurface<MohrCoulombPlasticPotential<6>>>> mSmallStrainIsotropicPlasticity3DTrescaMohrCoulomb;
    const GenericSmallStrainIsotropicPlasticity <GenericConstitutiveLawIntegratorPlasticity<DruckerPragerYieldSurface<MohrCoulombPlasticPotential<6>>>> mSmallStrainIsotropicPlasticity3DDruckerPragerMohrCoulomb;

    const GenericSmallStrainKinematicPlasticity <GenericConstitutiveLawIntegratorKinematicPlasticity<VonMisesYieldSurface<VonMisesPlasticPotential<6>>>> mSmallStrainKinematicPlasticity3DVonMisesVonMises;
    const GenericSmallStrainKinematicPlasticity <GenericConstitutiveLawIntegratorKinematicPlasticity<VonMisesYieldSurface<ModifiedMohrCoulombPlasticPotential<6>>>> mSmallStrainKinematicPlasticity3DVonMisesModifiedMohrCoulomb;
    const GenericSmallStrainKinematicPlasticity <GenericConstitutiveLawIntegratorKinematicPlasticity<VonMisesYieldSurface<DruckerPragerPlasticPotential<6>>>> mSmallStrainKinematicPlasticity3DVonMisesDruckerPrager;
    const GenericSmallStrainKinematicPlasticity <GenericConstitutiveLawIntegratorKinematicPlasticity<VonMisesYieldSurface<TrescaPlasticPotential<6>>>> mSmallStrainKinematicPlasticity3DVonMisesTresca;
    const GenericSmallStrainKinematicPlasticity <GenericConstitutiveLawIntegratorKinematicPlasticity<ModifiedMohrCoulombYieldSurface<VonMisesPlasticPotential<6>>>> mSmallStrainKinematicPlasticity3DModifiedMohrCoulombVonMises;
    const GenericSmallStrainKinematicPlasticity <GenericConstitutiveLawIntegratorKinematicPlasticity<ModifiedMohrCoulombYieldSurface<ModifiedMohrCoulombPlasticPotential<6>>>> mSmallStrainKinematicPlasticity3DModifiedMohrCoulombModifiedMohrCoulomb;
    const GenericSmallStrainKinematicPlasticity <GenericConstitutiveLawIntegratorKinematicPlasticity<ModifiedMohrCoulombYieldSurface<DruckerPragerPlasticPotential<6>>>> mSmallStrainKinematicPlasticity3DModifiedMohrCoulombDruckerPrager;
    const GenericSmallStrainKinematicPlasticity <GenericConstitutiveLawIntegratorKinematicPlasticity<ModifiedMohrCoulombYieldSurface<TrescaPlasticPotential<6>>>> mSmallStrainKinematicPlasticity3DModifiedMohrCoulombTresca;
    const GenericSmallStrainKinematicPlasticity <GenericConstitutiveLawIntegratorKinematicPlasticity<TrescaYieldSurface<VonMisesPlasticPotential<6>>>> mSmallStrainKinematicPlasticity3DTrescaVonMises;
    const GenericSmallStrainKinematicPlasticity <GenericConstitutiveLawIntegratorKinematicPlasticity<TrescaYieldSurface<ModifiedMohrCoulombPlasticPotential<6>>>> mSmallStrainKinematicPlasticity3DTrescaModifiedMohrCoulomb;
    const GenericSmallStrainKinematicPlasticity <GenericConstitutiveLawIntegratorKinematicPlasticity<TrescaYieldSurface<DruckerPragerPlasticPotential<6>>>> mSmallStrainKinematicPlasticity3DTrescaDruckerPrager;
    const GenericSmallStrainKinematicPlasticity <GenericConstitutiveLawIntegratorKinematicPlasticity<TrescaYieldSurface<TrescaPlasticPotential<6>>>> mSmallStrainKinematicPlasticity3DTrescaTresca;
    const GenericSmallStrainKinematicPlasticity <GenericConstitutiveLawIntegratorKinematicPlasticity<DruckerPragerYieldSurface<VonMisesPlasticPotential<6>>>> mSmallStrainKinematicPlasticity3DDruckerPragerVonMises;
    const GenericSmallStrainKinematicPlasticity <GenericConstitutiveLawIntegratorKinematicPlasticity<DruckerPragerYieldSurface<ModifiedMohrCoulombPlasticPotential<6>>>> mSmallStrainKinematicPlasticity3DDruckerPragerModifiedMohrCoulomb;
    const GenericSmallStrainKinematicPlasticity <GenericConstitutiveLawIntegratorKinematicPlasticity<DruckerPragerYieldSurface<DruckerPragerPlasticPotential<6>>>> mSmallStrainKinematicPlasticity3DDruckerPragerDruckerPrager;
    const GenericSmallStrainKinematicPlasticity <GenericConstitutiveLawIntegratorKinematicPlasticity<DruckerPragerYieldSurface<TrescaPlasticPotential<6>>>> mSmallStrainKinematicPlasticity3DDruckerPragerTresca;
    const GenericSmallStrainKinematicPlasticity <GenericConstitutiveLawIntegratorKinematicPlasticity<VonMisesYieldSurface<MohrCoulombPlasticPotential<6>>>> mSmallStrainKinematicPlasticity3DVonMisesMohrCoulomb;
    const GenericSmallStrainKinematicPlasticity <GenericConstitutiveLawIntegratorKinematicPlasticity<MohrCoulombYieldSurface<VonMisesPlasticPotential<6>>>> mSmallStrainKinematicPlasticity3DMohrCoulombVonMises;
    const GenericSmallStrainKinematicPlasticity <GenericConstitutiveLawIntegratorKinematicPlasticity<MohrCoulombYieldSurface<MohrCoulombPlasticPotential<6>>>> mSmallStrainKinematicPlasticity3DMohrCoulombMohrCoulomb;
    const GenericSmallStrainKinematicPlasticity <GenericConstitutiveLawIntegratorKinematicPlasticity<MohrCoulombYieldSurface<DruckerPragerPlasticPotential<6>>>> mSmallStrainKinematicPlasticity3DMohrCoulombDruckerPrager;
    const GenericSmallStrainKinematicPlasticity <GenericConstitutiveLawIntegratorKinematicPlasticity<MohrCoulombYieldSurface<TrescaPlasticPotential<6>>>> mSmallStrainKinematicPlasticity3DMohrCoulombTresca;
    const GenericSmallStrainKinematicPlasticity <GenericConstitutiveLawIntegratorKinematicPlasticity<TrescaYieldSurface<MohrCoulombPlasticPotential<6>>>> mSmallStrainKinematicPlasticity3DTrescaMohrCoulomb;
    const GenericSmallStrainKinematicPlasticity <GenericConstitutiveLawIntegratorKinematicPlasticity<DruckerPragerYieldSurface<MohrCoulombPlasticPotential<6>>>> mSmallStrainKinematicPlasticity3DDruckerPragerMohrCoulomb;

    // Plastic Damage Model
    const GenericSmallStrainPlasticDamageModel <GenericConstitutiveLawIntegratorPlasticity<VonMisesYieldSurface<VonMisesPlasticPotential<6>>>, GenericConstitutiveLawIntegratorDamage<VonMisesYieldSurface<VonMisesPlasticPotential<6>>>> mSmallStrainPlasticDamageModel3DVonMisesVonMisesVonMises;
    const GenericSmallStrainPlasticDamageModel <GenericConstitutiveLawIntegratorPlasticity<VonMisesYieldSurface<VonMisesPlasticPotential<6>>>, GenericConstitutiveLawIntegratorDamage<DruckerPragerYieldSurface<VonMisesPlasticPotential<6>>>> mSmallStrainPlasticDamageModel3DVonMisesVonMisesDruckerPrager;


    /* Finite strain */
    // Kirchhoff
    const GenericFiniteStrainIsotropicPlasticity <HyperElasticIsotropicKirchhoff3D, GenericFiniteStrainConstitutiveLawIntegratorPlasticity<VonMisesYieldSurface<VonMisesPlasticPotential<6>>>> mHyperElasticIsotropicKirchhoffPlasticity3DVonMisesVonMises;
    const GenericFiniteStrainIsotropicPlasticity <HyperElasticIsotropicKirchhoff3D, GenericFiniteStrainConstitutiveLawIntegratorPlasticity<VonMisesYieldSurface<ModifiedMohrCoulombPlasticPotential<6>>>> mHyperElasticIsotropicKirchhoffPlasticity3DVonMisesModifiedMohrCoulomb;
    const GenericFiniteStrainIsotropicPlasticity <HyperElasticIsotropicKirchhoff3D, GenericFiniteStrainConstitutiveLawIntegratorPlasticity<VonMisesYieldSurface<DruckerPragerPlasticPotential<6>>>> mHyperElasticIsotropicKirchhoffPlasticity3DVonMisesDruckerPrager;
    const GenericFiniteStrainIsotropicPlasticity <HyperElasticIsotropicKirchhoff3D, GenericFiniteStrainConstitutiveLawIntegratorPlasticity<VonMisesYieldSurface<TrescaPlasticPotential<6>>>> mHyperElasticIsotropicKirchhoffPlasticity3DVonMisesTresca;
    const GenericFiniteStrainIsotropicPlasticity <HyperElasticIsotropicKirchhoff3D, GenericFiniteStrainConstitutiveLawIntegratorPlasticity<ModifiedMohrCoulombYieldSurface<VonMisesPlasticPotential<6>>>> mHyperElasticIsotropicKirchhoffPlasticity3DModifiedMohrCoulombVonMises;
    const GenericFiniteStrainIsotropicPlasticity <HyperElasticIsotropicKirchhoff3D, GenericFiniteStrainConstitutiveLawIntegratorPlasticity<ModifiedMohrCoulombYieldSurface<ModifiedMohrCoulombPlasticPotential<6>>>> mHyperElasticIsotropicKirchhoffPlasticity3DModifiedMohrCoulombModifiedMohrCoulomb;
    const GenericFiniteStrainIsotropicPlasticity <HyperElasticIsotropicKirchhoff3D, GenericFiniteStrainConstitutiveLawIntegratorPlasticity<ModifiedMohrCoulombYieldSurface<DruckerPragerPlasticPotential<6>>>> mHyperElasticIsotropicKirchhoffPlasticity3DModifiedMohrCoulombDruckerPrager;
    const GenericFiniteStrainIsotropicPlasticity <HyperElasticIsotropicKirchhoff3D, GenericFiniteStrainConstitutiveLawIntegratorPlasticity<ModifiedMohrCoulombYieldSurface<TrescaPlasticPotential<6>>>> mHyperElasticIsotropicKirchhoffPlasticity3DModifiedMohrCoulombTresca;
    const GenericFiniteStrainIsotropicPlasticity <HyperElasticIsotropicKirchhoff3D, GenericFiniteStrainConstitutiveLawIntegratorPlasticity<TrescaYieldSurface<VonMisesPlasticPotential<6>>>> mHyperElasticIsotropicKirchhoffPlasticity3DTrescaVonMises;
    const GenericFiniteStrainIsotropicPlasticity <HyperElasticIsotropicKirchhoff3D, GenericFiniteStrainConstitutiveLawIntegratorPlasticity<TrescaYieldSurface<ModifiedMohrCoulombPlasticPotential<6>>>> mHyperElasticIsotropicKirchhoffPlasticity3DTrescaModifiedMohrCoulomb;
    const GenericFiniteStrainIsotropicPlasticity <HyperElasticIsotropicKirchhoff3D, GenericFiniteStrainConstitutiveLawIntegratorPlasticity<TrescaYieldSurface<DruckerPragerPlasticPotential<6>>>> mHyperElasticIsotropicKirchhoffPlasticity3DTrescaDruckerPrager;
    const GenericFiniteStrainIsotropicPlasticity <HyperElasticIsotropicKirchhoff3D, GenericFiniteStrainConstitutiveLawIntegratorPlasticity<TrescaYieldSurface<TrescaPlasticPotential<6>>>> mHyperElasticIsotropicKirchhoffPlasticity3DTrescaTresca;
    const GenericFiniteStrainIsotropicPlasticity <HyperElasticIsotropicKirchhoff3D, GenericFiniteStrainConstitutiveLawIntegratorPlasticity<DruckerPragerYieldSurface<VonMisesPlasticPotential<6>>>> mHyperElasticIsotropicKirchhoffPlasticity3DDruckerPragerVonMises;
    const GenericFiniteStrainIsotropicPlasticity <HyperElasticIsotropicKirchhoff3D, GenericFiniteStrainConstitutiveLawIntegratorPlasticity<DruckerPragerYieldSurface<ModifiedMohrCoulombPlasticPotential<6>>>> mHyperElasticIsotropicKirchhoffPlasticity3DDruckerPragerModifiedMohrCoulomb;
    const GenericFiniteStrainIsotropicPlasticity <HyperElasticIsotropicKirchhoff3D, GenericFiniteStrainConstitutiveLawIntegratorPlasticity<DruckerPragerYieldSurface<DruckerPragerPlasticPotential<6>>>> mHyperElasticIsotropicKirchhoffPlasticity3DDruckerPragerDruckerPrager;
    const GenericFiniteStrainIsotropicPlasticity <HyperElasticIsotropicKirchhoff3D, GenericFiniteStrainConstitutiveLawIntegratorPlasticity<DruckerPragerYieldSurface<TrescaPlasticPotential<6>>>> mHyperElasticIsotropicKirchhoffPlasticity3DDruckerPragerTresca;
    const GenericFiniteStrainIsotropicPlasticity <HyperElasticIsotropicKirchhoff3D, GenericFiniteStrainConstitutiveLawIntegratorPlasticity<VonMisesYieldSurface<MohrCoulombPlasticPotential<6>>>> mHyperElasticIsotropicKirchhoffPlasticity3DVonMisesMohrCoulomb;
    const GenericFiniteStrainIsotropicPlasticity <HyperElasticIsotropicKirchhoff3D, GenericFiniteStrainConstitutiveLawIntegratorPlasticity<MohrCoulombYieldSurface<VonMisesPlasticPotential<6>>>> mHyperElasticIsotropicKirchhoffPlasticity3DMohrCoulombVonMises;
    const GenericFiniteStrainIsotropicPlasticity <HyperElasticIsotropicKirchhoff3D, GenericFiniteStrainConstitutiveLawIntegratorPlasticity<MohrCoulombYieldSurface<MohrCoulombPlasticPotential<6>>>> mHyperElasticIsotropicKirchhoffPlasticity3DMohrCoulombMohrCoulomb;
    const GenericFiniteStrainIsotropicPlasticity <HyperElasticIsotropicKirchhoff3D, GenericFiniteStrainConstitutiveLawIntegratorPlasticity<MohrCoulombYieldSurface<DruckerPragerPlasticPotential<6>>>> mHyperElasticIsotropicKirchhoffPlasticity3DMohrCoulombDruckerPrager;
    const GenericFiniteStrainIsotropicPlasticity <HyperElasticIsotropicKirchhoff3D, GenericFiniteStrainConstitutiveLawIntegratorPlasticity<MohrCoulombYieldSurface<TrescaPlasticPotential<6>>>> mHyperElasticIsotropicKirchhoffPlasticity3DMohrCoulombTresca;
    const GenericFiniteStrainIsotropicPlasticity <HyperElasticIsotropicKirchhoff3D, GenericFiniteStrainConstitutiveLawIntegratorPlasticity<TrescaYieldSurface<MohrCoulombPlasticPotential<6>>>> mHyperElasticIsotropicKirchhoffPlasticity3DTrescaMohrCoulomb;
    const GenericFiniteStrainIsotropicPlasticity <HyperElasticIsotropicKirchhoff3D, GenericFiniteStrainConstitutiveLawIntegratorPlasticity<DruckerPragerYieldSurface<MohrCoulombPlasticPotential<6>>>> mHyperElasticIsotropicKirchhoffPlasticity3DDruckerPragerMohrCoulomb;
    // Neo-Hookean
    const GenericFiniteStrainIsotropicPlasticity <HyperElasticIsotropicNeoHookean3D, GenericFiniteStrainConstitutiveLawIntegratorPlasticity<VonMisesYieldSurface<VonMisesPlasticPotential<6>>>> mHyperElasticIsotropicNeoHookeanPlasticity3DVonMisesVonMises;
    const GenericFiniteStrainIsotropicPlasticity <HyperElasticIsotropicNeoHookean3D, GenericFiniteStrainConstitutiveLawIntegratorPlasticity<VonMisesYieldSurface<ModifiedMohrCoulombPlasticPotential<6>>>> mHyperElasticIsotropicNeoHookeanPlasticity3DVonMisesModifiedMohrCoulomb;
    const GenericFiniteStrainIsotropicPlasticity <HyperElasticIsotropicNeoHookean3D, GenericFiniteStrainConstitutiveLawIntegratorPlasticity<VonMisesYieldSurface<DruckerPragerPlasticPotential<6>>>> mHyperElasticIsotropicNeoHookeanPlasticity3DVonMisesDruckerPrager;
    const GenericFiniteStrainIsotropicPlasticity <HyperElasticIsotropicNeoHookean3D, GenericFiniteStrainConstitutiveLawIntegratorPlasticity<VonMisesYieldSurface<TrescaPlasticPotential<6>>>> mHyperElasticIsotropicNeoHookeanPlasticity3DVonMisesTresca;
    const GenericFiniteStrainIsotropicPlasticity <HyperElasticIsotropicNeoHookean3D, GenericFiniteStrainConstitutiveLawIntegratorPlasticity<ModifiedMohrCoulombYieldSurface<VonMisesPlasticPotential<6>>>> mHyperElasticIsotropicNeoHookeanPlasticity3DModifiedMohrCoulombVonMises;
    const GenericFiniteStrainIsotropicPlasticity <HyperElasticIsotropicNeoHookean3D, GenericFiniteStrainConstitutiveLawIntegratorPlasticity<ModifiedMohrCoulombYieldSurface<ModifiedMohrCoulombPlasticPotential<6>>>> mHyperElasticIsotropicNeoHookeanPlasticity3DModifiedMohrCoulombModifiedMohrCoulomb;
    const GenericFiniteStrainIsotropicPlasticity <HyperElasticIsotropicNeoHookean3D, GenericFiniteStrainConstitutiveLawIntegratorPlasticity<ModifiedMohrCoulombYieldSurface<DruckerPragerPlasticPotential<6>>>> mHyperElasticIsotropicNeoHookeanPlasticity3DModifiedMohrCoulombDruckerPrager;
    const GenericFiniteStrainIsotropicPlasticity <HyperElasticIsotropicNeoHookean3D, GenericFiniteStrainConstitutiveLawIntegratorPlasticity<ModifiedMohrCoulombYieldSurface<TrescaPlasticPotential<6>>>> mHyperElasticIsotropicNeoHookeanPlasticity3DModifiedMohrCoulombTresca;
    const GenericFiniteStrainIsotropicPlasticity <HyperElasticIsotropicNeoHookean3D, GenericFiniteStrainConstitutiveLawIntegratorPlasticity<TrescaYieldSurface<VonMisesPlasticPotential<6>>>> mHyperElasticIsotropicNeoHookeanPlasticity3DTrescaVonMises;
    const GenericFiniteStrainIsotropicPlasticity <HyperElasticIsotropicNeoHookean3D, GenericFiniteStrainConstitutiveLawIntegratorPlasticity<TrescaYieldSurface<ModifiedMohrCoulombPlasticPotential<6>>>> mHyperElasticIsotropicNeoHookeanPlasticity3DTrescaModifiedMohrCoulomb;
    const GenericFiniteStrainIsotropicPlasticity <HyperElasticIsotropicNeoHookean3D, GenericFiniteStrainConstitutiveLawIntegratorPlasticity<TrescaYieldSurface<DruckerPragerPlasticPotential<6>>>> mHyperElasticIsotropicNeoHookeanPlasticity3DTrescaDruckerPrager;
    const GenericFiniteStrainIsotropicPlasticity <HyperElasticIsotropicNeoHookean3D, GenericFiniteStrainConstitutiveLawIntegratorPlasticity<TrescaYieldSurface<TrescaPlasticPotential<6>>>> mHyperElasticIsotropicNeoHookeanPlasticity3DTrescaTresca;
    const GenericFiniteStrainIsotropicPlasticity <HyperElasticIsotropicNeoHookean3D, GenericFiniteStrainConstitutiveLawIntegratorPlasticity<DruckerPragerYieldSurface<VonMisesPlasticPotential<6>>>> mHyperElasticIsotropicNeoHookeanPlasticity3DDruckerPragerVonMises;
    const GenericFiniteStrainIsotropicPlasticity <HyperElasticIsotropicNeoHookean3D, GenericFiniteStrainConstitutiveLawIntegratorPlasticity<DruckerPragerYieldSurface<ModifiedMohrCoulombPlasticPotential<6>>>> mHyperElasticIsotropicNeoHookeanPlasticity3DDruckerPragerModifiedMohrCoulomb;
    const GenericFiniteStrainIsotropicPlasticity <HyperElasticIsotropicNeoHookean3D, GenericFiniteStrainConstitutiveLawIntegratorPlasticity<DruckerPragerYieldSurface<DruckerPragerPlasticPotential<6>>>> mHyperElasticIsotropicNeoHookeanPlasticity3DDruckerPragerDruckerPrager;
    const GenericFiniteStrainIsotropicPlasticity <HyperElasticIsotropicNeoHookean3D, GenericFiniteStrainConstitutiveLawIntegratorPlasticity<DruckerPragerYieldSurface<TrescaPlasticPotential<6>>>> mHyperElasticIsotropicNeoHookeanPlasticity3DDruckerPragerTresca;
    const GenericFiniteStrainIsotropicPlasticity <HyperElasticIsotropicNeoHookean3D, GenericFiniteStrainConstitutiveLawIntegratorPlasticity<VonMisesYieldSurface<MohrCoulombPlasticPotential<6>>>> mHyperElasticIsotropicNeoHookeanPlasticity3DVonMisesMohrCoulomb;
    const GenericFiniteStrainIsotropicPlasticity <HyperElasticIsotropicNeoHookean3D, GenericFiniteStrainConstitutiveLawIntegratorPlasticity<MohrCoulombYieldSurface<VonMisesPlasticPotential<6>>>> mHyperElasticIsotropicNeoHookeanPlasticity3DMohrCoulombVonMises;
    const GenericFiniteStrainIsotropicPlasticity <HyperElasticIsotropicNeoHookean3D, GenericFiniteStrainConstitutiveLawIntegratorPlasticity<MohrCoulombYieldSurface<MohrCoulombPlasticPotential<6>>>> mHyperElasticIsotropicNeoHookeanPlasticity3DMohrCoulombMohrCoulomb;
    const GenericFiniteStrainIsotropicPlasticity <HyperElasticIsotropicNeoHookean3D, GenericFiniteStrainConstitutiveLawIntegratorPlasticity<MohrCoulombYieldSurface<DruckerPragerPlasticPotential<6>>>> mHyperElasticIsotropicNeoHookeanPlasticity3DMohrCoulombDruckerPrager;
    const GenericFiniteStrainIsotropicPlasticity <HyperElasticIsotropicNeoHookean3D, GenericFiniteStrainConstitutiveLawIntegratorPlasticity<MohrCoulombYieldSurface<TrescaPlasticPotential<6>>>> mHyperElasticIsotropicNeoHookeanPlasticity3DMohrCoulombTresca;
    const GenericFiniteStrainIsotropicPlasticity <HyperElasticIsotropicNeoHookean3D, GenericFiniteStrainConstitutiveLawIntegratorPlasticity<TrescaYieldSurface<MohrCoulombPlasticPotential<6>>>> mHyperElasticIsotropicNeoHookeanPlasticity3DTrescaMohrCoulomb;
    const GenericFiniteStrainIsotropicPlasticity <HyperElasticIsotropicNeoHookean3D, GenericFiniteStrainConstitutiveLawIntegratorPlasticity<DruckerPragerYieldSurface<MohrCoulombPlasticPotential<6>>>> mHyperElasticIsotropicNeoHookeanPlasticity3DDruckerPragerMohrCoulomb;

    /// Damage
    /* Small strain 3D */
    const GenericSmallStrainIsotropicDamage <GenericConstitutiveLawIntegratorDamage<VonMisesYieldSurface<VonMisesPlasticPotential<6>>>> mSmallStrainIsotropicDamage3DVonMisesVonMises;
    const GenericSmallStrainIsotropicDamage <GenericConstitutiveLawIntegratorDamage<VonMisesYieldSurface<ModifiedMohrCoulombPlasticPotential<6>>>> mSmallStrainIsotropicDamage3DVonMisesModifiedMohrCoulomb;
    const GenericSmallStrainIsotropicDamage <GenericConstitutiveLawIntegratorDamage<VonMisesYieldSurface<DruckerPragerPlasticPotential<6>>>> mSmallStrainIsotropicDamage3DVonMisesDruckerPrager;
    const GenericSmallStrainIsotropicDamage <GenericConstitutiveLawIntegratorDamage<VonMisesYieldSurface<TrescaPlasticPotential<6>>>> mSmallStrainIsotropicDamage3DVonMisesTresca;
    const GenericSmallStrainIsotropicDamage <GenericConstitutiveLawIntegratorDamage<ModifiedMohrCoulombYieldSurface<VonMisesPlasticPotential<6>>>> mSmallStrainIsotropicDamage3DModifiedMohrCoulombVonMises;
    const GenericSmallStrainIsotropicDamage <GenericConstitutiveLawIntegratorDamage<ModifiedMohrCoulombYieldSurface<ModifiedMohrCoulombPlasticPotential<6>>>> mSmallStrainIsotropicDamage3DModifiedMohrCoulombModifiedMohrCoulomb;
    const GenericSmallStrainIsotropicDamage <GenericConstitutiveLawIntegratorDamage<ModifiedMohrCoulombYieldSurface<DruckerPragerPlasticPotential<6>>>> mSmallStrainIsotropicDamage3DModifiedMohrCoulombDruckerPrager;
    const GenericSmallStrainIsotropicDamage <GenericConstitutiveLawIntegratorDamage<ModifiedMohrCoulombYieldSurface<TrescaPlasticPotential<6>>>> mSmallStrainIsotropicDamage3DModifiedMohrCoulombTresca;
    const GenericSmallStrainIsotropicDamage <GenericConstitutiveLawIntegratorDamage<TrescaYieldSurface<VonMisesPlasticPotential<6>>>> mSmallStrainIsotropicDamage3DTrescaVonMises;
    const GenericSmallStrainIsotropicDamage <GenericConstitutiveLawIntegratorDamage<TrescaYieldSurface<ModifiedMohrCoulombPlasticPotential<6>>>> mSmallStrainIsotropicDamage3DTrescaModifiedMohrCoulomb;
    const GenericSmallStrainIsotropicDamage <GenericConstitutiveLawIntegratorDamage<TrescaYieldSurface<DruckerPragerPlasticPotential<6>>>> mSmallStrainIsotropicDamage3DTrescaDruckerPrager;
    const GenericSmallStrainIsotropicDamage <GenericConstitutiveLawIntegratorDamage<TrescaYieldSurface<TrescaPlasticPotential<6>>>> mSmallStrainIsotropicDamage3DTrescaTresca;
    const GenericSmallStrainIsotropicDamage <GenericConstitutiveLawIntegratorDamage<DruckerPragerYieldSurface<VonMisesPlasticPotential<6>>>> mSmallStrainIsotropicDamage3DDruckerPragerVonMises;
    const GenericSmallStrainIsotropicDamage <GenericConstitutiveLawIntegratorDamage<DruckerPragerYieldSurface<ModifiedMohrCoulombPlasticPotential<6>>>> mSmallStrainIsotropicDamage3DDruckerPragerModifiedMohrCoulomb;
    const GenericSmallStrainIsotropicDamage <GenericConstitutiveLawIntegratorDamage<DruckerPragerYieldSurface<DruckerPragerPlasticPotential<6>>>> mSmallStrainIsotropicDamage3DDruckerPragerDruckerPrager;
    const GenericSmallStrainIsotropicDamage <GenericConstitutiveLawIntegratorDamage<DruckerPragerYieldSurface<TrescaPlasticPotential<6>>>> mSmallStrainIsotropicDamage3DDruckerPragerTresca;
    const GenericSmallStrainIsotropicDamage <GenericConstitutiveLawIntegratorDamage<RankineYieldSurface<VonMisesPlasticPotential<6>>>> mSmallStrainIsotropicDamage3DRankineVonMises;
    const GenericSmallStrainIsotropicDamage <GenericConstitutiveLawIntegratorDamage<RankineYieldSurface<ModifiedMohrCoulombPlasticPotential<6>>>> mSmallStrainIsotropicDamage3DRankineModifiedMohrCoulomb;
    const GenericSmallStrainIsotropicDamage <GenericConstitutiveLawIntegratorDamage<RankineYieldSurface<DruckerPragerPlasticPotential<6>>>> mSmallStrainIsotropicDamage3DRankineDruckerPrager;
    const GenericSmallStrainIsotropicDamage <GenericConstitutiveLawIntegratorDamage<RankineYieldSurface<TrescaPlasticPotential<6>>>> mSmallStrainIsotropicDamage3DRankineTresca;
    const GenericSmallStrainIsotropicDamage <GenericConstitutiveLawIntegratorDamage<SimoJuYieldSurface<VonMisesPlasticPotential<6>>>> mSmallStrainIsotropicDamage3DSimoJuVonMises;
    const GenericSmallStrainIsotropicDamage <GenericConstitutiveLawIntegratorDamage<SimoJuYieldSurface<ModifiedMohrCoulombPlasticPotential<6>>>> mSmallStrainIsotropicDamage3DSimoJuModifiedMohrCoulomb;
    const GenericSmallStrainIsotropicDamage <GenericConstitutiveLawIntegratorDamage<SimoJuYieldSurface<DruckerPragerPlasticPotential<6>>>> mSmallStrainIsotropicDamage3DSimoJuDruckerPrager;
    const GenericSmallStrainIsotropicDamage <GenericConstitutiveLawIntegratorDamage<SimoJuYieldSurface<TrescaPlasticPotential<6>>>> mSmallStrainIsotropicDamage3DSimoJuTresca;
    const GenericSmallStrainIsotropicDamage <GenericConstitutiveLawIntegratorDamage<VonMisesYieldSurface<MohrCoulombPlasticPotential<6>>>> mSmallStrainIsotropicDamage3DVonMisesMohrCoulomb;
    const GenericSmallStrainIsotropicDamage <GenericConstitutiveLawIntegratorDamage<MohrCoulombYieldSurface<VonMisesPlasticPotential<6>>>> mSmallStrainIsotropicDamage3DMohrCoulombVonMises;
    const GenericSmallStrainIsotropicDamage <GenericConstitutiveLawIntegratorDamage<MohrCoulombYieldSurface<MohrCoulombPlasticPotential<6>>>> mSmallStrainIsotropicDamage3DMohrCoulombMohrCoulomb;
    const GenericSmallStrainIsotropicDamage <GenericConstitutiveLawIntegratorDamage<MohrCoulombYieldSurface<DruckerPragerPlasticPotential<6>>>> mSmallStrainIsotropicDamage3DMohrCoulombDruckerPrager;
    const GenericSmallStrainIsotropicDamage <GenericConstitutiveLawIntegratorDamage<MohrCoulombYieldSurface<TrescaPlasticPotential<6>>>> mSmallStrainIsotropicDamage3DMohrCoulombTresca;
    const GenericSmallStrainIsotropicDamage <GenericConstitutiveLawIntegratorDamage<TrescaYieldSurface<MohrCoulombPlasticPotential<6>>>> mSmallStrainIsotropicDamage3DTrescaMohrCoulomb;
    const GenericSmallStrainIsotropicDamage <GenericConstitutiveLawIntegratorDamage<DruckerPragerYieldSurface<MohrCoulombPlasticPotential<6>>>> mSmallStrainIsotropicDamage3DDruckerPragerMohrCoulomb;
    const GenericSmallStrainIsotropicDamage <GenericConstitutiveLawIntegratorDamage<RankineYieldSurface<MohrCoulombPlasticPotential<6>>>> mSmallStrainIsotropicDamage3DRankineMohrCoulomb;
    const GenericSmallStrainIsotropicDamage <GenericConstitutiveLawIntegratorDamage<SimoJuYieldSurface<MohrCoulombPlasticPotential<6>>>> mSmallStrainIsotropicDamage3DSimoJuMohrCoulomb;
     
    /* Small strain 2D */
    const GenericSmallStrainIsotropicDamage <GenericConstitutiveLawIntegratorDamage<VonMisesYieldSurface<VonMisesPlasticPotential<3>>>> mSmallStrainIsotropicDamage2DVonMisesVonMises;
    const GenericSmallStrainIsotropicDamage <GenericConstitutiveLawIntegratorDamage<VonMisesYieldSurface<ModifiedMohrCoulombPlasticPotential<3>>>> mSmallStrainIsotropicDamage2DVonMisesModifiedMohrCoulomb;
    const GenericSmallStrainIsotropicDamage <GenericConstitutiveLawIntegratorDamage<VonMisesYieldSurface<DruckerPragerPlasticPotential<3>>>> mSmallStrainIsotropicDamage2DVonMisesDruckerPrager;
    const GenericSmallStrainIsotropicDamage <GenericConstitutiveLawIntegratorDamage<VonMisesYieldSurface<TrescaPlasticPotential<3>>>> mSmallStrainIsotropicDamage2DVonMisesTresca;
    const GenericSmallStrainIsotropicDamage <GenericConstitutiveLawIntegratorDamage<ModifiedMohrCoulombYieldSurface<VonMisesPlasticPotential<3>>>> mSmallStrainIsotropicDamage2DModifiedMohrCoulombVonMises;
    const GenericSmallStrainIsotropicDamage <GenericConstitutiveLawIntegratorDamage<ModifiedMohrCoulombYieldSurface<ModifiedMohrCoulombPlasticPotential<3>>>> mSmallStrainIsotropicDamage2DModifiedMohrCoulombModifiedMohrCoulomb;
    const GenericSmallStrainIsotropicDamage <GenericConstitutiveLawIntegratorDamage<ModifiedMohrCoulombYieldSurface<DruckerPragerPlasticPotential<3>>>> mSmallStrainIsotropicDamage2DModifiedMohrCoulombDruckerPrager;
    const GenericSmallStrainIsotropicDamage <GenericConstitutiveLawIntegratorDamage<ModifiedMohrCoulombYieldSurface<TrescaPlasticPotential<3>>>> mSmallStrainIsotropicDamage2DModifiedMohrCoulombTresca;
    const GenericSmallStrainIsotropicDamage <GenericConstitutiveLawIntegratorDamage<TrescaYieldSurface<VonMisesPlasticPotential<3>>>> mSmallStrainIsotropicDamage2DTrescaVonMises;
    const GenericSmallStrainIsotropicDamage <GenericConstitutiveLawIntegratorDamage<TrescaYieldSurface<ModifiedMohrCoulombPlasticPotential<3>>>> mSmallStrainIsotropicDamage2DTrescaModifiedMohrCoulomb;
    const GenericSmallStrainIsotropicDamage <GenericConstitutiveLawIntegratorDamage<TrescaYieldSurface<DruckerPragerPlasticPotential<3>>>> mSmallStrainIsotropicDamage2DTrescaDruckerPrager;
    const GenericSmallStrainIsotropicDamage <GenericConstitutiveLawIntegratorDamage<TrescaYieldSurface<TrescaPlasticPotential<3>>>> mSmallStrainIsotropicDamage2DTrescaTresca;
    const GenericSmallStrainIsotropicDamage <GenericConstitutiveLawIntegratorDamage<DruckerPragerYieldSurface<VonMisesPlasticPotential<3>>>> mSmallStrainIsotropicDamage2DDruckerPragerVonMises;
    const GenericSmallStrainIsotropicDamage <GenericConstitutiveLawIntegratorDamage<DruckerPragerYieldSurface<ModifiedMohrCoulombPlasticPotential<3>>>> mSmallStrainIsotropicDamage2DDruckerPragerModifiedMohrCoulomb;
    const GenericSmallStrainIsotropicDamage <GenericConstitutiveLawIntegratorDamage<DruckerPragerYieldSurface<DruckerPragerPlasticPotential<3>>>> mSmallStrainIsotropicDamage2DDruckerPragerDruckerPrager;
    const GenericSmallStrainIsotropicDamage <GenericConstitutiveLawIntegratorDamage<DruckerPragerYieldSurface<TrescaPlasticPotential<3>>>> mSmallStrainIsotropicDamage2DDruckerPragerTresca;
    const GenericSmallStrainIsotropicDamage <GenericConstitutiveLawIntegratorDamage<RankineYieldSurface<VonMisesPlasticPotential<3>>>> mSmallStrainIsotropicDamage2DRankineVonMises;
    const GenericSmallStrainIsotropicDamage <GenericConstitutiveLawIntegratorDamage<RankineYieldSurface<ModifiedMohrCoulombPlasticPotential<3>>>> mSmallStrainIsotropicDamage2DRankineModifiedMohrCoulomb;
    const GenericSmallStrainIsotropicDamage <GenericConstitutiveLawIntegratorDamage<RankineYieldSurface<DruckerPragerPlasticPotential<3>>>> mSmallStrainIsotropicDamage2DRankineDruckerPrager;
    const GenericSmallStrainIsotropicDamage <GenericConstitutiveLawIntegratorDamage<RankineYieldSurface<TrescaPlasticPotential<3>>>> mSmallStrainIsotropicDamage2DRankineTresca;
    const GenericSmallStrainIsotropicDamage <GenericConstitutiveLawIntegratorDamage<SimoJuYieldSurface<VonMisesPlasticPotential<3>>>> mSmallStrainIsotropicDamage2DSimoJuVonMises;
    const GenericSmallStrainIsotropicDamage <GenericConstitutiveLawIntegratorDamage<SimoJuYieldSurface<ModifiedMohrCoulombPlasticPotential<3>>>> mSmallStrainIsotropicDamage2DSimoJuModifiedMohrCoulomb;
    const GenericSmallStrainIsotropicDamage <GenericConstitutiveLawIntegratorDamage<SimoJuYieldSurface<DruckerPragerPlasticPotential<3>>>> mSmallStrainIsotropicDamage2DSimoJuDruckerPrager;
    const GenericSmallStrainIsotropicDamage <GenericConstitutiveLawIntegratorDamage<SimoJuYieldSurface<TrescaPlasticPotential<3>>>> mSmallStrainIsotropicDamage2DSimoJuTresca;
    const GenericSmallStrainIsotropicDamage <GenericConstitutiveLawIntegratorDamage<VonMisesYieldSurface<MohrCoulombPlasticPotential<3>>>> mSmallStrainIsotropicDamage2DVonMisesMohrCoulomb;
    const GenericSmallStrainIsotropicDamage <GenericConstitutiveLawIntegratorDamage<MohrCoulombYieldSurface<VonMisesPlasticPotential<3>>>> mSmallStrainIsotropicDamage2DMohrCoulombVonMises;
    const GenericSmallStrainIsotropicDamage <GenericConstitutiveLawIntegratorDamage<MohrCoulombYieldSurface<MohrCoulombPlasticPotential<3>>>> mSmallStrainIsotropicDamage2DMohrCoulombMohrCoulomb;
    const GenericSmallStrainIsotropicDamage <GenericConstitutiveLawIntegratorDamage<MohrCoulombYieldSurface<DruckerPragerPlasticPotential<3>>>> mSmallStrainIsotropicDamage2DMohrCoulombDruckerPrager;
    const GenericSmallStrainIsotropicDamage <GenericConstitutiveLawIntegratorDamage<MohrCoulombYieldSurface<TrescaPlasticPotential<3>>>> mSmallStrainIsotropicDamage2DMohrCoulombTresca;
    const GenericSmallStrainIsotropicDamage <GenericConstitutiveLawIntegratorDamage<TrescaYieldSurface<MohrCoulombPlasticPotential<3>>>> mSmallStrainIsotropicDamage2DTrescaMohrCoulomb;
    const GenericSmallStrainIsotropicDamage <GenericConstitutiveLawIntegratorDamage<DruckerPragerYieldSurface<MohrCoulombPlasticPotential<3>>>> mSmallStrainIsotropicDamage2DDruckerPragerMohrCoulomb;
    const GenericSmallStrainIsotropicDamage <GenericConstitutiveLawIntegratorDamage<RankineYieldSurface<MohrCoulombPlasticPotential<3>>>> mSmallStrainIsotropicDamage2DRankineMohrCoulomb;
    const GenericSmallStrainIsotropicDamage <GenericConstitutiveLawIntegratorDamage<SimoJuYieldSurface<MohrCoulombPlasticPotential<3>>>> mSmallStrainIsotropicDamage2DSimoJuMohrCoulomb;    

    // HCF (High Cycle Fatigue)
    const GenericSmallStrainHighCycleFatigueLaw <GenericConstitutiveLawIntegratorDamage<VonMisesYieldSurface<VonMisesPlasticPotential<6>>>> mSmallStrainHighCycleFatigue3DLawVonMisesVonMises;
    const GenericSmallStrainHighCycleFatigueLaw <GenericConstitutiveLawIntegratorDamage<VonMisesYieldSurface<ModifiedMohrCoulombPlasticPotential<6>>>> mSmallStrainHighCycleFatigue3DLawVonMisesModifiedMohrCoulomb;
    const GenericSmallStrainHighCycleFatigueLaw <GenericConstitutiveLawIntegratorDamage<VonMisesYieldSurface<DruckerPragerPlasticPotential<6>>>> mSmallStrainHighCycleFatigue3DLawVonMisesDruckerPrager;
    const GenericSmallStrainHighCycleFatigueLaw <GenericConstitutiveLawIntegratorDamage<VonMisesYieldSurface<TrescaPlasticPotential<6>>>> mSmallStrainHighCycleFatigue3DLawVonMisesTresca;
    const GenericSmallStrainHighCycleFatigueLaw <GenericConstitutiveLawIntegratorDamage<ModifiedMohrCoulombYieldSurface<VonMisesPlasticPotential<6>>>> mSmallStrainHighCycleFatigue3DLawModifiedMohrCoulombVonMises;
    const GenericSmallStrainHighCycleFatigueLaw <GenericConstitutiveLawIntegratorDamage<ModifiedMohrCoulombYieldSurface<ModifiedMohrCoulombPlasticPotential<6>>>> mSmallStrainHighCycleFatigue3DLawModifiedMohrCoulombModifiedMohrCoulomb;
    const GenericSmallStrainHighCycleFatigueLaw <GenericConstitutiveLawIntegratorDamage<ModifiedMohrCoulombYieldSurface<DruckerPragerPlasticPotential<6>>>> mSmallStrainHighCycleFatigue3DLawModifiedMohrCoulombDruckerPrager;
    const GenericSmallStrainHighCycleFatigueLaw <GenericConstitutiveLawIntegratorDamage<ModifiedMohrCoulombYieldSurface<TrescaPlasticPotential<6>>>> mSmallStrainHighCycleFatigue3DLawModifiedMohrCoulombTresca;
    const GenericSmallStrainHighCycleFatigueLaw <GenericConstitutiveLawIntegratorDamage<TrescaYieldSurface<VonMisesPlasticPotential<6>>>> mSmallStrainHighCycleFatigue3DLawTrescaVonMises;
    const GenericSmallStrainHighCycleFatigueLaw <GenericConstitutiveLawIntegratorDamage<TrescaYieldSurface<ModifiedMohrCoulombPlasticPotential<6>>>> mSmallStrainHighCycleFatigue3DLawTrescaModifiedMohrCoulomb;
    const GenericSmallStrainHighCycleFatigueLaw <GenericConstitutiveLawIntegratorDamage<TrescaYieldSurface<DruckerPragerPlasticPotential<6>>>> mSmallStrainHighCycleFatigue3DLawTrescaDruckerPrager;
    const GenericSmallStrainHighCycleFatigueLaw <GenericConstitutiveLawIntegratorDamage<TrescaYieldSurface<TrescaPlasticPotential<6>>>> mSmallStrainHighCycleFatigue3DLawTrescaTresca;
    const GenericSmallStrainHighCycleFatigueLaw <GenericConstitutiveLawIntegratorDamage<DruckerPragerYieldSurface<VonMisesPlasticPotential<6>>>> mSmallStrainHighCycleFatigue3DLawDruckerPragerVonMises;
    const GenericSmallStrainHighCycleFatigueLaw <GenericConstitutiveLawIntegratorDamage<DruckerPragerYieldSurface<ModifiedMohrCoulombPlasticPotential<6>>>> mSmallStrainHighCycleFatigue3DLawDruckerPragerModifiedMohrCoulomb;
    const GenericSmallStrainHighCycleFatigueLaw <GenericConstitutiveLawIntegratorDamage<DruckerPragerYieldSurface<DruckerPragerPlasticPotential<6>>>> mSmallStrainHighCycleFatigue3DLawDruckerPragerDruckerPrager;
    const GenericSmallStrainHighCycleFatigueLaw <GenericConstitutiveLawIntegratorDamage<DruckerPragerYieldSurface<TrescaPlasticPotential<6>>>> mSmallStrainHighCycleFatigue3DLawDruckerPragerTresca;
    const GenericSmallStrainHighCycleFatigueLaw <GenericConstitutiveLawIntegratorDamage<RankineYieldSurface<VonMisesPlasticPotential<6>>>> mSmallStrainHighCycleFatigue3DLawRankineVonMises;
    const GenericSmallStrainHighCycleFatigueLaw <GenericConstitutiveLawIntegratorDamage<RankineYieldSurface<ModifiedMohrCoulombPlasticPotential<6>>>> mSmallStrainHighCycleFatigue3DLawRankineModifiedMohrCoulomb;
    const GenericSmallStrainHighCycleFatigueLaw <GenericConstitutiveLawIntegratorDamage<RankineYieldSurface<DruckerPragerPlasticPotential<6>>>> mSmallStrainHighCycleFatigue3DLawRankineDruckerPrager;
    const GenericSmallStrainHighCycleFatigueLaw <GenericConstitutiveLawIntegratorDamage<RankineYieldSurface<TrescaPlasticPotential<6>>>> mSmallStrainHighCycleFatigue3DLawRankineTresca;
    const GenericSmallStrainHighCycleFatigueLaw <GenericConstitutiveLawIntegratorDamage<SimoJuYieldSurface<VonMisesPlasticPotential<6>>>> mSmallStrainHighCycleFatigue3DLawSimoJuVonMises;
    const GenericSmallStrainHighCycleFatigueLaw <GenericConstitutiveLawIntegratorDamage<SimoJuYieldSurface<ModifiedMohrCoulombPlasticPotential<6>>>> mSmallStrainHighCycleFatigue3DLawSimoJuModifiedMohrCoulomb;
    const GenericSmallStrainHighCycleFatigueLaw <GenericConstitutiveLawIntegratorDamage<SimoJuYieldSurface<DruckerPragerPlasticPotential<6>>>> mSmallStrainHighCycleFatigue3DLawSimoJuDruckerPrager;
    const GenericSmallStrainHighCycleFatigueLaw <GenericConstitutiveLawIntegratorDamage<SimoJuYieldSurface<TrescaPlasticPotential<6>>>> mSmallStrainHighCycleFatigue3DLawSimoJuTresca;
    
    // d+d- laws (3D)
    const GenericSmallStrainDplusDminusDamage<GenericTensionConstitutiveLawIntegratorDplusDminusDamage<ModifiedMohrCoulombYieldSurface<VonMisesPlasticPotential<6>>>, GenericCompressionConstitutiveLawIntegratorDplusDminusDamage<ModifiedMohrCoulombYieldSurface<VonMisesPlasticPotential<6>>>> mSmallStrainDplusDminusDamageModifiedMohrCoulombModifiedMohrCoulomb3D;
    const GenericSmallStrainDplusDminusDamage<GenericTensionConstitutiveLawIntegratorDplusDminusDamage<ModifiedMohrCoulombYieldSurface<VonMisesPlasticPotential<6>>>, GenericCompressionConstitutiveLawIntegratorDplusDminusDamage<RankineYieldSurface<VonMisesPlasticPotential<6>>>> mSmallStrainDplusDminusDamageModifiedMohrCoulombRankine3D;
    const GenericSmallStrainDplusDminusDamage<GenericTensionConstitutiveLawIntegratorDplusDminusDamage<ModifiedMohrCoulombYieldSurface<VonMisesPlasticPotential<6>>>, GenericCompressionConstitutiveLawIntegratorDplusDminusDamage<SimoJuYieldSurface<VonMisesPlasticPotential<6>>>> mSmallStrainDplusDminusDamageModifiedMohrCoulombSimoJu3D;
    const GenericSmallStrainDplusDminusDamage<GenericTensionConstitutiveLawIntegratorDplusDminusDamage<ModifiedMohrCoulombYieldSurface<VonMisesPlasticPotential<6>>>, GenericCompressionConstitutiveLawIntegratorDplusDminusDamage<VonMisesYieldSurface<VonMisesPlasticPotential<6>>>> mSmallStrainDplusDminusDamageModifiedMohrCoulombVonMises3D;
    const GenericSmallStrainDplusDminusDamage<GenericTensionConstitutiveLawIntegratorDplusDminusDamage<ModifiedMohrCoulombYieldSurface<VonMisesPlasticPotential<6>>>, GenericCompressionConstitutiveLawIntegratorDplusDminusDamage<TrescaYieldSurface<VonMisesPlasticPotential<6>>>> mSmallStrainDplusDminusDamageModifiedMohrCoulombTresca3D;
    const GenericSmallStrainDplusDminusDamage<GenericTensionConstitutiveLawIntegratorDplusDminusDamage<ModifiedMohrCoulombYieldSurface<VonMisesPlasticPotential<6>>>, GenericCompressionConstitutiveLawIntegratorDplusDminusDamage<DruckerPragerYieldSurface<VonMisesPlasticPotential<6>>>> mSmallStrainDplusDminusDamageModifiedMohrCoulombDruckerPrager3D;
    const GenericSmallStrainDplusDminusDamage<GenericTensionConstitutiveLawIntegratorDplusDminusDamage<RankineYieldSurface<VonMisesPlasticPotential<6>>>, GenericCompressionConstitutiveLawIntegratorDplusDminusDamage<ModifiedMohrCoulombYieldSurface<VonMisesPlasticPotential<6>>>> mSmallStrainDplusDminusDamageRankineModifiedMohrCoulomb3D;
    const GenericSmallStrainDplusDminusDamage<GenericTensionConstitutiveLawIntegratorDplusDminusDamage<RankineYieldSurface<VonMisesPlasticPotential<6>>>, GenericCompressionConstitutiveLawIntegratorDplusDminusDamage<RankineYieldSurface<VonMisesPlasticPotential<6>>>> mSmallStrainDplusDminusDamageRankineRankine3D;
    const GenericSmallStrainDplusDminusDamage<GenericTensionConstitutiveLawIntegratorDplusDminusDamage<RankineYieldSurface<VonMisesPlasticPotential<6>>>, GenericCompressionConstitutiveLawIntegratorDplusDminusDamage<SimoJuYieldSurface<VonMisesPlasticPotential<6>>>> mSmallStrainDplusDminusDamageRankineSimoJu3D;
    const GenericSmallStrainDplusDminusDamage<GenericTensionConstitutiveLawIntegratorDplusDminusDamage<RankineYieldSurface<VonMisesPlasticPotential<6>>>, GenericCompressionConstitutiveLawIntegratorDplusDminusDamage<VonMisesYieldSurface<VonMisesPlasticPotential<6>>>> mSmallStrainDplusDminusDamageRankineVonMises3D;
    const GenericSmallStrainDplusDminusDamage<GenericTensionConstitutiveLawIntegratorDplusDminusDamage<RankineYieldSurface<VonMisesPlasticPotential<6>>>, GenericCompressionConstitutiveLawIntegratorDplusDminusDamage<TrescaYieldSurface<VonMisesPlasticPotential<6>>>> mSmallStrainDplusDminusDamageRankineTresca3D;
    const GenericSmallStrainDplusDminusDamage<GenericTensionConstitutiveLawIntegratorDplusDminusDamage<RankineYieldSurface<VonMisesPlasticPotential<6>>>, GenericCompressionConstitutiveLawIntegratorDplusDminusDamage<DruckerPragerYieldSurface<VonMisesPlasticPotential<6>>>> mSmallStrainDplusDminusDamageRankineDruckerPrager3D;
    const GenericSmallStrainDplusDminusDamage<GenericTensionConstitutiveLawIntegratorDplusDminusDamage<SimoJuYieldSurface<VonMisesPlasticPotential<6>>>, GenericCompressionConstitutiveLawIntegratorDplusDminusDamage<ModifiedMohrCoulombYieldSurface<VonMisesPlasticPotential<6>>>> mSmallStrainDplusDminusDamageSimoJuModifiedMohrCoulomb3D;
    const GenericSmallStrainDplusDminusDamage<GenericTensionConstitutiveLawIntegratorDplusDminusDamage<SimoJuYieldSurface<VonMisesPlasticPotential<6>>>, GenericCompressionConstitutiveLawIntegratorDplusDminusDamage<RankineYieldSurface<VonMisesPlasticPotential<6>>>> mSmallStrainDplusDminusDamageSimoJuRankine3D;
    const GenericSmallStrainDplusDminusDamage<GenericTensionConstitutiveLawIntegratorDplusDminusDamage<SimoJuYieldSurface<VonMisesPlasticPotential<6>>>, GenericCompressionConstitutiveLawIntegratorDplusDminusDamage<SimoJuYieldSurface<VonMisesPlasticPotential<6>>>> mSmallStrainDplusDminusDamageSimoJuSimoJu3D;
    const GenericSmallStrainDplusDminusDamage<GenericTensionConstitutiveLawIntegratorDplusDminusDamage<SimoJuYieldSurface<VonMisesPlasticPotential<6>>>, GenericCompressionConstitutiveLawIntegratorDplusDminusDamage<VonMisesYieldSurface<VonMisesPlasticPotential<6>>>> mSmallStrainDplusDminusDamageSimoJuVonMises3D;
    const GenericSmallStrainDplusDminusDamage<GenericTensionConstitutiveLawIntegratorDplusDminusDamage<SimoJuYieldSurface<VonMisesPlasticPotential<6>>>, GenericCompressionConstitutiveLawIntegratorDplusDminusDamage<TrescaYieldSurface<VonMisesPlasticPotential<6>>>> mSmallStrainDplusDminusDamageSimoJuTresca3D;
    const GenericSmallStrainDplusDminusDamage<GenericTensionConstitutiveLawIntegratorDplusDminusDamage<SimoJuYieldSurface<VonMisesPlasticPotential<6>>>, GenericCompressionConstitutiveLawIntegratorDplusDminusDamage<DruckerPragerYieldSurface<VonMisesPlasticPotential<6>>>> mSmallStrainDplusDminusDamageSimoJuDruckerPrager3D;
    const GenericSmallStrainDplusDminusDamage<GenericTensionConstitutiveLawIntegratorDplusDminusDamage<VonMisesYieldSurface<VonMisesPlasticPotential<6>>>, GenericCompressionConstitutiveLawIntegratorDplusDminusDamage<ModifiedMohrCoulombYieldSurface<VonMisesPlasticPotential<6>>>> mSmallStrainDplusDminusDamageVonMisesModifiedMohrCoulomb3D;
    const GenericSmallStrainDplusDminusDamage<GenericTensionConstitutiveLawIntegratorDplusDminusDamage<VonMisesYieldSurface<VonMisesPlasticPotential<6>>>, GenericCompressionConstitutiveLawIntegratorDplusDminusDamage<RankineYieldSurface<VonMisesPlasticPotential<6>>>> mSmallStrainDplusDminusDamageVonMisesRankine3D;
    const GenericSmallStrainDplusDminusDamage<GenericTensionConstitutiveLawIntegratorDplusDminusDamage<VonMisesYieldSurface<VonMisesPlasticPotential<6>>>, GenericCompressionConstitutiveLawIntegratorDplusDminusDamage<SimoJuYieldSurface<VonMisesPlasticPotential<6>>>> mSmallStrainDplusDminusDamageVonMisesSimoJu3D;
    const GenericSmallStrainDplusDminusDamage<GenericTensionConstitutiveLawIntegratorDplusDminusDamage<VonMisesYieldSurface<VonMisesPlasticPotential<6>>>, GenericCompressionConstitutiveLawIntegratorDplusDminusDamage<VonMisesYieldSurface<VonMisesPlasticPotential<6>>>> mSmallStrainDplusDminusDamageVonMisesVonMises3D;
    const GenericSmallStrainDplusDminusDamage<GenericTensionConstitutiveLawIntegratorDplusDminusDamage<VonMisesYieldSurface<VonMisesPlasticPotential<6>>>, GenericCompressionConstitutiveLawIntegratorDplusDminusDamage<TrescaYieldSurface<VonMisesPlasticPotential<6>>>> mSmallStrainDplusDminusDamageVonMisesTresca3D;
    const GenericSmallStrainDplusDminusDamage<GenericTensionConstitutiveLawIntegratorDplusDminusDamage<VonMisesYieldSurface<VonMisesPlasticPotential<6>>>, GenericCompressionConstitutiveLawIntegratorDplusDminusDamage<DruckerPragerYieldSurface<VonMisesPlasticPotential<6>>>> mSmallStrainDplusDminusDamageVonMisesDruckerPrager3D;
    const GenericSmallStrainDplusDminusDamage<GenericTensionConstitutiveLawIntegratorDplusDminusDamage<TrescaYieldSurface<VonMisesPlasticPotential<6>>>, GenericCompressionConstitutiveLawIntegratorDplusDminusDamage<ModifiedMohrCoulombYieldSurface<VonMisesPlasticPotential<6>>>> mSmallStrainDplusDminusDamageTrescaModifiedMohrCoulomb3D;
    const GenericSmallStrainDplusDminusDamage<GenericTensionConstitutiveLawIntegratorDplusDminusDamage<TrescaYieldSurface<VonMisesPlasticPotential<6>>>, GenericCompressionConstitutiveLawIntegratorDplusDminusDamage<RankineYieldSurface<VonMisesPlasticPotential<6>>>> mSmallStrainDplusDminusDamageTrescaRankine3D;
    const GenericSmallStrainDplusDminusDamage<GenericTensionConstitutiveLawIntegratorDplusDminusDamage<TrescaYieldSurface<VonMisesPlasticPotential<6>>>, GenericCompressionConstitutiveLawIntegratorDplusDminusDamage<SimoJuYieldSurface<VonMisesPlasticPotential<6>>>> mSmallStrainDplusDminusDamageTrescaSimoJu3D;
    const GenericSmallStrainDplusDminusDamage<GenericTensionConstitutiveLawIntegratorDplusDminusDamage<TrescaYieldSurface<VonMisesPlasticPotential<6>>>, GenericCompressionConstitutiveLawIntegratorDplusDminusDamage<VonMisesYieldSurface<VonMisesPlasticPotential<6>>>> mSmallStrainDplusDminusDamageTrescaVonMises3D;
    const GenericSmallStrainDplusDminusDamage<GenericTensionConstitutiveLawIntegratorDplusDminusDamage<TrescaYieldSurface<VonMisesPlasticPotential<6>>>, GenericCompressionConstitutiveLawIntegratorDplusDminusDamage<TrescaYieldSurface<VonMisesPlasticPotential<6>>>> mSmallStrainDplusDminusDamageTrescaTresca3D;
    const GenericSmallStrainDplusDminusDamage<GenericTensionConstitutiveLawIntegratorDplusDminusDamage<TrescaYieldSurface<VonMisesPlasticPotential<6>>>, GenericCompressionConstitutiveLawIntegratorDplusDminusDamage<DruckerPragerYieldSurface<VonMisesPlasticPotential<6>>>> mSmallStrainDplusDminusDamageTrescaDruckerPrager3D;
    const GenericSmallStrainDplusDminusDamage<GenericTensionConstitutiveLawIntegratorDplusDminusDamage<DruckerPragerYieldSurface<VonMisesPlasticPotential<6>>>, GenericCompressionConstitutiveLawIntegratorDplusDminusDamage<ModifiedMohrCoulombYieldSurface<VonMisesPlasticPotential<6>>>> mSmallStrainDplusDminusDamageDruckerPragerModifiedMohrCoulomb3D;
    const GenericSmallStrainDplusDminusDamage<GenericTensionConstitutiveLawIntegratorDplusDminusDamage<DruckerPragerYieldSurface<VonMisesPlasticPotential<6>>>, GenericCompressionConstitutiveLawIntegratorDplusDminusDamage<RankineYieldSurface<VonMisesPlasticPotential<6>>>> mSmallStrainDplusDminusDamageDruckerPragerRankine3D;
    const GenericSmallStrainDplusDminusDamage<GenericTensionConstitutiveLawIntegratorDplusDminusDamage<DruckerPragerYieldSurface<VonMisesPlasticPotential<6>>>, GenericCompressionConstitutiveLawIntegratorDplusDminusDamage<SimoJuYieldSurface<VonMisesPlasticPotential<6>>>> mSmallStrainDplusDminusDamageDruckerPragerSimoJu3D;
    const GenericSmallStrainDplusDminusDamage<GenericTensionConstitutiveLawIntegratorDplusDminusDamage<DruckerPragerYieldSurface<VonMisesPlasticPotential<6>>>, GenericCompressionConstitutiveLawIntegratorDplusDminusDamage<VonMisesYieldSurface<VonMisesPlasticPotential<6>>>> mSmallStrainDplusDminusDamageDruckerPragerVonMises3D;
    const GenericSmallStrainDplusDminusDamage<GenericTensionConstitutiveLawIntegratorDplusDminusDamage<DruckerPragerYieldSurface<VonMisesPlasticPotential<6>>>, GenericCompressionConstitutiveLawIntegratorDplusDminusDamage<TrescaYieldSurface<VonMisesPlasticPotential<6>>>> mSmallStrainDplusDminusDamageDruckerPragerTresca3D;
    const GenericSmallStrainDplusDminusDamage<GenericTensionConstitutiveLawIntegratorDplusDminusDamage<DruckerPragerYieldSurface<VonMisesPlasticPotential<6>>>, GenericCompressionConstitutiveLawIntegratorDplusDminusDamage<DruckerPragerYieldSurface<VonMisesPlasticPotential<6>>>> mSmallStrainDplusDminusDamageDruckerPragerDruckerPrager3D;
    const GenericSmallStrainDplusDminusDamage<GenericTensionConstitutiveLawIntegratorDplusDminusDamage<MohrCoulombYieldSurface<VonMisesPlasticPotential<6>>>, GenericCompressionConstitutiveLawIntegratorDplusDminusDamage<MohrCoulombYieldSurface<VonMisesPlasticPotential<6>>>> mSmallStrainDplusDminusDamageMohrCoulombMohrCoulomb3D;
    const GenericSmallStrainDplusDminusDamage<GenericTensionConstitutiveLawIntegratorDplusDminusDamage<MohrCoulombYieldSurface<VonMisesPlasticPotential<6>>>, GenericCompressionConstitutiveLawIntegratorDplusDminusDamage<RankineYieldSurface<VonMisesPlasticPotential<6>>>> mSmallStrainDplusDminusDamageMohrCoulombRankine3D;
    const GenericSmallStrainDplusDminusDamage<GenericTensionConstitutiveLawIntegratorDplusDminusDamage<MohrCoulombYieldSurface<VonMisesPlasticPotential<6>>>, GenericCompressionConstitutiveLawIntegratorDplusDminusDamage<SimoJuYieldSurface<VonMisesPlasticPotential<6>>>> mSmallStrainDplusDminusDamageMohrCoulombSimoJu3D;
    const GenericSmallStrainDplusDminusDamage<GenericTensionConstitutiveLawIntegratorDplusDminusDamage<MohrCoulombYieldSurface<VonMisesPlasticPotential<6>>>, GenericCompressionConstitutiveLawIntegratorDplusDminusDamage<VonMisesYieldSurface<VonMisesPlasticPotential<6>>>> mSmallStrainDplusDminusDamageMohrCoulombVonMises3D;
    const GenericSmallStrainDplusDminusDamage<GenericTensionConstitutiveLawIntegratorDplusDminusDamage<MohrCoulombYieldSurface<VonMisesPlasticPotential<6>>>, GenericCompressionConstitutiveLawIntegratorDplusDminusDamage<TrescaYieldSurface<VonMisesPlasticPotential<6>>>> mSmallStrainDplusDminusDamageMohrCoulombTresca3D;
    const GenericSmallStrainDplusDminusDamage<GenericTensionConstitutiveLawIntegratorDplusDminusDamage<MohrCoulombYieldSurface<VonMisesPlasticPotential<6>>>, GenericCompressionConstitutiveLawIntegratorDplusDminusDamage<DruckerPragerYieldSurface<VonMisesPlasticPotential<6>>>> mSmallStrainDplusDminusDamageMohrCoulombDruckerPrager3D;
    const GenericSmallStrainDplusDminusDamage<GenericTensionConstitutiveLawIntegratorDplusDminusDamage<RankineYieldSurface<VonMisesPlasticPotential<6>>>, GenericCompressionConstitutiveLawIntegratorDplusDminusDamage<MohrCoulombYieldSurface<VonMisesPlasticPotential<6>>>> mSmallStrainDplusDminusDamageRankineMohrCoulomb3D;
    const GenericSmallStrainDplusDminusDamage<GenericTensionConstitutiveLawIntegratorDplusDminusDamage<SimoJuYieldSurface<VonMisesPlasticPotential<6>>>, GenericCompressionConstitutiveLawIntegratorDplusDminusDamage<MohrCoulombYieldSurface<VonMisesPlasticPotential<6>>>> mSmallStrainDplusDminusDamageSimoJuMohrCoulomb3D;
    const GenericSmallStrainDplusDminusDamage<GenericTensionConstitutiveLawIntegratorDplusDminusDamage<VonMisesYieldSurface<VonMisesPlasticPotential<6>>>, GenericCompressionConstitutiveLawIntegratorDplusDminusDamage<MohrCoulombYieldSurface<VonMisesPlasticPotential<6>>>> mSmallStrainDplusDminusDamageVonMisesMohrCoulomb3D;
    const GenericSmallStrainDplusDminusDamage<GenericTensionConstitutiveLawIntegratorDplusDminusDamage<TrescaYieldSurface<VonMisesPlasticPotential<6>>>, GenericCompressionConstitutiveLawIntegratorDplusDminusDamage<MohrCoulombYieldSurface<VonMisesPlasticPotential<6>>>> mSmallStrainDplusDminusDamageTrescaMohrCoulomb3D;
    const GenericSmallStrainDplusDminusDamage<GenericTensionConstitutiveLawIntegratorDplusDminusDamage<DruckerPragerYieldSurface<VonMisesPlasticPotential<6>>>, GenericCompressionConstitutiveLawIntegratorDplusDminusDamage<MohrCoulombYieldSurface<VonMisesPlasticPotential<6>>>> mSmallStrainDplusDminusDamageDruckerPragerMohrCoulomb3D;

    // d+d- laws (2D)
    const GenericSmallStrainDplusDminusDamage<GenericTensionConstitutiveLawIntegratorDplusDminusDamage<ModifiedMohrCoulombYieldSurface<VonMisesPlasticPotential<3>>>, GenericCompressionConstitutiveLawIntegratorDplusDminusDamage<ModifiedMohrCoulombYieldSurface<VonMisesPlasticPotential<3>>>> mSmallStrainDplusDminusDamageModifiedMohrCoulombModifiedMohrCoulomb2D;
    const GenericSmallStrainDplusDminusDamage<GenericTensionConstitutiveLawIntegratorDplusDminusDamage<ModifiedMohrCoulombYieldSurface<VonMisesPlasticPotential<3>>>, GenericCompressionConstitutiveLawIntegratorDplusDminusDamage<RankineYieldSurface<VonMisesPlasticPotential<3>>>> mSmallStrainDplusDminusDamageModifiedMohrCoulombRankine2D;
    const GenericSmallStrainDplusDminusDamage<GenericTensionConstitutiveLawIntegratorDplusDminusDamage<ModifiedMohrCoulombYieldSurface<VonMisesPlasticPotential<3>>>, GenericCompressionConstitutiveLawIntegratorDplusDminusDamage<SimoJuYieldSurface<VonMisesPlasticPotential<3>>>> mSmallStrainDplusDminusDamageModifiedMohrCoulombSimoJu2D;
    const GenericSmallStrainDplusDminusDamage<GenericTensionConstitutiveLawIntegratorDplusDminusDamage<ModifiedMohrCoulombYieldSurface<VonMisesPlasticPotential<3>>>, GenericCompressionConstitutiveLawIntegratorDplusDminusDamage<VonMisesYieldSurface<VonMisesPlasticPotential<3>>>> mSmallStrainDplusDminusDamageModifiedMohrCoulombVonMises2D;
    const GenericSmallStrainDplusDminusDamage<GenericTensionConstitutiveLawIntegratorDplusDminusDamage<ModifiedMohrCoulombYieldSurface<VonMisesPlasticPotential<3>>>, GenericCompressionConstitutiveLawIntegratorDplusDminusDamage<TrescaYieldSurface<VonMisesPlasticPotential<3>>>> mSmallStrainDplusDminusDamageModifiedMohrCoulombTresca2D;
    const GenericSmallStrainDplusDminusDamage<GenericTensionConstitutiveLawIntegratorDplusDminusDamage<ModifiedMohrCoulombYieldSurface<VonMisesPlasticPotential<3>>>, GenericCompressionConstitutiveLawIntegratorDplusDminusDamage<DruckerPragerYieldSurface<VonMisesPlasticPotential<3>>>> mSmallStrainDplusDminusDamageModifiedMohrCoulombDruckerPrager2D;
    const GenericSmallStrainDplusDminusDamage<GenericTensionConstitutiveLawIntegratorDplusDminusDamage<RankineYieldSurface<VonMisesPlasticPotential<3>>>, GenericCompressionConstitutiveLawIntegratorDplusDminusDamage<ModifiedMohrCoulombYieldSurface<VonMisesPlasticPotential<3>>>> mSmallStrainDplusDminusDamageRankineModifiedMohrCoulomb2D;
    const GenericSmallStrainDplusDminusDamage<GenericTensionConstitutiveLawIntegratorDplusDminusDamage<RankineYieldSurface<VonMisesPlasticPotential<3>>>, GenericCompressionConstitutiveLawIntegratorDplusDminusDamage<RankineYieldSurface<VonMisesPlasticPotential<3>>>> mSmallStrainDplusDminusDamageRankineRankine2D;
    const GenericSmallStrainDplusDminusDamage<GenericTensionConstitutiveLawIntegratorDplusDminusDamage<RankineYieldSurface<VonMisesPlasticPotential<3>>>, GenericCompressionConstitutiveLawIntegratorDplusDminusDamage<SimoJuYieldSurface<VonMisesPlasticPotential<3>>>> mSmallStrainDplusDminusDamageRankineSimoJu2D;
    const GenericSmallStrainDplusDminusDamage<GenericTensionConstitutiveLawIntegratorDplusDminusDamage<RankineYieldSurface<VonMisesPlasticPotential<3>>>, GenericCompressionConstitutiveLawIntegratorDplusDminusDamage<VonMisesYieldSurface<VonMisesPlasticPotential<3>>>> mSmallStrainDplusDminusDamageRankineVonMises2D;
    const GenericSmallStrainDplusDminusDamage<GenericTensionConstitutiveLawIntegratorDplusDminusDamage<RankineYieldSurface<VonMisesPlasticPotential<3>>>, GenericCompressionConstitutiveLawIntegratorDplusDminusDamage<TrescaYieldSurface<VonMisesPlasticPotential<3>>>> mSmallStrainDplusDminusDamageRankineTresca2D;
    const GenericSmallStrainDplusDminusDamage<GenericTensionConstitutiveLawIntegratorDplusDminusDamage<RankineYieldSurface<VonMisesPlasticPotential<3>>>, GenericCompressionConstitutiveLawIntegratorDplusDminusDamage<DruckerPragerYieldSurface<VonMisesPlasticPotential<3>>>> mSmallStrainDplusDminusDamageRankineDruckerPrager2D;
    const GenericSmallStrainDplusDminusDamage<GenericTensionConstitutiveLawIntegratorDplusDminusDamage<SimoJuYieldSurface<VonMisesPlasticPotential<3>>>, GenericCompressionConstitutiveLawIntegratorDplusDminusDamage<ModifiedMohrCoulombYieldSurface<VonMisesPlasticPotential<3>>>> mSmallStrainDplusDminusDamageSimoJuModifiedMohrCoulomb2D;
    const GenericSmallStrainDplusDminusDamage<GenericTensionConstitutiveLawIntegratorDplusDminusDamage<SimoJuYieldSurface<VonMisesPlasticPotential<3>>>, GenericCompressionConstitutiveLawIntegratorDplusDminusDamage<RankineYieldSurface<VonMisesPlasticPotential<3>>>> mSmallStrainDplusDminusDamageSimoJuRankine2D;
    const GenericSmallStrainDplusDminusDamage<GenericTensionConstitutiveLawIntegratorDplusDminusDamage<SimoJuYieldSurface<VonMisesPlasticPotential<3>>>, GenericCompressionConstitutiveLawIntegratorDplusDminusDamage<SimoJuYieldSurface<VonMisesPlasticPotential<3>>>> mSmallStrainDplusDminusDamageSimoJuSimoJu2D;
    const GenericSmallStrainDplusDminusDamage<GenericTensionConstitutiveLawIntegratorDplusDminusDamage<SimoJuYieldSurface<VonMisesPlasticPotential<3>>>, GenericCompressionConstitutiveLawIntegratorDplusDminusDamage<VonMisesYieldSurface<VonMisesPlasticPotential<3>>>> mSmallStrainDplusDminusDamageSimoJuVonMises2D;
    const GenericSmallStrainDplusDminusDamage<GenericTensionConstitutiveLawIntegratorDplusDminusDamage<SimoJuYieldSurface<VonMisesPlasticPotential<3>>>, GenericCompressionConstitutiveLawIntegratorDplusDminusDamage<TrescaYieldSurface<VonMisesPlasticPotential<3>>>> mSmallStrainDplusDminusDamageSimoJuTresca2D;
    const GenericSmallStrainDplusDminusDamage<GenericTensionConstitutiveLawIntegratorDplusDminusDamage<SimoJuYieldSurface<VonMisesPlasticPotential<3>>>, GenericCompressionConstitutiveLawIntegratorDplusDminusDamage<DruckerPragerYieldSurface<VonMisesPlasticPotential<3>>>> mSmallStrainDplusDminusDamageSimoJuDruckerPrager2D;
    const GenericSmallStrainDplusDminusDamage<GenericTensionConstitutiveLawIntegratorDplusDminusDamage<VonMisesYieldSurface<VonMisesPlasticPotential<3>>>, GenericCompressionConstitutiveLawIntegratorDplusDminusDamage<ModifiedMohrCoulombYieldSurface<VonMisesPlasticPotential<3>>>> mSmallStrainDplusDminusDamageVonMisesModifiedMohrCoulomb2D;
    const GenericSmallStrainDplusDminusDamage<GenericTensionConstitutiveLawIntegratorDplusDminusDamage<VonMisesYieldSurface<VonMisesPlasticPotential<3>>>, GenericCompressionConstitutiveLawIntegratorDplusDminusDamage<RankineYieldSurface<VonMisesPlasticPotential<3>>>> mSmallStrainDplusDminusDamageVonMisesRankine2D;
    const GenericSmallStrainDplusDminusDamage<GenericTensionConstitutiveLawIntegratorDplusDminusDamage<VonMisesYieldSurface<VonMisesPlasticPotential<3>>>, GenericCompressionConstitutiveLawIntegratorDplusDminusDamage<SimoJuYieldSurface<VonMisesPlasticPotential<3>>>> mSmallStrainDplusDminusDamageVonMisesSimoJu2D;
    const GenericSmallStrainDplusDminusDamage<GenericTensionConstitutiveLawIntegratorDplusDminusDamage<VonMisesYieldSurface<VonMisesPlasticPotential<3>>>, GenericCompressionConstitutiveLawIntegratorDplusDminusDamage<VonMisesYieldSurface<VonMisesPlasticPotential<3>>>> mSmallStrainDplusDminusDamageVonMisesVonMises2D;
    const GenericSmallStrainDplusDminusDamage<GenericTensionConstitutiveLawIntegratorDplusDminusDamage<VonMisesYieldSurface<VonMisesPlasticPotential<3>>>, GenericCompressionConstitutiveLawIntegratorDplusDminusDamage<TrescaYieldSurface<VonMisesPlasticPotential<3>>>> mSmallStrainDplusDminusDamageVonMisesTresca2D;
    const GenericSmallStrainDplusDminusDamage<GenericTensionConstitutiveLawIntegratorDplusDminusDamage<VonMisesYieldSurface<VonMisesPlasticPotential<3>>>, GenericCompressionConstitutiveLawIntegratorDplusDminusDamage<DruckerPragerYieldSurface<VonMisesPlasticPotential<3>>>> mSmallStrainDplusDminusDamageVonMisesDruckerPrager2D;
    const GenericSmallStrainDplusDminusDamage<GenericTensionConstitutiveLawIntegratorDplusDminusDamage<TrescaYieldSurface<VonMisesPlasticPotential<3>>>, GenericCompressionConstitutiveLawIntegratorDplusDminusDamage<ModifiedMohrCoulombYieldSurface<VonMisesPlasticPotential<3>>>> mSmallStrainDplusDminusDamageTrescaModifiedMohrCoulomb2D;
    const GenericSmallStrainDplusDminusDamage<GenericTensionConstitutiveLawIntegratorDplusDminusDamage<TrescaYieldSurface<VonMisesPlasticPotential<3>>>, GenericCompressionConstitutiveLawIntegratorDplusDminusDamage<RankineYieldSurface<VonMisesPlasticPotential<3>>>> mSmallStrainDplusDminusDamageTrescaRankine2D;
    const GenericSmallStrainDplusDminusDamage<GenericTensionConstitutiveLawIntegratorDplusDminusDamage<TrescaYieldSurface<VonMisesPlasticPotential<3>>>, GenericCompressionConstitutiveLawIntegratorDplusDminusDamage<SimoJuYieldSurface<VonMisesPlasticPotential<3>>>> mSmallStrainDplusDminusDamageTrescaSimoJu2D;
    const GenericSmallStrainDplusDminusDamage<GenericTensionConstitutiveLawIntegratorDplusDminusDamage<TrescaYieldSurface<VonMisesPlasticPotential<3>>>, GenericCompressionConstitutiveLawIntegratorDplusDminusDamage<VonMisesYieldSurface<VonMisesPlasticPotential<3>>>> mSmallStrainDplusDminusDamageTrescaVonMises2D;
    const GenericSmallStrainDplusDminusDamage<GenericTensionConstitutiveLawIntegratorDplusDminusDamage<TrescaYieldSurface<VonMisesPlasticPotential<3>>>, GenericCompressionConstitutiveLawIntegratorDplusDminusDamage<TrescaYieldSurface<VonMisesPlasticPotential<3>>>> mSmallStrainDplusDminusDamageTrescaTresca2D;
    const GenericSmallStrainDplusDminusDamage<GenericTensionConstitutiveLawIntegratorDplusDminusDamage<TrescaYieldSurface<VonMisesPlasticPotential<3>>>, GenericCompressionConstitutiveLawIntegratorDplusDminusDamage<DruckerPragerYieldSurface<VonMisesPlasticPotential<3>>>> mSmallStrainDplusDminusDamageTrescaDruckerPrager2D;
    const GenericSmallStrainDplusDminusDamage<GenericTensionConstitutiveLawIntegratorDplusDminusDamage<DruckerPragerYieldSurface<VonMisesPlasticPotential<3>>>, GenericCompressionConstitutiveLawIntegratorDplusDminusDamage<ModifiedMohrCoulombYieldSurface<VonMisesPlasticPotential<3>>>> mSmallStrainDplusDminusDamageDruckerPragerModifiedMohrCoulomb2D;
    const GenericSmallStrainDplusDminusDamage<GenericTensionConstitutiveLawIntegratorDplusDminusDamage<DruckerPragerYieldSurface<VonMisesPlasticPotential<3>>>, GenericCompressionConstitutiveLawIntegratorDplusDminusDamage<RankineYieldSurface<VonMisesPlasticPotential<3>>>> mSmallStrainDplusDminusDamageDruckerPragerRankine2D;
    const GenericSmallStrainDplusDminusDamage<GenericTensionConstitutiveLawIntegratorDplusDminusDamage<DruckerPragerYieldSurface<VonMisesPlasticPotential<3>>>, GenericCompressionConstitutiveLawIntegratorDplusDminusDamage<SimoJuYieldSurface<VonMisesPlasticPotential<3>>>> mSmallStrainDplusDminusDamageDruckerPragerSimoJu2D;
    const GenericSmallStrainDplusDminusDamage<GenericTensionConstitutiveLawIntegratorDplusDminusDamage<DruckerPragerYieldSurface<VonMisesPlasticPotential<3>>>, GenericCompressionConstitutiveLawIntegratorDplusDminusDamage<VonMisesYieldSurface<VonMisesPlasticPotential<3>>>> mSmallStrainDplusDminusDamageDruckerPragerVonMises2D;
    const GenericSmallStrainDplusDminusDamage<GenericTensionConstitutiveLawIntegratorDplusDminusDamage<DruckerPragerYieldSurface<VonMisesPlasticPotential<3>>>, GenericCompressionConstitutiveLawIntegratorDplusDminusDamage<TrescaYieldSurface<VonMisesPlasticPotential<3>>>> mSmallStrainDplusDminusDamageDruckerPragerTresca2D;
    const GenericSmallStrainDplusDminusDamage<GenericTensionConstitutiveLawIntegratorDplusDminusDamage<DruckerPragerYieldSurface<VonMisesPlasticPotential<3>>>, GenericCompressionConstitutiveLawIntegratorDplusDminusDamage<DruckerPragerYieldSurface<VonMisesPlasticPotential<3>>>> mSmallStrainDplusDminusDamageDruckerPragerDruckerPrager2D;
    const GenericSmallStrainDplusDminusDamage<GenericTensionConstitutiveLawIntegratorDplusDminusDamage<MohrCoulombYieldSurface<VonMisesPlasticPotential<3>>>, GenericCompressionConstitutiveLawIntegratorDplusDminusDamage<MohrCoulombYieldSurface<VonMisesPlasticPotential<3>>>> mSmallStrainDplusDminusDamageMohrCoulombMohrCoulomb2D;
    const GenericSmallStrainDplusDminusDamage<GenericTensionConstitutiveLawIntegratorDplusDminusDamage<MohrCoulombYieldSurface<VonMisesPlasticPotential<3>>>, GenericCompressionConstitutiveLawIntegratorDplusDminusDamage<RankineYieldSurface<VonMisesPlasticPotential<3>>>> mSmallStrainDplusDminusDamageMohrCoulombRankine2D;
    const GenericSmallStrainDplusDminusDamage<GenericTensionConstitutiveLawIntegratorDplusDminusDamage<MohrCoulombYieldSurface<VonMisesPlasticPotential<3>>>, GenericCompressionConstitutiveLawIntegratorDplusDminusDamage<SimoJuYieldSurface<VonMisesPlasticPotential<3>>>> mSmallStrainDplusDminusDamageMohrCoulombSimoJu2D;
    const GenericSmallStrainDplusDminusDamage<GenericTensionConstitutiveLawIntegratorDplusDminusDamage<MohrCoulombYieldSurface<VonMisesPlasticPotential<3>>>, GenericCompressionConstitutiveLawIntegratorDplusDminusDamage<VonMisesYieldSurface<VonMisesPlasticPotential<3>>>> mSmallStrainDplusDminusDamageMohrCoulombVonMises2D;
    const GenericSmallStrainDplusDminusDamage<GenericTensionConstitutiveLawIntegratorDplusDminusDamage<MohrCoulombYieldSurface<VonMisesPlasticPotential<3>>>, GenericCompressionConstitutiveLawIntegratorDplusDminusDamage<TrescaYieldSurface<VonMisesPlasticPotential<3>>>> mSmallStrainDplusDminusDamageMohrCoulombTresca2D;
    const GenericSmallStrainDplusDminusDamage<GenericTensionConstitutiveLawIntegratorDplusDminusDamage<MohrCoulombYieldSurface<VonMisesPlasticPotential<3>>>, GenericCompressionConstitutiveLawIntegratorDplusDminusDamage<DruckerPragerYieldSurface<VonMisesPlasticPotential<3>>>> mSmallStrainDplusDminusDamageMohrCoulombDruckerPrager2D;
    const GenericSmallStrainDplusDminusDamage<GenericTensionConstitutiveLawIntegratorDplusDminusDamage<RankineYieldSurface<VonMisesPlasticPotential<3>>>, GenericCompressionConstitutiveLawIntegratorDplusDminusDamage<MohrCoulombYieldSurface<VonMisesPlasticPotential<3>>>> mSmallStrainDplusDminusDamageRankineMohrCoulomb2D;
    const GenericSmallStrainDplusDminusDamage<GenericTensionConstitutiveLawIntegratorDplusDminusDamage<SimoJuYieldSurface<VonMisesPlasticPotential<3>>>, GenericCompressionConstitutiveLawIntegratorDplusDminusDamage<MohrCoulombYieldSurface<VonMisesPlasticPotential<3>>>> mSmallStrainDplusDminusDamageSimoJuMohrCoulomb2D;
    const GenericSmallStrainDplusDminusDamage<GenericTensionConstitutiveLawIntegratorDplusDminusDamage<VonMisesYieldSurface<VonMisesPlasticPotential<3>>>, GenericCompressionConstitutiveLawIntegratorDplusDminusDamage<MohrCoulombYieldSurface<VonMisesPlasticPotential<3>>>> mSmallStrainDplusDminusDamageVonMisesMohrCoulomb2D;
    const GenericSmallStrainDplusDminusDamage<GenericTensionConstitutiveLawIntegratorDplusDminusDamage<TrescaYieldSurface<VonMisesPlasticPotential<3>>>, GenericCompressionConstitutiveLawIntegratorDplusDminusDamage<MohrCoulombYieldSurface<VonMisesPlasticPotential<3>>>> mSmallStrainDplusDminusDamageTrescaMohrCoulomb2D;
    const GenericSmallStrainDplusDminusDamage<GenericTensionConstitutiveLawIntegratorDplusDminusDamage<DruckerPragerYieldSurface<VonMisesPlasticPotential<3>>>, GenericCompressionConstitutiveLawIntegratorDplusDminusDamage<MohrCoulombYieldSurface<VonMisesPlasticPotential<3>>>> mSmallStrainDplusDminusDamageDruckerPragerMohrCoulomb2D;
    const DamageDPlusDMinusMasonry2DLaw mDamageDPlusDMinusPlaneStressMasonry2DLaw;
    const DamageDPlusDMinusMasonry3DLaw mDamageDPlusDMinusMasonry3DLaw;

    // Orthotropic Damage
    const GenericSmallStrainOrthotropicDamage<GenericConstitutiveLawIntegratorDamage<RankineYieldSurface<VonMisesPlasticPotential<6>>>> mSmallStrainOrthotropicDamageRankine3D;
    const GenericSmallStrainOrthotropicDamage<GenericConstitutiveLawIntegratorDamage<VonMisesYieldSurface<VonMisesPlasticPotential<6>>>> mSmallStrainOrthotropicDamageVonMises3D;
    const GenericSmallStrainOrthotropicDamage<GenericConstitutiveLawIntegratorDamage<DruckerPragerYieldSurface<VonMisesPlasticPotential<6>>>> mSmallStrainOrthotropicDamageDruckerPrager3D;
    const GenericSmallStrainOrthotropicDamage<GenericConstitutiveLawIntegratorDamage<TrescaYieldSurface<VonMisesPlasticPotential<6>>>> mSmallStrainOrthotropicDamageTresca3D;
    const GenericSmallStrainOrthotropicDamage<GenericConstitutiveLawIntegratorDamage<MohrCoulombYieldSurface<VonMisesPlasticPotential<6>>>> mSmallStrainOrthotropicDamageMohrCoulomb3D;
    const GenericSmallStrainOrthotropicDamage<GenericConstitutiveLawIntegratorDamage<ModifiedMohrCoulombYieldSurface<VonMisesPlasticPotential<6>>>> mSmallStrainOrthotropicDamageModifiedMohrCoulomb3D;
    const GenericSmallStrainOrthotropicDamage<GenericConstitutiveLawIntegratorDamage<SimoJuYieldSurface<VonMisesPlasticPotential<6>>>> mSmallStrainOrthotropicDamageSimoJu3D;
    const GenericSmallStrainOrthotropicDamage<GenericConstitutiveLawIntegratorDamage<RankineYieldSurface<VonMisesPlasticPotential<3>>>> mSmallStrainOrthotropicDamageRankine2D;
    const GenericSmallStrainOrthotropicDamage<GenericConstitutiveLawIntegratorDamage<VonMisesYieldSurface<VonMisesPlasticPotential<3>>>> mSmallStrainOrthotropicDamageVonMises2D;
    const GenericSmallStrainOrthotropicDamage<GenericConstitutiveLawIntegratorDamage<DruckerPragerYieldSurface<VonMisesPlasticPotential<3>>>> mSmallStrainOrthotropicDamageDruckerPrager2D;
    const GenericSmallStrainOrthotropicDamage<GenericConstitutiveLawIntegratorDamage<TrescaYieldSurface<VonMisesPlasticPotential<3>>>> mSmallStrainOrthotropicDamageTresca2D;
    const GenericSmallStrainOrthotropicDamage<GenericConstitutiveLawIntegratorDamage<MohrCoulombYieldSurface<VonMisesPlasticPotential<3>>>> mSmallStrainOrthotropicDamageMohrCoulomb2D;
    const GenericSmallStrainOrthotropicDamage<GenericConstitutiveLawIntegratorDamage<ModifiedMohrCoulombYieldSurface<VonMisesPlasticPotential<3>>>> mSmallStrainOrthotropicDamageModifiedMohrCoulomb2D;
    const GenericSmallStrainOrthotropicDamage<GenericConstitutiveLawIntegratorDamage<SimoJuYieldSurface<VonMisesPlasticPotential<3>>>> mSmallStrainOrthotropicDamageSimoJu2D;

<<<<<<< HEAD
    // Rules of mixtures
    const RuleOfMixturesLaw mRuleOfMixturesLaw;
    
=======
>>>>>>> 4e3ff9bc
    ///@}
    ///@name Private Operators
    ///@{


    ///@}
    ///@name Private Operations
    ///@{


    ///@}
    ///@name Private  Access
    ///@{


    ///@}
    ///@name Private Inquiry
    ///@{


    ///@}
    ///@name Un accessible methods
    ///@{

    /// Assignment operator.
    KratosStructuralMechanicsApplication& operator=(KratosStructuralMechanicsApplication const& rOther);

    /// Copy constructor.
    KratosStructuralMechanicsApplication(KratosStructuralMechanicsApplication const& rOther);


    ///@}

}; // Class KratosStructuralMechanicsApplication

///@}

///@name Type Definitions
///@{


///@}
///@name Input and output
///@{

///@}


}  // namespace Kratos.

#endif // KRATOS_STRUCTURAL_MECHANICS_APPLICATION_H_INCLUDED  defined

<|MERGE_RESOLUTION|>--- conflicted
+++ resolved
@@ -802,12 +802,9 @@
     const GenericSmallStrainOrthotropicDamage<GenericConstitutiveLawIntegratorDamage<ModifiedMohrCoulombYieldSurface<VonMisesPlasticPotential<3>>>> mSmallStrainOrthotropicDamageModifiedMohrCoulomb2D;
     const GenericSmallStrainOrthotropicDamage<GenericConstitutiveLawIntegratorDamage<SimoJuYieldSurface<VonMisesPlasticPotential<3>>>> mSmallStrainOrthotropicDamageSimoJu2D;
 
-<<<<<<< HEAD
     // Rules of mixtures
     const RuleOfMixturesLaw mRuleOfMixturesLaw;
-    
-=======
->>>>>>> 4e3ff9bc
+
     ///@}
     ///@name Private Operators
     ///@{
