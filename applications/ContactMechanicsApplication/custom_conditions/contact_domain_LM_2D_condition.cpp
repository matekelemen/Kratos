--- conflicted
+++ resolved
@@ -111,11 +111,7 @@
 	mContactVariables.nodes.resize(0);
 	mContactVariables.slaves.resize(0);
 	
-<<<<<<< HEAD
-        NodesArrayType vertex;
-=======
         //NodesArrayType vertex;
->>>>>>> 31520216
 	mContactVariables.order.resize(GetGeometry().PointsNumber(),false);
 	
 	int counter = 0;
