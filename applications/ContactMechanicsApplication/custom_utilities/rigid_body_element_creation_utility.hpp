//
//   Project Name:        KratosContactMechanicsApplication $
//   Created by:          $Author:              JMCarbonell $
//   Last modified by:    $Co-Author:                       $
//   Date:                $Date:                  July 2016 $
//   Revision:            $Revision:                    0.0 $
//
//

#if !defined(KRATOS_RIGID_BODY_ELEMENT_CREATION_UTILITY_H_INCLUDED )
#define  KRATOS_RIGID_BODY_ELEMENT_CREATION_UTILITY_H_INCLUDED


// External includes

// System includes

// Project includes
#include "includes/model_part.h"
#include "geometries/point_2d.h"
#include "geometries/point_3d.h"

#include "custom_utilities/rigid_body_utilities.hpp"
#include "custom_bounding/spatial_bounding_box.hpp"

#include "custom_elements/rigid_body_segregated_V_element.hpp"
#include "custom_elements/translatory_rigid_body_segregated_V_element.hpp"
#include "custom_conditions/rigid_body_links/rigid_body_point_link_segregated_V_condition.hpp"

#include "contact_mechanics_application_variables.h"

namespace Kratos
{

///@name Kratos Classes
///@{

/// Rigid body element build processes in Kratos.
/**
 * Builds and element defined by its center of mass, and the properties of weight and inertia tensor
 * The RigidBodyElement is defined from a mesh of RigidBodyGeometricalElements
 * The RigidBodyProperties given by the RigidBodyBoundingBox, calculated or passed as given data to it.
 */
class RigidBodyElementCreationUtility
{
public:

    ///@name Type Definitions
    ///@{

    /// Pointer definition of Process
    KRATOS_CLASS_POINTER_DEFINITION( RigidBodyElementCreationUtility );

    typedef ModelPart::NodeType                   NodeType;
    typedef ModelPart::ElementType             ElementType;
    typedef ModelPart::ConditionType         ConditionType;
    typedef ModelPart::PropertiesType       PropertiesType;
    typedef ElementType::GeometryType         GeometryType;
    typedef Point2D<ModelPart::NodeType>       Point2DType;
    typedef Point3D<ModelPart::NodeType>       Point3DType;

    typedef WeakPointerVector<Element> ElementWeakPtrVectorType;
    ///@}
    ///@name Life Cycle
    ///@{

    /// Default constructor.
    RigidBodyElementCreationUtility() {}


    /// Destructor.
    virtual ~RigidBodyElementCreationUtility() {}


    ///@}
    ///@name Operators
    ///@{

    ///@}
    ///@name Operations
    ///@{

    //************************************************************************************
    //************************************************************************************

    void CreateRigidBody(ModelPart& rModelPart,
                         SpatialBoundingBox::Pointer pRigidBodyBox,
                         Parameters CustomParameters)
    {
      KRATOS_TRY

      Parameters DefaultParameters( R"(
            {
                "element_type": "TranslatoryRigidElement3D1N",
                "constrained": true,
                "compute_parameters": false,
                "body_parameters":{
                   "center_of_gravity": [0.0 ,0.0, 0.0],
                   "mass": 0.0,
                   "main_inertias": [0.0, 0.0, 0.0],
                   "main_axes": [ [1.0, 0.0, 0.0], [0.0, 1.0, 0.0], [0.0, 0.0, 1.0] ]
                }
            }  )" );


      //validate against defaults -- this also ensures no type mismatch
      CustomParameters.ValidateAndAssignDefaults(DefaultParameters);

      bool BodyIsFixed = CustomParameters["constrained"].GetBool();

      ModelPart& rMainModelPart = *(rModelPart.GetParentModelPart());

      //std::cout<<rMainModelPart<<std::endl;

      //create properties for the rigid body
      unsigned int NumberOfProperties = rMainModelPart.NumberOfProperties();

      PropertiesType::Pointer pProperties = Kratos::make_shared<PropertiesType>(NumberOfProperties);

      double Mass = 0;
      Vector CenterOfGravity   = ZeroVector(3);
      Matrix InertiaTensor     = ZeroMatrix(3);
      Matrix LocalAxesMatrix   = IdentityMatrix(3);

      bool ComputeBodyParameters = CustomParameters["compute_parameters"].GetBool();


      if( ComputeBodyParameters ){

    	this->CalculateRigidBodyParameters( rModelPart, CenterOfGravity, InertiaTensor, LocalAxesMatrix, Mass );
      }
      else{

        Parameters BodyParameters = CustomParameters["body_parameters"];

    	Mass = BodyParameters["mass"].GetDouble();

    	unsigned int size = BodyParameters["main_inertias"].size();

    	for( unsigned int i=0; i<size; i++ )
    	  {
    	    Parameters LocalAxesRow = BodyParameters["main_axes"][i];

    	    CenterOfGravity[i]     = BodyParameters["center_of_gravity"][i].GetDouble();
    	    InertiaTensor(i,i)     = BodyParameters["main_inertias"][i].GetDouble();

    	    LocalAxesMatrix(0,i)   = LocalAxesRow[0].GetDouble(); //column disposition
    	    LocalAxesMatrix(1,i)   = LocalAxesRow[1].GetDouble();
    	    LocalAxesMatrix(2,i)   = LocalAxesRow[2].GetDouble();
    	  }

	std::cout<<"  [ Mass "<<Mass<<" ]"<<std::endl;
	std::cout<<"  [ CenterOfGravity "<<CenterOfGravity<<" ]"<<std::endl;
	std::cout<<"  [ InertiaTensor "<<InertiaTensor<<" ]"<<std::endl;

      }

      pProperties->SetValue(NODAL_MASS, Mass);
      pProperties->SetValue(LOCAL_INERTIA_TENSOR, InertiaTensor);
      pProperties->SetValue(LOCAL_AXES_MATRIX, LocalAxesMatrix);

      //add properties to model part
      rMainModelPart.AddProperties(pProperties);

      // create node for the rigid body center of gravity:
      unsigned int LastNodeId  = rMainModelPart.Nodes().back().Id() + 1;

      //std::cout<<" Node Id "<<LastNodeId<<std::endl;

      NodeType::Pointer NodeCenterOfGravity;
      this->CreateNode( NodeCenterOfGravity, rMainModelPart, CenterOfGravity, LastNodeId, BodyIsFixed);

      //Set this node to the boundary model_part where it belongs to
      unsigned int RigidBodyNodeId = rModelPart.Nodes().back().Id();

      // set node variables
      NodeCenterOfGravity->GetSolutionStepValue(VOLUME_ACCELERATION) = rModelPart.Nodes().back().GetSolutionStepValue(VOLUME_ACCELERATION);

      // set node flags
      NodeCenterOfGravity->Set(MASTER,true);
      NodeCenterOfGravity->Set(RIGID,true);

      // set node to the spatial bounding box
      pRigidBodyBox->SetRigidBodyCenter(NodeCenterOfGravity);

      // create rigid body element:
      unsigned int LastElementId = rMainModelPart.Elements().back().Id() + 1;

      std::string ElementName = CustomParameters["element_type"].GetString();

      // geometry point 2D or 3D type
      GeometryType::Pointer pGeometry;
      if(rModelPart.GetProcessInfo()[SPACE_DIMENSION] == 3)
        pGeometry = Kratos::make_shared<Point3DType>(NodeCenterOfGravity);
      else if(rModelPart.GetProcessInfo()[SPACE_DIMENSION] == 2)
        pGeometry = Kratos::make_shared<Point2DType>(NodeCenterOfGravity);

      ModelPart::NodesContainerType::Pointer pNodes =  rModelPart.pNodes();

      ElementType::Pointer pRigidBodyElement = this->CreateRigidBodyElement(ElementName, LastElementId, pGeometry, pProperties, pNodes);

      // set rigid body element constraint and add to solving model part
      rModelPart.AddElement(pRigidBodyElement);
      rModelPart.AddNode(NodeCenterOfGravity);


      //add rigid body element node to boundary model part where there is an imposition:
      for(ModelPart::SubModelPartIterator i_mp= rMainModelPart.SubModelPartsBegin(); i_mp!=rMainModelPart.SubModelPartsEnd(); i_mp++)
      {
        bool set = false;
        if(i_mp->Is(BOUNDARY)){
          for(ModelPart::NodesContainerType::iterator i_node = i_mp->NodesBegin(); i_node != i_mp->NodesEnd(); ++i_node)
          {
            for(ModelPart::NodesContainerType::iterator j_node = rModelPart.NodesBegin(); j_node != rModelPart.NodesEnd(); ++j_node)
            {
              if(i_node->Id() == j_node->Id() || i_node->Id() == RigidBodyNodeId){
                i_mp->AddNode(NodeCenterOfGravity);
                std::cout<<"  [ Add CenterOfGravity (node:"<<RigidBodyNodeId<<") to "<<i_mp->Name()<<" ]"<<std::endl;
                set = true;
                break;
              }
            }
            if(set)
              break;
          }
        }
        //set interval end time to apply fixity
        if(set)
          rModelPart.GetProcessInfo()[INTERVAL_END_TIME] = rModelPart.GetProcessInfo()[TIME];
      }




      //add rigid body element to solving model part:
      for(ModelPart::SubModelPartIterator i_mp= rMainModelPart.SubModelPartsBegin() ; i_mp!=rMainModelPart.SubModelPartsEnd(); i_mp++)
      {
        if( (i_mp->Is(ACTIVE)) ){ //computing_domain
          std::cout<<"  [ Add Rigid Body to Solving model part ]"<<std::endl;
          pRigidBodyElement->Set(ACTIVE,true);
          rMainModelPart.GetSubModelPart(i_mp->Name()).AddElement(pRigidBodyElement);
          rMainModelPart.GetSubModelPart(i_mp->Name()).AddNode(NodeCenterOfGravity);
          //std::cout<<rMainModelPart<<std::endl;
        }
      }

      if(BodyIsFixed){
        pRigidBodyElement->Set(RIGID,true);
        //pRigidBodyElement->Set(ACTIVE,false); //if parametric body in dynamics -> check element build matrices
      }

<<<<<<< HEAD
      ElementPointerVectorType MasterElements;
      MasterElements.push_back(pRigidBodyElement.get());
=======
      ElementWeakPtrVectorType MasterElements;
      MasterElements.push_back(pRigidBodyElement);
>>>>>>> 54c2fd17

      for(ModelPart::NodesContainerType::iterator j_node = rModelPart.NodesBegin(); j_node != rModelPart.NodesEnd(); ++j_node)
      {
        j_node->SetValue(MASTER_ELEMENTS,MasterElements);
      }

      std::cout<<"  [ "<<ElementName<<" Created : [NodeId:"<<LastNodeId<<"] [ElementId:"<<LastElementId<<"] CG("<<NodeCenterOfGravity->X()<<","<<NodeCenterOfGravity->Y()<<","<<NodeCenterOfGravity->Z()<<") ]"<<std::endl;

      KRATOS_CATCH( "" )
    }

    //************************************************************************************
    //************************************************************************************

    void CreateLinks(ModelPart& rModelPart,
                     Parameters CustomParameters)
    {
      KRATOS_TRY

      Parameters DefaultParameters( R"(
            {
                "condition_type": "RigidBodyPointLinkCondition3D1N",
                "flags_list": []
            }  )" );

      //loop on model part nodes to create rigid body link conditions
      const int nnodes = rModelPart.Nodes().size();

      std::vector<Flags> TransferFlags;
      for(unsigned int i=0; i<CustomParameters["flags_list"].size(); ++i)
      {
        TransferFlags.push_back(KratosComponents<Flags>::Get( CustomParameters["flags_list"][i].GetString() ));
      }

      ModelPart& rMainModelPart = *(rModelPart.GetParentModelPart());

      unsigned int LastConditionId = 1;
      if( rMainModelPart.Conditions().size() != 0 )
        LastConditionId = rMainModelPart.Conditions().back().Id() + 1;

      std::string ConditionName = CustomParameters["condition_type"].GetString();

      PropertiesType::Pointer pProperties = rModelPart.pGetProperties(0);

      ModelPart::ConditionsContainerType LinkConditions;

      unsigned int Id = LastConditionId;
      if(nnodes != 0)
      {
        ModelPart::NodesContainerType::iterator it_begin = rModelPart.NodesBegin();

        for(int i = 0; i<nnodes; i++)
        {
          ModelPart::NodesContainerType::iterator it = it_begin + i;
          if( it->IsNot(MASTER) ){
            //std::cout<<" Rigid Link "<<it->Id()<<std::endl;
            it->Set(SLAVE,false);
            if (this->MatchTransferFlags(*(it.base()), TransferFlags))
            {
              // geometry point 2D or 3D type
              GeometryType::Pointer pGeometry;
              if(rModelPart.GetProcessInfo()[SPACE_DIMENSION] == 3)
                pGeometry = Kratos::make_shared<Point3DType>(*(it.base()));
              else if(rModelPart.GetProcessInfo()[SPACE_DIMENSION] == 2)
                pGeometry = Kratos::make_shared<Point2DType>(*(it.base()));

              it->Set(SLAVE,true); //Flag to set MASTER_ELEMENTS in that nodes (if is SLAVE, a MASTER is required)
              LinkConditions.push_back(this->CreateRigidBodyLinkCondition(ConditionName, Id, pGeometry, pProperties));
              LinkConditions.back().Set(INTERACTION);
              ++Id;
            }
          }
        }
      }

      //First remove conditions identified as INTERACTION
      rModelPart.RemoveConditions(INTERACTION);

      // add links to rigid body model part:
      rModelPart.AddConditions(LinkConditions.begin(),LinkConditions.end());

      std::cout<<" Created Link Conditions "<<LinkConditions.size()<<std::endl;

      // add links to solving model part:
      for(ModelPart::SubModelPartIterator i_mp= rMainModelPart.SubModelPartsBegin() ; i_mp!=rMainModelPart.SubModelPartsEnd(); i_mp++)
      {
        if( (i_mp->Is(ACTIVE)) ){ //computing_domain
          //First remove conditions identified as INTERACTION
          rMainModelPart.GetSubModelPart(i_mp->Name()).RemoveConditions(INTERACTION);
          rMainModelPart.GetSubModelPart(i_mp->Name()).AddConditions(LinkConditions.begin(),LinkConditions.end());
        }
      }

      KRATOS_CATCH( "" )
    }

    ///@}
    ///@name Access
    ///@{

    ///@}
    ///@name Inquiry
    ///@{

    ///@}
    ///@name Input and output
    ///@{

    /// Turn back information as a string.
    virtual std::string Info() const
    {
        return "RigidBodyElementCreationUtility";
    }

    /// Print information about this object.
    virtual void PrintInfo(std::ostream& rOStream) const
    {
        rOStream << "RigidBodyElementCreationUtility";
    }

    /// Print object's data.
    virtual void PrintData(std::ostream& rOStream) const
    {
    }


    ///@}
    ///@name Friends
    ///@{


    ///@}

protected:
    ///@name Protected static Member Variables
    ///@{


    ///@}
    ///@name Protected member Variables
    ///@{


    ///@}
    ///@name Protected Operators
    ///@{


    ///@}
    ///@name Protected Operations
    ///@{


    ///@}
    ///@name Protected  Access
    ///@{


    ///@}
    ///@name Protected Inquiry
    ///@{


    ///@}
    ///@name Protected LifeCycle
    ///@{


    ///@}

private:
    ///@name Static Member Variables
    ///@{


    ///@}
    ///@name Member Variables
    ///@{


    ///@}
    ///@name Private Operators
    ///@{

    /// Assignment operator.
    RigidBodyElementCreationUtility& operator=(RigidBodyElementCreationUtility const& rOther);

    ///@}
    ///@name Private Operations
    ///@{

    //************************************************************************************
    //************************************************************************************

    ElementType::Pointer CreateRigidBodyElement(std::string ElementName, unsigned int& rElementId, GeometryType::Pointer pGeometry, PropertiesType::Pointer pProperties, ModelPart::NodesContainerType::Pointer pNodes)
    {
      KRATOS_TRY

      ElementType::Pointer pRigidBodyElement;

      //Rigid Body Element:
      if( ElementName == "RigidBodyElement3D1N" || ElementName == "RigidBodyElement2D1N" ){
	//std::cout<<" RigidBodyElement "<<rElementId<<std::endl;
    	pRigidBodyElement = Kratos::make_shared<RigidBodyElement>(rElementId, pGeometry, pProperties, pNodes);
      }
      else if( ElementName == "TranslatoryRigidBodyElement3D1N" || ElementName == "TranslatoryRigidBodyElement2D1N"){
	//std::cout<<" TranslatoryRigidBodyElement "<<rElementId<<std::endl;
	// return KratosComponents<Element>::Get("TranslatoryRigidBodyElement")
    	pRigidBodyElement = Kratos::make_shared<TranslatoryRigidBodyElement>(rElementId, pGeometry, pProperties, pNodes);
      }
      else if( ElementName == "RigidBodySegregatedVElement3D1N" || ElementName == "RigidBodySegregatedVElement2D1N" ){
	//std::cout<<" RigidBodyElement "<<rElementId<<std::endl;
    	pRigidBodyElement = Kratos::make_shared<RigidBodySegregatedVElement>(rElementId, pGeometry, pProperties, pNodes);
      }
      else if( ElementName == "TranslatoryRigidBodySegregatedVElement3D1N" || ElementName == "TranslatoryRigidBodySegregatedVElement2D1N"){
	//std::cout<<" TranslatoryRigidBodyElement "<<rElementId<<std::endl;
	// return KratosComponents<Element>::Get("TranslatoryRigidBodyElement")
    	pRigidBodyElement = Kratos::make_shared<TranslatoryRigidBodySegregatedVElement>(rElementId, pGeometry, pProperties, pNodes);
      }
      else if( ElementName == "RigidBodyEMCElement3D1N" || ElementName == "RigidBodyEMCElement2D1N" ){
	//std::cout<<" RigidBodyEMCElement "<<std::endl;
    	//return Kratos::make_shared<RigidBodyEMCElement>(rElementId, pGeometry, pProperties, pNodes);
        KRATOS_ERROR<<" There is no rigid body element of the type "<<ElementName<<std::endl;
      }
      else{
        KRATOS_ERROR<<" There is no rigid body element of the type "<<ElementName<<std::endl;
      }

      // once conventional constructor and registered
      // ElementType::NodesArrayType ElementNodes;
      // ElementNodes.push_back(NodeCenterOfGravity);
      // ElementType const& rCloneElement = KratosComponents<ElementType>::Get(ElementName);
      // ElementType::Pointer pRigidBodyElement = rCloneElement.Create(LastElementId, ElementNodes, pProperties);
      // rModelPart.AddElement(pRigidBodyElement);

      // other posibility
      // std::vector<int> NodeIds;
      // NodeIds.push_back(LastNodeId);
      // rModelPart.CreateNewElement(ElementName,LastElementId, NodeIds, pProperties);

      return pRigidBodyElement;

      KRATOS_CATCH("")
    }

    //************************************************************************************
    //************************************************************************************

    ConditionType::Pointer CreateRigidBodyLinkCondition(std::string ConditionName, unsigned int& rConditionId, GeometryType::Pointer pGeometry, PropertiesType::Pointer pProperties)
    {
      KRATOS_TRY

      ConditionType::Pointer pLinkCondition;

      //Rigid Body Point Ling Condition:
      if( ConditionName == "RigidBodyPointLinkCondition3D1N" || ConditionName == "RigidBodyPointLinkCondition2D1N" ){
        //std::cout<<" Create RigidBodyPointLinkCondition "<<rConditionId<<std::endl;
    	pLinkCondition = Kratos::make_shared<RigidBodyPointLinkCondition>(rConditionId, pGeometry, pProperties);
      }
      else if( ConditionName == "RigidBodyPointLinkSegregatedVCondition3D1N" || ConditionName == "RigidBodyPointLinkSegregatedVCondition2D1N" ){
        //std::cout<<" Create RigidBodyPointLinkSegregatedVCondition "<<rConditionId<<std::endl;
    	pLinkCondition = Kratos::make_shared<RigidBodyPointLinkSegregatedVCondition>(rConditionId, pGeometry, pProperties);
      }
      else{
        KRATOS_ERROR<<" There is no link condition of the type "<<ConditionName<<std::endl;
      }
      return pLinkCondition;

      KRATOS_CATCH("")
    }

    //************************************************************************************
    //************************************************************************************

    bool MatchTransferFlags(const Node<3>::Pointer& pNode, const std::vector<Flags>& rTransferFlags)
    {

      for(unsigned int i = 0; i<rTransferFlags.size(); i++)
	{
	  if( pNode->IsNot(rTransferFlags[i]) )
	    return false;
	}

      return true;
    }

    //************************************************************************************
    //************************************************************************************

    void CalculateRigidBodyParameters(ModelPart& rModelPart, Vector& rCenterOfGravity, Matrix& rInertiaTensor, Matrix& rLocalAxesMatrix, double& rMass)
    {

      KRATOS_TRY

      RigidBodyUtilities RigidBodyUtils;

      rMass             =  RigidBodyUtils.MassCalculation(rModelPart);
      rCenterOfGravity  =  RigidBodyUtils.CalculateCenterOfMass(rModelPart);
      rInertiaTensor    =  RigidBodyUtils.CalculateInertiaTensor(rModelPart);


      //set inertia tensor in main axes (local inertia tensor means main axes)
      Matrix MainAxes    = ZeroMatrix(3,3);
      Matrix MainInertia = rInertiaTensor;
      RigidBodyUtils.InertiaTensorToMainAxes(MainInertia, MainAxes);

      // std::cout<<" Main Axes "<<MainAxes<<std::endl;
      // std::cout<<" Main Inertia "<<MainInertia<<std::endl;
      // std::cout<<" Inertia Tensor "<<InertiaTensor<<std::endl;

      rLocalAxesMatrix = IdentityMatrix(3);

      // main axes given in rows
      for(unsigned int i=0; i<3; i++)
    	{
    	  Vector Axis = ZeroVector(3);
    	  for(unsigned int j=0; j<3; j++)
    	    {
    	      Axis[j] = MainAxes(i,j);
    	    }

    	  double norm = norm_2(Axis);
    	  if( norm != 0)
    	    Axis/=norm;

    	  for(unsigned int j=0; j<3; j++)
    	    {
    	      rLocalAxesMatrix(j,i) = Axis[j]; //column disposition
    	    }
    	}

      rInertiaTensor = MainInertia;

      // rVolumeAcceleration = RigidBodyUtils.GetVolumeAcceleration(rModelPart);
      // rElasticModulus     = RigidBodyUtils.GetElasticModulus(rModelPart);

      std::cout<<"  [ Mass "<<rMass<<" ]"<<std::endl;
      std::cout<<"  [ CenterOfGravity "<<rCenterOfGravity<<" ]"<<std::endl;
      std::cout<<"  [ InertiaTensor "<<rInertiaTensor<<" ]"<<std::endl;

      KRATOS_CATCH("")

    }


    //************************************************************************************
    //************************************************************************************

    void CreateNode (NodeType::Pointer& Node, ModelPart& rModelPart, const Vector& rPoint, unsigned int& nodeId, bool& rBodyIsFixed)
    {
      KRATOS_TRY

      Node = rModelPart.CreateNewNode( nodeId, rPoint[0], rPoint[1], rPoint[2]);

      rModelPart.AddNode( Node );

      //generating the dofs
      NodeType::DofsContainerType& reference_dofs = (rModelPart.NodesBegin())->GetDofs();


      for(NodeType::DofsContainerType::iterator iii = reference_dofs.begin(); iii != reference_dofs.end(); iii++)
      	{
      	  NodeType::DofType& rDof = *iii;
      	  Node->pAddDof( rDof );
      	}


      if( rBodyIsFixed ){

    	//fix dofs:
    	NodeType::DofsContainerType& new_dofs = Node->GetDofs();

    	for(NodeType::DofsContainerType::iterator iii = new_dofs.begin(); iii != new_dofs.end(); iii++)
      	{
      	  NodeType::DofType& rDof = *iii;
    	  rDof.FixDof(); // dofs fixed
      	}

      }
      else{

    	//free dofs:
    	NodeType::DofsContainerType& new_dofs = Node->GetDofs();

    	for(NodeType::DofsContainerType::iterator iii = new_dofs.begin(); iii != new_dofs.end(); iii++)
      	{
      	  NodeType::DofType& rDof = *iii;
    	  rDof.FreeDof(); // dofs free
      	}

      }

      //generating step data
      // unsigned int buffer_size = (rModelPart.NodesBegin())->GetBufferSize();
      // unsigned int step_data_size = rModelPart.GetNodalSolutionStepDataSize();
      // for(unsigned int step = 0; step<buffer_size; step++)
      // 	{
      // 	  double* NodeData = Node->SolutionStepData().Data(step);
      // 	  double* ReferenceData = (rModelPart.NodesBegin())->SolutionStepData().Data(step);

      // 	  //copying this data in the position of the vector we are interested in
      // 	  for(unsigned int j= 0; j<step_data_size; j++)
      // 	    {
      // 	      NodeData[j] = ReferenceData[j];
      // 	    }
      // 	}

      KRATOS_CATCH("")
    }

    ///@}
    ///@name Private  Access
    ///@{


    ///@}
    ///@name Private Inquiry
    ///@{


    ///@}
    ///@name Unaccessible methods
    ///@{

    ///@}

    ///@}

}; // Class Process

///@}

///@name Type Definitions
///@{


///@}
///@name Input and output
///@{


/// input stream function
inline std::istream& operator >> (std::istream& rIStream,
                                  RigidBodyElementCreationUtility& rThis);

/// output stream function
inline std::ostream& operator << (std::ostream& rOStream,
                                  const RigidBodyElementCreationUtility& rThis)
{
    rThis.PrintInfo(rOStream);
    rOStream << std::endl;
    rThis.PrintData(rOStream);

    return rOStream;
}
///@}


}  // namespace Kratos.

#endif // KRATOS_RIGID_BODY_ELEMENT_CREATION_UTILITY_H_INCLUDED  defined<|MERGE_RESOLUTION|>--- conflicted
+++ resolved
@@ -249,13 +249,8 @@
         //pRigidBodyElement->Set(ACTIVE,false); //if parametric body in dynamics -> check element build matrices
       }
 
-<<<<<<< HEAD
-      ElementPointerVectorType MasterElements;
-      MasterElements.push_back(pRigidBodyElement.get());
-=======
       ElementWeakPtrVectorType MasterElements;
       MasterElements.push_back(pRigidBodyElement);
->>>>>>> 54c2fd17
 
       for(ModelPart::NodesContainerType::iterator j_node = rModelPart.NodesBegin(); j_node != rModelPart.NodesEnd(); ++j_node)
       {
