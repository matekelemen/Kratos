--- conflicted
+++ resolved
@@ -113,12 +113,8 @@
         KRATOS_CHECK_MATRIX_NEAR(LHS, expected_LHS, 1.0e-4)
 
         // Test CalculateRightHandSide
-<<<<<<< HEAD
-        p_element->CalculateRightHandSide(RHS, r_test_model_part.GetProcessInfo());
-=======
         const auto& r_process_info = r_test_model_part.GetProcessInfo();
         p_element->CalculateRightHandSide(RHS, r_process_info);
->>>>>>> 545e7562
         KRATOS_CHECK_VECTOR_NEAR(RHS, expected_RHS, 1.0e-4)
     }
 
@@ -176,12 +172,8 @@
         KRATOS_CHECK_MATRIX_NEAR(LHS, expected_LHS, 1.0e-4)
 
         // Test CalculateRightHandSide
-<<<<<<< HEAD
-        p_element->CalculateRightHandSide(RHS, r_test_model_part.GetProcessInfo());
-=======
         const auto& r_process_info = r_test_model_part.GetProcessInfo();
         p_element->CalculateRightHandSide(RHS, r_process_info);
->>>>>>> 545e7562
         KRATOS_CHECK_VECTOR_NEAR(RHS, expected_RHS, 1.0e-4)
     }
 
