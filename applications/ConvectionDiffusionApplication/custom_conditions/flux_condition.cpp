// KRATOS ___ ___  _  ___   __   ___ ___ ___ ___
//       / __/ _ \| \| \ \ / /__|   \_ _| __| __|
//      | (_| (_) | .` |\ V /___| |) | || _|| _|
//       \___\___/|_|\_| \_/    |___/___|_| |_|  APPLICATION
//
//  License: BSD License
//					 Kratos default license: kratos/license.txt
//
//  Main authors:    Jordi Cotela
//


#include "flux_condition.h"
#include "includes/convection_diffusion_settings.h"
#include "includes/variables.h"

namespace Kratos
{

// Public Life Cycle //////////////////////////////////////////////////////////

template< unsigned int TNodeNumber >
FluxCondition<TNodeNumber>::FluxCondition(IndexType NewId, Geometry< Node<3> >::Pointer pGeometry):
    Condition(NewId,pGeometry)
{
}

template< unsigned int TNodeNumber >
FluxCondition<TNodeNumber>::FluxCondition(
    IndexType NewId,
    Geometry< Node<3> >::Pointer pGeometry,
    Properties::Pointer pProperties):
    Condition(NewId,pGeometry,pProperties)
{
}

template< unsigned int TNodeNumber >
FluxCondition<TNodeNumber>::~FluxCondition()
{
}

// Public Operations //////////////////////////////////////////////////////////

template< unsigned int TNodeNumber >
Condition::Pointer FluxCondition<TNodeNumber>::Create(
    IndexType NewId,
    NodesArrayType const& ThisNodes,
    Properties::Pointer pProperties) const
{
    return Kratos::make_intrusive<FluxCondition<TNodeNumber>>(NewId, GetGeometry().Create(ThisNodes), pProperties);
}

template< unsigned int TNodeNumber >
Condition::Pointer FluxCondition<TNodeNumber>::Create(
    IndexType NewId,
    GeometryType::Pointer pGeom,
    Properties::Pointer pProperties) const
{
    return Kratos::make_intrusive<FluxCondition<TNodeNumber>>(NewId, pGeom, pProperties);
}

template< unsigned int TNodeNumber >
void FluxCondition<TNodeNumber>::CalculateLocalSystem(
    MatrixType& rLeftHandSideMatrix,
    VectorType& rRightHandSideVector,
    const ProcessInfo& rCurrentProcessInfo)
{
    KRATOS_TRY

    if (rLeftHandSideMatrix.size1() != TNodeNumber)
    {
        rLeftHandSideMatrix.resize(TNodeNumber,TNodeNumber,false);
    }
    noalias(rLeftHandSideMatrix) = ZeroMatrix(TNodeNumber,TNodeNumber);

    this->CalculateRightHandSide(rRightHandSideVector,rCurrentProcessInfo);

    KRATOS_CATCH("")
}

template< unsigned int TNodeNumber >
void FluxCondition<TNodeNumber>::CalculateRightHandSide(
    VectorType& rRightHandSideVector,
    const ProcessInfo& rCurrentProcessInfo)
{
    KRATOS_TRY

    if (rRightHandSideVector.size() != TNodeNumber)
    {
        rRightHandSideVector.resize(TNodeNumber,false);
    }
    noalias(rRightHandSideVector) = ZeroVector(TNodeNumber);

    const ProcessInfo& rProcessInfo = rCurrentProcessInfo; // to ensure that Gets are threadsafe
    ConvectionDiffusionSettings& rSettings = *(rProcessInfo[CONVECTION_DIFFUSION_SETTINGS]);

    const Variable<double>& rFluxVar = rSettings.GetSurfaceSourceVariable();

    FluxConditionInternals::IntegrationData<TNodeNumber> Data(this->GetGeometry(), rFluxVar);

    for (unsigned int g = 0; g < Data.NumGauss; g++)
    {
        Data.SetCurrentGaussPoint(g);

        this->AddIntegrationPointRHSContribution(rRightHandSideVector, Data);
    }

    KRATOS_CATCH("")
}

template< unsigned int TNodeNumber >
void FluxCondition<TNodeNumber>::EquationIdVector(
    EquationIdVectorType& rResult,
<<<<<<< HEAD
    const ProcessInfo& rCurrentProcessInfo) const 
=======
    const ProcessInfo& rCurrentProcessInfo) const
>>>>>>> 77633dd7
{
    KRATOS_TRY

    const ProcessInfo& rProcessInfo = rCurrentProcessInfo; // to ensure that Gets are threadsafe
    ConvectionDiffusionSettings& rSettings = *(rProcessInfo[CONVECTION_DIFFUSION_SETTINGS]);

    const Variable<double>& rUnknownVar = rSettings.GetUnknownVariable();

    if (rResult.size() != TNodeNumber)
    {
        rResult.resize(TNodeNumber,false);
    }

    const Geometry< Node<3> >& rGeometry = this->GetGeometry();

    for (unsigned int i = 0; i < TNodeNumber; i++)
    {
        rResult[i] = rGeometry[i].GetDof(rUnknownVar).EquationId();
    }

    KRATOS_CATCH("")
}

template< unsigned int TNodeNumber >
void FluxCondition<TNodeNumber>::GetDofList(
    DofsVectorType& rConditionalDofList,
<<<<<<< HEAD
    const ProcessInfo& rCurrentProcessInfo) const 
=======
    const ProcessInfo& rCurrentProcessInfo) const
>>>>>>> 77633dd7
{
    KRATOS_TRY

    const ProcessInfo& rProcessInfo = rCurrentProcessInfo; // to ensure that Gets are threadsafe
    ConvectionDiffusionSettings& rSettings = *(rProcessInfo[CONVECTION_DIFFUSION_SETTINGS]);

    const Variable<double>& rUnknownVar = rSettings.GetUnknownVariable();

    if (rConditionalDofList.size() != TNodeNumber)
    {
        rConditionalDofList.resize(TNodeNumber);
    }

    const Geometry< Node<3> >& rGeometry = this->GetGeometry();

    for (unsigned int i = 0; i < TNodeNumber; i++)
    {
        rConditionalDofList[i] = rGeometry[i].pGetDof(rUnknownVar);
    }

    KRATOS_CATCH("")
}

template< unsigned int TNodeNumber >
GeometryData::IntegrationMethod FluxCondition<TNodeNumber>::GetIntegrationMethod()
{
    return GeometryData::GI_GAUSS_2;
}

template< unsigned int TNodeNumber >
void FluxCondition<TNodeNumber>::CalculateOnIntegrationPoints(
    const Variable<array_1d<double,3> > &rVariable,
    std::vector<array_1d<double,3> > &rValues,
    const ProcessInfo &rCurrentProcessInfo)
{
    const unsigned int NumGauss = this->GetGeometry().IntegrationPointsNumber(this->GetIntegrationMethod());
    rValues.resize(NumGauss);
    if (rVariable == NORMAL)
    {
        this->CalculateNormal(rValues[0]);
    }
    else
    {
        /* The cast is done to avoid modification of the element's data. Data modification
         * would happen if rVariable is not stored now (would initialize a pointer to &rVariable
         * with associated value of 0.0). This is catastrophic if the variable referenced
         * goes out of scope.
         */
        const FluxCondition* const_this = static_cast< const FluxCondition* >(this);
        rValues[0] = const_this->GetValue(rVariable);
    }

    // Copy the values to the different gauss points
    for (unsigned int g = 1; g < NumGauss; g++)
    {
        noalias(rValues[g]) = rValues[0];
    }
}

template< unsigned int TNodeNumber >
void FluxCondition<TNodeNumber>::CalculateOnIntegrationPoints(
    const Variable<double>& rVariable,
    std::vector<double>& rValues,
    const ProcessInfo& rCurrentProcessInfo)
{
    const unsigned int NumGauss = this->GetGeometry().IntegrationPointsNumber(this->GetIntegrationMethod());
    rValues.resize(NumGauss);
    const FluxCondition* const_this = static_cast< const FluxCondition* >(this);
    rValues[0] = const_this->GetValue(rVariable);
    for (unsigned int g = 1; g < NumGauss; g++)
    {
        rValues[g] = rValues[0];
    }
}

template< unsigned int TNodeNumber >
void FluxCondition<TNodeNumber>::CalculateOnIntegrationPoints(
    const Variable<array_1d<double, 6 > >& rVariable,
    std::vector<array_1d<double, 6 > >& rValues,
    const ProcessInfo& rCurrentProcessInfo)
{
    const unsigned int NumGauss = this->GetGeometry().IntegrationPointsNumber(this->GetIntegrationMethod());
    rValues.resize(NumGauss);
    const FluxCondition* const_this = static_cast< const FluxCondition* >(this);
    rValues[0] = const_this->GetValue(rVariable);
    for (unsigned int g = 1; g < NumGauss; g++)
    {
        noalias(rValues[g]) = rValues[0];
    }
}

template< unsigned int TNodeNumber >
void FluxCondition<TNodeNumber>::CalculateOnIntegrationPoints(
    const Variable<Vector>& rVariable,
    std::vector<Vector>& rValues,
    const ProcessInfo& rCurrentProcessInfo)
{
    const unsigned int NumGauss = this->GetGeometry().IntegrationPointsNumber(this->GetIntegrationMethod());
    rValues.resize(NumGauss);
    const FluxCondition* const_this = static_cast< const FluxCondition* >(this);
    rValues[0] = const_this->GetValue(rVariable);
    for (unsigned int g = 1; g < NumGauss; g++)
    {
        noalias(rValues[g]) = rValues[0];
    }
}

template< unsigned int TNodeNumber >
void FluxCondition<TNodeNumber>::CalculateOnIntegrationPoints(
    const Variable<Matrix>& rVariable,
    std::vector<Matrix>& rValues,
    const ProcessInfo& rCurrentProcessInfo)
{
    const unsigned int NumGauss = this->GetGeometry().IntegrationPointsNumber(this->GetIntegrationMethod());
    rValues.resize(NumGauss);
    const FluxCondition* const_this = static_cast< const FluxCondition* >(this);
    rValues[0] = const_this->GetValue(rVariable);
    for (unsigned int g = 1; g < NumGauss; g++)
    {
        noalias(rValues[g]) = rValues[0];
    }
}

// Input and Output ///////////////////////////////////////////////////////////

template< unsigned int TNodeNumber >
std::string FluxCondition<TNodeNumber>::Info() const
{
    std::stringstream buffer;
    buffer << "FluxCondition #" << Id();
    return buffer.str();
}

template< unsigned int TNodeNumber >
void FluxCondition<TNodeNumber>::PrintInfo(std::ostream& rOStream) const
{
    rOStream << "FluxCondition #" << Id();
}

template< unsigned int TNodeNumber >
void FluxCondition<TNodeNumber>::PrintData(std::ostream& rOStream) const
{
    rOStream << "FluxCondition #" << Id() << std::endl;
    this->GetGeometry().PrintData(rOStream);
}


// Finite element functions ///////////////////////////////////////////////////

template< unsigned int TNodeNumber >
void FluxCondition<TNodeNumber>::AddIntegrationPointRHSContribution(
    VectorType& rRightHandSideVector,
    const FluxConditionInternals::IntegrationData<TNodeNumber>& rData)
{
    double InterpolatedFlux = rData.GaussPointFlux();
    for (unsigned int i = 0; i < TNodeNumber; i++)
    {
        rRightHandSideVector[i] += rData.N(i) * InterpolatedFlux * rData.IntegrationWeight();
    }
}


template <>
void FluxCondition<2>::CalculateNormal(array_1d<double,3>& An)
{
    Geometry<Node<3> >& pGeometry = this->GetGeometry();

    An[0] =   pGeometry[1].Y() - pGeometry[0].Y();
    An[1] = - (pGeometry[1].X() - pGeometry[0].X());
    An[2] =    0.00;
}


template <>
void FluxCondition<3>::CalculateNormal(array_1d<double,3>& An )
{
    Geometry<Node<3> >& pGeometry = this->GetGeometry();

    array_1d<double,3> v1,v2;
    v1[0] = pGeometry[1].X() - pGeometry[0].X();
    v1[1] = pGeometry[1].Y() - pGeometry[0].Y();
    v1[2] = pGeometry[1].Z() - pGeometry[0].Z();

    v2[0] = pGeometry[2].X() - pGeometry[0].X();
    v2[1] = pGeometry[2].Y() - pGeometry[0].Y();
    v2[2] = pGeometry[2].Z() - pGeometry[0].Z();

    MathUtils<double>::CrossProduct(An,v1,v2);
    An *= 0.5;
}

template <>
void FluxCondition<4>::CalculateNormal(array_1d<double,3>& An )
{
    KRATOS_ERROR << "This function is not yet implemented" << std::endl;

}

// Serialization //////////////////////////////////////////////////////////////

template< unsigned int TNodeNumber >
FluxCondition<TNodeNumber>::FluxCondition():
    Condition()
{
}

template< unsigned int TNodeNumber >
void FluxCondition<TNodeNumber>::save(Serializer& rSerializer) const
{
    KRATOS_SERIALIZE_SAVE_BASE_CLASS(rSerializer, Condition);
}

template< unsigned int TNodeNumber >
void FluxCondition<TNodeNumber>::load(Serializer& rSerializer)
{
    KRATOS_SERIALIZE_LOAD_BASE_CLASS(rSerializer, Condition);
}

template class FluxCondition<2>;
template class FluxCondition<3>;
template class FluxCondition<4>;

}<|MERGE_RESOLUTION|>--- conflicted
+++ resolved
@@ -111,11 +111,7 @@
 template< unsigned int TNodeNumber >
 void FluxCondition<TNodeNumber>::EquationIdVector(
     EquationIdVectorType& rResult,
-<<<<<<< HEAD
-    const ProcessInfo& rCurrentProcessInfo) const 
-=======
     const ProcessInfo& rCurrentProcessInfo) const
->>>>>>> 77633dd7
 {
     KRATOS_TRY
 
@@ -142,11 +138,7 @@
 template< unsigned int TNodeNumber >
 void FluxCondition<TNodeNumber>::GetDofList(
     DofsVectorType& rConditionalDofList,
-<<<<<<< HEAD
-    const ProcessInfo& rCurrentProcessInfo) const 
-=======
     const ProcessInfo& rCurrentProcessInfo) const
->>>>>>> 77633dd7
 {
     KRATOS_TRY
 
