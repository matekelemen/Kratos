--- conflicted
+++ resolved
@@ -36,16 +36,13 @@
         # Steady solver
         elif (solver_type == "stationary" or solver_type == "Stationary"):
             solver_module_name = "convection_diffusion_stationary_solver"
-<<<<<<< HEAD
         # Steady Shifted Boundary Method (SBM) solver
         elif solver_type == "stationary_shifted_boundary":
             solver_module_name = "convection_diffusion_stationary_shifted_boundary_solver"
-        # Auxiliary solver to generate the stationary system matrix
-=======
         # Steady embedded (CutFEM) solver
         elif solver_type == "stationary_embedded":
             solver_module_name = "convection_diffusion_stationary_embedded_solver"
->>>>>>> 42d6e61a
+        # Auxiliary solver to generate the stationary system matrix
         elif (solver_type == "stationary_matrix"):
             solver_module_name = "convection_diffusion_stationary_matrix_solver"
         # Coupled CFD-thermal solvers (volume coupling by Boussinesq approximation)
