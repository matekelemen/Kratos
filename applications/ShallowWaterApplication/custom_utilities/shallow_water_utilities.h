//    |  /           |
//    ' /   __| _` | __|  _ \   __|
//    . \  |   (   | |   (   |\__ `
//   _|\_\_|  \__,_|\__|\___/ ____/
//                   Multi-Physics
//
//  License:         BSD License
//                   Kratos default license: kratos/license.txt
//
//  Main authors:    Miguel Maso Sotomayor
//

#ifndef KRATOS_SHALLOW_WATER_UTILITIES_H_INCLUDED
#define KRATOS_SHALLOW_WATER_UTILITIES_H_INCLUDED


// System includes


// External includes


// Project includes
#include "includes/model_part.h"
#include "utilities/parallel_utilities.h"
#include "shallow_water_application_variables.h"


namespace Kratos
{
///@addtogroup ShallowWaterApplication
///@{

///@name Kratos Globals
///@{

///@}
///@name Type Definitions
///@{

///@}
///@name  Enum's
///@{

///@}
///@name  Functions
///@{

///@}
///@name Kratos Classes
///@{

/**
 * @ingroup ShallowWaterApplication
 * @class ShallowWaterUtilities
 * @brief This class is a wrapper of useful utilities for shallow water computations
 */
class KRATOS_API(SHALLOW_WATER_APPLICATION) ShallowWaterUtilities
{
public:
    ///@name Type Definitions
    ///@{

    typedef Node<3> NodeType;

    typedef Geometry<NodeType> GeometryType;

    ///@}
    ///@name Pointer definition
    ///@{

    KRATOS_CLASS_POINTER_DEFINITION(ShallowWaterUtilities);

    ///@}
    ///@name Life Cycle
    ///@{

    ///@}
    ///@name Operations
    ///@{

    void ComputeFreeSurfaceElevation(ModelPart& rModelPart);

    void ComputeHeightFromFreeSurface(ModelPart& rModelPart);

    void ComputeVelocity(ModelPart& rModelPart, bool PerformProjection = false);

    void ComputeSmoothVelocity(ModelPart& rModelPart);

    void ComputeMomentum(ModelPart& rModelPart);

    template<bool THistorical>
    void ComputeFroude(ModelPart& rModelPart, const double Epsilon);

    template<bool THistorical>
    void ComputeEnergy(ModelPart& rModelPart);

    double InverseHeight(const double Height, const double Epsilon);

    double WetFraction(double Height, double Epsilon);

    void FlipScalarVariable(Variable<double>& rOriginVariable, Variable<double>& rDestinationVariable, ModelPart& rModelPart);

    void IdentifySolidBoundary(ModelPart& rModelPart, double SeaWaterLevel, Flags SolidBoundaryFlag);

    void IdentifyWetDomain(ModelPart& rModelPart, Flags WetFlag, double RelativeDryHeight = 0.1);

    template<class TContainerType>
    void CopyFlag(Flags OriginFlag, Flags DestinationFlag, TContainerType& rContainer)
    {
        block_for_each(rContainer, [&](typename TContainerType::value_type& rEntity){
            rEntity.Set(DestinationFlag, rEntity.Is(OriginFlag));
        });
    }

    void NormalizeVector(ModelPart& rModelPart, Variable<array_1d<double,3>>& rVariable);

    template<class TVarType>
    void CopyVariableToPreviousTimeStep(ModelPart& rModelPart, const TVarType& rVariable)
    {
        block_for_each(rModelPart.Nodes(), [&](NodeType& rNode){
            rNode.FastGetSolutionStepValue(rVariable, 1) = rNode.FastGetSolutionStepValue(rVariable);
        });
    }

    void SetMinimumValue(ModelPart& rModelPart, const Variable<double>& rVariable, double MinValue);

    /**
     * @brief Set the z-coordinate of the mesh to zero
     */
    void SetMeshZCoordinateToZero(ModelPart& rModelPart);

    /**
     * @brief Set the z0-coordinate of the mesh to zero
     */
    void SetMeshZ0CoordinateToZero(ModelPart& rModelPart);

    /**
     * @brief Move the z-coordinate of the mesh according to a variable
     */
    void SetMeshZCoordinate(ModelPart& rModelPart, const Variable<double>& rVariable);

    /**
     * @brief Store a double variable as NonHistorical and set the value to no-data if the node is dry
     */
<<<<<<< HEAD
    void SetNoDataGiDValueIfDry(ModelPart& rModelPart, const Variable<double>& rVariable);

    /**
     * @brief Offset the ids of the given container for visualization purpose in GiD
     */
    template<class TContainerType>
    void OffsetIds(TContainerType& rContainer)
    {
        const std::size_t offset = rContainer.size();
        block_for_each(rContainer, [&](typename TContainerType::value_type& rEntity){
            rEntity.SetId(rEntity.Id() + offset);
        });
    }
=======
    void StoreNonHistoricalGiDNoDataIfDry(ModelPart& rModelPart, const Variable<double>& rVariable);
>>>>>>> ade55659

    /**
     * @brief Compute the L-2 norm for the given double variable
     */
    template<bool THistorical>
    double ComputeL2Norm(ModelPart& rModelPart, const Variable<double>& rVariable);

    /**
     * @brief Compute the L-2 norm for the given double variable inside an axis-aligned bounding box
     */
    template<bool THistorical>
    double ComputeL2NormAABB(
        ModelPart& rModelPart,
        const Variable<double>& rVariable,
        Point& rLow,
        Point& rHigh);

    /**
     * @brief Compute the horizontal hydrostatic pressures
     */
    template<class TContainerType>
    array_1d<double,3> ComputeHydrostaticForces(
        TContainerType& rContainer,
        const ProcessInfo& rProcessInfo,
        const double RelativeDryHeight = -1.0)
    {
        KRATOS_ERROR_IF_NOT(rProcessInfo.Has(GRAVITY)) << "ShallowWaterUtilities::ComputeHydrostaticForces : GRAVITY is not defined in the ProcessInfo" << std::endl;
        KRATOS_ERROR_IF_NOT(rProcessInfo.Has(DENSITY)) << "ShallowWaterUtilities::ComputeHydrostaticForces : DENSITY is not defined in the ProcessInfo" << std::endl;
        const double gravity = rProcessInfo.GetValue(GRAVITY_Z);
        const double density = rProcessInfo.GetValue(DENSITY);

        array_1d<double,3> forces = ZeroVector(3);
        forces = block_for_each<SumReduction<array_1d<double,3>>>(
            rContainer, [&](typename TContainerType::value_type& rEntity){
                const auto& r_geom = rEntity.GetGeometry();
                const double area = r_geom.Area();
                const array_1d<double,3> normal = r_geom.UnitNormal(r_geom[0]); // At the first Point
                double height = 0.0;
                for (auto& r_node : r_geom) {
                    height += r_node.FastGetSolutionStepValue(HEIGHT);
                }
                height /= r_geom.size();
                array_1d<double,3> local_force;
                if (RelativeDryHeight >= 0.0) {
                    if (IsWet(r_geom, height, RelativeDryHeight)) {
                        local_force = EvaluateHydrostaticForce<TContainerType>(density, gravity, height, area, normal);
                    } else {
                        local_force = ZeroVector(3);
                    }
                } else {
                    local_force = EvaluateHydrostaticForce<TContainerType>(density, gravity, height, area, normal);
                }
                return local_force;
            }
        );
        return forces;
    }

    ///@}

private:

    ///@name Operations
    ///@{

    void CalculateMassMatrix(Matrix& rMassMatrix, const GeometryType& rGeometry);

    template<bool THistorical>
    double& GetValue(NodeType& rNode, const Variable<double>& rVariable);

    template<class TContainerType>
    void IdentifyWetEntities(TContainerType& rContainer, Flags WetFlag, double RelativeDryHeight)
    {
        block_for_each(rContainer, [&](typename TContainerType::value_type& rEntity){
            const auto& r_geom = rEntity.GetGeometry();
            const bool is_wet = IsWet(r_geom, RelativeDryHeight);
            rEntity.Set(WetFlag, is_wet);
            for (auto& r_node : r_geom)
            {
                if (is_wet)
                {
                    if (r_node.IsNot(WetFlag))
                    {
                        r_node.SetLock();
                        r_node.Set(WetFlag);
                        r_node.UnSetLock();
                    }
                }
            }
        });
    }

    bool IsWet(const GeometryType& rGeometry, const double RelativeDryHeight);

    bool IsWet(const GeometryType& rGeometry, const double Height, const double RelativeDryHeight);

    bool IsWet(const double Height, const double DryHeight);

    template<class TContainerType>
    array_1d<double,3> EvaluateHydrostaticForce(
        const double Density,
        const double Gravity,
        const double Height,
        const double Area,
        const array_1d<double,3>& rNormal);

    ///@}

}; // Class ShallowWaterUtilities

///@}

///@name Type Definitions
///@{


///@}
///@name Input and output
///@{


///@}

///@} addtogroup block

}  // namespace Kratos.

#endif // KRATOS_SHALLOW_WATER_UTILITIES_H_INCLUDED  defined<|MERGE_RESOLUTION|>--- conflicted
+++ resolved
@@ -143,8 +143,7 @@
     /**
      * @brief Store a double variable as NonHistorical and set the value to no-data if the node is dry
      */
-<<<<<<< HEAD
-    void SetNoDataGiDValueIfDry(ModelPart& rModelPart, const Variable<double>& rVariable);
+    void StoreNonHistoricalGiDNoDataIfDry(ModelPart& rModelPart, const Variable<double>& rVariable);
 
     /**
      * @brief Offset the ids of the given container for visualization purpose in GiD
@@ -157,9 +156,6 @@
             rEntity.SetId(rEntity.Id() + offset);
         });
     }
-=======
-    void StoreNonHistoricalGiDNoDataIfDry(ModelPart& rModelPart, const Variable<double>& rVariable);
->>>>>>> ade55659
 
     /**
      * @brief Compute the L-2 norm for the given double variable
