//    |  /           |
//    ' /   __| _` | __|  _ \   __|
//    . \  |   (   | |   (   |\__ `
//   _|\_\_|  \__,_|\__|\___/ ____/
//                   Multi-Physics
//
//  License:         BSD License
//                   Kratos default license: kratos/license.txt
//
//  Main authors:    Miguel Maso Sotomayor
//

#if !defined(KRATOS_SHALLOW_WATER_APPLICATION_H_INCLUDED )
#define  KRATOS_SHALLOW_WATER_APPLICATION_H_INCLUDED

///@defgroup ShallowWaterApplication Kratos Shallow Water Application
///@brief Basic set of tools to solve the shallow water equations.
/// The Shallow Water Application implements a basic set of tools to
/// solve shallow water problems. This applications contains a basic FEM
/// implementation of common techniques using both explicit pfem2 and
/// eulerian shemes.


// System includes


// External includes


// Project includes
#include "includes/kratos_application.h"

// Shallow water includes
#include "custom_elements/shallow_element.h"
#include "custom_elements/rv_swe.h"
#include "custom_elements/cv_swe.h"
#include "custom_elements/swe.h"
<<<<<<< HEAD
#include "custom_elements/primitive_var_element.hpp"
#include "custom_elements/conserved_var_element.hpp"
#include "custom_elements/euler_prim_var_element.hpp"
#include "custom_elements/euler_cons_var_element.hpp"
#include "custom_elements/conserved_element.h"
=======
>>>>>>> 5afee738
#include "custom_conditions/nothing_condition.hpp"


namespace Kratos
{

    ///@name Kratos Globals
    ///@{

    ///@}
    ///@name Type Definitions
    ///@{

    ///@}
    ///@name  Enum's
    ///@{

    ///@}
    ///@name  Functions
    ///@{

    ///@}
    ///@name Kratos Classes
    ///@{

    /// Short class definition.
    /** Detail class definition.
    */
    class KRATOS_API(SHALLOW_WATER_APPLICATION) KratosShallowWaterApplication : public KratosApplication
    {
    public:
        ///@name Type Definitions
        ///@{


        /// Pointer definition of KratosShallowWaterApplication
        KRATOS_CLASS_POINTER_DEFINITION(KratosShallowWaterApplication);

        ///@}
        ///@name Life Cycle
        ///@{

        /// Default constructor.
        KratosShallowWaterApplication();

        /// Destructor.
        virtual ~KratosShallowWaterApplication(){}


        ///@}
        ///@name Operators
        ///@{


        ///@}
        ///@name Operations
        ///@{

        virtual void Register() override;



        ///@}
        ///@name Access
        ///@{


        ///@}
        ///@name Inquiry
        ///@{


        ///@}
        ///@name Input and output
        ///@{

        /// Turn back information as a string.
        virtual std::string Info() const override
        {
            return "KratosShallowWaterApplication";
        }

        /// Print information about this object.
        virtual void PrintInfo(std::ostream& rOStream) const override
        {
            rOStream << Info();
            PrintData(rOStream);
        }

        ///// Print object's data.
        virtual void PrintData(std::ostream& rOStream) const override
        {
            KRATOS_WATCH("in Shallow Water Application");
            KRATOS_WATCH(KratosComponents<VariableData>::GetComponents().size() );
            rOStream << "Variables:" << std::endl;
            KratosComponents<VariableData>().PrintData(rOStream);
            rOStream << std::endl;
            rOStream << "Elements:" << std::endl;
            KratosComponents<Element>().PrintData(rOStream);
            rOStream << std::endl;
            rOStream << "Conditions:" << std::endl;
            KratosComponents<Condition>().PrintData(rOStream);
        }


        ///@}
        ///@name Friends
        ///@{


        ///@}

    protected:
        ///@name Protected static Member Variables
        ///@{


        ///@}
        ///@name Protected member Variables
        ///@{


        ///@}
        ///@name Protected Operators
        ///@{


        ///@}
        ///@name Protected Operations
        ///@{


        ///@}
        ///@name Protected  Access
        ///@{


        ///@}
        ///@name Protected Inquiry
        ///@{


        ///@}
        ///@name Protected LifeCycle
        ///@{


        ///@}

    private:
        ///@name Static Member Variables
        ///@{


        ///@}
        ///@name Member Variables
        ///@{

        // Elements
        const ShallowElement mShallowElement2D3N;
        const RV_SWE<3, Eulerian> mRVSWE2D3N;
        const RV_SWE<4, Eulerian> mRVSWE2D4N;
        const RV_SWE<3, PFEM2> mPFEM2RVSWE2D3N;
        const RV_SWE<4, PFEM2> mPFEM2RVSWE2D4N;
        const CV_SWE<3, Eulerian> mCVSWE2D3N;
        const CV_SWE<4, Eulerian> mCVSWE2D4N;
        const CV_SWE<3, PFEM2> mPFEM2CVSWE2D3N;
        const CV_SWE<4, PFEM2> mPFEM2CVSWE2D4N;
        const SWE<3, Eulerian> mSWE2D3N;
        const SWE<4, Eulerian> mSWE2D4N;
        const SWE<3, PFEM2> mLagrangianSWE2D3N;
        const SWE<4, PFEM2> mLagrangianSWE2D4N;
<<<<<<< HEAD
        const PrimitiveVarElement<3> mPrimitiveVarElement2D3N;
        const PrimitiveVarElement<4> mPrimitiveVarElement2D4N;
        const ConservedVarElement<3> mConservedVarElement2D3N;
        const ConservedVarElement<4> mConservedVarElement2D4N;
        // Eulerian elements
        const EulerPrimVarElement<3> mEulerPrimVarElement2D3N;
        const EulerPrimVarElement<4> mEulerPrimVarElement2D4N;
        const EulerConsVarElement<3> mEulerConsVarElement2D3N;
        const EulerConsVarElement<4> mEulerConsVarElement2D4N;
        const ConservedElement<3> mConservedElement2D3N;
        const ConservedElement<4> mConservedElement2D4N;
=======
>>>>>>> 5afee738
        // Condition
        const NothingCondition<2> mNothingCondition2D2N;


        ///@}
        ///@name Private Operators
        ///@{


        ///@}
        ///@name Private Operations
        ///@{


        ///@}
        ///@name Private  Access
        ///@{


        ///@}
        ///@name Private Inquiry
        ///@{


        ///@}
        ///@name Un accessible methods
        ///@{

        /// Assignment operator.
        KratosShallowWaterApplication& operator=(KratosShallowWaterApplication const& rOther);

        /// Copy constructor.
        KratosShallowWaterApplication(KratosShallowWaterApplication const& rOther);


        ///@}

    }; // Class KratosShallowWaterApplication

    ///@}


    ///@name Type Definitions
    ///@{


    ///@}
    ///@name Input and output
    ///@{

    ///@}


}  // namespace Kratos.

#endif // KRATOS_SHALLOW_WATER_APPLICATION_H_INCLUDED  defined<|MERGE_RESOLUTION|>--- conflicted
+++ resolved
@@ -35,14 +35,7 @@
 #include "custom_elements/rv_swe.h"
 #include "custom_elements/cv_swe.h"
 #include "custom_elements/swe.h"
-<<<<<<< HEAD
-#include "custom_elements/primitive_var_element.hpp"
-#include "custom_elements/conserved_var_element.hpp"
-#include "custom_elements/euler_prim_var_element.hpp"
-#include "custom_elements/euler_cons_var_element.hpp"
 #include "custom_elements/conserved_element.h"
-=======
->>>>>>> 5afee738
 #include "custom_conditions/nothing_condition.hpp"
 
 
@@ -215,20 +208,8 @@
         const SWE<4, Eulerian> mSWE2D4N;
         const SWE<3, PFEM2> mLagrangianSWE2D3N;
         const SWE<4, PFEM2> mLagrangianSWE2D4N;
-<<<<<<< HEAD
-        const PrimitiveVarElement<3> mPrimitiveVarElement2D3N;
-        const PrimitiveVarElement<4> mPrimitiveVarElement2D4N;
-        const ConservedVarElement<3> mConservedVarElement2D3N;
-        const ConservedVarElement<4> mConservedVarElement2D4N;
-        // Eulerian elements
-        const EulerPrimVarElement<3> mEulerPrimVarElement2D3N;
-        const EulerPrimVarElement<4> mEulerPrimVarElement2D4N;
-        const EulerConsVarElement<3> mEulerConsVarElement2D3N;
-        const EulerConsVarElement<4> mEulerConsVarElement2D4N;
         const ConservedElement<3> mConservedElement2D3N;
         const ConservedElement<4> mConservedElement2D4N;
-=======
->>>>>>> 5afee738
         // Condition
         const NothingCondition<2> mNothingCondition2D2N;
 
