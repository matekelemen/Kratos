--- conflicted
+++ resolved
@@ -296,34 +296,12 @@
         velocity += v;
         manning2 += n;
 
-<<<<<<< HEAD
-        depth[j] = 0;
-        rain[j]  = 0;
-        unknown[j]  = f[0];
-        j++;
-
-        depth[j] = 0;
-        rain[j]  = 0;
-        unknown[j]  = f[1];
-        j++;
-
-        depth[j] = rGeometry[i].FastGetSolutionStepValue(TOPOGRAPHY);
-        rain[j]  = rGeometry[i].FastGetSolutionStepValue(RAIN);
-        unknown[j]  = h;
-        j++;
-
-        double aux_wet_fraction, aux_effective_height;
-        PhaseFunctions(h, aux_wet_fraction, aux_effective_height);
-        wet_fraction += aux_wet_fraction;
-        effective_height += aux_effective_height;
-=======
         topography[i] = rGeometry[i].FastGetSolutionStepValue(TOPOGRAPHY);
         rain[i] = rGeometry[i].FastGetSolutionStepValue(RAIN);
 
         unknown[j++] = f[0];
         unknown[j++] = f[1];
         unknown[j++] = h;
->>>>>>> 17dca6f0
     }
     const double lumping_factor = 1.0 / 3.0;
     height *= lumping_factor;
@@ -627,11 +605,6 @@
     {
         flow_acc += r_geom[i].FastGetSolutionStepValue(ACCELERATION);
         height_acc += r_geom[i].FastGetSolutionStepValue(VERTICAL_VELOCITY);
-<<<<<<< HEAD
-
-        const size_t block = 3 * i;
-        rain += rData.rain[block + 2];
-=======
         rain += rData.rain[i];
 
         const size_t block = 3 * i;
@@ -650,7 +623,6 @@
         rHeightGrad[1] += rDN_DX(i,1) * h;
         topography_grad[0] += rDN_DX(i,0) * rData.topography[i];
         topography_grad[1] += rDN_DX(i,1) * rData.topography[i];
->>>>>>> 17dca6f0
     }
     const double lumping_factor = 1.0 / 3.0;
     flow_acc *= lumping_factor;
