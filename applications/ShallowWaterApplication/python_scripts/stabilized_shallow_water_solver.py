# importing the Kratos Library
import KratosMultiphysics as KM
import KratosMultiphysics.ShallowWaterApplication as SW

## Import base class file
from KratosMultiphysics.ShallowWaterApplication.shallow_water_base_solver import ShallowWaterBaseSolver

def CreateSolver(model, custom_settings):
    return StabilizedShallowWaterSolver(model, custom_settings)

class StabilizedShallowWaterSolver(ShallowWaterBaseSolver):
    def __init__(self, model, settings):
        super().__init__(model, settings)

        # Set the element and condition names for the replace settings
        self.element_name = "ShallowWater"
        self.condition_name = "LineCondition"
        self.min_buffer_size = self.settings["time_integration_order"].GetInt() + 1

    def AddVariables(self):
        super().AddVariables()
        self.main_model_part.AddNodalSolutionStepVariable(KM.ACCELERATION)
        self.main_model_part.AddNodalSolutionStepVariable(SW.VERTICAL_VELOCITY)
        self.main_model_part.AddNodalSolutionStepVariable(SW.ATMOSPHERIC_PRESSURE)

    def AddDofs(self):
        KM.VariableUtils().AddDof(KM.MOMENTUM_X, self.main_model_part)
        KM.VariableUtils().AddDof(KM.MOMENTUM_Y, self.main_model_part)
        KM.VariableUtils().AddDof(SW.HEIGHT, self.main_model_part)

        KM.Logger.PrintInfo(self.__class__.__name__, "Shallow water solver DOFs added correctly.")

    def Initialize(self):
        super().Initialize()
        self.main_model_part.ProcessInfo.SetValue(KM.STABILIZATION_FACTOR, self.settings["stabilization_factor"].GetDouble())
        self.main_model_part.ProcessInfo.SetValue(SW.SHOCK_STABILIZATION_FACTOR, self.settings["shock_stabilization_factor"].GetDouble())

    def InitializeSolutionStep(self):
        # SW.ShallowWaterUtilities().IdentifyWetDomain(self.main_model_part, KM.ACTIVE, self.main_model_part.ProcessInfo.GetValue(SW.DRY_HEIGHT)) # TODO: enable that process
        super().InitializeSolutionStep()

    def FinalizeSolutionStep(self):
        super().FinalizeSolutionStep()
        KM.VariableUtils().SetFlag(KM.ACTIVE, True, self.main_model_part.Nodes)
        KM.VariableUtils().SetFlag(KM.ACTIVE, True, self.main_model_part.Elements)
        dry_height = self.main_model_part.ProcessInfo.GetValue(SW.DRY_HEIGHT)
        SW.ShallowWaterUtilities().ResetDryDomain(self.main_model_part, dry_height)
        SW.ShallowWaterUtilities().ComputeFreeSurfaceElevation(self.main_model_part)
        SW.ComputeVelocityProcess(self.main_model_part, dry_height).Execute()
        self._CheckWaterLoss()

    @classmethod
    def GetDefaultParameters(cls):
        default_settings = KM.Parameters("""
        {
        "time_integration_order"     : 2,
<<<<<<< HEAD
        "lumped_mass_factor"         : 1.0,
        "shock_stabilization_factor" : 0.001,
        "ground_irregularity"        : 0.0
=======
        "stabilization_factor"     : 0.005,
        "shock_stabilization_factor" : 0.001
>>>>>>> 17dca6f0
        }
        """)
        default_settings.AddMissingParameters(super().GetDefaultParameters())
        return default_settings

    def _CreateScheme(self):
        time_scheme = SW.ShallowWaterResidualBasedBDFScheme(self.settings["time_integration_order"].GetInt())
        return time_scheme

    def _InitializeWaterLoss(self):
        self.initial_water = KM.VariableUtils().SumHistoricalNodeScalarVariable(SW.HEIGHT, self.main_model_part,0)
        self.initial_water /= self.main_model_part.NumberOfNodes()

    def _CheckWaterLoss(self):
        if not hasattr(self, 'initial_water'):
            self._InitializeWaterLoss()
        total_water = KM.VariableUtils().SumHistoricalNodeScalarVariable(SW.HEIGHT, self.main_model_part,0)
        total_water /= self.main_model_part.NumberOfNodes()
        water_loss = (total_water - self.initial_water) / self.initial_water
        if abs(water_loss) > 1e-3 and self.echo_level > 1:
            msg = "Water loss : {} %"
            KM.Logger.PrintWarning(self.__class__.__name__, msg.format(water_loss*100))<|MERGE_RESOLUTION|>--- conflicted
+++ resolved
@@ -54,14 +54,8 @@
         default_settings = KM.Parameters("""
         {
         "time_integration_order"     : 2,
-<<<<<<< HEAD
-        "lumped_mass_factor"         : 1.0,
-        "shock_stabilization_factor" : 0.001,
-        "ground_irregularity"        : 0.0
-=======
         "stabilization_factor"     : 0.005,
         "shock_stabilization_factor" : 0.001
->>>>>>> 17dca6f0
         }
         """)
         default_settings.AddMissingParameters(super().GetDefaultParameters())
